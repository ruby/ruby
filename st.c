/* This is a public domain general purpose hash table package
   originally written by Peter Moore @ UCB.

   The hash table data structures were redesigned and the package was
   rewritten by Vladimir Makarov <vmakarov@redhat.com>.  */

/* The original package implemented classic bucket-based hash tables
   with entries doubly linked for an access by their insertion order.
   To decrease pointer chasing and as a consequence to improve a data
   locality the current implementation is based on storing entries in
   an array and using hash tables with open addressing.  The current
   entries are more compact in comparison with the original ones and
   this also improves the data locality.

   The hash table has two arrays called *bins* and *entries*.

     bins:
    -------
   |       |                  entries array:
   |-------|            --------------------------------
   | index |           |      | entry:  |        |      |
   |-------|           |      |         |        |      |
   | ...   |           | ...  | hash    |  ...   | ...  |
   |-------|           |      | key     |        |      |
   | empty |           |      | record  |        |      |
   |-------|            --------------------------------
   | ...   |                   ^                  ^
   |-------|                   |_ entries start   |_ entries bound
   |deleted|
    -------

   o The entry array contains table entries in the same order as they
     were inserted.

     When the first entry is deleted, a variable containing index of
     the current first entry (*entries start*) is changed.  In all
     other cases of the deletion, we just mark the entry as deleted by
     using a reserved hash value.

     Such organization of the entry storage makes operations of the
     table shift and the entries traversal very fast.

   o The bins provide access to the entries by their keys.  The
     key hash is mapped to a bin containing *index* of the
     corresponding entry in the entry array.

     The bin array size is always power of two, it makes mapping very
     fast by using the corresponding lower bits of the hash.
     Generally it is not a good idea to ignore some part of the hash.
     But alternative approach is worse.  For example, we could use a
     modulo operation for mapping and a prime number for the size of
     the bin array.  Unfortunately, the modulo operation for big
     64-bit numbers are extremely slow (it takes more than 100 cycles
     on modern Intel CPUs).

     Still other bits of the hash value are used when the mapping
     results in a collision.  In this case we use a secondary hash
     value which is a result of a function of the collision bin
     index and the original hash value.  The function choice
     guarantees that we can traverse all bins and finally find the
     corresponding bin as after several iterations the function
     becomes a full cycle linear congruential generator because it
     satisfies requirements of the Hull-Dobell theorem.

     When an entry is removed from the table besides marking the
     hash in the corresponding entry described above, we also mark
     the bin by a special value in order to find entries which had
     a collision with the removed entries.

     There are two reserved values for the bins.  One denotes an
     empty bin, another one denotes a bin for a deleted entry.

   o The length of the bin array is at least two times more than the
     entry array length.  This keeps the table load factor healthy.
     The trigger of rebuilding the table is always a case when we can
     not insert an entry anymore at the entries bound.  We could
     change the entries bound too in case of deletion but than we need
     a special code to count bins with corresponding deleted entries
     and reset the bin values when there are too many bins
     corresponding deleted entries

     Table rebuilding is done by creation of a new entry array and
     bins of an appropriate size.  We also try to reuse the arrays
     in some cases by compacting the array and removing deleted
     entries.

   o To save memory very small tables have no allocated arrays
     bins.  We use a linear search for an access by a key.

   o To save more memory we use 8-, 16-, 32- and 64- bit indexes in
     bins depending on the current hash table size.

   o The implementation takes into account that the table can be
     rebuilt during hashing or comparison functions.  It can happen if
     the functions are implemented in Ruby and a thread switch occurs
     during their execution.

   This implementation speeds up the Ruby hash table benchmarks in
   average by more 40% on Intel Haswell CPU.

*/

#ifdef NOT_RUBY
#include "regint.h"
#include "st.h"
#elif defined RUBY_EXPORT
#include "internal.h"
#include "internal/bits.h"
#include "internal/hash.h"
#include "internal/sanitizers.h"
#endif

#if USE_MMTK
#include "internal/mmtk.h"
#endif

#include <stdio.h>
#ifdef HAVE_STDLIB_H
#include <stdlib.h>
#endif
#include <string.h>
#include <assert.h>

#ifdef __GNUC__
#define PREFETCH(addr, write_p) __builtin_prefetch(addr, write_p)
#define EXPECT(expr, val) __builtin_expect(expr, val)
#define ATTRIBUTE_UNUSED  __attribute__((unused))
#else
#define PREFETCH(addr, write_p)
#define EXPECT(expr, val) (expr)
#define ATTRIBUTE_UNUSED
#endif

/* The type of hashes.  */
typedef st_index_t st_hash_t;

struct st_table_entry {
    st_hash_t hash;
    st_data_t key;
    st_data_t record;
};

#define type_numhash st_hashtype_num
static const struct st_hash_type st_hashtype_num = {
    st_numcmp,
    st_numhash,
};

static int st_strcmp(st_data_t, st_data_t);
static st_index_t strhash(st_data_t);
static const struct st_hash_type type_strhash = {
    st_strcmp,
    strhash,
};

static int st_locale_insensitive_strcasecmp_i(st_data_t lhs, st_data_t rhs);
static st_index_t strcasehash(st_data_t);
static const struct st_hash_type type_strcasehash = {
    st_locale_insensitive_strcasecmp_i,
    strcasehash,
};

/* Value used to catch uninitialized entries/bins during debugging.
   There is a possibility for a false alarm, but its probability is
   extremely small.  */
#define ST_INIT_VAL 0xafafafafafafafaf
#define ST_INIT_VAL_BYTE 0xafa

#ifdef RUBY
#undef malloc
#undef realloc
#undef calloc
#undef free
#define malloc ruby_xmalloc
#define calloc ruby_xcalloc
#define realloc ruby_xrealloc
#define free ruby_xfree
#endif

#define EQUAL(tab,x,y) ((x) == (y) || (*(tab)->type->compare)((x),(y)) == 0)
#define PTR_EQUAL(tab, ptr, hash_val, key_) \
    ((ptr)->hash == (hash_val) && EQUAL((tab), (key_), (ptr)->key))

/* As PTR_EQUAL only its result is returned in RES.  REBUILT_P is set
   up to TRUE if the table is rebuilt during the comparison.  */
#define DO_PTR_EQUAL_CHECK(tab, ptr, hash_val, key, res, rebuilt_p) \
    do {							    \
        unsigned int _old_rebuilds_num = (tab)->rebuilds_num;       \
        res = PTR_EQUAL(tab, ptr, hash_val, key);		    \
        rebuilt_p = _old_rebuilds_num != (tab)->rebuilds_num;	    \
    } while (FALSE)

/* Features of a table.  */
struct st_features {
    /* Power of 2 used for number of allocated entries.  */
    unsigned char entry_power;
    /* Power of 2 used for number of allocated bins.  Depending on the
       table size, the number of bins is 2-4 times more than the
       number of entries.  */
    unsigned char bin_power;
    /* Enumeration of sizes of bins (8-bit, 16-bit etc).  */
    unsigned char size_ind;
    /* Bins are packed in words of type st_index_t.  The following is
       a size of bins counted by words.  */
    st_index_t bins_words;
};

/* Features of all possible size tables.  */
#if SIZEOF_ST_INDEX_T == 8
#define MAX_POWER2 62
static const struct st_features features[] = {
    {0, 1, 0, 0x0},
    {1, 2, 0, 0x1},
    {2, 3, 0, 0x1},
    {3, 4, 0, 0x2},
    {4, 5, 0, 0x4},
    {5, 6, 0, 0x8},
    {6, 7, 0, 0x10},
    {7, 8, 0, 0x20},
    {8, 9, 1, 0x80},
    {9, 10, 1, 0x100},
    {10, 11, 1, 0x200},
    {11, 12, 1, 0x400},
    {12, 13, 1, 0x800},
    {13, 14, 1, 0x1000},
    {14, 15, 1, 0x2000},
    {15, 16, 1, 0x4000},
    {16, 17, 2, 0x10000},
    {17, 18, 2, 0x20000},
    {18, 19, 2, 0x40000},
    {19, 20, 2, 0x80000},
    {20, 21, 2, 0x100000},
    {21, 22, 2, 0x200000},
    {22, 23, 2, 0x400000},
    {23, 24, 2, 0x800000},
    {24, 25, 2, 0x1000000},
    {25, 26, 2, 0x2000000},
    {26, 27, 2, 0x4000000},
    {27, 28, 2, 0x8000000},
    {28, 29, 2, 0x10000000},
    {29, 30, 2, 0x20000000},
    {30, 31, 2, 0x40000000},
    {31, 32, 2, 0x80000000},
    {32, 33, 3, 0x200000000},
    {33, 34, 3, 0x400000000},
    {34, 35, 3, 0x800000000},
    {35, 36, 3, 0x1000000000},
    {36, 37, 3, 0x2000000000},
    {37, 38, 3, 0x4000000000},
    {38, 39, 3, 0x8000000000},
    {39, 40, 3, 0x10000000000},
    {40, 41, 3, 0x20000000000},
    {41, 42, 3, 0x40000000000},
    {42, 43, 3, 0x80000000000},
    {43, 44, 3, 0x100000000000},
    {44, 45, 3, 0x200000000000},
    {45, 46, 3, 0x400000000000},
    {46, 47, 3, 0x800000000000},
    {47, 48, 3, 0x1000000000000},
    {48, 49, 3, 0x2000000000000},
    {49, 50, 3, 0x4000000000000},
    {50, 51, 3, 0x8000000000000},
    {51, 52, 3, 0x10000000000000},
    {52, 53, 3, 0x20000000000000},
    {53, 54, 3, 0x40000000000000},
    {54, 55, 3, 0x80000000000000},
    {55, 56, 3, 0x100000000000000},
    {56, 57, 3, 0x200000000000000},
    {57, 58, 3, 0x400000000000000},
    {58, 59, 3, 0x800000000000000},
    {59, 60, 3, 0x1000000000000000},
    {60, 61, 3, 0x2000000000000000},
    {61, 62, 3, 0x4000000000000000},
    {62, 63, 3, 0x8000000000000000},
};

#else
#define MAX_POWER2 30

static const struct st_features features[] = {
    {0, 1, 0, 0x1},
    {1, 2, 0, 0x1},
    {2, 3, 0, 0x2},
    {3, 4, 0, 0x4},
    {4, 5, 0, 0x8},
    {5, 6, 0, 0x10},
    {6, 7, 0, 0x20},
    {7, 8, 0, 0x40},
    {8, 9, 1, 0x100},
    {9, 10, 1, 0x200},
    {10, 11, 1, 0x400},
    {11, 12, 1, 0x800},
    {12, 13, 1, 0x1000},
    {13, 14, 1, 0x2000},
    {14, 15, 1, 0x4000},
    {15, 16, 1, 0x8000},
    {16, 17, 2, 0x20000},
    {17, 18, 2, 0x40000},
    {18, 19, 2, 0x80000},
    {19, 20, 2, 0x100000},
    {20, 21, 2, 0x200000},
    {21, 22, 2, 0x400000},
    {22, 23, 2, 0x800000},
    {23, 24, 2, 0x1000000},
    {24, 25, 2, 0x2000000},
    {25, 26, 2, 0x4000000},
    {26, 27, 2, 0x8000000},
    {27, 28, 2, 0x10000000},
    {28, 29, 2, 0x20000000},
    {29, 30, 2, 0x40000000},
    {30, 31, 2, 0x80000000},
};

#endif

/* The reserved hash value and its substitution.  */
#define RESERVED_HASH_VAL (~(st_hash_t) 0)
#define RESERVED_HASH_SUBSTITUTION_VAL ((st_hash_t) 0)

/* Return hash value of KEY for table TAB.  */
static inline st_hash_t
do_hash(st_data_t key, st_table *tab)
{
    st_hash_t hash = (st_hash_t)(tab->type->hash)(key);

    /* RESERVED_HASH_VAL is used for a deleted entry.  Map it into
       another value.  Such mapping should be extremely rare.  */
    return hash == RESERVED_HASH_VAL ? RESERVED_HASH_SUBSTITUTION_VAL : hash;
}

/* Power of 2 defining the minimal number of allocated entries.  */
#define MINIMAL_POWER2 2

#if MINIMAL_POWER2 < 2
#error "MINIMAL_POWER2 should be >= 2"
#endif

/* If the power2 of the allocated `entries` is less than the following
   value, don't allocate bins and use a linear search.  */
#define MAX_POWER2_FOR_TABLES_WITHOUT_BINS 4

/* Return smallest n >= MINIMAL_POWER2 such 2^n > SIZE.  */
static int
get_power2(st_index_t size)
{
    unsigned int n = ST_INDEX_BITS - nlz_intptr(size);
    if (n <= MAX_POWER2)
        return n < MINIMAL_POWER2 ? MINIMAL_POWER2 : n;
#ifdef RUBY
    /* Ran out of the table entries */
    rb_raise(rb_eRuntimeError, "st_table too big");
#endif
    /* should raise exception */
    return -1;
}

/* Return value of N-th bin in array BINS of table with bins size
   index S.  */
static inline st_index_t
get_bin(st_index_t *bins, int s, st_index_t n)
{
    return (s == 0 ? ((unsigned char *) bins)[n]
            : s == 1 ? ((unsigned short *) bins)[n]
            : s == 2 ? ((unsigned int *) bins)[n]
            : ((st_index_t *) bins)[n]);
}

/* Set up N-th bin in array BINS of table with bins size index S to
   value V.  */
static inline void
set_bin(st_index_t *bins, int s, st_index_t n, st_index_t v)
{
    if (s == 0) ((unsigned char *) bins)[n] = (unsigned char) v;
    else if (s == 1) ((unsigned short *) bins)[n] = (unsigned short) v;
    else if (s == 2) ((unsigned int *) bins)[n] = (unsigned int) v;
    else ((st_index_t *) bins)[n] = v;
}

/* These macros define reserved values for empty table bin and table
   bin which contains a deleted entry.  We will never use such values
   for an entry index in bins.  */
#define EMPTY_BIN    0
#define DELETED_BIN  1
/* Base of a real entry index in the bins.  */
#define ENTRY_BASE 2

/* Mark I-th bin of table TAB as empty, in other words not
   corresponding to any entry.  */
#define MARK_BIN_EMPTY(tab, i) (set_bin((tab)->bins, get_size_ind(tab), i, EMPTY_BIN))

/* Values used for not found entry and bin with given
   characteristics.  */
#define UNDEFINED_ENTRY_IND (~(st_index_t) 0)
#define UNDEFINED_BIN_IND (~(st_index_t) 0)

/* Entry and bin values returned when we found a table rebuild during
   the search.  */
#define REBUILT_TABLE_ENTRY_IND (~(st_index_t) 1)
#define REBUILT_TABLE_BIN_IND (~(st_index_t) 1)

/* Mark I-th bin of table TAB as corresponding to a deleted table
   entry.  Update number of entries in the table and number of bins
   corresponding to deleted entries. */
#define MARK_BIN_DELETED(tab, i)				\
    do {                                                        \
        set_bin((tab)->bins, get_size_ind(tab), i, DELETED_BIN); \
    } while (0)

/* Macros to check that value B is used empty bins and bins
   corresponding deleted entries.  */
#define EMPTY_BIN_P(b) ((b) == EMPTY_BIN)
#define DELETED_BIN_P(b) ((b) == DELETED_BIN)
#define EMPTY_OR_DELETED_BIN_P(b) ((b) <= DELETED_BIN)

/* Macros to check empty bins and bins corresponding to deleted
   entries.  Bins are given by their index I in table TAB.  */
#define IND_EMPTY_BIN_P(tab, i) (EMPTY_BIN_P(get_bin((tab)->bins, get_size_ind(tab), i)))
#define IND_DELETED_BIN_P(tab, i) (DELETED_BIN_P(get_bin((tab)->bins, get_size_ind(tab), i)))
#define IND_EMPTY_OR_DELETED_BIN_P(tab, i) (EMPTY_OR_DELETED_BIN_P(get_bin((tab)->bins, get_size_ind(tab), i)))

/* Macros for marking and checking deleted entries given by their
   pointer E_PTR.  */
#define MARK_ENTRY_DELETED(e_ptr) ((e_ptr)->hash = RESERVED_HASH_VAL)
#define DELETED_ENTRY_P(e_ptr) ((e_ptr)->hash == RESERVED_HASH_VAL)

/* Return bin size index of table TAB.  */
static inline unsigned int
get_size_ind(const st_table *tab)
{
    return tab->size_ind;
}

/* Return the number of allocated bins of table TAB.  */
static inline st_index_t
get_bins_num(const st_table *tab)
{
    return ((st_index_t) 1)<<tab->bin_power;
}

/* Return mask for a bin index in table TAB.  */
static inline st_index_t
bins_mask(const st_table *tab)
{
    return get_bins_num(tab) - 1;
}

/* Return the index of table TAB bin corresponding to
   HASH_VALUE.  */
static inline st_index_t
hash_bin(st_hash_t hash_value, st_table *tab)
{
    return hash_value & bins_mask(tab);
}

/* Return the number of allocated entries of table TAB.  */
static inline st_index_t
get_allocated_entries(const st_table *tab)
{
    return ((st_index_t) 1)<<tab->entry_power;
}

/* Return size of the allocated bins of table TAB.  */
static inline st_index_t
bins_size(const st_table *tab)
{
    return features[tab->entry_power].bins_words * sizeof (st_index_t);
}

/* Mark all bins of table TAB as empty.  */
static void
initialize_bins(st_table *tab)
{
    memset(tab->bins, 0, bins_size(tab));
}

/* Make table TAB empty.  */
static void
make_tab_empty(st_table *tab)
{
    tab->num_entries = 0;
    tab->entries_start = tab->entries_bound = 0;
    if (tab->bins != NULL)
        initialize_bins(tab);
}

#ifdef HASH_LOG
#ifdef HAVE_UNISTD_H
#include <unistd.h>
#endif
static struct {
    int all, total, num, str, strcase;
}  collision;

/* Flag switching off output of package statistics at the end of
   program.  */
static int init_st = 0;

/* Output overall number of table searches and collisions into a
   temporary file.  */
static void
stat_col(void)
{
    char fname[10+sizeof(long)*3];
    FILE *f;
    if (!collision.total) return;
    f = fopen((snprintf(fname, sizeof(fname), "/tmp/col%ld", (long)getpid()), fname), "w");
    if (f == NULL)
        return;
    fprintf(f, "collision: %d / %d (%6.2f)\n", collision.all, collision.total,
            ((double)collision.all / (collision.total)) * 100);
    fprintf(f, "num: %d, str: %d, strcase: %d\n", collision.num, collision.str, collision.strcase);
    fclose(f);
}
#endif

st_table *
st_init_existing_table_with_size(st_table *tab, const struct st_hash_type *type, st_index_t size)
{
    int n;

#ifdef HASH_LOG
#if HASH_LOG+0 < 0
    {
        const char *e = getenv("ST_HASH_LOG");
        if (!e || !*e) init_st = 1;
    }
#endif
    if (init_st == 0) {
        init_st = 1;
        atexit(stat_col);
    }
#endif

    n = get_power2(size);
#ifndef RUBY
    if (n < 0)
        return NULL;
#endif

    tab->type = type;
    tab->entry_power = n;
    tab->bin_power = features[n].bin_power;
    tab->size_ind = features[n].size_ind;
    if (n <= MAX_POWER2_FOR_TABLES_WITHOUT_BINS)
        tab->bins = NULL;
    else {
        tab->bins = (st_index_t *) malloc(bins_size(tab));
#ifndef RUBY
        if (tab->bins == NULL) {
            free(tab);
            return NULL;
        }
#endif
    }
    tab->entries = (st_table_entry *) malloc(get_allocated_entries(tab)
                                             * sizeof(st_table_entry));
#ifndef RUBY
    if (tab->entries == NULL) {
        st_free_table(tab);
        return NULL;
    }
#endif
    make_tab_empty(tab);
    tab->rebuilds_num = 0;
    return tab;
}

/* Create and return table with TYPE which can hold at least SIZE
   entries.  The real number of entries which the table can hold is
   the nearest power of two for SIZE.  */
st_table *
st_init_table_with_size(const struct st_hash_type *type, st_index_t size)
{
    st_table *tab = malloc(sizeof(st_table));
#ifndef RUBY
    if (tab == NULL)
        return NULL;
#endif

#ifdef RUBY
    st_init_existing_table_with_size(tab, type, size);
#else
    if (st_init_existing_table_with_size(tab, type, size) == NULL) {
        free(tab);
        return NULL;
    }
#endif

    return tab;
}

size_t
st_table_size(const struct st_table *tbl)
{
    return tbl->num_entries;
}

/* Create and return table with TYPE which can hold a minimal number
   of entries (see comments for get_power2).  */
st_table *
st_init_table(const struct st_hash_type *type)
{
    return st_init_table_with_size(type, 0);
}

/* Create and return table which can hold a minimal number of
   numbers.  */
st_table *
st_init_numtable(void)
{
    return st_init_table(&type_numhash);
}

/* Create and return table which can hold SIZE numbers.  */
st_table *
st_init_numtable_with_size(st_index_t size)
{
    return st_init_table_with_size(&type_numhash, size);
}

/* Create and return table which can hold a minimal number of
   strings.  */
st_table *
st_init_strtable(void)
{
    return st_init_table(&type_strhash);
}

/* Create and return table which can hold SIZE strings.  */
st_table *
st_init_strtable_with_size(st_index_t size)
{
    return st_init_table_with_size(&type_strhash, size);
}

/* Create and return table which can hold a minimal number of strings
   whose character case is ignored.  */
st_table *
st_init_strcasetable(void)
{
    return st_init_table(&type_strcasehash);
}

/* Create and return table which can hold SIZE strings whose character
   case is ignored.  */
st_table *
st_init_strcasetable_with_size(st_index_t size)
{
    return st_init_table_with_size(&type_strcasehash, size);
}

/* Make table TAB empty.  */
void
st_clear(st_table *tab)
{
    make_tab_empty(tab);
    tab->rebuilds_num++;
}

/* Free table TAB space.  */
void
st_free_table(st_table *tab)
{
    free(tab->bins);
    free(tab->entries);
    free(tab);
}

/* Return byte size of memory allocated for table TAB.  */
size_t
st_memsize(const st_table *tab)
{
    return(sizeof(st_table)
           + (tab->bins == NULL ? 0 : bins_size(tab))
           + get_allocated_entries(tab) * sizeof(st_table_entry));
}

static st_index_t
find_table_entry_ind(st_table *tab, st_hash_t hash_value, st_data_t key);

static st_index_t
find_table_bin_ind(st_table *tab, st_hash_t hash_value, st_data_t key);

static st_index_t
find_table_bin_ind_direct(st_table *table, st_hash_t hash_value, st_data_t key);

static st_index_t
find_table_bin_ptr_and_reserve(st_table *tab, st_hash_t *hash_value,
                               st_data_t key, st_index_t *bin_ind);

#ifdef HASH_LOG
static void
count_collision(const struct st_hash_type *type)
{
    collision.all++;
    if (type == &type_numhash) {
        collision.num++;
    }
    else if (type == &type_strhash) {
        collision.strcase++;
    }
    else if (type == &type_strcasehash) {
        collision.str++;
    }
}

#define COLLISION (collision_check ? count_collision(tab->type) : (void)0)
#define FOUND_BIN (collision_check ? collision.total++ : (void)0)
#define collision_check 0
#else
#define COLLISION
#define FOUND_BIN
#endif

/* If the number of entries in the table is at least REBUILD_THRESHOLD
   times less than the entry array length, decrease the table
   size.  */
#define REBUILD_THRESHOLD 4

#if REBUILD_THRESHOLD < 2
#error "REBUILD_THRESHOLD should be >= 2"
#endif

static void rebuild_table_with(st_table *new_tab, st_table *tab);

/* Rebuild table TAB.  Rebuilding removes all deleted bins and entries
   and can change size of the table entries and bins arrays.
   Rebuilding is implemented by creation of a new table or by
   compaction of the existing one.  */
static void
rebuild_table(st_table *tab)
{
    if ((2 * tab->num_entries <= get_allocated_entries(tab)
         && REBUILD_THRESHOLD * tab->num_entries > get_allocated_entries(tab))
        || tab->num_entries < (1 << MINIMAL_POWER2)) {
        /* Compaction: */
        tab->num_entries = 0;
        if (tab->bins != NULL)
            initialize_bins(tab);
        rebuild_table_with(tab, tab);
    }
    else {
        st_table *new_tab;
        /* This allocation could trigger GC and compaction. If tab is the
         * gen_iv_tbl, then tab could have changed in size due to objects being
         * freed and/or moved. Do not store attributes of tab before this line. */
        new_tab = st_init_table_with_size(tab->type,
                                          2 * tab->num_entries - 1);
        rebuild_table_with(new_tab, tab);
    }
}

static void
rebuild_table_with(st_table *new_tab, st_table *tab)
{
    st_index_t i, ni;
    unsigned int size_ind;
    st_table_entry *new_entries;
    st_table_entry *curr_entry_ptr;
    st_index_t *bins;
    st_index_t bin_ind;

    new_entries = new_tab->entries;

    ni = 0;
    bins = new_tab->bins;
    size_ind = get_size_ind(new_tab);
    st_index_t bound = tab->entries_bound;
    st_table_entry *entries = tab->entries;

    for (i = tab->entries_start; i < bound; i++) {
        curr_entry_ptr = &entries[i];
        PREFETCH(entries + i + 1, 0);
        if (EXPECT(DELETED_ENTRY_P(curr_entry_ptr), 0))
            continue;
        if (&new_entries[ni] != curr_entry_ptr)
            new_entries[ni] = *curr_entry_ptr;
        if (EXPECT(bins != NULL, 1)) {
            bin_ind = find_table_bin_ind_direct(new_tab, curr_entry_ptr->hash,
                                                curr_entry_ptr->key);
            set_bin(bins, size_ind, bin_ind, ni + ENTRY_BASE);
        }
        new_tab->num_entries++;
        ni++;
    }
    if (new_tab != tab) {
        tab->entry_power = new_tab->entry_power;
        tab->bin_power = new_tab->bin_power;
        tab->size_ind = new_tab->size_ind;
        free(tab->bins);
        tab->bins = new_tab->bins;
        free(tab->entries);
        tab->entries = new_tab->entries;
        free(new_tab);
    }
    tab->entries_start = 0;
    tab->entries_bound = tab->num_entries;
    tab->rebuilds_num++;
}

/* Return the next secondary hash index for table TAB using previous
   index IND and PERTURB.  Finally modulo of the function becomes a
   full *cycle linear congruential generator*, in other words it
   guarantees traversing all table bins in extreme case.

   According the Hull-Dobell theorem a generator
   "Xnext = (a*Xprev + c) mod m" is a full cycle generator if and only if
     o m and c are relatively prime
     o a-1 is divisible by all prime factors of m
     o a-1 is divisible by 4 if m is divisible by 4.

   For our case a is 5, c is 1, and m is a power of two.  */
static inline st_index_t
secondary_hash(st_index_t ind, st_table *tab, st_index_t *perturb)
{
    *perturb >>= 11;
    ind = (ind << 2) + ind + *perturb + 1;
    return hash_bin(ind, tab);
}

/* Find an entry with HASH_VALUE and KEY in TABLE using a linear
   search.  Return the index of the found entry in array `entries`.
   If it is not found, return UNDEFINED_ENTRY_IND.  If the table was
   rebuilt during the search, return REBUILT_TABLE_ENTRY_IND.  */
static inline st_index_t
find_entry(st_table *tab, st_hash_t hash_value, st_data_t key)
{
    int eq_p, rebuilt_p;
    st_index_t i, bound;
    st_table_entry *entries;

    bound = tab->entries_bound;
    entries = tab->entries;
    for (i = tab->entries_start; i < bound; i++) {
        DO_PTR_EQUAL_CHECK(tab, &entries[i], hash_value, key, eq_p, rebuilt_p);
        if (EXPECT(rebuilt_p, 0))
            return REBUILT_TABLE_ENTRY_IND;
        if (eq_p)
            return i;
    }
    return UNDEFINED_ENTRY_IND;
}

/* Use the quadratic probing.  The method has a better data locality
   but more collisions than the current approach.  In average it
   results in a bit slower search.  */
/*#define QUADRATIC_PROBE*/

/* Return index of entry with HASH_VALUE and KEY in table TAB.  If
   there is no such entry, return UNDEFINED_ENTRY_IND.  If the table
   was rebuilt during the search, return REBUILT_TABLE_ENTRY_IND.  */
static st_index_t
find_table_entry_ind(st_table *tab, st_hash_t hash_value, st_data_t key)
{
    int eq_p, rebuilt_p;
    st_index_t ind;
#ifdef QUADRATIC_PROBE
    st_index_t d;
#else
    st_index_t perturb;
#endif
    st_index_t bin;
    st_table_entry *entries = tab->entries;

    ind = hash_bin(hash_value, tab);
#ifdef QUADRATIC_PROBE
    d = 1;
#else
    perturb = hash_value;
#endif
    FOUND_BIN;
    for (;;) {
        bin = get_bin(tab->bins, get_size_ind(tab), ind);
        if (! EMPTY_OR_DELETED_BIN_P(bin)) {
            DO_PTR_EQUAL_CHECK(tab, &entries[bin - ENTRY_BASE], hash_value, key, eq_p, rebuilt_p);
            if (EXPECT(rebuilt_p, 0))
                return REBUILT_TABLE_ENTRY_IND;
            if (eq_p)
                break;
        }
        else if (EMPTY_BIN_P(bin))
            return UNDEFINED_ENTRY_IND;
#ifdef QUADRATIC_PROBE
        ind = hash_bin(ind + d, tab);
        d++;
#else
        ind = secondary_hash(ind, tab, &perturb);
#endif
        COLLISION;
    }
    return bin;
}

/* Find and return index of table TAB bin corresponding to an entry
   with HASH_VALUE and KEY.  If there is no such bin, return
   UNDEFINED_BIN_IND.  If the table was rebuilt during the search,
   return REBUILT_TABLE_BIN_IND.  */
static st_index_t
find_table_bin_ind(st_table *tab, st_hash_t hash_value, st_data_t key)
{
    int eq_p, rebuilt_p;
    st_index_t ind;
#ifdef QUADRATIC_PROBE
    st_index_t d;
#else
    st_index_t perturb;
#endif
    st_index_t bin;
    st_table_entry *entries = tab->entries;

    ind = hash_bin(hash_value, tab);
#ifdef QUADRATIC_PROBE
    d = 1;
#else
    perturb = hash_value;
#endif
    FOUND_BIN;
    for (;;) {
        bin = get_bin(tab->bins, get_size_ind(tab), ind);
        if (! EMPTY_OR_DELETED_BIN_P(bin)) {
            DO_PTR_EQUAL_CHECK(tab, &entries[bin - ENTRY_BASE], hash_value, key, eq_p, rebuilt_p);
            if (EXPECT(rebuilt_p, 0))
                return REBUILT_TABLE_BIN_IND;
            if (eq_p)
                break;
        }
        else if (EMPTY_BIN_P(bin))
            return UNDEFINED_BIN_IND;
#ifdef QUADRATIC_PROBE
        ind = hash_bin(ind + d, tab);
        d++;
#else
        ind = secondary_hash(ind, tab, &perturb);
#endif
        COLLISION;
    }
    return ind;
}

/* Find and return index of table TAB bin corresponding to an entry
   with HASH_VALUE and KEY.  The entry should be in the table
   already.  */
static st_index_t
find_table_bin_ind_direct(st_table *tab, st_hash_t hash_value, st_data_t key)
{
    st_index_t ind;
#ifdef QUADRATIC_PROBE
    st_index_t d;
#else
    st_index_t perturb;
#endif
    st_index_t bin;

    ind = hash_bin(hash_value, tab);
#ifdef QUADRATIC_PROBE
    d = 1;
#else
    perturb = hash_value;
#endif
    FOUND_BIN;
    for (;;) {
        bin = get_bin(tab->bins, get_size_ind(tab), ind);
        if (EMPTY_OR_DELETED_BIN_P(bin))
            return ind;
#ifdef QUADRATIC_PROBE
        ind = hash_bin(ind + d, tab);
        d++;
#else
        ind = secondary_hash(ind, tab, &perturb);
#endif
        COLLISION;
    }
}

/* Return index of table TAB bin for HASH_VALUE and KEY through
   BIN_IND and the pointed value as the function result.  Reserve the
   bin for inclusion of the corresponding entry into the table if it
   is not there yet.  We always find such bin as bins array length is
   bigger entries array.  Although we can reuse a deleted bin, the
   result bin value is always empty if the table has no entry with
   KEY.  Return the entries array index of the found entry or
   UNDEFINED_ENTRY_IND if it is not found.  If the table was rebuilt
   during the search, return REBUILT_TABLE_ENTRY_IND.  */
static st_index_t
find_table_bin_ptr_and_reserve(st_table *tab, st_hash_t *hash_value,
                               st_data_t key, st_index_t *bin_ind)
{
    int eq_p, rebuilt_p;
    st_index_t ind;
    st_hash_t curr_hash_value = *hash_value;
#ifdef QUADRATIC_PROBE
    st_index_t d;
#else
    st_index_t perturb;
#endif
    st_index_t entry_index;
    st_index_t first_deleted_bin_ind;
    st_table_entry *entries;

    ind = hash_bin(curr_hash_value, tab);
#ifdef QUADRATIC_PROBE
    d = 1;
#else
    perturb = curr_hash_value;
#endif
    FOUND_BIN;
    first_deleted_bin_ind = UNDEFINED_BIN_IND;
    entries = tab->entries;
    for (;;) {
        entry_index = get_bin(tab->bins, get_size_ind(tab), ind);
        if (EMPTY_BIN_P(entry_index)) {
            tab->num_entries++;
            entry_index = UNDEFINED_ENTRY_IND;
            if (first_deleted_bin_ind != UNDEFINED_BIN_IND) {
                /* We can reuse bin of a deleted entry.  */
                ind = first_deleted_bin_ind;
                MARK_BIN_EMPTY(tab, ind);
            }
            break;
        }
        else if (! DELETED_BIN_P(entry_index)) {
            DO_PTR_EQUAL_CHECK(tab, &entries[entry_index - ENTRY_BASE], curr_hash_value, key, eq_p, rebuilt_p);
            if (EXPECT(rebuilt_p, 0))
                return REBUILT_TABLE_ENTRY_IND;
            if (eq_p)
                break;
        }
        else if (first_deleted_bin_ind == UNDEFINED_BIN_IND)
            first_deleted_bin_ind = ind;
#ifdef QUADRATIC_PROBE
        ind = hash_bin(ind + d, tab);
        d++;
#else
        ind = secondary_hash(ind, tab, &perturb);
#endif
        COLLISION;
    }
    *bin_ind = ind;
    return entry_index;
}

/* Find an entry with KEY in table TAB.  Return non-zero if we found
   it.  Set up *RECORD to the found entry record.  */
int
st_lookup(st_table *tab, st_data_t key, st_data_t *value)
{
    st_index_t bin;
    st_hash_t hash = do_hash(key, tab);

 retry:
    if (tab->bins == NULL) {
        bin = find_entry(tab, hash, key);
        if (EXPECT(bin == REBUILT_TABLE_ENTRY_IND, 0))
            goto retry;
        if (bin == UNDEFINED_ENTRY_IND)
            return 0;
    }
    else {
        bin = find_table_entry_ind(tab, hash, key);
        if (EXPECT(bin == REBUILT_TABLE_ENTRY_IND, 0))
            goto retry;
        if (bin == UNDEFINED_ENTRY_IND)
            return 0;
        bin -= ENTRY_BASE;
    }
    if (value != 0)
        *value = tab->entries[bin].record;
    return 1;
}

/* Find an entry with KEY in table TAB.  Return non-zero if we found
   it.  Set up *RESULT to the found table entry key.  */
int
st_get_key(st_table *tab, st_data_t key, st_data_t *result)
{
    st_index_t bin;
    st_hash_t hash = do_hash(key, tab);

 retry:
    if (tab->bins == NULL) {
        bin = find_entry(tab, hash, key);
        if (EXPECT(bin == REBUILT_TABLE_ENTRY_IND, 0))
            goto retry;
        if (bin == UNDEFINED_ENTRY_IND)
            return 0;
    }
    else {
        bin = find_table_entry_ind(tab, hash, key);
        if (EXPECT(bin == REBUILT_TABLE_ENTRY_IND, 0))
            goto retry;
        if (bin == UNDEFINED_ENTRY_IND)
            return 0;
        bin -= ENTRY_BASE;
    }
    if (result != 0)
        *result = tab->entries[bin].key;
    return 1;
}

/* Check the table and rebuild it if it is necessary.  */
static inline void
rebuild_table_if_necessary (st_table *tab)
{
    st_index_t bound = tab->entries_bound;

    if (bound == get_allocated_entries(tab))
        rebuild_table(tab);
}

/* Insert (KEY, VALUE) into table TAB and return zero.  If there is
   already entry with KEY in the table, return nonzero and update
   the value of the found entry.  */
int
st_insert(st_table *tab, st_data_t key, st_data_t value)
{
    st_table_entry *entry;
    st_index_t bin;
    st_index_t ind;
    st_hash_t hash_value;
    st_index_t bin_ind;
    int new_p;

    hash_value = do_hash(key, tab);
 retry:
    rebuild_table_if_necessary(tab);
    if (tab->bins == NULL) {
        bin = find_entry(tab, hash_value, key);
        if (EXPECT(bin == REBUILT_TABLE_ENTRY_IND, 0))
            goto retry;
        new_p = bin == UNDEFINED_ENTRY_IND;
        if (new_p)
            tab->num_entries++;
        bin_ind = UNDEFINED_BIN_IND;
    }
    else {
        bin = find_table_bin_ptr_and_reserve(tab, &hash_value,
                                             key, &bin_ind);
        if (EXPECT(bin == REBUILT_TABLE_ENTRY_IND, 0))
            goto retry;
        new_p = bin == UNDEFINED_ENTRY_IND;
        bin -= ENTRY_BASE;
    }
    if (new_p) {
        ind = tab->entries_bound++;
        entry = &tab->entries[ind];
        entry->hash = hash_value;
        entry->key = key;
        entry->record = value;
        if (bin_ind != UNDEFINED_BIN_IND)
            set_bin(tab->bins, get_size_ind(tab), bin_ind, ind + ENTRY_BASE);
        return 0;
    }
    tab->entries[bin].record = value;
    return 1;
}

/* Insert (KEY, VALUE, HASH) into table TAB.  The table should not have
   entry with KEY before the insertion.  */
static inline void
st_add_direct_with_hash(st_table *tab,
                        st_data_t key, st_data_t value, st_hash_t hash)
{
    st_table_entry *entry;
    st_index_t ind;
    st_index_t bin_ind;

    rebuild_table_if_necessary(tab);
    ind = tab->entries_bound++;
    entry = &tab->entries[ind];
    entry->hash = hash;
    entry->key = key;
    entry->record = value;
    tab->num_entries++;
    if (tab->bins != NULL) {
        bin_ind = find_table_bin_ind_direct(tab, hash, key);
        set_bin(tab->bins, get_size_ind(tab), bin_ind, ind + ENTRY_BASE);
    }
}

/* Insert (KEY, VALUE) into table TAB.  The table should not have
   entry with KEY before the insertion.  */
void
st_add_direct(st_table *tab, st_data_t key, st_data_t value)
{
    st_hash_t hash_value;

    hash_value = do_hash(key, tab);
    st_add_direct_with_hash(tab, key, value, hash_value);
}

/* Insert (FUNC(KEY), VALUE) into table TAB and return zero.  If
   there is already entry with KEY in the table, return nonzero and
   update the value of the found entry.  */
int
st_insert2(st_table *tab, st_data_t key, st_data_t value,
           st_data_t (*func)(st_data_t))
{
    st_table_entry *entry;
    st_index_t bin;
    st_index_t ind;
    st_hash_t hash_value;
    st_index_t bin_ind;
    int new_p;

    hash_value = do_hash(key, tab);
 retry:
    rebuild_table_if_necessary (tab);
    if (tab->bins == NULL) {
        bin = find_entry(tab, hash_value, key);
        if (EXPECT(bin == REBUILT_TABLE_ENTRY_IND, 0))
            goto retry;
        new_p = bin == UNDEFINED_ENTRY_IND;
        if (new_p)
            tab->num_entries++;
        bin_ind = UNDEFINED_BIN_IND;
    }
    else {
        bin = find_table_bin_ptr_and_reserve(tab, &hash_value,
                                             key, &bin_ind);
        if (EXPECT(bin == REBUILT_TABLE_ENTRY_IND, 0))
            goto retry;
        new_p = bin == UNDEFINED_ENTRY_IND;
        bin -= ENTRY_BASE;
    }
    if (new_p) {
        key = (*func)(key);
        ind = tab->entries_bound++;
        entry = &tab->entries[ind];
        entry->hash = hash_value;
        entry->key = key;
        entry->record = value;
        if (bin_ind != UNDEFINED_BIN_IND)
            set_bin(tab->bins, get_size_ind(tab), bin_ind, ind + ENTRY_BASE);
        return 0;
    }
    tab->entries[bin].record = value;
    return 1;
}

/* Create a copy of old_tab into new_tab. */
st_table *
st_replace(st_table *new_tab, st_table *old_tab)
{
    *new_tab = *old_tab;
    if (old_tab->bins == NULL)
        new_tab->bins = NULL;
    else {
        new_tab->bins = (st_index_t *) malloc(bins_size(old_tab));
#ifndef RUBY
        if (new_tab->bins == NULL) {
            return NULL;
        }
#endif
    }
    new_tab->entries = (st_table_entry *) malloc(get_allocated_entries(old_tab)
                                                 * sizeof(st_table_entry));
#ifndef RUBY
    if (new_tab->entries == NULL) {
        return NULL;
    }
#endif
    MEMCPY(new_tab->entries, old_tab->entries, st_table_entry,
           get_allocated_entries(old_tab));
    if (old_tab->bins != NULL)
        MEMCPY(new_tab->bins, old_tab->bins, char, bins_size(old_tab));

    return new_tab;
}

/* Create and return a copy of table OLD_TAB.  */
st_table *
st_copy(st_table *old_tab)
{
    st_table *new_tab;

    new_tab = (st_table *) malloc(sizeof(st_table));
#ifndef RUBY
    if (new_tab == NULL)
        return NULL;
#endif

    if (st_replace(new_tab, old_tab) == NULL) {
        st_free_table(new_tab);
        return NULL;
    }

    return new_tab;
}

/* Update the entries start of table TAB after removing an entry
   with index N in the array entries.  */
static inline void
update_range_for_deleted(st_table *tab, st_index_t n)
{
    /* Do not update entries_bound here.  Otherwise, we can fill all
       bins by deleted entry value before rebuilding the table.  */
    if (tab->entries_start == n) {
        st_index_t start = n + 1;
        st_index_t bound = tab->entries_bound;
        st_table_entry *entries = tab->entries;
        while (start < bound && DELETED_ENTRY_P(&entries[start])) start++;
        tab->entries_start = start;
    }
}

/* Delete entry with KEY from table TAB, set up *VALUE (unless
   VALUE is zero) from deleted table entry, and return non-zero.  If
   there is no entry with KEY in the table, clear *VALUE (unless VALUE
   is zero), and return zero.  */
static int
st_general_delete(st_table *tab, st_data_t *key, st_data_t *value)
{
    st_table_entry *entry;
    st_index_t bin;
    st_index_t bin_ind;
    st_hash_t hash;

    hash = do_hash(*key, tab);
 retry:
    if (tab->bins == NULL) {
        bin = find_entry(tab, hash, *key);
        if (EXPECT(bin == REBUILT_TABLE_ENTRY_IND, 0))
            goto retry;
        if (bin == UNDEFINED_ENTRY_IND) {
            if (value != 0) *value = 0;
            return 0;
        }
    }
    else {
        bin_ind = find_table_bin_ind(tab, hash, *key);
        if (EXPECT(bin_ind == REBUILT_TABLE_BIN_IND, 0))
            goto retry;
        if (bin_ind == UNDEFINED_BIN_IND) {
            if (value != 0) *value = 0;
            return 0;
        }
        bin = get_bin(tab->bins, get_size_ind(tab), bin_ind) - ENTRY_BASE;
        MARK_BIN_DELETED(tab, bin_ind);
    }
    entry = &tab->entries[bin];
    *key = entry->key;
    if (value != 0) *value = entry->record;
    MARK_ENTRY_DELETED(entry);
    tab->num_entries--;
    update_range_for_deleted(tab, bin);
    return 1;
}

int
st_delete(st_table *tab, st_data_t *key, st_data_t *value)
{
    return st_general_delete(tab, key, value);
}

/* The function and other functions with suffix '_safe' or '_check'
   are originated from the previous implementation of the hash tables.
   It was necessary for correct deleting entries during traversing
   tables.  The current implementation permits deletion during
   traversing without a specific way to do this.  */
int
st_delete_safe(st_table *tab, st_data_t *key, st_data_t *value,
               st_data_t never ATTRIBUTE_UNUSED)
{
    return st_general_delete(tab, key, value);
}

/* If table TAB is empty, clear *VALUE (unless VALUE is zero), and
   return zero.  Otherwise, remove the first entry in the table.
   Return its key through KEY and its record through VALUE (unless
   VALUE is zero).  */
int
st_shift(st_table *tab, st_data_t *key, st_data_t *value)
{
    st_index_t i, bound;
    st_index_t bin;
    st_table_entry *entries, *curr_entry_ptr;
    st_index_t bin_ind;

    entries = tab->entries;
    bound = tab->entries_bound;
    for (i = tab->entries_start; i < bound; i++) {
        curr_entry_ptr = &entries[i];
        if (! DELETED_ENTRY_P(curr_entry_ptr)) {
            st_hash_t entry_hash = curr_entry_ptr->hash;
            st_data_t entry_key = curr_entry_ptr->key;

            if (value != 0) *value = curr_entry_ptr->record;
            *key = entry_key;
        retry:
            if (tab->bins == NULL) {
                bin = find_entry(tab, entry_hash, entry_key);
                if (EXPECT(bin == REBUILT_TABLE_ENTRY_IND, 0)) {
                    entries = tab->entries;
                    goto retry;
                }
                curr_entry_ptr = &entries[bin];
            }
            else {
                bin_ind = find_table_bin_ind(tab, entry_hash, entry_key);
                if (EXPECT(bin_ind == REBUILT_TABLE_BIN_IND, 0)) {
                    entries = tab->entries;
                    goto retry;
                }
                curr_entry_ptr = &entries[get_bin(tab->bins, get_size_ind(tab), bin_ind)
                                          - ENTRY_BASE];
                MARK_BIN_DELETED(tab, bin_ind);
            }
            MARK_ENTRY_DELETED(curr_entry_ptr);
            tab->num_entries--;
            update_range_for_deleted(tab, i);
            return 1;
        }
    }
    if (value != 0) *value = 0;
    return 0;
}

/* See comments for function st_delete_safe.  */
void
st_cleanup_safe(st_table *tab ATTRIBUTE_UNUSED,
                st_data_t never ATTRIBUTE_UNUSED)
{
}

/* Find entry with KEY in table TAB, call FUNC with pointers to copies
   of the key and the value of the found entry, and non-zero as the
   3rd argument.  If the entry is not found, call FUNC with a pointer
   to KEY, a pointer to zero, and a zero argument.  If the call
   returns ST_CONTINUE, the table will have an entry with key and
   value returned by FUNC through the 1st and 2nd parameters.  If the
   call of FUNC returns ST_DELETE, the table will not have entry with
   KEY.  The function returns flag of that the entry with KEY was in
   the table before the call.  */
int
st_update(st_table *tab, st_data_t key,
          st_update_callback_func *func, st_data_t arg)
{
    st_table_entry *entry = NULL; /* to avoid uninitialized value warning */
    st_index_t bin = 0; /* Ditto */
    st_table_entry *entries;
    st_index_t bin_ind;
    st_data_t value = 0, old_key;
    int retval, existing;
    st_hash_t hash = do_hash(key, tab);

 retry:
    entries = tab->entries;
    if (tab->bins == NULL) {
        bin = find_entry(tab, hash, key);
        if (EXPECT(bin == REBUILT_TABLE_ENTRY_IND, 0))
            goto retry;
        existing = bin != UNDEFINED_ENTRY_IND;
        entry = &entries[bin];
        bin_ind = UNDEFINED_BIN_IND;
    }
    else {
        bin_ind = find_table_bin_ind(tab, hash, key);
        if (EXPECT(bin_ind == REBUILT_TABLE_BIN_IND, 0))
            goto retry;
        existing = bin_ind != UNDEFINED_BIN_IND;
        if (existing) {
            bin = get_bin(tab->bins, get_size_ind(tab), bin_ind) - ENTRY_BASE;
            entry = &entries[bin];
        }
    }
    if (existing) {
        key = entry->key;
        value = entry->record;
    }
    old_key = key;
    retval = (*func)(&key, &value, arg, existing);
    switch (retval) {
      case ST_CONTINUE:
        if (! existing) {
            st_add_direct_with_hash(tab, key, value, hash);
            break;
        }
        if (old_key != key) {
            entry->key = key;
        }
        entry->record = value;
        break;
      case ST_DELETE:
        if (existing) {
            if (bin_ind != UNDEFINED_BIN_IND)
                MARK_BIN_DELETED(tab, bin_ind);
            MARK_ENTRY_DELETED(entry);
            tab->num_entries--;
            update_range_for_deleted(tab, bin);
        }
        break;
    }
    return existing;
}

/* Traverse all entries in table TAB calling FUNC with current entry
   key and value and zero.  If the call returns ST_STOP, stop
   traversing.  If the call returns ST_DELETE, delete the current
   entry from the table.  In case of ST_CHECK or ST_CONTINUE, continue
   traversing.  The function returns zero unless an error is found.
   CHECK_P is flag of st_foreach_check call.  The behavior is a bit
   different for ST_CHECK and when the current element is removed
   during traversing.  */
static inline int
st_general_foreach(st_table *tab, st_foreach_check_callback_func *func, st_update_callback_func *replace, st_data_t arg,
                   int check_p)
{
    st_index_t bin;
    st_index_t bin_ind;
    st_table_entry *entries, *curr_entry_ptr;
    enum st_retval retval;
    st_index_t i, rebuilds_num;
    st_hash_t hash;
    st_data_t key;
    int error_p, packed_p = tab->bins == NULL;

    entries = tab->entries;
    /* The bound can change inside the loop even without rebuilding
       the table, e.g. by an entry insertion.  */
    for (i = tab->entries_start; i < tab->entries_bound; i++) {
        curr_entry_ptr = &entries[i];
        if (EXPECT(DELETED_ENTRY_P(curr_entry_ptr), 0))
            continue;
        key = curr_entry_ptr->key;
        rebuilds_num = tab->rebuilds_num;
        hash = curr_entry_ptr->hash;
        retval = (*func)(key, curr_entry_ptr->record, arg, 0);

        if (retval == ST_REPLACE && replace) {
            st_data_t value;
            value = curr_entry_ptr->record;
            retval = (*replace)(&key, &value, arg, TRUE);
            curr_entry_ptr->key = key;
            curr_entry_ptr->record = value;
        }

        if (rebuilds_num != tab->rebuilds_num) {
        retry:
            entries = tab->entries;
            packed_p = tab->bins == NULL;
            if (packed_p) {
                i = find_entry(tab, hash, key);
                if (EXPECT(i == REBUILT_TABLE_ENTRY_IND, 0))
                    goto retry;
                error_p = i == UNDEFINED_ENTRY_IND;
            }
            else {
                i = find_table_entry_ind(tab, hash, key);
                if (EXPECT(i == REBUILT_TABLE_ENTRY_IND, 0))
                    goto retry;
                error_p = i == UNDEFINED_ENTRY_IND;
                i -= ENTRY_BASE;
            }
            if (error_p && check_p) {
                /* call func with error notice */
                retval = (*func)(0, 0, arg, 1);
                return 1;
            }
            curr_entry_ptr = &entries[i];
        }
        switch (retval) {
          case ST_REPLACE:
            break;
          case ST_CONTINUE:
            break;
          case ST_CHECK:
            if (check_p)
                break;
          case ST_STOP:
            return 0;
          case ST_DELETE: {
            st_data_t key = curr_entry_ptr->key;

              again:
            if (packed_p) {
                bin = find_entry(tab, hash, key);
                if (EXPECT(bin == REBUILT_TABLE_ENTRY_IND, 0))
                    goto again;
                if (bin == UNDEFINED_ENTRY_IND)
                    break;
            }
            else {
                bin_ind = find_table_bin_ind(tab, hash, key);
                if (EXPECT(bin_ind == REBUILT_TABLE_BIN_IND, 0))
                    goto again;
                if (bin_ind == UNDEFINED_BIN_IND)
                    break;
                bin = get_bin(tab->bins, get_size_ind(tab), bin_ind) - ENTRY_BASE;
                MARK_BIN_DELETED(tab, bin_ind);
            }
            curr_entry_ptr = &entries[bin];
            MARK_ENTRY_DELETED(curr_entry_ptr);
            tab->num_entries--;
            update_range_for_deleted(tab, bin);
            break;
          }
        }
    }
    return 0;
}

int
st_foreach_with_replace(st_table *tab, st_foreach_check_callback_func *func, st_update_callback_func *replace, st_data_t arg)
{
    return st_general_foreach(tab, func, replace, arg, TRUE);
}

struct functor {
    st_foreach_callback_func *func;
    st_data_t arg;
};

static int
apply_functor(st_data_t k, st_data_t v, st_data_t d, int _)
{
    const struct functor *f = (void *)d;
    return f->func(k, v, f->arg);
}

int
st_foreach(st_table *tab, st_foreach_callback_func *func, st_data_t arg)
{
    const struct functor f = { func, arg };
    return st_general_foreach(tab, apply_functor, 0, (st_data_t)&f, FALSE);
}

/* See comments for function st_delete_safe.  */
int
st_foreach_check(st_table *tab, st_foreach_check_callback_func *func, st_data_t arg,
                 st_data_t never ATTRIBUTE_UNUSED)
{
    return st_general_foreach(tab, func, 0, arg, TRUE);
}

/* Set up array KEYS by at most SIZE keys of head table TAB entries.
   Return the number of keys set up in array KEYS.  */
static inline st_index_t
st_general_keys(st_table *tab, st_data_t *keys, st_index_t size)
{
    st_index_t i, bound;
    st_data_t key, *keys_start, *keys_end;
    st_table_entry *curr_entry_ptr, *entries = tab->entries;

    bound = tab->entries_bound;
    keys_start = keys;
    keys_end = keys + size;
    for (i = tab->entries_start; i < bound; i++) {
        if (keys == keys_end)
            break;
        curr_entry_ptr = &entries[i];
        key = curr_entry_ptr->key;
        if (! DELETED_ENTRY_P(curr_entry_ptr))
            *keys++ = key;
    }

    return keys - keys_start;
}

st_index_t
st_keys(st_table *tab, st_data_t *keys, st_index_t size)
{
    return st_general_keys(tab, keys, size);
}

/* See comments for function st_delete_safe.  */
st_index_t
st_keys_check(st_table *tab, st_data_t *keys, st_index_t size,
              st_data_t never ATTRIBUTE_UNUSED)
{
    return st_general_keys(tab, keys, size);
}

/* Set up array VALUES by at most SIZE values of head table TAB
   entries.  Return the number of values set up in array VALUES.  */
static inline st_index_t
st_general_values(st_table *tab, st_data_t *values, st_index_t size)
{
    st_index_t i, bound;
    st_data_t *values_start, *values_end;
    st_table_entry *curr_entry_ptr, *entries = tab->entries;

    values_start = values;
    values_end = values + size;
    bound = tab->entries_bound;
    for (i = tab->entries_start; i < bound; i++) {
        if (values == values_end)
            break;
        curr_entry_ptr = &entries[i];
        if (! DELETED_ENTRY_P(curr_entry_ptr))
            *values++ = curr_entry_ptr->record;
    }

    return values - values_start;
}

st_index_t
st_values(st_table *tab, st_data_t *values, st_index_t size)
{
    return st_general_values(tab, values, size);
}

/* See comments for function st_delete_safe.  */
st_index_t
st_values_check(st_table *tab, st_data_t *values, st_index_t size,
                st_data_t never ATTRIBUTE_UNUSED)
{
    return st_general_values(tab, values, size);
}

#define FNV1_32A_INIT 0x811c9dc5

/*
 * 32 bit magic FNV-1a prime
 */
#define FNV_32_PRIME 0x01000193

/* __POWERPC__ added to accommodate Darwin case. */
#ifndef UNALIGNED_WORD_ACCESS
# if defined(__i386) || defined(__i386__) || defined(_M_IX86) || \
     defined(__x86_64) || defined(__x86_64__) || defined(_M_AMD64) || \
     defined(__powerpc64__) || defined(__POWERPC__) || defined(__aarch64__) || \
     defined(__mc68020__)
#   define UNALIGNED_WORD_ACCESS 1
# endif
#endif
#ifndef UNALIGNED_WORD_ACCESS
# define UNALIGNED_WORD_ACCESS 0
#endif

/* This hash function is quite simplified MurmurHash3
 * Simplification is legal, cause most of magic still happens in finalizator.
 * And finalizator is almost the same as in MurmurHash3 */
#define BIG_CONSTANT(x,y) ((st_index_t)(x)<<32|(st_index_t)(y))
#define ROTL(x,n) ((x)<<(n)|(x)>>(SIZEOF_ST_INDEX_T*CHAR_BIT-(n)))

#if ST_INDEX_BITS <= 32
#define C1 (st_index_t)0xcc9e2d51
#define C2 (st_index_t)0x1b873593
#else
#define C1 BIG_CONSTANT(0x87c37b91,0x114253d5);
#define C2 BIG_CONSTANT(0x4cf5ad43,0x2745937f);
#endif
NO_SANITIZE("unsigned-integer-overflow", static inline st_index_t murmur_step(st_index_t h, st_index_t k));
NO_SANITIZE("unsigned-integer-overflow", static inline st_index_t murmur_finish(st_index_t h));
NO_SANITIZE("unsigned-integer-overflow", extern st_index_t st_hash(const void *ptr, size_t len, st_index_t h));

static inline st_index_t
murmur_step(st_index_t h, st_index_t k)
{
#if ST_INDEX_BITS <= 32
#define r1 (17)
#define r2 (11)
#else
#define r1 (33)
#define r2 (24)
#endif
    k *= C1;
    h ^= ROTL(k, r1);
    h *= C2;
    h = ROTL(h, r2);
    return h;
}
#undef r1
#undef r2

static inline st_index_t
murmur_finish(st_index_t h)
{
#if ST_INDEX_BITS <= 32
#define r1 (16)
#define r2 (13)
#define r3 (16)
    const st_index_t c1 = 0x85ebca6b;
    const st_index_t c2 = 0xc2b2ae35;
#else
/* values are taken from Mix13 on http://zimbry.blogspot.ru/2011/09/better-bit-mixing-improving-on.html */
#define r1 (30)
#define r2 (27)
#define r3 (31)
    const st_index_t c1 = BIG_CONSTANT(0xbf58476d,0x1ce4e5b9);
    const st_index_t c2 = BIG_CONSTANT(0x94d049bb,0x133111eb);
#endif
#if ST_INDEX_BITS > 64
    h ^= h >> 64;
    h *= c2;
    h ^= h >> 65;
#endif
    h ^= h >> r1;
    h *= c1;
    h ^= h >> r2;
    h *= c2;
    h ^= h >> r3;
    return h;
}
#undef r1
#undef r2
#undef r3

st_index_t
st_hash(const void *ptr, size_t len, st_index_t h)
{
    const char *data = ptr;
    st_index_t t = 0;
    size_t l = len;

#define data_at(n) (st_index_t)((unsigned char)data[(n)])
#define UNALIGNED_ADD_4 UNALIGNED_ADD(2); UNALIGNED_ADD(1); UNALIGNED_ADD(0)
#if SIZEOF_ST_INDEX_T > 4
#define UNALIGNED_ADD_8 UNALIGNED_ADD(6); UNALIGNED_ADD(5); UNALIGNED_ADD(4); UNALIGNED_ADD(3); UNALIGNED_ADD_4
#if SIZEOF_ST_INDEX_T > 8
#define UNALIGNED_ADD_16 UNALIGNED_ADD(14); UNALIGNED_ADD(13); UNALIGNED_ADD(12); UNALIGNED_ADD(11); \
    UNALIGNED_ADD(10); UNALIGNED_ADD(9); UNALIGNED_ADD(8); UNALIGNED_ADD(7); UNALIGNED_ADD_8
#define UNALIGNED_ADD_ALL UNALIGNED_ADD_16
#endif
#define UNALIGNED_ADD_ALL UNALIGNED_ADD_8
#else
#define UNALIGNED_ADD_ALL UNALIGNED_ADD_4
#endif
#undef SKIP_TAIL
    if (len >= sizeof(st_index_t)) {
#if !UNALIGNED_WORD_ACCESS
        int align = (int)((st_data_t)data % sizeof(st_index_t));
        if (align) {
            st_index_t d = 0;
            int sl, sr, pack;

            switch (align) {
#ifdef WORDS_BIGENDIAN
# define UNALIGNED_ADD(n) case SIZEOF_ST_INDEX_T - (n) - 1: \
                t |= data_at(n) << CHAR_BIT*(SIZEOF_ST_INDEX_T - (n) - 2)
#else
# define UNALIGNED_ADD(n) case SIZEOF_ST_INDEX_T - (n) - 1:	\
                t |= data_at(n) << CHAR_BIT*(n)
#endif
                UNALIGNED_ADD_ALL;
#undef UNALIGNED_ADD
            }

#ifdef WORDS_BIGENDIAN
            t >>= (CHAR_BIT * align) - CHAR_BIT;
#else
            t <<= (CHAR_BIT * align);
#endif

            data += sizeof(st_index_t)-align;
            len -= sizeof(st_index_t)-align;

            sl = CHAR_BIT * (SIZEOF_ST_INDEX_T-align);
            sr = CHAR_BIT * align;

            while (len >= sizeof(st_index_t)) {
                d = *(st_index_t *)data;
#ifdef WORDS_BIGENDIAN
                t = (t << sr) | (d >> sl);
#else
                t = (t >> sr) | (d << sl);
#endif
                h = murmur_step(h, t);
                t = d;
                data += sizeof(st_index_t);
                len -= sizeof(st_index_t);
            }

            pack = len < (size_t)align ? (int)len : align;
            d = 0;
            switch (pack) {
#ifdef WORDS_BIGENDIAN
# define UNALIGNED_ADD(n) case (n) + 1: \
                d |= data_at(n) << CHAR_BIT*(SIZEOF_ST_INDEX_T - (n) - 1)
#else
# define UNALIGNED_ADD(n) case (n) + 1: \
                d |= data_at(n) << CHAR_BIT*(n)
#endif
                UNALIGNED_ADD_ALL;
#undef UNALIGNED_ADD
            }
#ifdef WORDS_BIGENDIAN
            t = (t << sr) | (d >> sl);
#else
            t = (t >> sr) | (d << sl);
#endif

            if (len < (size_t)align) goto skip_tail;
# define SKIP_TAIL 1
            h = murmur_step(h, t);
            data += pack;
            len -= pack;
        }
        else
#endif
#ifdef HAVE_BUILTIN___BUILTIN_ASSUME_ALIGNED
#define aligned_data __builtin_assume_aligned(data, sizeof(st_index_t))
#else
#define aligned_data data
#endif
        {
            do {
                h = murmur_step(h, *(st_index_t *)aligned_data);
                data += sizeof(st_index_t);
                len -= sizeof(st_index_t);
            } while (len >= sizeof(st_index_t));
        }
    }

    t = 0;
    switch (len) {
#if UNALIGNED_WORD_ACCESS && SIZEOF_ST_INDEX_T <= 8 && CHAR_BIT == 8
    /* in this case byteorder doesn't really matter */
#if SIZEOF_ST_INDEX_T > 4
      case 7: t |= data_at(6) << 48;
      case 6: t |= data_at(5) << 40;
      case 5: t |= data_at(4) << 32;
      case 4:
        t |= (st_index_t)*(uint32_t*)aligned_data;
        goto skip_tail;
# define SKIP_TAIL 1
#endif
      case 3: t |= data_at(2) << 16;
      case 2: t |= data_at(1) << 8;
      case 1: t |= data_at(0);
#else
#ifdef WORDS_BIGENDIAN
# define UNALIGNED_ADD(n) case (n) + 1: \
        t |= data_at(n) << CHAR_BIT*(SIZEOF_ST_INDEX_T - (n) - 1)
#else
# define UNALIGNED_ADD(n) case (n) + 1: \
        t |= data_at(n) << CHAR_BIT*(n)
#endif
        UNALIGNED_ADD_ALL;
#undef UNALIGNED_ADD
#endif
#ifdef SKIP_TAIL
      skip_tail:
#endif
        h ^= t; h -= ROTL(t, 7);
        h *= C2;
    }
    h ^= l;
#undef aligned_data

    return murmur_finish(h);
}

st_index_t
st_hash_uint32(st_index_t h, uint32_t i)
{
    return murmur_step(h, i);
}

NO_SANITIZE("unsigned-integer-overflow", extern st_index_t st_hash_uint(st_index_t h, st_index_t i));
st_index_t
st_hash_uint(st_index_t h, st_index_t i)
{
    i += h;
/* no matter if it is BigEndian or LittleEndian,
 * we hash just integers */
#if SIZEOF_ST_INDEX_T*CHAR_BIT > 8*8
    h = murmur_step(h, i >> 8*8);
#endif
    h = murmur_step(h, i);
    return h;
}

st_index_t
st_hash_end(st_index_t h)
{
    h = murmur_finish(h);
    return h;
}

#undef st_hash_start
st_index_t
rb_st_hash_start(st_index_t h)
{
    return h;
}

static st_index_t
strhash(st_data_t arg)
{
    register const char *string = (const char *)arg;
    return st_hash(string, strlen(string), FNV1_32A_INIT);
}

int
st_locale_insensitive_strcasecmp(const char *s1, const char *s2)
{
    char c1, c2;

    while (1) {
        c1 = *s1++;
        c2 = *s2++;
        if (c1 == '\0' || c2 == '\0') {
            if (c1 != '\0') return 1;
            if (c2 != '\0') return -1;
            return 0;
        }
        if (('A' <= c1) && (c1 <= 'Z')) c1 += 'a' - 'A';
        if (('A' <= c2) && (c2 <= 'Z')) c2 += 'a' - 'A';
        if (c1 != c2) {
            if (c1 > c2)
                return 1;
            else
                return -1;
        }
    }
}

int
st_locale_insensitive_strncasecmp(const char *s1, const char *s2, size_t n)
{
    char c1, c2;
    size_t i;

    for (i = 0; i < n; i++) {
        c1 = *s1++;
        c2 = *s2++;
        if (c1 == '\0' || c2 == '\0') {
            if (c1 != '\0') return 1;
            if (c2 != '\0') return -1;
            return 0;
        }
        if (('A' <= c1) && (c1 <= 'Z')) c1 += 'a' - 'A';
        if (('A' <= c2) && (c2 <= 'Z')) c2 += 'a' - 'A';
        if (c1 != c2) {
            if (c1 > c2)
                return 1;
            else
                return -1;
        }
    }
    return 0;
}

static int
st_strcmp(st_data_t lhs, st_data_t rhs)
{
    const char *s1 = (char *)lhs;
    const char *s2 = (char *)rhs;
    return strcmp(s1, s2);
}

static int
st_locale_insensitive_strcasecmp_i(st_data_t lhs, st_data_t rhs)
{
    const char *s1 = (char *)lhs;
    const char *s2 = (char *)rhs;
    return st_locale_insensitive_strcasecmp(s1, s2);
}

NO_SANITIZE("unsigned-integer-overflow", PUREFUNC(static st_index_t strcasehash(st_data_t)));
static st_index_t
strcasehash(st_data_t arg)
{
    register const char *string = (const char *)arg;
    register st_index_t hval = FNV1_32A_INIT;

    /*
     * FNV-1a hash each octet in the buffer
     */
    while (*string) {
        unsigned int c = (unsigned char)*string++;
        if ((unsigned int)(c - 'A') <= ('Z' - 'A')) c += 'a' - 'A';
        hval ^= c;

        /* multiply by the 32 bit FNV magic prime mod 2^32 */
        hval *= FNV_32_PRIME;
    }
    return hval;
}

int
st_numcmp(st_data_t x, st_data_t y)
{
    return x != y;
}

st_index_t
st_numhash(st_data_t n)
{
    enum {s1 = 11, s2 = 3};
    return (st_index_t)((n>>s1|(n<<s2)) ^ (n>>s2));
}

#ifdef RUBY
/* Expand TAB to be suitable for holding SIZ entries in total.
   Pre-existing entries remain not deleted inside of TAB, but its bins
   are cleared to expect future reconstruction. See rehash below. */
static void
st_expand_table(st_table *tab, st_index_t siz)
{
    st_table *tmp;
    st_index_t n;

    if (siz <= get_allocated_entries(tab))
        return; /* enough room already */

    tmp = st_init_table_with_size(tab->type, siz);
    n = get_allocated_entries(tab);
    MEMCPY(tmp->entries, tab->entries, st_table_entry, n);
    free(tab->entries);
    free(tab->bins);
    free(tmp->bins);
    tab->entry_power = tmp->entry_power;
    tab->bin_power = tmp->bin_power;
    tab->size_ind = tmp->size_ind;
    tab->entries = tmp->entries;
    tab->bins = NULL;
    tab->rebuilds_num++;
    free(tmp);
}

/* Rehash using linear search.  Return TRUE if we found that the table
   was rebuilt.  */
static int
st_rehash_linear(st_table *tab)
{
    int eq_p, rebuilt_p;
    st_index_t i, j;
    st_table_entry *p, *q;

    free(tab->bins);
    tab->bins = NULL;

    for (i = tab->entries_start; i < tab->entries_bound; i++) {
        p = &tab->entries[i];
        if (DELETED_ENTRY_P(p))
            continue;
        for (j = i + 1; j < tab->entries_bound; j++) {
            q = &tab->entries[j];
            if (DELETED_ENTRY_P(q))
                continue;
            DO_PTR_EQUAL_CHECK(tab, p, q->hash, q->key, eq_p, rebuilt_p);
            if (EXPECT(rebuilt_p, 0))
                return TRUE;
            if (eq_p) {
                *p = *q;
                MARK_ENTRY_DELETED(q);
                tab->num_entries--;
                update_range_for_deleted(tab, j);
            }
        }
    }
    return FALSE;
}

/* Rehash using index.  Return TRUE if we found that the table was
   rebuilt.  */
static int
st_rehash_indexed(st_table *tab)
{
    int eq_p, rebuilt_p;
    st_index_t i;
    st_index_t const n = bins_size(tab);
    unsigned int const size_ind = get_size_ind(tab);
    st_index_t *bins = realloc(tab->bins, n);
    tab->bins = bins;
    initialize_bins(tab);
    for (i = tab->entries_start; i < tab->entries_bound; i++) {
        st_table_entry *p = &tab->entries[i];
        st_index_t ind;
#ifdef QUADRATIC_PROBE
        st_index_t d = 1;
#else
        st_index_t perturb = p->hash;
#endif

        if (DELETED_ENTRY_P(p))
            continue;

        ind = hash_bin(p->hash, tab);
        for (;;) {
            st_index_t bin = get_bin(bins, size_ind, ind);
            if (EMPTY_OR_DELETED_BIN_P(bin)) {
                /* ok, new room */
                set_bin(bins, size_ind, ind, i + ENTRY_BASE);
                break;
            }
            else {
                st_table_entry *q = &tab->entries[bin - ENTRY_BASE];
                DO_PTR_EQUAL_CHECK(tab, q, p->hash, p->key, eq_p, rebuilt_p);
                if (EXPECT(rebuilt_p, 0))
                    return TRUE;
                if (eq_p) {
                    /* duplicated key; delete it */
                    q->record = p->record;
                    MARK_ENTRY_DELETED(p);
                    tab->num_entries--;
                    update_range_for_deleted(tab, bin);
                    break;
                }
                else {
                    /* hash collision; skip it */
#ifdef QUADRATIC_PROBE
                    ind = hash_bin(ind + d, tab);
                    d++;
#else
                    ind = secondary_hash(ind, tab, &perturb);
#endif
                }
            }
        }
    }
    return FALSE;
}

/* Reconstruct TAB's bins according to TAB's entries. This function
   permits conflicting keys inside of entries.  No errors are reported
   then.  All but one of them are discarded silently. */
static void
st_rehash(st_table *tab)
{
    int rebuilt_p;

    do {
        if (tab->bin_power <= MAX_POWER2_FOR_TABLES_WITHOUT_BINS)
            rebuilt_p = st_rehash_linear(tab);
        else
            rebuilt_p = st_rehash_indexed(tab);
    } while (rebuilt_p);
}

static st_data_t
st_stringify(VALUE key)
{
    return (rb_obj_class(key) == rb_cString && !RB_OBJ_FROZEN(key)) ?
        rb_hash_key_str(key) : key;
}

static void
st_insert_single(st_table *tab, VALUE hash, VALUE key, VALUE val)
{
    st_data_t k = st_stringify(key);
    st_table_entry e;
    e.hash = do_hash(k, tab);
    e.key = k;
    e.record = val;

    tab->entries[tab->entries_bound++] = e;
    tab->num_entries++;
    RB_OBJ_WRITTEN(hash, Qundef, k);
    RB_OBJ_WRITTEN(hash, Qundef, val);
}

static void
st_insert_linear(st_table *tab, long argc, const VALUE *argv, VALUE hash)
{
    long i;

    for (i = 0; i < argc; /* */) {
        st_data_t k = st_stringify(argv[i++]);
        st_data_t v = argv[i++];
        st_insert(tab, k, v);
        RB_OBJ_WRITTEN(hash, Qundef, k);
        RB_OBJ_WRITTEN(hash, Qundef, v);
    }
}

static void
st_insert_generic(st_table *tab, long argc, const VALUE *argv, VALUE hash)
{
    long i;

    /* push elems */
    for (i = 0; i < argc; /* */) {
        VALUE key = argv[i++];
        VALUE val = argv[i++];
        st_insert_single(tab, hash, key, val);
    }

    /* reindex */
    st_rehash(tab);
}

/* Mimics ruby's { foo => bar } syntax. This function is subpart
   of rb_hash_bulk_insert. */
void
rb_hash_bulk_insert_into_st_table(long argc, const VALUE *argv, VALUE hash)
{
    st_index_t n, size = argc / 2;
    st_table *tab = RHASH_ST_TABLE(hash);

    tab = RHASH_TBL_RAW(hash);
    n = tab->entries_bound + size;
    st_expand_table(tab, n);
    if (UNLIKELY(tab->num_entries))
        st_insert_generic(tab, argc, argv, hash);
    else if (argc <= 2)
        st_insert_single(tab, hash, argv[0], argv[1]);
    else if (tab->bin_power <= MAX_POWER2_FOR_TABLES_WITHOUT_BINS)
        st_insert_linear(tab, argc, argv, hash);
    else
        st_insert_generic(tab, argc, argv, hash);
}

// to iterate iv_index_tbl
st_data_t
rb_st_nth_key(st_table *tab, st_index_t index)
{
    if (LIKELY(tab->entries_start == 0 &&
               tab->num_entries == tab->entries_bound &&
               index < tab->num_entries)) {
        return tab->entries[index].key;
    }
    else {
        rb_bug("unreachable");
    }
}

<<<<<<< HEAD
#if USE_MMTK
void
rb_mmtk_st_update_fstring_table(st_table *tab)
{
    for (st_index_t ind = tab->entries_start; ind < tab->entries_bound; ind++) {
        if (DELETED_ENTRY_P(&tab->entries[ind])) {
            continue;
        }

        st_data_t key = tab->entries[ind].key;
        RUBY_ASSERT(key == tab->entries[ind].record);

        // A Ruby value can be (1) non-reference, (2) ref to reachable object, or (3) ref to unreachable object.
        bool key_is_ref = !RB_SPECIAL_CONST_P(key);
        bool key_points_to_unreachable_object = key_is_ref && !mmtk_is_reachable((MMTk_ObjectReference)key);

        // If the key points to unreachable object, delete this entry.
        // We assume the key is equal to the value.
        if (key_points_to_unreachable_object) {
            MARK_ENTRY_DELETED(&tab->entries[ind]);
            tab->num_entries--;
            continue;
        }

        // If the key points to reachable object, forward it.
        if (key_is_ref && !key_points_to_unreachable_object) {
            st_data_t new_key = (st_data_t)mmtk_get_forwarded_object((MMTk_ObjectReference)key);
            if (new_key != 0) {
                tab->entries[ind].key = new_key;
                tab->entries[ind].record = new_key;
            }
        }
    }

    st_index_t num_bins = get_bins_num(tab);
    unsigned int const size_ind = get_size_ind(tab);

    // Delete bins that point to deleted entries.
    for (st_index_t ind = 0; ind < num_bins; ind++) {
        st_index_t bin = get_bin(tab->bins, size_ind, ind);
        if (DELETED_ENTRY_P(&tab->entries[bin])) {
            MARK_BIN_DELETED(tab, ind);
        }
    }
}
#endif
=======
void
rb_st_compact_table(st_table *tab)
{
    st_index_t num = tab->num_entries;
    if (REBUILD_THRESHOLD * num <= get_allocated_entries(tab)) {
        /* Compaction: */
        st_table *new_tab = st_init_table_with_size(tab->type, 2 * num);
        rebuild_table_with(new_tab, tab);
    }
}
>>>>>>> 63fdfa13

#endif<|MERGE_RESOLUTION|>--- conflicted
+++ resolved
@@ -2306,8 +2306,17 @@
         rb_bug("unreachable");
     }
 }
-
-<<<<<<< HEAD
+void
+rb_st_compact_table(st_table *tab)
+{
+    st_index_t num = tab->num_entries;
+    if (REBUILD_THRESHOLD * num <= get_allocated_entries(tab)) {
+        /* Compaction: */
+        st_table *new_tab = st_init_table_with_size(tab->type, 2 * num);
+        rebuild_table_with(new_tab, tab);
+    }
+}
+
 #if USE_MMTK
 void
 rb_mmtk_st_update_fstring_table(st_table *tab)
@@ -2354,17 +2363,5 @@
     }
 }
 #endif
-=======
-void
-rb_st_compact_table(st_table *tab)
-{
-    st_index_t num = tab->num_entries;
-    if (REBUILD_THRESHOLD * num <= get_allocated_entries(tab)) {
-        /* Compaction: */
-        st_table *new_tab = st_init_table_with_size(tab->type, 2 * num);
-        rebuild_table_with(new_tab, tab);
-    }
-}
->>>>>>> 63fdfa13
 
 #endif