--- conflicted
+++ resolved
@@ -4146,7 +4146,6 @@
     rb_native_mutex_initialize(&vm->ractor.sync.lock);
     rb_native_cond_initialize(&vm->ractor.sync.terminate_cond);
 
-<<<<<<< HEAD
 #if USE_MMTK
     if (rb_mmtk_enabled_p()) {
         // The threading system is ready.  Initialize collection.
@@ -4156,10 +4155,10 @@
         // Temporarily disable GC.
         mmtk_disable_collection();
     }
-=======
+#endif
+
 #ifdef RUBY_THREAD_WIN32_H
     rb_native_cond_initialize(&vm->ractor.sync.barrier_cond);
->>>>>>> 7e51cadc
 #endif
 }
 
