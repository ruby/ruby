/**********************************************************************

  Vm.c -

  $Author$

  Copyright (C) 2004-2007 Koichi Sasada

**********************************************************************/

#define vm_exec rb_vm_exec

#include "eval_intern.h"
#include "internal.h"
#include "internal/class.h"
#include "internal/compile.h"
#include "internal/cont.h"
#include "internal/error.h"
#include "internal/encoding.h"
#include "internal/eval.h"
#include "internal/gc.h"
#include "internal/inits.h"
#include "internal/missing.h"
#include "internal/object.h"
#include "internal/proc.h"
#include "internal/re.h"
#include "internal/ruby_parser.h"
#include "internal/symbol.h"
#include "internal/thread.h"
#include "internal/transcode.h"
#include "internal/vm.h"
#include "internal/sanitizers.h"
#include "internal/variable.h"
#include "iseq.h"
#include "rjit.h"
#include "yjit.h"
#include "ruby/st.h"
#include "ruby/vm.h"
#include "vm_core.h"
#include "vm_callinfo.h"
#include "vm_debug.h"
#include "vm_exec.h"
#include "vm_insnhelper.h"
#include "ractor_core.h"
#include "vm_sync.h"
#include "shape.h"

#include "builtin.h"

#include "probes.h"
#include "probes_helper.h"

#ifdef RUBY_ASSERT_CRITICAL_SECTION
int ruby_assert_critical_section_entered = 0;
#endif

static void *native_main_thread_stack_top;

VALUE rb_str_concat_literals(size_t, const VALUE*);

VALUE vm_exec(rb_execution_context_t *);

extern const char *const rb_debug_counter_names[];

PUREFUNC(static inline const VALUE *VM_EP_LEP(const VALUE *));
static inline const VALUE *
VM_EP_LEP(const VALUE *ep)
{
    while (!VM_ENV_LOCAL_P(ep)) {
        ep = VM_ENV_PREV_EP(ep);
    }
    return ep;
}

static inline const rb_control_frame_t *
rb_vm_search_cf_from_ep(const rb_execution_context_t *ec, const rb_control_frame_t *cfp, const VALUE * const ep)
{
    if (!ep) {
        return NULL;
    }
    else {
        const rb_control_frame_t * const eocfp = RUBY_VM_END_CONTROL_FRAME(ec); /* end of control frame pointer */

        while (cfp < eocfp) {
            if (cfp->ep == ep) {
                return cfp;
            }
            cfp = RUBY_VM_PREVIOUS_CONTROL_FRAME(cfp);
        }

        return NULL;
    }
}

const VALUE *
rb_vm_ep_local_ep(const VALUE *ep)
{
    return VM_EP_LEP(ep);
}

PUREFUNC(static inline const VALUE *VM_CF_LEP(const rb_control_frame_t * const cfp));
static inline const VALUE *
VM_CF_LEP(const rb_control_frame_t * const cfp)
{
    return VM_EP_LEP(cfp->ep);
}

static inline const VALUE *
VM_CF_PREV_EP(const rb_control_frame_t * const cfp)
{
    return VM_ENV_PREV_EP(cfp->ep);
}

PUREFUNC(static inline VALUE VM_CF_BLOCK_HANDLER(const rb_control_frame_t * const cfp));
static inline VALUE
VM_CF_BLOCK_HANDLER(const rb_control_frame_t * const cfp)
{
    const VALUE *ep = VM_CF_LEP(cfp);
    return VM_ENV_BLOCK_HANDLER(ep);
}

int
rb_vm_cframe_keyword_p(const rb_control_frame_t *cfp)
{
    return VM_FRAME_CFRAME_KW_P(cfp);
}

VALUE
rb_vm_frame_block_handler(const rb_control_frame_t *cfp)
{
    return VM_CF_BLOCK_HANDLER(cfp);
}

#if VM_CHECK_MODE > 0
static int
VM_CFP_IN_HEAP_P(const rb_execution_context_t *ec, const rb_control_frame_t *cfp)
{
    const VALUE *start = ec->vm_stack;
    const VALUE *end = (VALUE *)ec->vm_stack + ec->vm_stack_size;
    VM_ASSERT(start != NULL);

    if (start <= (VALUE *)cfp && (VALUE *)cfp < end) {
        return FALSE;
    }
    else {
        return TRUE;
    }
}

static int
VM_EP_IN_HEAP_P(const rb_execution_context_t *ec, const VALUE *ep)
{
    const VALUE *start = ec->vm_stack;
    const VALUE *end = (VALUE *)ec->cfp;
    VM_ASSERT(start != NULL);

    if (start <= ep && ep < end) {
        return FALSE;
    }
    else {
        return TRUE;
    }
}

static int
vm_ep_in_heap_p_(const rb_execution_context_t *ec, const VALUE *ep)
{
    if (VM_EP_IN_HEAP_P(ec, ep)) {
        VALUE envval = ep[VM_ENV_DATA_INDEX_ENV]; /* VM_ENV_ENVVAL(ep); */

        if (!UNDEF_P(envval)) {
            const rb_env_t *env = (const rb_env_t *)envval;

            VM_ASSERT(vm_assert_env(envval));
            VM_ASSERT(VM_ENV_FLAGS(ep, VM_ENV_FLAG_ESCAPED));
            VM_ASSERT(env->ep == ep);
        }
        return TRUE;
    }
    else {
        return FALSE;
    }
}

int
rb_vm_ep_in_heap_p(const VALUE *ep)
{
    const rb_execution_context_t *ec = GET_EC();
    if (ec->vm_stack == NULL) return TRUE;
    return vm_ep_in_heap_p_(ec, ep);
}
#endif

static struct rb_captured_block *
VM_CFP_TO_CAPTURED_BLOCK(const rb_control_frame_t *cfp)
{
    VM_ASSERT(!VM_CFP_IN_HEAP_P(GET_EC(), cfp));
    return (struct rb_captured_block *)&cfp->self;
}

static rb_control_frame_t *
VM_CAPTURED_BLOCK_TO_CFP(const struct rb_captured_block *captured)
{
    rb_control_frame_t *cfp = ((rb_control_frame_t *)((VALUE *)(captured) - 3));
    VM_ASSERT(!VM_CFP_IN_HEAP_P(GET_EC(), cfp));
    VM_ASSERT(sizeof(rb_control_frame_t)/sizeof(VALUE) == 7 + VM_DEBUG_BP_CHECK ? 1 : 0);
    return cfp;
}

static int
VM_BH_FROM_CFP_P(VALUE block_handler, const rb_control_frame_t *cfp)
{
    const struct rb_captured_block *captured = VM_CFP_TO_CAPTURED_BLOCK(cfp);
    return VM_TAGGED_PTR_REF(block_handler, 0x03) == captured;
}

static VALUE
vm_passed_block_handler(rb_execution_context_t *ec)
{
    VALUE block_handler = ec->passed_block_handler;
    ec->passed_block_handler = VM_BLOCK_HANDLER_NONE;
    vm_block_handler_verify(block_handler);
    return block_handler;
}

static rb_cref_t *
vm_cref_new0(VALUE klass, rb_method_visibility_t visi, int module_func, rb_cref_t *prev_cref, int pushed_by_eval, int use_prev_prev, int singleton)
{
    VALUE refinements = Qnil;
    int omod_shared = FALSE;

    /* scope */
    union {
        rb_scope_visibility_t visi;
        VALUE value;
    } scope_visi;

    scope_visi.visi.method_visi = visi;
    scope_visi.visi.module_func = module_func;

    /* refinements */
    if (prev_cref != NULL && prev_cref != (void *)1 /* TODO: why CREF_NEXT(cref) is 1? */) {
        refinements = CREF_REFINEMENTS(prev_cref);

        if (!NIL_P(refinements)) {
            omod_shared = TRUE;
            CREF_OMOD_SHARED_SET(prev_cref);
        }
    }

    VM_ASSERT(singleton || klass);

    rb_cref_t *cref = IMEMO_NEW(rb_cref_t, imemo_cref, refinements);
    cref->klass_or_self = klass;
    cref->next = use_prev_prev ? CREF_NEXT(prev_cref) : prev_cref;
    *((rb_scope_visibility_t *)&cref->scope_visi) = scope_visi.visi;

    if (pushed_by_eval) CREF_PUSHED_BY_EVAL_SET(cref);
    if (omod_shared) CREF_OMOD_SHARED_SET(cref);
    if (singleton) CREF_SINGLETON_SET(cref);

    return cref;
}

static rb_cref_t *
vm_cref_new(VALUE klass, rb_method_visibility_t visi, int module_func, rb_cref_t *prev_cref, int pushed_by_eval, int singleton)
{
    return vm_cref_new0(klass, visi, module_func, prev_cref, pushed_by_eval, FALSE, singleton);
}

static rb_cref_t *
vm_cref_new_use_prev(VALUE klass, rb_method_visibility_t visi, int module_func, rb_cref_t *prev_cref, int pushed_by_eval)
{
    return vm_cref_new0(klass, visi, module_func, prev_cref, pushed_by_eval, TRUE, FALSE);
}

static int
ref_delete_symkey(VALUE key, VALUE value, VALUE unused)
{
    return SYMBOL_P(key) ? ST_DELETE : ST_CONTINUE;
}

static rb_cref_t *
vm_cref_dup(const rb_cref_t *cref)
{
    const rb_scope_visibility_t *visi = CREF_SCOPE_VISI(cref);
    rb_cref_t *next_cref = CREF_NEXT(cref), *new_cref;
    int pushed_by_eval = CREF_PUSHED_BY_EVAL(cref);
    int singleton = CREF_SINGLETON(cref);

    new_cref = vm_cref_new(cref->klass_or_self, visi->method_visi, visi->module_func, next_cref, pushed_by_eval, singleton);

    if (!NIL_P(CREF_REFINEMENTS(cref))) {
        VALUE ref = rb_hash_dup(CREF_REFINEMENTS(cref));
        rb_hash_foreach(ref, ref_delete_symkey, Qnil);
        CREF_REFINEMENTS_SET(new_cref, ref);
        CREF_OMOD_SHARED_UNSET(new_cref);
    }

    return new_cref;
}


rb_cref_t *
rb_vm_cref_dup_without_refinements(const rb_cref_t *cref)
{
    const rb_scope_visibility_t *visi = CREF_SCOPE_VISI(cref);
    rb_cref_t *next_cref = CREF_NEXT(cref), *new_cref;
    int pushed_by_eval = CREF_PUSHED_BY_EVAL(cref);
    int singleton = CREF_SINGLETON(cref);

    new_cref = vm_cref_new(cref->klass_or_self, visi->method_visi, visi->module_func, next_cref, pushed_by_eval, singleton);

    if (!NIL_P(CREF_REFINEMENTS(cref))) {
        CREF_REFINEMENTS_SET(new_cref, Qnil);
        CREF_OMOD_SHARED_UNSET(new_cref);
    }

    return new_cref;
}

static rb_cref_t *
vm_cref_new_toplevel(rb_execution_context_t *ec)
{
    rb_cref_t *cref = vm_cref_new(rb_cObject, METHOD_VISI_PRIVATE /* toplevel visibility is private */, FALSE, NULL, FALSE, FALSE);
    VALUE top_wrapper = rb_ec_thread_ptr(ec)->top_wrapper;

    if (top_wrapper) {
        cref = vm_cref_new(top_wrapper, METHOD_VISI_PRIVATE, FALSE, cref, FALSE, FALSE);
    }

    return cref;
}

rb_cref_t *
rb_vm_cref_new_toplevel(void)
{
    return vm_cref_new_toplevel(GET_EC());
}

static void
vm_cref_dump(const char *mesg, const rb_cref_t *cref)
{
    ruby_debug_printf("vm_cref_dump: %s (%p)\n", mesg, (void *)cref);

    while (cref) {
        ruby_debug_printf("= cref| klass: %s\n", RSTRING_PTR(rb_class_path(CREF_CLASS(cref))));
        cref = CREF_NEXT(cref);
    }
}

void
rb_vm_block_ep_update(VALUE obj, const struct rb_block *dst, const VALUE *ep)
{
    *((const VALUE **)&dst->as.captured.ep) = ep;
    RB_OBJ_WRITTEN(obj, Qundef, VM_ENV_ENVVAL(ep));
}

static void
vm_bind_update_env(VALUE bindval, rb_binding_t *bind, VALUE envval)
{
    const rb_env_t *env = (rb_env_t *)envval;
    RB_OBJ_WRITE(bindval, &bind->block.as.captured.code.iseq, env->iseq);
    rb_vm_block_ep_update(bindval, &bind->block, env->ep);
}

#if VM_COLLECT_USAGE_DETAILS
static void vm_collect_usage_operand(int insn, int n, VALUE op);
static void vm_collect_usage_insn(int insn);
static void vm_collect_usage_register(int reg, int isset);
#endif

static VALUE vm_make_env_object(const rb_execution_context_t *ec, rb_control_frame_t *cfp);
extern VALUE rb_vm_invoke_bmethod(rb_execution_context_t *ec, rb_proc_t *proc, VALUE self,
                                  int argc, const VALUE *argv, int kw_splat, VALUE block_handler,
                                  const rb_callable_method_entry_t *me);
static VALUE vm_invoke_proc(rb_execution_context_t *ec, rb_proc_t *proc, VALUE self, int argc, const VALUE *argv, int kw_splat, VALUE block_handler);

#if USE_YJIT
// Counter to serve as a proxy for execution time, total number of calls
static uint64_t yjit_total_entry_hits = 0;

// Number of calls used to estimate how hot an ISEQ is
#define YJIT_CALL_COUNT_INTERV 20u

/// Test whether we are ready to compile an ISEQ or not
static inline bool
rb_yjit_threshold_hit(const rb_iseq_t *iseq, uint64_t entry_calls)
{
    yjit_total_entry_hits += 1;

    // Record the number of calls at the beginning of the interval
    if (entry_calls + YJIT_CALL_COUNT_INTERV == rb_yjit_call_threshold) {
        iseq->body->yjit_calls_at_interv = yjit_total_entry_hits;
    }

    // Try to estimate the total time taken (total number of calls) to reach 20 calls to this ISEQ
    // This give us a ratio of how hot/cold this ISEQ is
    if (entry_calls == rb_yjit_call_threshold) {
        // We expect threshold 1 to compile everything immediately
        if (rb_yjit_call_threshold < YJIT_CALL_COUNT_INTERV) {
            return true;
        }

        uint64_t num_calls = yjit_total_entry_hits - iseq->body->yjit_calls_at_interv;

        // Reject ISEQs that don't get called often enough
        if (num_calls > rb_yjit_cold_threshold) {
            rb_yjit_incr_counter("cold_iseq_entry");
            return false;
        }

        return true;
    }

    return false;
}
#else
#define rb_yjit_threshold_hit(iseq, entry_calls) false
#endif

#if USE_RJIT || USE_YJIT
// Generate JIT code that supports the following kinds of ISEQ entries:
//   * The first ISEQ on vm_exec (e.g. <main>, or Ruby methods/blocks
//     called by a C method). The current frame has VM_FRAME_FLAG_FINISH.
//     The current vm_exec stops if JIT code returns a non-Qundef value.
//   * ISEQs called by the interpreter on vm_sendish (e.g. Ruby methods or
//     blocks called by a Ruby frame that isn't compiled or side-exited).
//     The current frame doesn't have VM_FRAME_FLAG_FINISH. The current
//     vm_exec does NOT stop whether JIT code returns Qundef or not.
static inline rb_jit_func_t
jit_compile(rb_execution_context_t *ec)
{
    const rb_iseq_t *iseq = ec->cfp->iseq;
    struct rb_iseq_constant_body *body = ISEQ_BODY(iseq);
    bool yjit_enabled = rb_yjit_enabled_p;
    if (!(yjit_enabled || rb_rjit_call_p)) {
        return NULL;
    }

    // Increment the ISEQ's call counter and trigger JIT compilation if not compiled
    if (body->jit_entry == NULL) {
        body->jit_entry_calls++;
        if (yjit_enabled) {
            if (rb_yjit_threshold_hit(iseq, body->jit_entry_calls)) {
                rb_yjit_compile_iseq(iseq, ec, false);
            }
        }
        else if (body->jit_entry_calls == rb_rjit_call_threshold()) {
            rb_rjit_compile(iseq);
        }
    }
    return body->jit_entry;
}

// Execute JIT code compiled by jit_compile()
static inline VALUE
jit_exec(rb_execution_context_t *ec)
{
    rb_jit_func_t func = jit_compile(ec);
    if (func) {
        // Call the JIT code
        return func(ec, ec->cfp);
    }
    else {
        return Qundef;
    }
}
#else
# define jit_compile(ec) ((rb_jit_func_t)0)
# define jit_exec(ec) Qundef
#endif

#if USE_YJIT
// Generate JIT code that supports the following kind of ISEQ entry:
//   * The first ISEQ pushed by vm_exec_handle_exception. The frame would
//     point to a location specified by a catch table, and it doesn't have
//     VM_FRAME_FLAG_FINISH. The current vm_exec stops if JIT code returns
//     a non-Qundef value. So you should not return a non-Qundef value
//     until ec->cfp is changed to a frame with VM_FRAME_FLAG_FINISH.
static inline rb_jit_func_t
jit_compile_exception(rb_execution_context_t *ec)
{
    const rb_iseq_t *iseq = ec->cfp->iseq;
    struct rb_iseq_constant_body *body = ISEQ_BODY(iseq);
    if (!rb_yjit_enabled_p) {
        return NULL;
    }

    // Increment the ISEQ's call counter and trigger JIT compilation if not compiled
    if (body->jit_exception == NULL) {
        body->jit_exception_calls++;
        if (body->jit_exception_calls == rb_yjit_call_threshold) {
            rb_yjit_compile_iseq(iseq, ec, true);
        }
    }

    return body->jit_exception;
}

// Execute JIT code compiled by jit_compile_exception()
static inline VALUE
jit_exec_exception(rb_execution_context_t *ec)
{
    rb_jit_func_t func = jit_compile_exception(ec);
    if (func) {
        // Call the JIT code
        return func(ec, ec->cfp);
    }
    else {
        return Qundef;
    }
}
#else
# define jit_compile_exception(ec) ((rb_jit_func_t)0)
# define jit_exec_exception(ec) Qundef
#endif

static void add_opt_method_entry(const rb_method_entry_t *me);

#include "vm_insnhelper.c"

#include "vm_exec.c"

#include "vm_method.c"
#include "vm_eval.c"

#define PROCDEBUG 0

VALUE rb_cRubyVM;
VALUE rb_cThread;
VALUE rb_mRubyVMFrozenCore;
VALUE rb_block_param_proxy;

VALUE ruby_vm_const_missing_count = 0;
rb_vm_t *ruby_current_vm_ptr = NULL;
rb_ractor_t *ruby_single_main_ractor;
bool ruby_vm_keep_script_lines;

#ifdef RB_THREAD_LOCAL_SPECIFIER
RB_THREAD_LOCAL_SPECIFIER rb_execution_context_t *ruby_current_ec;

#ifdef RUBY_NT_SERIAL
RB_THREAD_LOCAL_SPECIFIER rb_atomic_t ruby_nt_serial;
#endif

// no-inline decl on thread_pthread.h
rb_execution_context_t *
rb_current_ec_noinline(void)
{
    return ruby_current_ec;
}

void
rb_current_ec_set(rb_execution_context_t *ec)
{
    ruby_current_ec = ec;
}


#ifdef __APPLE__
rb_execution_context_t *
rb_current_ec(void)
{
    return ruby_current_ec;
}

#endif
#else
native_tls_key_t ruby_current_ec_key;
#endif

rb_event_flag_t ruby_vm_event_flags;
rb_event_flag_t ruby_vm_event_enabled_global_flags;
unsigned int    ruby_vm_event_local_num;

rb_serial_t ruby_vm_constant_cache_invalidations = 0;
rb_serial_t ruby_vm_constant_cache_misses = 0;
rb_serial_t ruby_vm_global_cvar_state = 1;

static const struct rb_callcache vm_empty_cc = {
    .flags = T_IMEMO | (imemo_callcache << FL_USHIFT) | VM_CALLCACHE_UNMARKABLE,
    .klass = Qfalse,
    .cme_  = NULL,
    .call_ = vm_call_general,
    .aux_  = {
        .v = Qfalse,
    }
};

static const struct rb_callcache vm_empty_cc_for_super = {
    .flags = T_IMEMO | (imemo_callcache << FL_USHIFT) | VM_CALLCACHE_UNMARKABLE,
    .klass = Qfalse,
    .cme_  = NULL,
    .call_ = vm_call_super_method,
    .aux_  = {
        .v = Qfalse,
    }
};

static void thread_free(void *ptr);

void
rb_vm_inc_const_missing_count(void)
{
    ruby_vm_const_missing_count +=1;
}

int
rb_dtrace_setup(rb_execution_context_t *ec, VALUE klass, ID id,
                struct ruby_dtrace_method_hook_args *args)
{
    enum ruby_value_type type;
    if (!klass) {
        if (!ec) ec = GET_EC();
        if (!rb_ec_frame_method_id_and_class(ec, &id, 0, &klass) || !klass)
            return FALSE;
    }
    if (RB_TYPE_P(klass, T_ICLASS)) {
        klass = RBASIC(klass)->klass;
    }
    else if (RCLASS_SINGLETON_P(klass)) {
        klass = RCLASS_ATTACHED_OBJECT(klass);
        if (NIL_P(klass)) return FALSE;
    }
    type = BUILTIN_TYPE(klass);
    if (type == T_CLASS || type == T_ICLASS || type == T_MODULE) {
        VALUE name = rb_class_path(klass);
        const char *classname, *filename;
        const char *methodname = rb_id2name(id);
        if (methodname && (filename = rb_source_location_cstr(&args->line_no)) != 0) {
            if (NIL_P(name) || !(classname = StringValuePtr(name)))
                classname = "<unknown>";
            args->classname = classname;
            args->methodname = methodname;
            args->filename = filename;
            args->klass = klass;
            args->name = name;
            return TRUE;
        }
    }
    return FALSE;
}

extern unsigned int redblack_buffer_size;

/*
 *  call-seq:
 *    RubyVM.stat -> Hash
 *    RubyVM.stat(hsh) -> hsh
 *    RubyVM.stat(Symbol) -> Numeric
 *
 *  Returns a Hash containing implementation-dependent counters inside the VM.
 *
 *  This hash includes information about method/constant caches:
 *
 *    {
 *      :constant_cache_invalidations=>2,
 *      :constant_cache_misses=>14,
 *      :global_cvar_state=>27
 *    }
 *
 *  If <tt>USE_DEBUG_COUNTER</tt> is enabled, debug counters will be included.
 *
 *  The contents of the hash are implementation specific and may be changed in
 *  the future.
 *
 *  This method is only expected to work on C Ruby.
 */
static VALUE
vm_stat(int argc, VALUE *argv, VALUE self)
{
    static VALUE sym_constant_cache_invalidations, sym_constant_cache_misses, sym_global_cvar_state, sym_next_shape_id;
    static VALUE sym_shape_cache_size;
    VALUE arg = Qnil;
    VALUE hash = Qnil, key = Qnil;

    if (rb_check_arity(argc, 0, 1) == 1) {
        arg = argv[0];
        if (SYMBOL_P(arg))
            key = arg;
        else if (RB_TYPE_P(arg, T_HASH))
            hash = arg;
        else
            rb_raise(rb_eTypeError, "non-hash or symbol given");
    }
    else {
        hash = rb_hash_new();
    }

#define S(s) sym_##s = ID2SYM(rb_intern_const(#s))
    S(constant_cache_invalidations);
    S(constant_cache_misses);
        S(global_cvar_state);
    S(next_shape_id);
    S(shape_cache_size);
#undef S

#define SET(name, attr) \
    if (key == sym_##name) \
        return SERIALT2NUM(attr); \
    else if (hash != Qnil) \
        rb_hash_aset(hash, sym_##name, SERIALT2NUM(attr));

    SET(constant_cache_invalidations, ruby_vm_constant_cache_invalidations);
    SET(constant_cache_misses, ruby_vm_constant_cache_misses);
    SET(global_cvar_state, ruby_vm_global_cvar_state);
    SET(next_shape_id, (rb_serial_t)GET_SHAPE_TREE()->next_shape_id);
    SET(shape_cache_size, (rb_serial_t)GET_SHAPE_TREE()->cache_size);
#undef SET

#if USE_DEBUG_COUNTER
    ruby_debug_counter_show_at_exit(FALSE);
    for (size_t i = 0; i < RB_DEBUG_COUNTER_MAX; i++) {
        const VALUE name = rb_sym_intern_ascii_cstr(rb_debug_counter_names[i]);
        const VALUE boxed_value = SIZET2NUM(rb_debug_counter[i]);

        if (key == name) {
            return boxed_value;
        }
        else if (hash != Qnil) {
            rb_hash_aset(hash, name, boxed_value);
        }
    }
#endif

    if (!NIL_P(key)) { /* matched key should return above */
        rb_raise(rb_eArgError, "unknown key: %"PRIsVALUE, rb_sym2str(key));
    }

    return hash;
}

/* control stack frame */

static void
vm_set_top_stack(rb_execution_context_t *ec, const rb_iseq_t *iseq)
{
    if (ISEQ_BODY(iseq)->type != ISEQ_TYPE_TOP) {
        rb_raise(rb_eTypeError, "Not a toplevel InstructionSequence");
    }

    /* for return */
    vm_push_frame(ec, iseq, VM_FRAME_MAGIC_TOP | VM_ENV_FLAG_LOCAL | VM_FRAME_FLAG_FINISH, rb_ec_thread_ptr(ec)->top_self,
                  VM_BLOCK_HANDLER_NONE,
                  (VALUE)vm_cref_new_toplevel(ec), /* cref or me */
                  ISEQ_BODY(iseq)->iseq_encoded, ec->cfp->sp,
                  ISEQ_BODY(iseq)->local_table_size, ISEQ_BODY(iseq)->stack_max);
}

static void
vm_set_eval_stack(rb_execution_context_t *ec, const rb_iseq_t *iseq, const rb_cref_t *cref, const struct rb_block *base_block)
{
    vm_push_frame(ec, iseq, VM_FRAME_MAGIC_EVAL | VM_FRAME_FLAG_FINISH,
                  vm_block_self(base_block), VM_GUARDED_PREV_EP(vm_block_ep(base_block)),
                  (VALUE)cref, /* cref or me */
                  ISEQ_BODY(iseq)->iseq_encoded,
                  ec->cfp->sp, ISEQ_BODY(iseq)->local_table_size,
                  ISEQ_BODY(iseq)->stack_max);
}

static void
vm_set_main_stack(rb_execution_context_t *ec, const rb_iseq_t *iseq)
{
    VALUE toplevel_binding = rb_const_get(rb_cObject, rb_intern("TOPLEVEL_BINDING"));
    rb_binding_t *bind;

    GetBindingPtr(toplevel_binding, bind);
    RUBY_ASSERT_MESG(bind, "TOPLEVEL_BINDING is not built");

    vm_set_eval_stack(ec, iseq, 0, &bind->block);

    /* save binding */
    if (ISEQ_BODY(iseq)->local_table_size > 0) {
        vm_bind_update_env(toplevel_binding, bind, vm_make_env_object(ec, ec->cfp));
    }
}

rb_control_frame_t *
rb_vm_get_binding_creatable_next_cfp(const rb_execution_context_t *ec, const rb_control_frame_t *cfp)
{
    while (!RUBY_VM_CONTROL_FRAME_STACK_OVERFLOW_P(ec, cfp)) {
        if (cfp->iseq) {
            return (rb_control_frame_t *)cfp;
        }
        cfp = RUBY_VM_PREVIOUS_CONTROL_FRAME(cfp);
    }
    return 0;
}

rb_control_frame_t *
rb_vm_get_ruby_level_next_cfp(const rb_execution_context_t *ec, const rb_control_frame_t *cfp)
{
    while (!RUBY_VM_CONTROL_FRAME_STACK_OVERFLOW_P(ec, cfp)) {
        if (VM_FRAME_RUBYFRAME_P(cfp)) {
            return (rb_control_frame_t *)cfp;
        }
        cfp = RUBY_VM_PREVIOUS_CONTROL_FRAME(cfp);
    }
    return 0;
}

static rb_control_frame_t *
vm_get_ruby_level_caller_cfp(const rb_execution_context_t *ec, const rb_control_frame_t *cfp)
{
    if (VM_FRAME_RUBYFRAME_P(cfp)) {
        return (rb_control_frame_t *)cfp;
    }

    cfp = RUBY_VM_PREVIOUS_CONTROL_FRAME(cfp);

    while (!RUBY_VM_CONTROL_FRAME_STACK_OVERFLOW_P(ec, cfp)) {
        if (VM_FRAME_RUBYFRAME_P(cfp)) {
            return (rb_control_frame_t *)cfp;
        }

        if (VM_ENV_FLAGS(cfp->ep, VM_FRAME_FLAG_PASSED) == FALSE) {
            break;
        }
        cfp = RUBY_VM_PREVIOUS_CONTROL_FRAME(cfp);
    }
    return 0;
}

void
rb_vm_pop_cfunc_frame(void)
{
    rb_execution_context_t *ec = GET_EC();
    rb_control_frame_t *cfp = ec->cfp;
    const rb_callable_method_entry_t *me = rb_vm_frame_method_entry(cfp);

    EXEC_EVENT_HOOK(ec, RUBY_EVENT_C_RETURN, cfp->self, me->def->original_id, me->called_id, me->owner, Qnil);
    RUBY_DTRACE_CMETHOD_RETURN_HOOK(ec, me->owner, me->def->original_id);
    vm_pop_frame(ec, cfp, cfp->ep);
}

void
rb_vm_rewind_cfp(rb_execution_context_t *ec, rb_control_frame_t *cfp)
{
    /* check skipped frame */
    while (ec->cfp != cfp) {
#if VMDEBUG
        printf("skipped frame: %s\n", vm_frametype_name(ec->cfp));
#endif
        if (VM_FRAME_TYPE(ec->cfp) != VM_FRAME_MAGIC_CFUNC) {
            rb_vm_pop_frame(ec);
        }
        else { /* unlikely path */
            rb_vm_pop_cfunc_frame();
        }
    }
}

/* at exit */

void
ruby_vm_at_exit(void (*func)(rb_vm_t *))
{
    rb_vm_t *vm = GET_VM();
    rb_at_exit_list *nl = ALLOC(rb_at_exit_list);
    nl->func = func;
    nl->next = vm->at_exit;
    vm->at_exit = nl;
}

static void
ruby_vm_run_at_exit_hooks(rb_vm_t *vm)
{
    rb_at_exit_list *l = vm->at_exit;

    while (l) {
        rb_at_exit_list* t = l->next;
        rb_vm_at_exit_func *func = l->func;
        ruby_xfree(l);
        l = t;
        (*func)(vm);
    }
}

/* Env */

static VALUE check_env_value(const rb_env_t *env);

static int
check_env(const rb_env_t *env)
{
    fputs("---\n", stderr);
    ruby_debug_printf("envptr: %p\n", (void *)&env->ep[0]);
    ruby_debug_printf("envval: %10p ", (void *)env->ep[1]);
    dp(env->ep[1]);
    ruby_debug_printf("ep:    %10p\n", (void *)env->ep);
    if (rb_vm_env_prev_env(env)) {
        fputs(">>\n", stderr);
        check_env_value(rb_vm_env_prev_env(env));
        fputs("<<\n", stderr);
    }
    return 1;
}

static VALUE
check_env_value(const rb_env_t *env)
{
    if (check_env(env)) {
        return (VALUE)env;
    }
    rb_bug("invalid env");
    return Qnil;		/* unreachable */
}

static VALUE
vm_block_handler_escape(const rb_execution_context_t *ec, VALUE block_handler)
{
    switch (vm_block_handler_type(block_handler)) {
      case block_handler_type_ifunc:
      case block_handler_type_iseq:
        return rb_vm_make_proc(ec, VM_BH_TO_CAPT_BLOCK(block_handler), rb_cProc);

      case block_handler_type_symbol:
      case block_handler_type_proc:
        return block_handler;
    }
    VM_UNREACHABLE(vm_block_handler_escape);
    return Qnil;
}

static VALUE
vm_make_env_each(const rb_execution_context_t * const ec, rb_control_frame_t *const cfp)
{
    const VALUE * const ep = cfp->ep;
    VALUE *env_body, *env_ep;
    int local_size, env_size;

    if (VM_ENV_ESCAPED_P(ep)) {
        return VM_ENV_ENVVAL(ep);
    }

    if (!VM_ENV_LOCAL_P(ep)) {
        const VALUE *prev_ep = VM_ENV_PREV_EP(ep);
        if (!VM_ENV_ESCAPED_P(prev_ep)) {
            rb_control_frame_t *prev_cfp = RUBY_VM_PREVIOUS_CONTROL_FRAME(cfp);

            while (prev_cfp->ep != prev_ep) {
                prev_cfp = RUBY_VM_PREVIOUS_CONTROL_FRAME(prev_cfp);
                VM_ASSERT(prev_cfp->ep != NULL);
            }

            vm_make_env_each(ec, prev_cfp);
            VM_FORCE_WRITE_SPECIAL_CONST(&ep[VM_ENV_DATA_INDEX_SPECVAL], VM_GUARDED_PREV_EP(prev_cfp->ep));
        }
    }
    else {
        VALUE block_handler = VM_ENV_BLOCK_HANDLER(ep);

        if (block_handler != VM_BLOCK_HANDLER_NONE) {
            VALUE blockprocval = vm_block_handler_escape(ec, block_handler);
            VM_STACK_ENV_WRITE(ep, VM_ENV_DATA_INDEX_SPECVAL, blockprocval);
        }
    }

    if (!VM_FRAME_RUBYFRAME_P(cfp)) {
        local_size = VM_ENV_DATA_SIZE;
    }
    else {
        local_size = ISEQ_BODY(cfp->iseq)->local_table_size + VM_ENV_DATA_SIZE;
    }

    /*
     * # local variables on a stack frame (N == local_size)
     * [lvar1, lvar2, ..., lvarN, SPECVAL]
     *                            ^
     *                            ep[0]
     *
     * # moved local variables
     * [lvar1, lvar2, ..., lvarN, SPECVAL, Envval, BlockProcval (if needed)]
     *  ^                         ^
     *  env->env[0]               ep[0]
     */

    env_size = local_size +
               1 /* envval */;

    // Careful with order in the following sequence. Each allocation can move objects.
    env_body = ALLOC_N(VALUE, env_size);
    rb_env_t *env = IMEMO_NEW(rb_env_t, imemo_env, 0);

    // Set up env without WB since it's brand new (similar to newobj_init(), newobj_fill())
    MEMCPY(env_body, ep - (local_size - 1 /* specval */), VALUE, local_size);

    env_ep = &env_body[local_size - 1 /* specval */];
    env_ep[VM_ENV_DATA_INDEX_ENV] = (VALUE)env;

    env->iseq = (rb_iseq_t *)(VM_FRAME_RUBYFRAME_P(cfp) ? cfp->iseq : NULL);
    env->ep = env_ep;
    env->env = env_body;
    env->env_size = env_size;

    cfp->ep = env_ep;
    VM_ENV_FLAGS_SET(env_ep, VM_ENV_FLAG_ESCAPED | VM_ENV_FLAG_WB_REQUIRED);
    VM_STACK_ENV_WRITE(ep, 0, (VALUE)env);		/* GC mark */

#if 0
    for (i = 0; i < local_size; i++) {
        if (VM_FRAME_RUBYFRAME_P(cfp)) {
            /* clear value stack for GC */
            ep[-local_size + i] = 0;
        }
    }
#endif

    return (VALUE)env;
}

static VALUE
vm_make_env_object(const rb_execution_context_t *ec, rb_control_frame_t *cfp)
{
    VALUE envval = vm_make_env_each(ec, cfp);

    if (PROCDEBUG) {
        check_env_value((const rb_env_t *)envval);
    }

    return envval;
}

void
rb_vm_stack_to_heap(rb_execution_context_t *ec)
{
    rb_control_frame_t *cfp = ec->cfp;
    while ((cfp = rb_vm_get_binding_creatable_next_cfp(ec, cfp)) != 0) {
        vm_make_env_object(ec, cfp);
        cfp = RUBY_VM_PREVIOUS_CONTROL_FRAME(cfp);
    }
}

const rb_env_t *
rb_vm_env_prev_env(const rb_env_t *env)
{
    const VALUE *ep = env->ep;

    if (VM_ENV_LOCAL_P(ep)) {
        return NULL;
    }
    else {
        const VALUE *prev_ep = VM_ENV_PREV_EP(ep);
        return VM_ENV_ENVVAL_PTR(prev_ep);
    }
}

static int
collect_local_variables_in_iseq(const rb_iseq_t *iseq, const struct local_var_list *vars)
{
    unsigned int i;
    if (!iseq) return 0;
    for (i = 0; i < ISEQ_BODY(iseq)->local_table_size; i++) {
        local_var_list_add(vars, ISEQ_BODY(iseq)->local_table[i]);
    }
    return 1;
}

static void
collect_local_variables_in_env(const rb_env_t *env, const struct local_var_list *vars)
{
    do {
        if (VM_ENV_FLAGS(env->ep, VM_ENV_FLAG_ISOLATED)) break;
        collect_local_variables_in_iseq(env->iseq, vars);
    } while ((env = rb_vm_env_prev_env(env)) != NULL);
}

static int
vm_collect_local_variables_in_heap(const VALUE *ep, const struct local_var_list *vars)
{
    if (VM_ENV_ESCAPED_P(ep)) {
        collect_local_variables_in_env(VM_ENV_ENVVAL_PTR(ep), vars);
        return 1;
    }
    else {
        return 0;
    }
}

VALUE
rb_vm_env_local_variables(const rb_env_t *env)
{
    struct local_var_list vars;
    local_var_list_init(&vars);
    collect_local_variables_in_env(env, &vars);
    return local_var_list_finish(&vars);
}

VALUE
rb_iseq_local_variables(const rb_iseq_t *iseq)
{
    struct local_var_list vars;
    local_var_list_init(&vars);
    while (collect_local_variables_in_iseq(iseq, &vars)) {
        iseq = ISEQ_BODY(iseq)->parent_iseq;
    }
    return local_var_list_finish(&vars);
}

/* Proc */

static VALUE
vm_proc_create_from_captured(VALUE klass,
                             const struct rb_captured_block *captured,
                             enum rb_block_type block_type,
                             int8_t is_from_method, int8_t is_lambda)
{
    VALUE procval = rb_proc_alloc(klass);
    rb_proc_t *proc = RTYPEDDATA_DATA(procval);

    VM_ASSERT(VM_EP_IN_HEAP_P(GET_EC(), captured->ep));

    /* copy block */
    RB_OBJ_WRITE(procval, &proc->block.as.captured.code.val, captured->code.val);
    RB_OBJ_WRITE(procval, &proc->block.as.captured.self, captured->self);
    rb_vm_block_ep_update(procval, &proc->block, captured->ep);

    vm_block_type_set(&proc->block, block_type);
    proc->is_from_method = is_from_method;
    proc->is_lambda = is_lambda;

    return procval;
}

void
rb_vm_block_copy(VALUE obj, const struct rb_block *dst, const struct rb_block *src)
{
    /* copy block */
    switch (vm_block_type(src)) {
      case block_type_iseq:
      case block_type_ifunc:
        RB_OBJ_WRITE(obj, &dst->as.captured.self, src->as.captured.self);
        RB_OBJ_WRITE(obj, &dst->as.captured.code.val, src->as.captured.code.val);
        rb_vm_block_ep_update(obj, dst, src->as.captured.ep);
        break;
      case block_type_symbol:
        RB_OBJ_WRITE(obj, &dst->as.symbol, src->as.symbol);
        break;
      case block_type_proc:
        RB_OBJ_WRITE(obj, &dst->as.proc, src->as.proc);
        break;
    }
}

static VALUE
proc_create(VALUE klass, const struct rb_block *block, int8_t is_from_method, int8_t is_lambda)
{
    VALUE procval = rb_proc_alloc(klass);
    rb_proc_t *proc = RTYPEDDATA_DATA(procval);

    VM_ASSERT(VM_EP_IN_HEAP_P(GET_EC(), vm_block_ep(block)));
    rb_vm_block_copy(procval, &proc->block, block);
    vm_block_type_set(&proc->block, block->type);
    proc->is_from_method = is_from_method;
    proc->is_lambda = is_lambda;

    return procval;
}

VALUE
rb_proc_dup(VALUE self)
{
    VALUE procval;
    rb_proc_t *src;

    GetProcPtr(self, src);
    procval = proc_create(rb_obj_class(self), &src->block, src->is_from_method, src->is_lambda);
    if (RB_OBJ_SHAREABLE_P(self)) FL_SET_RAW(procval, RUBY_FL_SHAREABLE);
    RB_GC_GUARD(self); /* for: body = rb_proc_dup(body) */
    return procval;
}

struct collect_outer_variable_name_data {
    VALUE ary;
    VALUE read_only;
    bool yield;
    bool isolate;
};

static VALUE
ID2NUM(ID id)
{
    if (SIZEOF_VOIDP > SIZEOF_LONG)
        return ULL2NUM(id);
    else
        return ULONG2NUM(id);
}

static ID
NUM2ID(VALUE num)
{
    if (SIZEOF_VOIDP > SIZEOF_LONG)
        return (ID)NUM2ULL(num);
    else
        return (ID)NUM2ULONG(num);
}

static enum rb_id_table_iterator_result
collect_outer_variable_names(ID id, VALUE val, void *ptr)
{
    struct collect_outer_variable_name_data *data = (struct collect_outer_variable_name_data *)ptr;

    if (id == rb_intern("yield")) {
        data->yield = true;
    }
    else {
        VALUE *store;
        if (data->isolate ||
            val == Qtrue /* write */) {
            store = &data->ary;
        }
        else {
            store = &data->read_only;
        }
        if (*store == Qfalse) *store = rb_ary_new();
        rb_ary_push(*store, ID2NUM(id));
    }
    return ID_TABLE_CONTINUE;
}

static const rb_env_t *
env_copy(const VALUE *src_ep, VALUE read_only_variables)
{
    const rb_env_t *src_env = (rb_env_t *)VM_ENV_ENVVAL(src_ep);
    VM_ASSERT(src_env->ep == src_ep);

    VALUE *env_body = ZALLOC_N(VALUE, src_env->env_size); // fill with Qfalse
    VALUE *ep = &env_body[src_env->env_size - 2];
    const rb_env_t *copied_env = vm_env_new(ep, env_body, src_env->env_size, src_env->iseq);

    // Copy after allocations above, since they can move objects in src_ep.
    RB_OBJ_WRITE(copied_env, &ep[VM_ENV_DATA_INDEX_ME_CREF], src_ep[VM_ENV_DATA_INDEX_ME_CREF]);
    ep[VM_ENV_DATA_INDEX_FLAGS] = src_ep[VM_ENV_DATA_INDEX_FLAGS] | VM_ENV_FLAG_ISOLATED;
    if (!VM_ENV_LOCAL_P(src_ep)) {
        VM_ENV_FLAGS_SET(ep, VM_ENV_FLAG_LOCAL);
    }

    if (read_only_variables) {
        for (int i=RARRAY_LENINT(read_only_variables)-1; i>=0; i--) {
            ID id = NUM2ID(RARRAY_AREF(read_only_variables, i));

            for (unsigned int j=0; j<ISEQ_BODY(src_env->iseq)->local_table_size; j++) {
                if (id == ISEQ_BODY(src_env->iseq)->local_table[j]) {
                    VALUE v = src_env->env[j];
                    if (!rb_ractor_shareable_p(v)) {
                        VALUE name = rb_id2str(id);
                        VALUE msg = rb_sprintf("can not make shareable Proc because it can refer"
                                               " unshareable object %+" PRIsVALUE " from ", v);
                        if (name)
                            rb_str_catf(msg, "variable '%" PRIsVALUE "'", name);
                        else
                            rb_str_cat_cstr(msg, "a hidden variable");
                        rb_exc_raise(rb_exc_new_str(rb_eRactorIsolationError, msg));
                    }
                    RB_OBJ_WRITE((VALUE)copied_env, &env_body[j], v);
                    rb_ary_delete_at(read_only_variables, i);
                    break;
                }
            }
        }
    }

    if (!VM_ENV_LOCAL_P(src_ep)) {
        const VALUE *prev_ep = VM_ENV_PREV_EP(src_env->ep);
        const rb_env_t *new_prev_env = env_copy(prev_ep, read_only_variables);
        ep[VM_ENV_DATA_INDEX_SPECVAL] = VM_GUARDED_PREV_EP(new_prev_env->ep);
        RB_OBJ_WRITTEN(copied_env, Qundef, new_prev_env);
        VM_ENV_FLAGS_UNSET(ep, VM_ENV_FLAG_LOCAL);
    }
    else {
        ep[VM_ENV_DATA_INDEX_SPECVAL] = VM_BLOCK_HANDLER_NONE;
    }

    return copied_env;
}

static void
proc_isolate_env(VALUE self, rb_proc_t *proc, VALUE read_only_variables)
{
    const struct rb_captured_block *captured = &proc->block.as.captured;
    const rb_env_t *env = env_copy(captured->ep, read_only_variables);
    *((const VALUE **)&proc->block.as.captured.ep) = env->ep;
    RB_OBJ_WRITTEN(self, Qundef, env);
}

static VALUE
proc_shared_outer_variables(struct rb_id_table *outer_variables, bool isolate, const char *message)
{
    struct collect_outer_variable_name_data data = {
        .isolate = isolate,
        .ary = Qfalse,
        .read_only = Qfalse,
        .yield = false,
    };
    rb_id_table_foreach(outer_variables, collect_outer_variable_names, (void *)&data);

    if (data.ary != Qfalse) {
        VALUE str = rb_sprintf("can not %s because it accesses outer variables", message);
        VALUE ary = data.ary;
        const char *sep = " (";
        for (long i = 0; i < RARRAY_LEN(ary); i++) {
            VALUE name = rb_id2str(NUM2ID(RARRAY_AREF(ary, i)));
            if (!name) continue;
            rb_str_cat_cstr(str, sep);
            sep = ", ";
            rb_str_append(str, name);
        }
        if (*sep == ',') rb_str_cat_cstr(str, ")");
        rb_str_cat_cstr(str, data.yield ? " and uses 'yield'." : ".");
        rb_exc_raise(rb_exc_new_str(rb_eArgError, str));
    }
    else if (data.yield) {
        rb_raise(rb_eArgError, "can not %s because it uses 'yield'.", message);
    }

    return data.read_only;
}

VALUE
rb_proc_isolate_bang(VALUE self)
{
    const rb_iseq_t *iseq = vm_proc_iseq(self);

    if (iseq) {
        rb_proc_t *proc = (rb_proc_t *)RTYPEDDATA_DATA(self);
        if (proc->block.type != block_type_iseq) rb_raise(rb_eRuntimeError, "not supported yet");

        if (ISEQ_BODY(iseq)->outer_variables) {
            proc_shared_outer_variables(ISEQ_BODY(iseq)->outer_variables, true, "isolate a Proc");
        }

        proc_isolate_env(self, proc, Qfalse);
        proc->is_isolated = TRUE;
    }

    FL_SET_RAW(self, RUBY_FL_SHAREABLE);
    return self;
}

VALUE
rb_proc_isolate(VALUE self)
{
    VALUE dst = rb_proc_dup(self);
    rb_proc_isolate_bang(dst);
    return dst;
}

VALUE
rb_proc_ractor_make_shareable(VALUE self)
{
    const rb_iseq_t *iseq = vm_proc_iseq(self);

    if (iseq) {
        rb_proc_t *proc = (rb_proc_t *)RTYPEDDATA_DATA(self);
        if (proc->block.type != block_type_iseq) rb_raise(rb_eRuntimeError, "not supported yet");

        if (!rb_ractor_shareable_p(vm_block_self(&proc->block))) {
            rb_raise(rb_eRactorIsolationError,
                     "Proc's self is not shareable: %" PRIsVALUE,
                     self);
        }

        VALUE read_only_variables = Qfalse;

        if (ISEQ_BODY(iseq)->outer_variables) {
            read_only_variables =
                proc_shared_outer_variables(ISEQ_BODY(iseq)->outer_variables, false, "make a Proc shareable");
        }

        proc_isolate_env(self, proc, read_only_variables);
        proc->is_isolated = TRUE;
    }

    FL_SET_RAW(self, RUBY_FL_SHAREABLE);
    return self;
}

VALUE
rb_vm_make_proc_lambda(const rb_execution_context_t *ec, const struct rb_captured_block *captured, VALUE klass, int8_t is_lambda)
{
    VALUE procval;
    enum imemo_type code_type = imemo_type(captured->code.val);

    if (!VM_ENV_ESCAPED_P(captured->ep)) {
        rb_control_frame_t *cfp = VM_CAPTURED_BLOCK_TO_CFP(captured);
        vm_make_env_object(ec, cfp);
    }

    VM_ASSERT(VM_EP_IN_HEAP_P(ec, captured->ep));
    VM_ASSERT(code_type == imemo_iseq || code_type == imemo_ifunc);

    procval = vm_proc_create_from_captured(klass, captured,
                                           code_type == imemo_iseq ? block_type_iseq : block_type_ifunc,
                                           FALSE, is_lambda);

    if (code_type == imemo_ifunc) {
        struct vm_ifunc *ifunc = (struct vm_ifunc *)captured->code.val;
        if (ifunc->svar_lep) {
            VALUE ep0 = ifunc->svar_lep[0];
            if (RB_TYPE_P(ep0, T_IMEMO) && imemo_type_p(ep0, imemo_env)) {
                // `ep0 == imemo_env` means this ep is escaped to heap (in env object).
                const rb_env_t *env = (const rb_env_t *)ep0;
                ifunc->svar_lep = (VALUE *)env->ep;
            }
            else {
                VM_ASSERT(FIXNUM_P(ep0));
                if (ep0 & VM_ENV_FLAG_ESCAPED) {
                    // ok. do nothing
                }
                else {
                    ifunc->svar_lep = NULL;
                }
            }
        }
    }

    return procval;
}

/* Binding */

VALUE
rb_vm_make_binding(const rb_execution_context_t *ec, const rb_control_frame_t *src_cfp)
{
    rb_control_frame_t *cfp = rb_vm_get_binding_creatable_next_cfp(ec, src_cfp);
    rb_control_frame_t *ruby_level_cfp = rb_vm_get_ruby_level_next_cfp(ec, src_cfp);
    VALUE bindval, envval;
    rb_binding_t *bind;

    if (cfp == 0 || ruby_level_cfp == 0) {
        rb_raise(rb_eRuntimeError, "Can't create Binding Object on top of Fiber.");
    }
    if (!VM_FRAME_RUBYFRAME_P(src_cfp) &&
        !VM_FRAME_RUBYFRAME_P(RUBY_VM_PREVIOUS_CONTROL_FRAME(src_cfp))) {
        rb_raise(rb_eRuntimeError, "Cannot create Binding object for non-Ruby caller");
    }

    envval = vm_make_env_object(ec, cfp);
    bindval = rb_binding_alloc(rb_cBinding);
    GetBindingPtr(bindval, bind);
    vm_bind_update_env(bindval, bind, envval);
    RB_OBJ_WRITE(bindval, &bind->block.as.captured.self, cfp->self);
    RB_OBJ_WRITE(bindval, &bind->block.as.captured.code.iseq, cfp->iseq);
    RB_OBJ_WRITE(bindval, &bind->pathobj, ISEQ_BODY(ruby_level_cfp->iseq)->location.pathobj);
    bind->first_lineno = rb_vm_get_sourceline(ruby_level_cfp);

    return bindval;
}

const VALUE *
rb_binding_add_dynavars(VALUE bindval, rb_binding_t *bind, int dyncount, const ID *dynvars)
{
    VALUE envval, pathobj = bind->pathobj;
    VALUE path = pathobj_path(pathobj);
    VALUE realpath = pathobj_realpath(pathobj);
    const struct rb_block *base_block;
    const rb_env_t *env;
    rb_execution_context_t *ec = GET_EC();
    const rb_iseq_t *base_iseq, *iseq;
    rb_ast_body_t ast;
    rb_node_scope_t tmp_node;

    if (dyncount < 0) return 0;

    base_block = &bind->block;
    base_iseq = vm_block_iseq(base_block);

    VALUE idtmp = 0;
    rb_ast_id_table_t *dyns = ALLOCV(idtmp, sizeof(rb_ast_id_table_t) + dyncount * sizeof(ID));
    dyns->size = dyncount;
    MEMCPY(dyns->ids, dynvars, ID, dyncount);

    rb_node_init(RNODE(&tmp_node), NODE_SCOPE);
    tmp_node.nd_tbl = dyns;
    tmp_node.nd_body = 0;
    tmp_node.nd_args = 0;

    ast.root = RNODE(&tmp_node);
    ast.frozen_string_literal = -1;
    ast.coverage_enabled = -1;
    ast.script_lines = INT2FIX(-1);

    if (base_iseq) {
        iseq = rb_iseq_new(&ast, ISEQ_BODY(base_iseq)->location.label, path, realpath, base_iseq, ISEQ_TYPE_EVAL);
    }
    else {
        VALUE tempstr = rb_fstring_lit("<temp>");
        iseq = rb_iseq_new_top(&ast, tempstr, tempstr, tempstr, NULL);
    }
    tmp_node.nd_tbl = 0; /* reset table */
    ALLOCV_END(idtmp);

    vm_set_eval_stack(ec, iseq, 0, base_block);
    vm_bind_update_env(bindval, bind, envval = vm_make_env_object(ec, ec->cfp));
    rb_vm_pop_frame(ec);

    env = (const rb_env_t *)envval;
    return env->env;
}

/* C -> Ruby: block */

static inline VALUE
invoke_block(rb_execution_context_t *ec, const rb_iseq_t *iseq, VALUE self, const struct rb_captured_block *captured, const rb_cref_t *cref, VALUE type, int opt_pc)
{
    int arg_size = ISEQ_BODY(iseq)->param.size;

    vm_push_frame(ec, iseq, type | VM_FRAME_FLAG_FINISH, self,
                  VM_GUARDED_PREV_EP(captured->ep),
                  (VALUE)cref, /* cref or method */
                  ISEQ_BODY(iseq)->iseq_encoded + opt_pc,
                  ec->cfp->sp + arg_size,
                  ISEQ_BODY(iseq)->local_table_size - arg_size,
                  ISEQ_BODY(iseq)->stack_max);
    return vm_exec(ec);
}

static VALUE
invoke_bmethod(rb_execution_context_t *ec, const rb_iseq_t *iseq, VALUE self, const struct rb_captured_block *captured, const rb_callable_method_entry_t *me, VALUE type, int opt_pc)
{
    /* bmethod call from outside the VM */
    int arg_size = ISEQ_BODY(iseq)->param.size;
    VALUE ret;

    VM_ASSERT(me->def->type == VM_METHOD_TYPE_BMETHOD);

    vm_push_frame(ec, iseq, type | VM_FRAME_FLAG_BMETHOD, self,
                  VM_GUARDED_PREV_EP(captured->ep),
                  (VALUE)me,
                  ISEQ_BODY(iseq)->iseq_encoded + opt_pc,
                  ec->cfp->sp + 1 /* self */ + arg_size,
                  ISEQ_BODY(iseq)->local_table_size - arg_size,
                  ISEQ_BODY(iseq)->stack_max);

    VM_ENV_FLAGS_SET(ec->cfp->ep, VM_FRAME_FLAG_FINISH);
    ret = vm_exec(ec);

    return ret;
}

ALWAYS_INLINE(static VALUE
              invoke_iseq_block_from_c(rb_execution_context_t *ec, const struct rb_captured_block *captured,
                                       VALUE self, int argc, const VALUE *argv, int kw_splat, VALUE passed_block_handler,
                                       const rb_cref_t *cref, int is_lambda, const rb_callable_method_entry_t *me));

static inline VALUE
invoke_iseq_block_from_c(rb_execution_context_t *ec, const struct rb_captured_block *captured,
                         VALUE self, int argc, const VALUE *argv, int kw_splat, VALUE passed_block_handler,
                         const rb_cref_t *cref, int is_lambda, const rb_callable_method_entry_t *me)
{
    const rb_iseq_t *iseq = rb_iseq_check(captured->code.iseq);
    int opt_pc;
    VALUE type = VM_FRAME_MAGIC_BLOCK | (is_lambda ? VM_FRAME_FLAG_LAMBDA : 0);
    rb_control_frame_t *cfp = ec->cfp;
    VALUE *sp = cfp->sp;
    int flags = (kw_splat ? VM_CALL_KW_SPLAT : 0);
    VALUE *use_argv = (VALUE *)argv;
    VALUE av[2];

    stack_check(ec);

    if (UNLIKELY(argc > VM_ARGC_STACK_MAX) &&
        (VM_ARGC_STACK_MAX >= 1 ||
         /* Skip ruby array for potential autosplat case */
         (argc != 1 || is_lambda))) {
        use_argv = vm_argv_ruby_array(av, argv, &flags, &argc, kw_splat);
    }

    CHECK_VM_STACK_OVERFLOW(cfp, argc + 1);
    vm_check_canary(ec, sp);

    VALUE *stack_argv = sp;
    if (me) {
        *sp = self; // bemthods need `self` on the VM stack
        stack_argv++;
    }
    cfp->sp = stack_argv + argc;
    MEMCPY(stack_argv, use_argv, VALUE, argc); // restrict: new stack space

    opt_pc = vm_yield_setup_args(ec, iseq, argc, stack_argv, flags, passed_block_handler,
                                 (is_lambda ? arg_setup_method : arg_setup_block));
    cfp->sp = sp;

    if (me == NULL) {
        return invoke_block(ec, iseq, self, captured, cref, type, opt_pc);
    }
    else {
        return invoke_bmethod(ec, iseq, self, captured, me, type, opt_pc);
    }
}

static inline VALUE
invoke_block_from_c_bh(rb_execution_context_t *ec, VALUE block_handler,
                       int argc, const VALUE *argv,
                       int kw_splat, VALUE passed_block_handler, const rb_cref_t *cref,
                       int is_lambda, int force_blockarg)
{
  again:
    switch (vm_block_handler_type(block_handler)) {
      case block_handler_type_iseq:
        {
            const struct rb_captured_block *captured = VM_BH_TO_ISEQ_BLOCK(block_handler);
            return invoke_iseq_block_from_c(ec, captured, captured->self,
                                            argc, argv, kw_splat, passed_block_handler,
                                            cref, is_lambda, NULL);
        }
      case block_handler_type_ifunc:
        return vm_yield_with_cfunc(ec, VM_BH_TO_IFUNC_BLOCK(block_handler),
                                   VM_BH_TO_IFUNC_BLOCK(block_handler)->self,
                                   argc, argv, kw_splat, passed_block_handler, NULL);
      case block_handler_type_symbol:
        return vm_yield_with_symbol(ec, VM_BH_TO_SYMBOL(block_handler),
                                    argc, argv, kw_splat, passed_block_handler);
      case block_handler_type_proc:
        if (force_blockarg == FALSE) {
            is_lambda = block_proc_is_lambda(VM_BH_TO_PROC(block_handler));
        }
        block_handler = vm_proc_to_block_handler(VM_BH_TO_PROC(block_handler));
        goto again;
    }
    VM_UNREACHABLE(invoke_block_from_c_splattable);
    return Qundef;
}

static inline VALUE
check_block_handler(rb_execution_context_t *ec)
{
    VALUE block_handler = VM_CF_BLOCK_HANDLER(ec->cfp);
    vm_block_handler_verify(block_handler);
    if (UNLIKELY(block_handler == VM_BLOCK_HANDLER_NONE)) {
        rb_vm_localjump_error("no block given", Qnil, 0);
    }

    return block_handler;
}

static VALUE
vm_yield_with_cref(rb_execution_context_t *ec, int argc, const VALUE *argv, int kw_splat, const rb_cref_t *cref, int is_lambda)
{
    return invoke_block_from_c_bh(ec, check_block_handler(ec),
                                  argc, argv, kw_splat, VM_BLOCK_HANDLER_NONE,
                                  cref, is_lambda, FALSE);
}

static VALUE
vm_yield(rb_execution_context_t *ec, int argc, const VALUE *argv, int kw_splat)
{
    return vm_yield_with_cref(ec, argc, argv, kw_splat, NULL, FALSE);
}

static VALUE
vm_yield_with_block(rb_execution_context_t *ec, int argc, const VALUE *argv, VALUE block_handler, int kw_splat)
{
    return invoke_block_from_c_bh(ec, check_block_handler(ec),
                                  argc, argv, kw_splat, block_handler,
                                  NULL, FALSE, FALSE);
}

static VALUE
vm_yield_force_blockarg(rb_execution_context_t *ec, VALUE args)
{
    return invoke_block_from_c_bh(ec, check_block_handler(ec), 1, &args,
                                  RB_NO_KEYWORDS, VM_BLOCK_HANDLER_NONE, NULL, FALSE, TRUE);
}

ALWAYS_INLINE(static VALUE
              invoke_block_from_c_proc(rb_execution_context_t *ec, const rb_proc_t *proc,
                                       VALUE self, int argc, const VALUE *argv,
                                       int kw_splat, VALUE passed_block_handler, int is_lambda,
                                       const rb_callable_method_entry_t *me));

static inline VALUE
invoke_block_from_c_proc(rb_execution_context_t *ec, const rb_proc_t *proc,
                         VALUE self, int argc, const VALUE *argv,
                         int kw_splat, VALUE passed_block_handler, int is_lambda,
                         const rb_callable_method_entry_t *me)
{
    const struct rb_block *block = &proc->block;

  again:
    switch (vm_block_type(block)) {
      case block_type_iseq:
        return invoke_iseq_block_from_c(ec, &block->as.captured, self, argc, argv, kw_splat, passed_block_handler, NULL, is_lambda, me);
      case block_type_ifunc:
        if (kw_splat == 1) {
            VALUE keyword_hash = argv[argc-1];
            if (!RB_TYPE_P(keyword_hash, T_HASH)) {
                keyword_hash = rb_to_hash_type(keyword_hash);
            }
            if (RHASH_EMPTY_P(keyword_hash)) {
                argc--;
            }
            else {
                ((VALUE *)argv)[argc-1] = rb_hash_dup(keyword_hash);
            }
        }
        return vm_yield_with_cfunc(ec, &block->as.captured, self, argc, argv, kw_splat, passed_block_handler, me);
      case block_type_symbol:
        return vm_yield_with_symbol(ec, block->as.symbol, argc, argv, kw_splat, passed_block_handler);
      case block_type_proc:
        is_lambda = block_proc_is_lambda(block->as.proc);
        block = vm_proc_block(block->as.proc);
        goto again;
    }
    VM_UNREACHABLE(invoke_block_from_c_proc);
    return Qundef;
}

static VALUE
vm_invoke_proc(rb_execution_context_t *ec, rb_proc_t *proc, VALUE self,
               int argc, const VALUE *argv, int kw_splat, VALUE passed_block_handler)
{
    return invoke_block_from_c_proc(ec, proc, self, argc, argv, kw_splat, passed_block_handler, proc->is_lambda, NULL);
}

VALUE
rb_vm_invoke_bmethod(rb_execution_context_t *ec, rb_proc_t *proc, VALUE self,
                     int argc, const VALUE *argv, int kw_splat, VALUE block_handler, const rb_callable_method_entry_t *me)
{
    return invoke_block_from_c_proc(ec, proc, self, argc, argv, kw_splat, block_handler, TRUE, me);
}

VALUE
rb_vm_invoke_proc(rb_execution_context_t *ec, rb_proc_t *proc,
                  int argc, const VALUE *argv, int kw_splat, VALUE passed_block_handler)
{
    VALUE self = vm_block_self(&proc->block);
    vm_block_handler_verify(passed_block_handler);

    if (proc->is_from_method) {
        return rb_vm_invoke_bmethod(ec, proc, self, argc, argv, kw_splat, passed_block_handler, NULL);
    }
    else {
        return vm_invoke_proc(ec, proc, self, argc, argv, kw_splat, passed_block_handler);
    }
}

VALUE
rb_vm_invoke_proc_with_self(rb_execution_context_t *ec, rb_proc_t *proc, VALUE self,
                            int argc, const VALUE *argv, int kw_splat, VALUE passed_block_handler)
{
    vm_block_handler_verify(passed_block_handler);

    if (proc->is_from_method) {
        return rb_vm_invoke_bmethod(ec, proc, self, argc, argv, kw_splat, passed_block_handler, NULL);
    }
    else {
        return vm_invoke_proc(ec, proc, self, argc, argv, kw_splat, passed_block_handler);
    }
}

/* special variable */

VALUE *
rb_vm_svar_lep(const rb_execution_context_t *ec, const rb_control_frame_t *cfp)
{
    while (cfp->pc == 0 || cfp->iseq == 0) {
        if (VM_FRAME_TYPE(cfp) == VM_FRAME_MAGIC_IFUNC) {
            struct vm_ifunc *ifunc = (struct vm_ifunc *)cfp->iseq;
            return ifunc->svar_lep;
        }
        else {
            cfp = RUBY_VM_PREVIOUS_CONTROL_FRAME(cfp);
        }

        if (RUBY_VM_CONTROL_FRAME_STACK_OVERFLOW_P(ec, cfp)) {
            return NULL;
        }
    }

    return (VALUE *)VM_CF_LEP(cfp);
}

static VALUE
vm_cfp_svar_get(const rb_execution_context_t *ec, rb_control_frame_t *cfp, VALUE key)
{
    return lep_svar_get(ec, rb_vm_svar_lep(ec, cfp), key);
}

static void
vm_cfp_svar_set(const rb_execution_context_t *ec, rb_control_frame_t *cfp, VALUE key, const VALUE val)
{
    lep_svar_set(ec, rb_vm_svar_lep(ec, cfp), key, val);
}

static VALUE
vm_svar_get(const rb_execution_context_t *ec, VALUE key)
{
    return vm_cfp_svar_get(ec, ec->cfp, key);
}

static void
vm_svar_set(const rb_execution_context_t *ec, VALUE key, VALUE val)
{
    vm_cfp_svar_set(ec, ec->cfp, key, val);
}

VALUE
rb_backref_get(void)
{
    return vm_svar_get(GET_EC(), VM_SVAR_BACKREF);
}

void
rb_backref_set(VALUE val)
{
    vm_svar_set(GET_EC(), VM_SVAR_BACKREF, val);
}

VALUE
rb_lastline_get(void)
{
    return vm_svar_get(GET_EC(), VM_SVAR_LASTLINE);
}

void
rb_lastline_set(VALUE val)
{
    vm_svar_set(GET_EC(), VM_SVAR_LASTLINE, val);
}

void
rb_lastline_set_up(VALUE val, unsigned int up)
{
    rb_control_frame_t * cfp = GET_EC()->cfp;

    for(unsigned int i = 0; i < up; i++) {
        cfp = RUBY_VM_PREVIOUS_CONTROL_FRAME(cfp);
    }
    vm_cfp_svar_set(GET_EC(), cfp, VM_SVAR_LASTLINE, val);
}

/* misc */

const char *
rb_sourcefile(void)
{
    const rb_execution_context_t *ec = GET_EC();
    const rb_control_frame_t *cfp = rb_vm_get_ruby_level_next_cfp(ec, ec->cfp);

    if (cfp) {
        return RSTRING_PTR(rb_iseq_path(cfp->iseq));
    }
    else {
        return 0;
    }
}

int
rb_sourceline(void)
{
    const rb_execution_context_t *ec = GET_EC();
    const rb_control_frame_t *cfp = rb_vm_get_ruby_level_next_cfp(ec, ec->cfp);

    if (cfp) {
        return rb_vm_get_sourceline(cfp);
    }
    else {
        return 0;
    }
}

VALUE
rb_source_location(int *pline)
{
#if USE_MMTK
    if (rb_mmtk_enabled_p() && rb_gc_obj_free_on_exit_started()) {
        // The GC has started calling `obj_free` on everything.
        // Source location information is held in heap objects which may have been corrupted by now.
        if (pline) *pline = 0;
        return Qnil;
    }
#endif
    const rb_execution_context_t *ec = GET_EC();
    const rb_control_frame_t *cfp = rb_vm_get_ruby_level_next_cfp(ec, ec->cfp);

    if (cfp && VM_FRAME_RUBYFRAME_P(cfp)) {
        if (pline) *pline = rb_vm_get_sourceline(cfp);
        return rb_iseq_path(cfp->iseq);
    }
    else {
        if (pline) *pline = 0;
        return Qnil;
    }
}

const char *
rb_source_location_cstr(int *pline)
{
    VALUE path = rb_source_location(pline);
    if (NIL_P(path)) return NULL;
    return RSTRING_PTR(path);
}

rb_cref_t *
rb_vm_cref(void)
{
    const rb_execution_context_t *ec = GET_EC();
    return vm_ec_cref(ec);
}

rb_cref_t *
rb_vm_cref_replace_with_duplicated_cref(void)
{
    const rb_execution_context_t *ec = GET_EC();
    const rb_control_frame_t *cfp = rb_vm_get_ruby_level_next_cfp(ec, ec->cfp);
    rb_cref_t *cref = vm_cref_replace_with_duplicated_cref(cfp->ep);
    ASSUME(cref);
    return cref;
}

const rb_cref_t *
rb_vm_cref_in_context(VALUE self, VALUE cbase)
{
    const rb_execution_context_t *ec = GET_EC();
    const rb_control_frame_t *cfp = rb_vm_get_ruby_level_next_cfp(ec, ec->cfp);
    const rb_cref_t *cref;
    if (!cfp || cfp->self != self) return NULL;
    if (!vm_env_cref_by_cref(cfp->ep)) return NULL;
    cref = vm_get_cref(cfp->ep);
    if (CREF_CLASS(cref) != cbase) return NULL;
    return cref;
}

#if 0
void
debug_cref(rb_cref_t *cref)
{
    while (cref) {
        dp(CREF_CLASS(cref));
        printf("%ld\n", CREF_VISI(cref));
        cref = CREF_NEXT(cref);
    }
}
#endif

VALUE
rb_vm_cbase(void)
{
    const rb_execution_context_t *ec = GET_EC();
    const rb_control_frame_t *cfp = rb_vm_get_ruby_level_next_cfp(ec, ec->cfp);

    if (cfp == 0) {
        rb_raise(rb_eRuntimeError, "Can't call on top of Fiber or Thread");
    }
    return vm_get_cbase(cfp->ep);
}

/* jump */

static VALUE
make_localjump_error(const char *mesg, VALUE value, int reason)
{
    extern VALUE rb_eLocalJumpError;
    VALUE exc = rb_exc_new2(rb_eLocalJumpError, mesg);
    ID id;

    switch (reason) {
      case TAG_BREAK:
        CONST_ID(id, "break");
        break;
      case TAG_REDO:
        CONST_ID(id, "redo");
        break;
      case TAG_RETRY:
        CONST_ID(id, "retry");
        break;
      case TAG_NEXT:
        CONST_ID(id, "next");
        break;
      case TAG_RETURN:
        CONST_ID(id, "return");
        break;
      default:
        CONST_ID(id, "noreason");
        break;
    }
    rb_iv_set(exc, "@exit_value", value);
    rb_iv_set(exc, "@reason", ID2SYM(id));
    return exc;
}

void
rb_vm_localjump_error(const char *mesg, VALUE value, int reason)
{
    VALUE exc = make_localjump_error(mesg, value, reason);
    rb_exc_raise(exc);
}

VALUE
rb_vm_make_jump_tag_but_local_jump(int state, VALUE val)
{
    const char *mesg;

    switch (state) {
      case TAG_RETURN:
        mesg = "unexpected return";
        break;
      case TAG_BREAK:
        mesg = "unexpected break";
        break;
      case TAG_NEXT:
        mesg = "unexpected next";
        break;
      case TAG_REDO:
        mesg = "unexpected redo";
        val = Qnil;
        break;
      case TAG_RETRY:
        mesg = "retry outside of rescue clause";
        val = Qnil;
        break;
      default:
        return Qnil;
    }
    if (UNDEF_P(val)) {
        val = GET_EC()->tag->retval;
    }
    return make_localjump_error(mesg, val, state);
}

void
rb_vm_jump_tag_but_local_jump(int state)
{
    VALUE exc = rb_vm_make_jump_tag_but_local_jump(state, Qundef);
    if (!NIL_P(exc)) rb_exc_raise(exc);
    EC_JUMP_TAG(GET_EC(), state);
}

static rb_control_frame_t *
next_not_local_frame(rb_control_frame_t *cfp)
{
    while (VM_ENV_LOCAL_P(cfp->ep)) {
        cfp = RUBY_VM_PREVIOUS_CONTROL_FRAME(cfp);
    }
    return cfp;
}

NORETURN(static void vm_iter_break(rb_execution_context_t *ec, VALUE val));

static void
vm_iter_break(rb_execution_context_t *ec, VALUE val)
{
    rb_control_frame_t *cfp = next_not_local_frame(ec->cfp);
    const VALUE *ep = VM_CF_PREV_EP(cfp);
    const rb_control_frame_t *target_cfp = rb_vm_search_cf_from_ep(ec, cfp, ep);

    if (!target_cfp) {
        rb_vm_localjump_error("unexpected break", val, TAG_BREAK);
    }

    ec->errinfo = (VALUE)THROW_DATA_NEW(val, target_cfp, TAG_BREAK);
    EC_JUMP_TAG(ec, TAG_BREAK);
}

void
rb_iter_break(void)
{
    vm_iter_break(GET_EC(), Qnil);
}

void
rb_iter_break_value(VALUE val)
{
    vm_iter_break(GET_EC(), val);
}

/* optimization: redefine management */

short ruby_vm_redefined_flag[BOP_LAST_];
static st_table *vm_opt_method_def_table = 0;
static st_table *vm_opt_mid_table = 0;

void
rb_free_vm_opt_tables(void)
{
    st_free_table(vm_opt_method_def_table);
    st_free_table(vm_opt_mid_table);
}

static int
vm_redefinition_check_flag(VALUE klass)
{
    if (klass == rb_cInteger) return INTEGER_REDEFINED_OP_FLAG;
    if (klass == rb_cFloat)  return FLOAT_REDEFINED_OP_FLAG;
    if (klass == rb_cString) return STRING_REDEFINED_OP_FLAG;
    if (klass == rb_cArray)  return ARRAY_REDEFINED_OP_FLAG;
    if (klass == rb_cHash)   return HASH_REDEFINED_OP_FLAG;
    if (klass == rb_cSymbol) return SYMBOL_REDEFINED_OP_FLAG;
#if 0
    if (klass == rb_cTime)   return TIME_REDEFINED_OP_FLAG;
#endif
    if (klass == rb_cRegexp) return REGEXP_REDEFINED_OP_FLAG;
    if (klass == rb_cNilClass) return NIL_REDEFINED_OP_FLAG;
    if (klass == rb_cTrueClass) return TRUE_REDEFINED_OP_FLAG;
    if (klass == rb_cFalseClass) return FALSE_REDEFINED_OP_FLAG;
    if (klass == rb_cProc) return PROC_REDEFINED_OP_FLAG;
    return 0;
}

int
rb_vm_check_optimizable_mid(VALUE mid)
{
    if (!vm_opt_mid_table) {
      return FALSE;
    }

    return st_lookup(vm_opt_mid_table, mid, NULL);
}

static int
vm_redefinition_check_method_type(const rb_method_entry_t *me)
{
    if (me->called_id != me->def->original_id) {
        return FALSE;
    }

    if (METHOD_ENTRY_BASIC(me)) return TRUE;

    const rb_method_definition_t *def = me->def;
    switch (def->type) {
      case VM_METHOD_TYPE_CFUNC:
      case VM_METHOD_TYPE_OPTIMIZED:
        return TRUE;
      default:
        return FALSE;
    }
}

static void
rb_vm_check_redefinition_opt_method(const rb_method_entry_t *me, VALUE klass)
{
    st_data_t bop;
    if (RB_TYPE_P(klass, T_ICLASS) && FL_TEST(klass, RICLASS_IS_ORIGIN) &&
            RB_TYPE_P(RBASIC_CLASS(klass), T_CLASS)) {
       klass = RBASIC_CLASS(klass);
    }
    if (vm_redefinition_check_method_type(me)) {
        if (st_lookup(vm_opt_method_def_table, (st_data_t)me->def, &bop)) {
            int flag = vm_redefinition_check_flag(klass);
            if (flag != 0) {
                rb_yjit_bop_redefined(flag, (enum ruby_basic_operators)bop);
                rb_rjit_bop_redefined(flag, (enum ruby_basic_operators)bop);
                ruby_vm_redefined_flag[bop] |= flag;
            }
        }
    }
}

static enum rb_id_table_iterator_result
check_redefined_method(ID mid, VALUE value, void *data)
{
    VALUE klass = (VALUE)data;
    const rb_method_entry_t *me = (rb_method_entry_t *)value;
    const rb_method_entry_t *newme = rb_method_entry(klass, mid);

    if (newme != me) rb_vm_check_redefinition_opt_method(me, me->owner);

    return ID_TABLE_CONTINUE;
}

void
rb_vm_check_redefinition_by_prepend(VALUE klass)
{
    if (!vm_redefinition_check_flag(klass)) return;
    rb_id_table_foreach(RCLASS_M_TBL(RCLASS_ORIGIN(klass)), check_redefined_method, (void *)klass);
}

static void
add_opt_method_entry_bop(const rb_method_entry_t *me, ID mid, enum ruby_basic_operators bop)
{
    st_insert(vm_opt_method_def_table, (st_data_t)me->def, (st_data_t)bop);
    st_insert(vm_opt_mid_table, (st_data_t)mid, (st_data_t)Qtrue);
}

static void
add_opt_method(VALUE klass, ID mid, enum ruby_basic_operators bop)
{
    const rb_method_entry_t *me = rb_method_entry_at(klass, mid);

    if (me && vm_redefinition_check_method_type(me)) {
        add_opt_method_entry_bop(me, mid, bop);
    }
    else {
        rb_bug("undefined optimized method: %s", rb_id2name(mid));
    }
}

static enum ruby_basic_operators vm_redefinition_bop_for_id(ID mid);

static void
add_opt_method_entry(const rb_method_entry_t *me)
{
    if (me && vm_redefinition_check_method_type(me)) {
        ID mid = me->called_id;
        enum ruby_basic_operators bop = vm_redefinition_bop_for_id(mid);
        if ((int)bop >= 0) {
            add_opt_method_entry_bop(me, mid, bop);
        }
    }
}

static void
vm_init_redefined_flag(void)
{
    ID mid;
    enum ruby_basic_operators bop;

#define OP(mid_, bop_) (mid = id##mid_, bop = BOP_##bop_, ruby_vm_redefined_flag[bop] = 0)
#define C(k) add_opt_method(rb_c##k, mid, bop)
    OP(PLUS, PLUS), (C(Integer), C(Float), C(String), C(Array));
    OP(MINUS, MINUS), (C(Integer), C(Float));
    OP(MULT, MULT), (C(Integer), C(Float));
    OP(DIV, DIV), (C(Integer), C(Float));
    OP(MOD, MOD), (C(Integer), C(Float));
    OP(Eq, EQ), (C(Integer), C(Float), C(String), C(Symbol));
    OP(Eqq, EQQ), (C(Integer), C(Float), C(Symbol), C(String),
                   C(NilClass), C(TrueClass), C(FalseClass));
    OP(LT, LT), (C(Integer), C(Float));
    OP(LE, LE), (C(Integer), C(Float));
    OP(GT, GT), (C(Integer), C(Float));
    OP(GE, GE), (C(Integer), C(Float));
    OP(LTLT, LTLT), (C(String), C(Array));
    OP(AREF, AREF), (C(Array), C(Hash), C(Integer));
    OP(ASET, ASET), (C(Array), C(Hash));
    OP(Length, LENGTH), (C(Array), C(String), C(Hash));
    OP(Size, SIZE), (C(Array), C(String), C(Hash));
    OP(EmptyP, EMPTY_P), (C(Array), C(String), C(Hash));
    OP(Succ, SUCC), (C(Integer), C(String));
    OP(EqTilde, MATCH), (C(Regexp), C(String));
    OP(Freeze, FREEZE), (C(String));
    OP(UMinus, UMINUS), (C(String));
    OP(Max, MAX), (C(Array));
    OP(Min, MIN), (C(Array));
    OP(Hash, HASH), (C(Array));
    OP(Call, CALL), (C(Proc));
    OP(And, AND), (C(Integer));
    OP(Or, OR), (C(Integer));
    OP(NilP, NIL_P), (C(NilClass));
    OP(Cmp, CMP), (C(Integer), C(Float), C(String));
    OP(Default, DEFAULT), (C(Hash));
#undef C
#undef OP
}

static enum ruby_basic_operators
vm_redefinition_bop_for_id(ID mid)
{
    switch (mid) {
#define OP(mid_, bop_) case id##mid_: return BOP_##bop_
    OP(PLUS, PLUS);
    OP(MINUS, MINUS);
    OP(MULT, MULT);
    OP(DIV, DIV);
    OP(MOD, MOD);
    OP(Eq, EQ);
    OP(Eqq, EQQ);
    OP(LT, LT);
    OP(LE, LE);
    OP(GT, GT);
    OP(GE, GE);
    OP(LTLT, LTLT);
    OP(AREF, AREF);
    OP(ASET, ASET);
    OP(Length, LENGTH);
    OP(Size, SIZE);
    OP(EmptyP, EMPTY_P);
    OP(Succ, SUCC);
    OP(EqTilde, MATCH);
    OP(Freeze, FREEZE);
    OP(UMinus, UMINUS);
    OP(Max, MAX);
    OP(Min, MIN);
    OP(Hash, HASH);
    OP(Call, CALL);
    OP(And, AND);
    OP(Or, OR);
    OP(NilP, NIL_P);
    OP(Cmp, CMP);
    OP(Default, DEFAULT);
#undef OP
    }
    return -1;
}

/* for vm development */

#if VMDEBUG
static const char *
vm_frametype_name(const rb_control_frame_t *cfp)
{
    switch (VM_FRAME_TYPE(cfp)) {
      case VM_FRAME_MAGIC_METHOD: return "method";
      case VM_FRAME_MAGIC_BLOCK:  return "block";
      case VM_FRAME_MAGIC_CLASS:  return "class";
      case VM_FRAME_MAGIC_TOP:    return "top";
      case VM_FRAME_MAGIC_CFUNC:  return "cfunc";
      case VM_FRAME_MAGIC_IFUNC:  return "ifunc";
      case VM_FRAME_MAGIC_EVAL:   return "eval";
      case VM_FRAME_MAGIC_RESCUE: return "rescue";
      default:
        rb_bug("unknown frame");
    }
}
#endif

static VALUE
frame_return_value(const struct vm_throw_data *err)
{
    if (THROW_DATA_P(err) &&
        THROW_DATA_STATE(err) == TAG_BREAK &&
        THROW_DATA_CONSUMED_P(err) == FALSE) {
        return THROW_DATA_VAL(err);
    }
    else {
        return Qnil;
    }
}

#if 0
/* for debug */
static const char *
frame_name(const rb_control_frame_t *cfp)
{
    unsigned long type = VM_FRAME_TYPE(cfp);
#define C(t) if (type == VM_FRAME_MAGIC_##t) return #t
    C(METHOD);
    C(BLOCK);
    C(CLASS);
    C(TOP);
    C(CFUNC);
    C(PROC);
    C(IFUNC);
    C(EVAL);
    C(LAMBDA);
    C(RESCUE);
    C(DUMMY);
#undef C
    return "unknown";
}
#endif

// cfp_returning_with_value:
//     Whether cfp is the last frame in the unwinding process for a non-local return.
static void
hook_before_rewind(rb_execution_context_t *ec, bool cfp_returning_with_value, int state, struct vm_throw_data *err)
{
    if (state == TAG_RAISE && RBASIC(err)->klass == rb_eSysStackError) {
        return;
    }
    else {
        const rb_iseq_t *iseq = ec->cfp->iseq;
        rb_hook_list_t *local_hooks = iseq->aux.exec.local_hooks;

        switch (VM_FRAME_TYPE(ec->cfp)) {
          case VM_FRAME_MAGIC_METHOD:
            RUBY_DTRACE_METHOD_RETURN_HOOK(ec, 0, 0);
            EXEC_EVENT_HOOK_AND_POP_FRAME(ec, RUBY_EVENT_RETURN, ec->cfp->self, 0, 0, 0, frame_return_value(err));

            if (UNLIKELY(local_hooks && local_hooks->events & RUBY_EVENT_RETURN)) {
                rb_exec_event_hook_orig(ec, local_hooks, RUBY_EVENT_RETURN,
                                        ec->cfp->self, 0, 0, 0, frame_return_value(err), TRUE);
            }

            THROW_DATA_CONSUMED_SET(err);
            break;
          case VM_FRAME_MAGIC_BLOCK:
            if (VM_FRAME_BMETHOD_P(ec->cfp)) {
                VALUE bmethod_return_value = frame_return_value(err);
                if (cfp_returning_with_value) {
                    // Non-local return terminating at a BMETHOD control frame.
                    bmethod_return_value = THROW_DATA_VAL(err);
                }


                EXEC_EVENT_HOOK_AND_POP_FRAME(ec, RUBY_EVENT_B_RETURN, ec->cfp->self, 0, 0, 0, bmethod_return_value);
                if (UNLIKELY(local_hooks && local_hooks->events & RUBY_EVENT_B_RETURN)) {
                    rb_exec_event_hook_orig(ec, local_hooks, RUBY_EVENT_B_RETURN,
                                            ec->cfp->self, 0, 0, 0, bmethod_return_value, TRUE);
                }

                const rb_callable_method_entry_t *me = rb_vm_frame_method_entry(ec->cfp);

                EXEC_EVENT_HOOK_AND_POP_FRAME(ec, RUBY_EVENT_RETURN, ec->cfp->self,
                                              rb_vm_frame_method_entry(ec->cfp)->def->original_id,
                                              rb_vm_frame_method_entry(ec->cfp)->called_id,
                                              rb_vm_frame_method_entry(ec->cfp)->owner,
                                              bmethod_return_value);

                VM_ASSERT(me->def->type == VM_METHOD_TYPE_BMETHOD);
                local_hooks = me->def->body.bmethod.hooks;

                if (UNLIKELY(local_hooks && local_hooks->events & RUBY_EVENT_RETURN)) {
                    rb_exec_event_hook_orig(ec, local_hooks, RUBY_EVENT_RETURN, ec->cfp->self,
                                            rb_vm_frame_method_entry(ec->cfp)->def->original_id,
                                            rb_vm_frame_method_entry(ec->cfp)->called_id,
                                            rb_vm_frame_method_entry(ec->cfp)->owner,
                                            bmethod_return_value, TRUE);
                }
                THROW_DATA_CONSUMED_SET(err);
            }
            else {
                EXEC_EVENT_HOOK_AND_POP_FRAME(ec, RUBY_EVENT_B_RETURN, ec->cfp->self, 0, 0, 0, frame_return_value(err));
                if (UNLIKELY(local_hooks && local_hooks->events & RUBY_EVENT_B_RETURN)) {
                    rb_exec_event_hook_orig(ec, local_hooks, RUBY_EVENT_B_RETURN,
                                            ec->cfp->self, 0, 0, 0, frame_return_value(err), TRUE);
                }
                THROW_DATA_CONSUMED_SET(err);
            }
            break;
          case VM_FRAME_MAGIC_CLASS:
            EXEC_EVENT_HOOK_AND_POP_FRAME(ec, RUBY_EVENT_END, ec->cfp->self, 0, 0, 0, Qnil);
            break;
        }
    }
}

/* evaluator body */

/*                  finish
  VMe (h1)          finish
    VM              finish F1 F2
      cfunc         finish F1 F2 C1
        rb_funcall  finish F1 F2 C1
          VMe       finish F1 F2 C1
            VM      finish F1 F2 C1 F3

  F1 - F3 : pushed by VM
  C1      : pushed by send insn (CFUNC)

  struct CONTROL_FRAME {
    VALUE *pc;                  // cfp[0], program counter
    VALUE *sp;                  // cfp[1], stack pointer
    rb_iseq_t *iseq;            // cfp[2], iseq
    VALUE self;                 // cfp[3], self
    const VALUE *ep;            // cfp[4], env pointer
    const void *block_code;     // cfp[5], block code
  };

  struct rb_captured_block {
    VALUE self;
    VALUE *ep;
    union code;
  };

  struct METHOD_ENV {
    VALUE param0;
    ...
    VALUE paramN;
    VALUE lvar1;
    ...
    VALUE lvarM;
    VALUE cref;    // ep[-2]
    VALUE special; // ep[-1]
    VALUE flags;   // ep[ 0] == lep[0]
  };

  struct BLOCK_ENV {
    VALUE block_param0;
    ...
    VALUE block_paramN;
    VALUE block_lvar1;
    ...
    VALUE block_lvarM;
    VALUE cref;    // ep[-2]
    VALUE special; // ep[-1]
    VALUE flags;   // ep[ 0]
  };

  struct CLASS_ENV {
    VALUE class_lvar0;
    ...
    VALUE class_lvarN;
    VALUE cref;
    VALUE prev_ep; // for frame jump
    VALUE flags;
  };

  struct C_METHOD_CONTROL_FRAME {
    VALUE *pc;                       // 0
    VALUE *sp;                       // stack pointer
    rb_iseq_t *iseq;                 // cmi
    VALUE self;                      // ?
    VALUE *ep;                       // ep == lep
    void *code;                      //
  };

  struct C_BLOCK_CONTROL_FRAME {
    VALUE *pc;                       // point only "finish" insn
    VALUE *sp;                       // sp
    rb_iseq_t *iseq;                 // ?
    VALUE self;                      //
    VALUE *ep;                       // ep
    void *code;                      //
  };
 */

static inline VALUE
vm_exec_handle_exception(rb_execution_context_t *ec, enum ruby_tag_type state, VALUE errinfo);
static inline VALUE
vm_exec_loop(rb_execution_context_t *ec, enum ruby_tag_type state, struct rb_vm_tag *tag, VALUE result);

// for non-Emscripten Wasm build, use vm_exec with optimized setjmp for runtime performance
#if defined(__wasm__) && !defined(__EMSCRIPTEN__)

struct rb_vm_exec_context {
    rb_execution_context_t *const ec;
    struct rb_vm_tag *const tag;

    VALUE result;
};

static void
vm_exec_bottom_main(void *context)
{
    struct rb_vm_exec_context *ctx = context;
    rb_execution_context_t *ec = ctx->ec;

    ctx->result = vm_exec_loop(ec, TAG_NONE, ctx->tag, vm_exec_core(ec));
}

static void
vm_exec_bottom_rescue(void *context)
{
    struct rb_vm_exec_context *ctx = context;
    rb_execution_context_t *ec = ctx->ec;

    ctx->result = vm_exec_loop(ec, rb_ec_tag_state(ec), ctx->tag, ec->errinfo);
}
#endif

VALUE
vm_exec(rb_execution_context_t *ec)
{
    VALUE result = Qundef;

    EC_PUSH_TAG(ec);

    _tag.retval = Qnil;

#if defined(__wasm__) && !defined(__EMSCRIPTEN__)
    struct rb_vm_exec_context ctx = {
        .ec = ec,
        .tag = &_tag,
    };
    struct rb_wasm_try_catch try_catch;

    EC_REPUSH_TAG();

    rb_wasm_try_catch_init(&try_catch, vm_exec_bottom_main, vm_exec_bottom_rescue, &ctx);

    rb_wasm_try_catch_loop_run(&try_catch, &RB_VM_TAG_JMPBUF_GET(_tag.buf));

    result = ctx.result;
#else
    enum ruby_tag_type state;
    if ((state = EC_EXEC_TAG()) == TAG_NONE) {
        if (UNDEF_P(result = jit_exec(ec))) {
            result = vm_exec_core(ec);
        }
        /* fallback to the VM */
        result = vm_exec_loop(ec, TAG_NONE, &_tag, result);
    }
    else {
        result = vm_exec_loop(ec, state, &_tag, ec->errinfo);
    }
#endif

    EC_POP_TAG();
    return result;
}

static inline VALUE
vm_exec_loop(rb_execution_context_t *ec, enum ruby_tag_type state,
             struct rb_vm_tag *tag, VALUE result)
{
    if (state == TAG_NONE) { /* no jumps, result is discarded */
        goto vm_loop_start;
    }

    rb_ec_raised_reset(ec, RAISED_STACKOVERFLOW | RAISED_NOMEMORY);
    while (UNDEF_P(result = vm_exec_handle_exception(ec, state, result))) {
        // caught a jump, exec the handler. JIT code in jit_exec_exception()
        // may return Qundef to run remaining frames with vm_exec_core().
        if (UNDEF_P(result = jit_exec_exception(ec))) {
            result = vm_exec_core(ec);
        }
      vm_loop_start:
        VM_ASSERT(ec->tag == tag);
        /* when caught `throw`, `tag.state` is set. */
        if ((state = tag->state) == TAG_NONE) break;
        tag->state = TAG_NONE;
    }

    return result;
}

static inline VALUE
vm_exec_handle_exception(rb_execution_context_t *ec, enum ruby_tag_type state, VALUE errinfo)
{
    struct vm_throw_data *err = (struct vm_throw_data *)errinfo;

    for (;;) {
        unsigned int i;
        const struct iseq_catch_table_entry *entry;
        const struct iseq_catch_table *ct;
        unsigned long epc, cont_pc, cont_sp;
        const rb_iseq_t *catch_iseq;
        VALUE type;
        const rb_control_frame_t *escape_cfp;

        cont_pc = cont_sp = 0;
        catch_iseq = NULL;

        while (ec->cfp->pc == 0 || ec->cfp->iseq == 0) {
            if (UNLIKELY(VM_FRAME_TYPE(ec->cfp) == VM_FRAME_MAGIC_CFUNC)) {
                EXEC_EVENT_HOOK_AND_POP_FRAME(ec, RUBY_EVENT_C_RETURN, ec->cfp->self,
                                              rb_vm_frame_method_entry(ec->cfp)->def->original_id,
                                              rb_vm_frame_method_entry(ec->cfp)->called_id,
                                              rb_vm_frame_method_entry(ec->cfp)->owner, Qnil);
                RUBY_DTRACE_CMETHOD_RETURN_HOOK(ec,
                                                rb_vm_frame_method_entry(ec->cfp)->owner,
                                                rb_vm_frame_method_entry(ec->cfp)->def->original_id);
            }
            rb_vm_pop_frame(ec);
        }

        rb_control_frame_t *const cfp = ec->cfp;
        epc = cfp->pc - ISEQ_BODY(cfp->iseq)->iseq_encoded;

        escape_cfp = NULL;
        if (state == TAG_BREAK || state == TAG_RETURN) {
            escape_cfp = THROW_DATA_CATCH_FRAME(err);

            if (cfp == escape_cfp) {
                if (state == TAG_RETURN) {
                    if (!VM_FRAME_FINISHED_P(cfp)) {
                        THROW_DATA_CATCH_FRAME_SET(err, cfp + 1);
                        THROW_DATA_STATE_SET(err, state = TAG_BREAK);
                    }
                    else {
                        ct = ISEQ_BODY(cfp->iseq)->catch_table;
                        if (ct) for (i = 0; i < ct->size; i++) {
                            entry = UNALIGNED_MEMBER_PTR(ct, entries[i]);
                            if (entry->start < epc && entry->end >= epc) {
                                if (entry->type == CATCH_TYPE_ENSURE) {
                                    catch_iseq = entry->iseq;
                                    cont_pc = entry->cont;
                                    cont_sp = entry->sp;
                                    break;
                                }
                            }
                        }
                        if (catch_iseq == NULL) {
                            ec->errinfo = Qnil;
                            THROW_DATA_CATCH_FRAME_SET(err, cfp + 1);
                            // cfp == escape_cfp here so calling with cfp_returning_with_value = true
                            hook_before_rewind(ec, true, state, err);
                            rb_vm_pop_frame(ec);
                            return THROW_DATA_VAL(err);
                        }
                    }
                    /* through */
                }
                else {
                    /* TAG_BREAK */
                    *cfp->sp++ = THROW_DATA_VAL(err);
                    ec->errinfo = Qnil;
                    return Qundef;
                }
            }
        }

        if (state == TAG_RAISE) {
            ct = ISEQ_BODY(cfp->iseq)->catch_table;
            if (ct) for (i = 0; i < ct->size; i++) {
                entry = UNALIGNED_MEMBER_PTR(ct, entries[i]);
                if (entry->start < epc && entry->end >= epc) {

                    if (entry->type == CATCH_TYPE_RESCUE ||
                        entry->type == CATCH_TYPE_ENSURE) {
                        catch_iseq = entry->iseq;
                        cont_pc = entry->cont;
                        cont_sp = entry->sp;
                        break;
                    }
                }
            }
        }
        else if (state == TAG_RETRY) {
            ct = ISEQ_BODY(cfp->iseq)->catch_table;
            if (ct) for (i = 0; i < ct->size; i++) {
                entry = UNALIGNED_MEMBER_PTR(ct, entries[i]);
                if (entry->start < epc && entry->end >= epc) {

                    if (entry->type == CATCH_TYPE_ENSURE) {
                        catch_iseq = entry->iseq;
                        cont_pc = entry->cont;
                        cont_sp = entry->sp;
                        break;
                    }
                    else if (entry->type == CATCH_TYPE_RETRY) {
                        const rb_control_frame_t *escape_cfp;
                        escape_cfp = THROW_DATA_CATCH_FRAME(err);
                        if (cfp == escape_cfp) {
                            cfp->pc = ISEQ_BODY(cfp->iseq)->iseq_encoded + entry->cont;
                            ec->errinfo = Qnil;
                            return Qundef;
                        }
                    }
                }
            }
        }
        else if ((state == TAG_BREAK && !escape_cfp) ||
                 (state == TAG_REDO) ||
                 (state == TAG_NEXT)) {
            type = (const enum rb_catch_type[TAG_MASK]) {
                [TAG_BREAK]  = CATCH_TYPE_BREAK,
                [TAG_NEXT]   = CATCH_TYPE_NEXT,
                [TAG_REDO]   = CATCH_TYPE_REDO,
                /* otherwise = dontcare */
            }[state];

            ct = ISEQ_BODY(cfp->iseq)->catch_table;
            if (ct) for (i = 0; i < ct->size; i++) {
                entry = UNALIGNED_MEMBER_PTR(ct, entries[i]);

                if (entry->start < epc && entry->end >= epc) {
                    if (entry->type == CATCH_TYPE_ENSURE) {
                        catch_iseq = entry->iseq;
                        cont_pc = entry->cont;
                        cont_sp = entry->sp;
                        break;
                    }
                    else if (entry->type == type) {
                        cfp->pc = ISEQ_BODY(cfp->iseq)->iseq_encoded + entry->cont;
                        cfp->sp = vm_base_ptr(cfp) + entry->sp;

                        if (state != TAG_REDO) {
                            *cfp->sp++ = THROW_DATA_VAL(err);
                        }
                        ec->errinfo = Qnil;
                        VM_ASSERT(ec->tag->state == TAG_NONE);
                        return Qundef;
                    }
                }
            }
        }
        else {
            ct = ISEQ_BODY(cfp->iseq)->catch_table;
            if (ct) for (i = 0; i < ct->size; i++) {
                entry = UNALIGNED_MEMBER_PTR(ct, entries[i]);
                if (entry->start < epc && entry->end >= epc) {

                    if (entry->type == CATCH_TYPE_ENSURE) {
                        catch_iseq = entry->iseq;
                        cont_pc = entry->cont;
                        cont_sp = entry->sp;
                        break;
                    }
                }
            }
        }

        if (catch_iseq != NULL) { /* found catch table */
            /* enter catch scope */
            const int arg_size = 1;

            rb_iseq_check(catch_iseq);
            cfp->sp = vm_base_ptr(cfp) + cont_sp;
            cfp->pc = ISEQ_BODY(cfp->iseq)->iseq_encoded + cont_pc;

            /* push block frame */
            cfp->sp[0] = (VALUE)err;
            vm_push_frame(ec, catch_iseq, VM_FRAME_MAGIC_RESCUE,
                          cfp->self,
                          VM_GUARDED_PREV_EP(cfp->ep),
                          0, /* cref or me */
                          ISEQ_BODY(catch_iseq)->iseq_encoded,
                          cfp->sp + arg_size /* push value */,
                          ISEQ_BODY(catch_iseq)->local_table_size - arg_size,
                          ISEQ_BODY(catch_iseq)->stack_max);

            state = 0;
            ec->tag->state = TAG_NONE;
            ec->errinfo = Qnil;

            return Qundef;
        }
        else {
            hook_before_rewind(ec, (cfp == escape_cfp), state, err);

            if (VM_FRAME_FINISHED_P(ec->cfp)) {
                rb_vm_pop_frame(ec);
                ec->errinfo = (VALUE)err;
                ec->tag = ec->tag->prev;
                EC_JUMP_TAG(ec, state);
            }
            else {
                rb_vm_pop_frame(ec);
            }
        }
    }
}

/* misc */

VALUE
rb_iseq_eval(const rb_iseq_t *iseq)
{
    rb_execution_context_t *ec = GET_EC();
    VALUE val;
    vm_set_top_stack(ec, iseq);
    val = vm_exec(ec);
    return val;
}

VALUE
rb_iseq_eval_main(const rb_iseq_t *iseq)
{
    rb_execution_context_t *ec = GET_EC();
    VALUE val;

    vm_set_main_stack(ec, iseq);
    val = vm_exec(ec);
    return val;
}

int
rb_vm_control_frame_id_and_class(const rb_control_frame_t *cfp, ID *idp, ID *called_idp, VALUE *klassp)
{
    const rb_callable_method_entry_t *me = rb_vm_frame_method_entry(cfp);

    if (me) {
        if (idp) *idp = me->def->original_id;
        if (called_idp) *called_idp = me->called_id;
        if (klassp) *klassp = me->owner;
        return TRUE;
    }
    else {
        return FALSE;
    }
}

int
rb_ec_frame_method_id_and_class(const rb_execution_context_t *ec, ID *idp, ID *called_idp, VALUE *klassp)
{
    return rb_vm_control_frame_id_and_class(ec->cfp, idp, called_idp, klassp);
}

int
rb_frame_method_id_and_class(ID *idp, VALUE *klassp)
{
    return rb_ec_frame_method_id_and_class(GET_EC(), idp, 0, klassp);
}

VALUE
rb_vm_call_cfunc(VALUE recv, VALUE (*func)(VALUE), VALUE arg,
                 VALUE block_handler, VALUE filename)
{
    rb_execution_context_t *ec = GET_EC();
    const rb_control_frame_t *reg_cfp = ec->cfp;
    const rb_iseq_t *iseq = rb_iseq_new(0, filename, filename, Qnil, 0, ISEQ_TYPE_TOP);
    VALUE val;

    vm_push_frame(ec, iseq, VM_FRAME_MAGIC_TOP | VM_ENV_FLAG_LOCAL | VM_FRAME_FLAG_FINISH,
                  recv, block_handler,
                  (VALUE)vm_cref_new_toplevel(ec), /* cref or me */
                  0, reg_cfp->sp, 0, 0);

    val = (*func)(arg);

    rb_vm_pop_frame(ec);
    return val;
}

/* vm */

void
rb_vm_update_references(void *ptr)
{
    if (ptr) {
        rb_vm_t *vm = ptr;

        rb_gc_update_tbl_refs(vm->ci_table);
        rb_gc_update_tbl_refs(vm->frozen_strings);
        vm->mark_object_ary = rb_gc_location(vm->mark_object_ary);
        vm->load_path = rb_gc_location(vm->load_path);
        vm->load_path_snapshot = rb_gc_location(vm->load_path_snapshot);

        if (vm->load_path_check_cache) {
            vm->load_path_check_cache = rb_gc_location(vm->load_path_check_cache);
        }

        vm->expanded_load_path = rb_gc_location(vm->expanded_load_path);
        vm->loaded_features = rb_gc_location(vm->loaded_features);
        vm->loaded_features_snapshot = rb_gc_location(vm->loaded_features_snapshot);
        vm->loaded_features_realpaths = rb_gc_location(vm->loaded_features_realpaths);
        vm->loaded_features_realpath_map = rb_gc_location(vm->loaded_features_realpath_map);
        vm->top_self = rb_gc_location(vm->top_self);
        vm->orig_progname = rb_gc_location(vm->orig_progname);

        rb_gc_update_tbl_refs(vm->overloaded_cme_table);

        rb_gc_update_values(RUBY_NSIG, vm->trap_list.cmd);

        if (vm->coverages) {
            vm->coverages = rb_gc_location(vm->coverages);
            vm->me2counter = rb_gc_location(vm->me2counter);
        }
    }
}

void
rb_vm_each_stack_value(void *ptr, void (*cb)(VALUE, void*), void *ctx)
{
    if (ptr) {
        rb_vm_t *vm = ptr;
        rb_ractor_t *r = 0;
        ccan_list_for_each(&vm->ractor.set, r, vmlr_node) {
            VM_ASSERT(rb_ractor_status_p(r, ractor_blocking) ||
                      rb_ractor_status_p(r, ractor_running));
            if (r->threads.cnt > 0) {
                rb_thread_t *th = 0;
                ccan_list_for_each(&r->threads.set, th, lt_node) {
                    VM_ASSERT(th != NULL);
                    rb_execution_context_t * ec = th->ec;
                    if (ec->vm_stack) {
                        VALUE *p = ec->vm_stack;
                        VALUE *sp = ec->cfp->sp;
                        while (p < sp) {
                            if (!RB_SPECIAL_CONST_P(*p)) {
                                cb(*p, ctx);
                            }
                            p++;
                        }
                    }
                }
            }
        }
    }
}

static enum rb_id_table_iterator_result
vm_mark_negative_cme(VALUE val, void *dmy)
{
    rb_gc_mark(val);
    return ID_TABLE_CONTINUE;
}

void rb_thread_sched_mark_zombies(rb_vm_t *vm);

void
rb_vm_mark(void *ptr)
{
    RUBY_MARK_ENTER("vm");
    RUBY_GC_INFO("-------------------------------------------------\n");
    if (ptr) {
        rb_vm_t *vm = ptr;
        rb_ractor_t *r = 0;
        long i;

        ccan_list_for_each(&vm->ractor.set, r, vmlr_node) {
            // ractor.set only contains blocking or running ractors
            VM_ASSERT(rb_ractor_status_p(r, ractor_blocking) ||
                      rb_ractor_status_p(r, ractor_running));
            rb_gc_mark(rb_ractor_self(r));
        }

        rb_gc_mark_movable(vm->mark_object_ary);
        rb_gc_mark_movable(vm->load_path);
        rb_gc_mark_movable(vm->load_path_snapshot);
        rb_gc_mark_movable(vm->load_path_check_cache);
        rb_gc_mark_movable(vm->expanded_load_path);
        rb_gc_mark_movable(vm->loaded_features);
        rb_gc_mark_movable(vm->loaded_features_snapshot);
        rb_gc_mark_movable(vm->loaded_features_realpaths);
        rb_gc_mark_movable(vm->loaded_features_realpath_map);
        rb_gc_mark_movable(vm->top_self);
        rb_gc_mark_movable(vm->orig_progname);
        rb_gc_mark_movable(vm->coverages);
        rb_gc_mark_movable(vm->me2counter);

        if (vm->loading_table) {
            rb_mark_tbl(vm->loading_table);
        }

        rb_gc_mark_values(RUBY_NSIG, vm->trap_list.cmd);

        rb_id_table_foreach_values(vm->negative_cme_table, vm_mark_negative_cme, NULL);
        rb_mark_tbl_no_pin(vm->overloaded_cme_table);
        for (i=0; i<VM_GLOBAL_CC_CACHE_TABLE_SIZE; i++) {
            const struct rb_callcache *cc = vm->global_cc_cache_table[i];

            if (cc != NULL) {
                if (!vm_cc_invalidated_p(cc)) {
                    rb_gc_mark((VALUE)cc);
                }
                else {
                    vm->global_cc_cache_table[i] = NULL;
                }
            }
        }

        rb_thread_sched_mark_zombies(vm);
        rb_rjit_mark();
    }

    RUBY_MARK_LEAVE("vm");
}

#undef rb_vm_register_special_exception
void
rb_vm_register_special_exception_str(enum ruby_special_exceptions sp, VALUE cls, VALUE mesg)
{
    rb_vm_t *vm = GET_VM();
    VALUE exc = rb_exc_new3(cls, rb_obj_freeze(mesg));
    OBJ_FREEZE(exc);
    ((VALUE *)vm->special_exceptions)[sp] = exc;
    rb_vm_register_global_object(exc);
}

static int
free_loading_table_entry(st_data_t key, st_data_t value, st_data_t arg)
{
    xfree((char *)key);
    return ST_DELETE;
}

void rb_free_loaded_features_index(rb_vm_t *vm);
void rb_objspace_free_objects(void *objspace);

int
ruby_vm_destruct(rb_vm_t *vm)
{
    RUBY_FREE_ENTER("vm");

    if (vm) {
        rb_thread_t *th = vm->ractor.main_thread;
        VALUE *stack = th->ec->vm_stack;
        if (rb_free_at_exit) {
            rb_free_encoded_insn_data();
            rb_free_global_enc_table();
            rb_free_loaded_builtin_table();

            rb_free_shared_fiber_pool();
            rb_free_static_symid_str();
            rb_free_transcoder_table();
            rb_free_vm_opt_tables();
            rb_free_warning();
            rb_free_rb_global_tbl();
            rb_free_loaded_features_index(vm);

            rb_id_table_free(vm->negative_cme_table);
            st_free_table(vm->overloaded_cme_table);

            rb_id_table_free(RCLASS(rb_mRubyVMFrozenCore)->m_tbl);

            rb_shape_t *cursor = rb_shape_get_root_shape();
            rb_shape_t *end = rb_shape_get_shape_by_id(GET_SHAPE_TREE()->next_shape_id);
            while (cursor < end) {
                // 0x1 == SINGLE_CHILD_P
                if (cursor->edges && !(((uintptr_t)cursor->edges) & 0x1))
                    rb_id_table_free(cursor->edges);
                cursor += 1;
            }

            xfree(GET_SHAPE_TREE());

            st_free_table(vm->static_ext_inits);
            st_free_table(vm->ensure_rollback_table);

            rb_vm_postponed_job_free();

            rb_id_table_free(vm->constant_cache);

            if (th) {
                xfree(th->nt);
                th->nt = NULL;
            }

#ifndef HAVE_SETPROCTITLE
            ruby_free_proctitle();
#endif
        }
        else {
            if (th) {
                rb_fiber_reset_root_local_storage(th);
                thread_free(th);
            }
        }

        struct rb_objspace *objspace = vm->objspace;

        rb_vm_living_threads_init(vm);
        ruby_vm_run_at_exit_hooks(vm);
        if (vm->loading_table) {
            st_foreach(vm->loading_table, free_loading_table_entry, 0);
            st_free_table(vm->loading_table);
            vm->loading_table = 0;
        }
        if (vm->ci_table) {
            st_free_table(vm->ci_table);
            vm->ci_table = NULL;
        }
        if (vm->frozen_strings) {
            st_free_table(vm->frozen_strings);
            vm->frozen_strings = 0;
        }
        RB_ALTSTACK_FREE(vm->main_altstack);
        if (objspace) {
            if (rb_free_at_exit) {
                rb_objspace_free_objects(objspace);
                rb_free_generic_iv_tbl_();
                rb_free_default_rand_key();
                if (th && vm->fork_gen == 0) {
                    /* If we have forked, main_thread may not be the initial thread */
                    xfree(stack);
                    ruby_mimfree(th);
                }
            }
            rb_objspace_free(objspace);
        }
        rb_native_mutex_destroy(&vm->workqueue_lock);
        /* after freeing objspace, you *can't* use ruby_xfree() */
        ruby_mimfree(vm);
        ruby_current_vm_ptr = NULL;
    }
    RUBY_FREE_LEAVE("vm");
    return 0;
}

size_t rb_vm_memsize_waiting_fds(struct ccan_list_head *waiting_fds); // thread.c
size_t rb_vm_memsize_workqueue(struct ccan_list_head *workqueue); // vm_trace.c

// Used for VM memsize reporting. Returns the size of the at_exit list by
// looping through the linked list and adding up the size of the structs.
static enum rb_id_table_iterator_result
vm_memsize_constant_cache_i(ID id, VALUE ics, void *size)
{
    *((size_t *) size) += rb_st_memsize((st_table *) ics);
    return ID_TABLE_CONTINUE;
}

// Returns a size_t representing the memory footprint of the VM's constant
// cache, which is the memsize of the table as well as the memsize of all of the
// nested tables.
static size_t
vm_memsize_constant_cache(void)
{
    rb_vm_t *vm = GET_VM();
    size_t size = rb_id_table_memsize(vm->constant_cache);

    rb_id_table_foreach(vm->constant_cache, vm_memsize_constant_cache_i, &size);
    return size;
}

static size_t
vm_memsize_at_exit_list(rb_at_exit_list *at_exit)
{
    size_t size = 0;

    while (at_exit) {
        size += sizeof(rb_at_exit_list);
        at_exit = at_exit->next;
    }

    return size;
}

// Used for VM memsize reporting. Returns the size of the builtin function
// table if it has been defined.
static size_t
vm_memsize_builtin_function_table(const struct rb_builtin_function *builtin_function_table)
{
    return builtin_function_table == NULL ? 0 : sizeof(struct rb_builtin_function);
}

// Reports the memsize of the VM struct object and the structs that are
// associated with it.
static size_t
vm_memsize(const void *ptr)
{
    rb_vm_t *vm = GET_VM();

    return (
        sizeof(rb_vm_t) +
        rb_vm_memsize_waiting_fds(&vm->waiting_fds) +
        rb_st_memsize(vm->loaded_features_index) +
        rb_st_memsize(vm->loading_table) +
        rb_st_memsize(vm->ensure_rollback_table) +
        rb_vm_memsize_postponed_job_queue() +
        rb_vm_memsize_workqueue(&vm->workqueue) +
        vm_memsize_at_exit_list(vm->at_exit) +
        rb_st_memsize(vm->ci_table) +
        rb_st_memsize(vm->frozen_strings) +
        vm_memsize_builtin_function_table(vm->builtin_function_table) +
        rb_id_table_memsize(vm->negative_cme_table) +
        rb_st_memsize(vm->overloaded_cme_table) +
        vm_memsize_constant_cache() +
        GET_SHAPE_TREE()->cache_size * sizeof(redblack_node_t)
    );

    // TODO
    // struct { struct ccan_list_head set; } ractor;
    // void *main_altstack; #ifdef USE_SIGALTSTACK
    // struct rb_objspace *objspace;
}

static const rb_data_type_t vm_data_type = {
    "VM",
    {0, 0, vm_memsize,},
    0, 0, RUBY_TYPED_FREE_IMMEDIATELY
};


static VALUE
vm_default_params(void)
{
    rb_vm_t *vm = GET_VM();
    VALUE result = rb_hash_new_with_size(4);
#define SET(name) rb_hash_aset(result, ID2SYM(rb_intern(#name)), SIZET2NUM(vm->default_params.name));
    SET(thread_vm_stack_size);
    SET(thread_machine_stack_size);
    SET(fiber_vm_stack_size);
    SET(fiber_machine_stack_size);
#undef SET
    rb_obj_freeze(result);
    return result;
}

static size_t
get_param(const char *name, size_t default_value, size_t min_value)
{
    const char *envval;
    size_t result = default_value;
    if ((envval = getenv(name)) != 0) {
        long val = atol(envval);
        if (val < (long)min_value) {
            val = (long)min_value;
        }
        result = (size_t)(((val -1 + RUBY_VM_SIZE_ALIGN) / RUBY_VM_SIZE_ALIGN) * RUBY_VM_SIZE_ALIGN);
    }
    if (0) ruby_debug_printf("%s: %"PRIuSIZE"\n", name, result); /* debug print */

    return result;
}

static void
check_machine_stack_size(size_t *sizep)
{
#ifdef PTHREAD_STACK_MIN
    size_t size = *sizep;
#endif

#ifdef PTHREAD_STACK_MIN
    if (size < (size_t)PTHREAD_STACK_MIN) {
        *sizep = (size_t)PTHREAD_STACK_MIN * 2;
    }
#endif
}

static void
vm_default_params_setup(rb_vm_t *vm)
{
    vm->default_params.thread_vm_stack_size =
      get_param("RUBY_THREAD_VM_STACK_SIZE",
                RUBY_VM_THREAD_VM_STACK_SIZE,
                RUBY_VM_THREAD_VM_STACK_SIZE_MIN);

    vm->default_params.thread_machine_stack_size =
      get_param("RUBY_THREAD_MACHINE_STACK_SIZE",
                RUBY_VM_THREAD_MACHINE_STACK_SIZE,
                RUBY_VM_THREAD_MACHINE_STACK_SIZE_MIN);

    vm->default_params.fiber_vm_stack_size =
      get_param("RUBY_FIBER_VM_STACK_SIZE",
                RUBY_VM_FIBER_VM_STACK_SIZE,
                RUBY_VM_FIBER_VM_STACK_SIZE_MIN);

    vm->default_params.fiber_machine_stack_size =
      get_param("RUBY_FIBER_MACHINE_STACK_SIZE",
                RUBY_VM_FIBER_MACHINE_STACK_SIZE,
                RUBY_VM_FIBER_MACHINE_STACK_SIZE_MIN);

    /* environment dependent check */
    check_machine_stack_size(&vm->default_params.thread_machine_stack_size);
    check_machine_stack_size(&vm->default_params.fiber_machine_stack_size);
}

static void
vm_init2(rb_vm_t *vm)
{
    MEMZERO(vm, rb_vm_t, 1);
    rb_vm_living_threads_init(vm);
    vm->thread_report_on_exception = 1;
    vm->src_encoding_index = -1;

    vm_default_params_setup(vm);
}

void
rb_execution_context_update(rb_execution_context_t *ec)
{
    /* update VM stack */
    if (ec->vm_stack) {
        long i;
        VM_ASSERT(ec->cfp);
        VALUE *p = ec->vm_stack;
        VALUE *sp = ec->cfp->sp;
        rb_control_frame_t *cfp = ec->cfp;
        rb_control_frame_t *limit_cfp = (void *)(ec->vm_stack + ec->vm_stack_size);

        for (i = 0; i < (long)(sp - p); i++) {
            VALUE ref = p[i];
            VALUE update = rb_gc_location(ref);
            if (ref != update) {
                p[i] = update;
            }
        }

        while (cfp != limit_cfp) {
            const VALUE *ep = cfp->ep;

#if USE_MMTK
            if (!rb_mmtk_enabled_p() || VM_FRAME_TYPE(cfp) != VM_FRAME_MAGIC_DUMMY) {
#endif

            cfp->self = rb_gc_location(cfp->self);
            cfp->iseq = (rb_iseq_t *)rb_gc_location((VALUE)cfp->iseq);
            cfp->block_code = (void *)rb_gc_location((VALUE)cfp->block_code);

            if (!VM_ENV_LOCAL_P(ep)) {
                const VALUE *prev_ep = VM_ENV_PREV_EP(ep);
                if (VM_ENV_FLAGS(prev_ep, VM_ENV_FLAG_ESCAPED)) {
                    VM_FORCE_WRITE(&prev_ep[VM_ENV_DATA_INDEX_ENV], rb_gc_location(prev_ep[VM_ENV_DATA_INDEX_ENV]));
                }

                if (VM_ENV_FLAGS(ep, VM_ENV_FLAG_ESCAPED)) {
                    VM_FORCE_WRITE(&ep[VM_ENV_DATA_INDEX_ENV], rb_gc_location(ep[VM_ENV_DATA_INDEX_ENV]));
                    VM_FORCE_WRITE(&ep[VM_ENV_DATA_INDEX_ME_CREF], rb_gc_location(ep[VM_ENV_DATA_INDEX_ME_CREF]));
                }
            }

#if USE_MMTK
            }
#endif

            cfp = RUBY_VM_PREVIOUS_CONTROL_FRAME(cfp);
        }
    }

    ec->storage = rb_gc_location(ec->storage);
}

static enum rb_id_table_iterator_result
mark_local_storage_i(VALUE local, void *data)
{
    rb_gc_mark(local);
    return ID_TABLE_CONTINUE;
}

void
rb_execution_context_mark(const rb_execution_context_t *ec)
{
    /* mark VM stack */
    if (ec->vm_stack) {
        VM_ASSERT(ec->cfp);
        VALUE *p = ec->vm_stack;
        VALUE *sp = ec->cfp->sp;
        rb_control_frame_t *cfp = ec->cfp;
        rb_control_frame_t *limit_cfp = (void *)(ec->vm_stack + ec->vm_stack_size);

        VM_ASSERT(sp == ec->cfp->sp);
        rb_gc_mark_vm_stack_values((long)(sp - p), p);

        while (cfp != limit_cfp) {
            const VALUE *ep = cfp->ep;
            VM_ASSERT(!!VM_ENV_FLAGS(ep, VM_ENV_FLAG_ESCAPED) == vm_ep_in_heap_p_(ec, ep));

            if (VM_FRAME_TYPE(cfp) != VM_FRAME_MAGIC_DUMMY) {
                rb_gc_mark_movable(cfp->self);
                rb_gc_mark_movable((VALUE)cfp->iseq);
                rb_gc_mark_movable((VALUE)cfp->block_code);

                if (!VM_ENV_LOCAL_P(ep)) {
                    const VALUE *prev_ep = VM_ENV_PREV_EP(ep);
                    if (VM_ENV_FLAGS(prev_ep, VM_ENV_FLAG_ESCAPED)) {
                        rb_gc_mark_movable(prev_ep[VM_ENV_DATA_INDEX_ENV]);
                    }

                    if (VM_ENV_FLAGS(ep, VM_ENV_FLAG_ESCAPED)) {
                        rb_gc_mark_movable(ep[VM_ENV_DATA_INDEX_ENV]);
                        rb_gc_mark(ep[VM_ENV_DATA_INDEX_ME_CREF]);
                    }
                }
            }

            cfp = RUBY_VM_PREVIOUS_CONTROL_FRAME(cfp);
        }
    }

    /* mark machine stack */
    if (ec->machine.stack_start && ec->machine.stack_end && (
#if USE_MMTK
            rb_mmtk_enabled_p() || // When using MMTk, stacks are marked by a GC worker thread which doesn't have "current ec".
#endif
            ec != GET_EC() /* marked for current ec at the first stage of marking */
    )) {
        rb_gc_mark_machine_stack(ec);
        rb_gc_mark_locations((VALUE *)&ec->machine.regs,
                             (VALUE *)(&ec->machine.regs) +
                             sizeof(ec->machine.regs) / (sizeof(VALUE)));
    }

    rb_gc_mark(ec->errinfo);
    rb_gc_mark(ec->root_svar);
    if (ec->local_storage) {
        rb_id_table_foreach_values(ec->local_storage, mark_local_storage_i, NULL);
    }
    rb_gc_mark(ec->local_storage_recursive_hash);
    rb_gc_mark(ec->local_storage_recursive_hash_for_trace);
    rb_gc_mark(ec->private_const_reference);

    rb_gc_mark_movable(ec->storage);
}

void rb_fiber_mark_self(rb_fiber_t *fib);
void rb_fiber_update_self(rb_fiber_t *fib);
void rb_threadptr_root_fiber_setup(rb_thread_t *th);
void rb_threadptr_root_fiber_release(rb_thread_t *th);

static void
thread_compact(void *ptr)
{
    rb_thread_t *th = ptr;

    th->self = rb_gc_location(th->self);

    if (!th->root_fiber) {
        rb_execution_context_update(th->ec);
    }
}

static void
thread_mark(void *ptr)
{
    rb_thread_t *th = ptr;
    RUBY_MARK_ENTER("thread");
    rb_fiber_mark_self(th->ec->fiber_ptr);

    /* mark ruby objects */
    switch (th->invoke_type) {
      case thread_invoke_type_proc:
      case thread_invoke_type_ractor_proc:
        rb_gc_mark(th->invoke_arg.proc.proc);
        rb_gc_mark(th->invoke_arg.proc.args);
        break;
      case thread_invoke_type_func:
        rb_gc_mark_maybe((VALUE)th->invoke_arg.func.arg);
        break;
      default:
        break;
    }

    rb_gc_mark(rb_ractor_self(th->ractor));
    rb_gc_mark(th->thgroup);
    rb_gc_mark(th->value);
    rb_gc_mark(th->pending_interrupt_queue);
    rb_gc_mark(th->pending_interrupt_mask_stack);
    rb_gc_mark(th->top_self);
    rb_gc_mark(th->top_wrapper);
    if (th->root_fiber) rb_fiber_mark_self(th->root_fiber);

    RUBY_ASSERT(th->ec == rb_fiberptr_get_ec(th->ec->fiber_ptr));
    rb_gc_mark(th->stat_insn_usage);
    rb_gc_mark(th->last_status);
    rb_gc_mark(th->locking_mutex);
    rb_gc_mark(th->name);

    rb_gc_mark(th->scheduler);

    RUBY_MARK_LEAVE("thread");
}

void rb_threadptr_sched_free(rb_thread_t *th); // thread_*.c

static void
thread_free(void *ptr)
{
    rb_thread_t *th = ptr;
    RUBY_FREE_ENTER("thread");

    rb_threadptr_sched_free(th);

    if (th->locking_mutex != Qfalse) {
        rb_bug("thread_free: locking_mutex must be NULL (%p:%p)", (void *)th, (void *)th->locking_mutex);
    }
    if (th->keeping_mutexes != NULL) {
        rb_bug("thread_free: keeping_mutexes must be NULL (%p:%p)", (void *)th, (void *)th->keeping_mutexes);
    }

    ruby_xfree(th->specific_storage);

    rb_threadptr_root_fiber_release(th);

    if (th->vm && th->vm->ractor.main_thread == th) {
        RUBY_GC_INFO("MRI main thread\n");
    }
    else {
        // ruby_xfree(th->nt);
        // TODO: MN system collect nt, but without MN system it should be freed here.
        ruby_xfree(th);
    }

    RUBY_FREE_LEAVE("thread");
}

static size_t
thread_memsize(const void *ptr)
{
    const rb_thread_t *th = ptr;
    size_t size = sizeof(rb_thread_t);

    if (!th->root_fiber) {
        size += th->ec->vm_stack_size * sizeof(VALUE);
    }
    if (th->ec->local_storage) {
        size += rb_id_table_memsize(th->ec->local_storage);
    }
    return size;
}

#define thread_data_type ruby_threadptr_data_type
const rb_data_type_t ruby_threadptr_data_type = {
    "VM/thread",
    {
        thread_mark,
        thread_free,
        thread_memsize,
        thread_compact,
    },
    0, 0, RUBY_TYPED_FREE_IMMEDIATELY
};

VALUE
rb_obj_is_thread(VALUE obj)
{
    return RBOOL(rb_typeddata_is_kind_of(obj, &thread_data_type));
}

static VALUE
thread_alloc(VALUE klass)
{
    rb_thread_t *th;
    return TypedData_Make_Struct(klass, rb_thread_t, &thread_data_type, th);
}

inline void
rb_ec_set_vm_stack(rb_execution_context_t *ec, VALUE *stack, size_t size)
{
    ec->vm_stack = stack;
    ec->vm_stack_size = size;
}

void
rb_ec_initialize_vm_stack(rb_execution_context_t *ec, VALUE *stack, size_t size)
{
    rb_ec_set_vm_stack(ec, stack, size);

    ec->cfp = (void *)(ec->vm_stack + ec->vm_stack_size);

    vm_push_frame(ec,
        NULL /* dummy iseq */,
        VM_FRAME_MAGIC_DUMMY | VM_ENV_FLAG_LOCAL | VM_FRAME_FLAG_FINISH | VM_FRAME_FLAG_CFRAME /* dummy frame */,
        Qnil /* dummy self */, VM_BLOCK_HANDLER_NONE /* dummy block ptr */,
        0 /* dummy cref/me */,
        0 /* dummy pc */, ec->vm_stack, 0, 0
    );
}

void
rb_ec_clear_vm_stack(rb_execution_context_t *ec)
{
    rb_ec_set_vm_stack(ec, NULL, 0);

    // Avoid dangling pointers:
    ec->cfp = NULL;
}

static void
th_init(rb_thread_t *th, VALUE self, rb_vm_t *vm)
{
    th->self = self;

    rb_threadptr_root_fiber_setup(th);

    /* All threads are blocking until a non-blocking fiber is scheduled */
    th->blocking = 1;
    th->scheduler = Qnil;

    if (self == 0) {
        size_t size = vm->default_params.thread_vm_stack_size / sizeof(VALUE);
        rb_ec_initialize_vm_stack(th->ec, ALLOC_N(VALUE, size), size);
    }
    else {
        VM_ASSERT(th->ec->cfp == NULL);
        VM_ASSERT(th->ec->vm_stack == NULL);
        VM_ASSERT(th->ec->vm_stack_size == 0);
    }

    th->status = THREAD_RUNNABLE;
    th->last_status = Qnil;
    th->top_wrapper = 0;
    th->top_self = vm->top_self; // 0 while self == 0
    th->value = Qundef;

    th->ec->errinfo = Qnil;
    th->ec->root_svar = Qfalse;
    th->ec->local_storage_recursive_hash = Qnil;
    th->ec->local_storage_recursive_hash_for_trace = Qnil;

    th->ec->storage = Qnil;

#if OPT_CALL_THREADED_CODE
    th->retval = Qundef;
#endif
    th->name = Qnil;
    th->report_on_exception = vm->thread_report_on_exception;
    th->ext_config.ractor_safe = true;

#if USE_RUBY_DEBUG_LOG
    static rb_atomic_t thread_serial = 1;
    th->serial = RUBY_ATOMIC_FETCH_ADD(thread_serial, 1);

    RUBY_DEBUG_LOG("th:%u", th->serial);
#endif
}

VALUE
rb_thread_alloc(VALUE klass)
{
    VALUE self = thread_alloc(klass);
    rb_thread_t *target_th = rb_thread_ptr(self);
    target_th->ractor = GET_RACTOR();
    th_init(target_th, self, target_th->vm = GET_VM());
    return self;
}

#define REWIND_CFP(expr) do { \
    rb_execution_context_t *ec__ = GET_EC(); \
    VALUE *const curr_sp = (ec__->cfp++)->sp; \
    VALUE *const saved_sp = ec__->cfp->sp; \
    ec__->cfp->sp = curr_sp; \
    expr; \
    (ec__->cfp--)->sp = saved_sp; \
} while (0)

static VALUE
m_core_set_method_alias(VALUE self, VALUE cbase, VALUE sym1, VALUE sym2)
{
    REWIND_CFP({
        rb_alias(cbase, SYM2ID(sym1), SYM2ID(sym2));
    });
    return Qnil;
}

static VALUE
m_core_set_variable_alias(VALUE self, VALUE sym1, VALUE sym2)
{
    REWIND_CFP({
        rb_alias_variable(SYM2ID(sym1), SYM2ID(sym2));
    });
    return Qnil;
}

static VALUE
m_core_undef_method(VALUE self, VALUE cbase, VALUE sym)
{
    REWIND_CFP({
        ID mid = SYM2ID(sym);
        rb_undef(cbase, mid);
        rb_clear_method_cache(self, mid);
    });
    return Qnil;
}

static VALUE
m_core_set_postexe(VALUE self)
{
    rb_set_end_proc(rb_call_end_proc, rb_block_proc());
    return Qnil;
}

static VALUE core_hash_merge_kwd(VALUE hash, VALUE kw);

static VALUE
core_hash_merge(VALUE hash, long argc, const VALUE *argv)
{
    Check_Type(hash, T_HASH);
    VM_ASSERT(argc % 2 == 0);
    rb_hash_bulk_insert(argc, argv, hash);
    return hash;
}

static VALUE
m_core_hash_merge_ptr(int argc, VALUE *argv, VALUE recv)
{
    VALUE hash = argv[0];

    REWIND_CFP(hash = core_hash_merge(hash, argc-1, argv+1));

    return hash;
}

static int
kwmerge_i(VALUE key, VALUE value, VALUE hash)
{
    rb_hash_aset(hash, key, value);
    return ST_CONTINUE;
}

static VALUE
m_core_hash_merge_kwd(VALUE recv, VALUE hash, VALUE kw)
{
    if (!NIL_P(kw)) {
        REWIND_CFP(hash = core_hash_merge_kwd(hash, kw));
    }
    return hash;
}

static VALUE
m_core_make_shareable(VALUE recv, VALUE obj)
{
    return rb_ractor_make_shareable(obj);
}

static VALUE
m_core_make_shareable_copy(VALUE recv, VALUE obj)
{
    return rb_ractor_make_shareable_copy(obj);
}

static VALUE
m_core_ensure_shareable(VALUE recv, VALUE obj, VALUE name)
{
    return rb_ractor_ensure_shareable(obj, name);
}

static VALUE
core_hash_merge_kwd(VALUE hash, VALUE kw)
{
    rb_hash_foreach(rb_to_hash_type(kw), kwmerge_i, hash);
    return hash;
}

extern VALUE *rb_gc_stack_start;
extern size_t rb_gc_stack_maxsize;

/* debug functions */

/* :nodoc: */
static VALUE
sdr(VALUE self)
{
    rb_vm_bugreport(NULL, stderr);
    return Qnil;
}

/* :nodoc: */
static VALUE
nsdr(VALUE self)
{
    VALUE ary = rb_ary_new();
#ifdef HAVE_BACKTRACE
#include <execinfo.h>
#define MAX_NATIVE_TRACE 1024
    static void *trace[MAX_NATIVE_TRACE];
    int n = (int)backtrace(trace, MAX_NATIVE_TRACE);
    char **syms = backtrace_symbols(trace, n);
    int i;

    if (syms == 0) {
        rb_memerror();
    }

    for (i=0; i<n; i++) {
        rb_ary_push(ary, rb_str_new2(syms[i]));
    }
    free(syms); /* OK */
#endif
    return ary;
}

#if VM_COLLECT_USAGE_DETAILS
static VALUE usage_analysis_insn_start(VALUE self);
static VALUE usage_analysis_operand_start(VALUE self);
static VALUE usage_analysis_register_start(VALUE self);
static VALUE usage_analysis_insn_stop(VALUE self);
static VALUE usage_analysis_operand_stop(VALUE self);
static VALUE usage_analysis_register_stop(VALUE self);
static VALUE usage_analysis_insn_running(VALUE self);
static VALUE usage_analysis_operand_running(VALUE self);
static VALUE usage_analysis_register_running(VALUE self);
static VALUE usage_analysis_insn_clear(VALUE self);
static VALUE usage_analysis_operand_clear(VALUE self);
static VALUE usage_analysis_register_clear(VALUE self);
#endif

static VALUE
f_raise(int c, VALUE *v, VALUE _)
{
    return rb_f_raise(c, v);
}

static VALUE
f_proc(VALUE _)
{
    return rb_block_proc();
}

static VALUE
f_lambda(VALUE _)
{
    return rb_block_lambda();
}

static VALUE
f_sprintf(int c, const VALUE *v, VALUE _)
{
    return rb_f_sprintf(c, v);
}

/* :nodoc: */
static VALUE
vm_mtbl(VALUE self, VALUE obj, VALUE sym)
{
    vm_mtbl_dump(CLASS_OF(obj), RTEST(sym) ? SYM2ID(sym) : 0);
    return Qnil;
}

/* :nodoc: */
static VALUE
vm_mtbl2(VALUE self, VALUE obj, VALUE sym)
{
    vm_mtbl_dump(obj, RTEST(sym) ? SYM2ID(sym) : 0);
    return Qnil;
}

/*
 *  call-seq:
 *     RubyVM.keep_script_lines -> true or false
 *
 *  Return current +keep_script_lines+ status. Now it only returns
 *  +true+ of +false+, but it can return other objects in future.
 *
 *  Note that this is an API for ruby internal use, debugging,
 *  and research. Do not use this for any other purpose.
 *  The compatibility is not guaranteed.
 */
static VALUE
vm_keep_script_lines(VALUE self)
{
    return RBOOL(ruby_vm_keep_script_lines);
}

/*
 *  call-seq:
 *     RubyVM.keep_script_lines = true / false
 *
 *  It set +keep_script_lines+ flag. If the flag is set, all
 *  loaded scripts are recorded in a interpreter process.
 *
 *  Note that this is an API for ruby internal use, debugging,
 *  and research. Do not use this for any other purpose.
 *  The compatibility is not guaranteed.
 */
static VALUE
vm_keep_script_lines_set(VALUE self, VALUE flags)
{
    ruby_vm_keep_script_lines = RTEST(flags);
    return flags;
}

void
Init_VM(void)
{
    VALUE opts;
    VALUE klass;
    VALUE fcore;

    /*
     * Document-class: RubyVM
     *
     * The RubyVM module only exists on MRI. +RubyVM+ is not defined in
     * other Ruby implementations such as JRuby and TruffleRuby.
     *
     * The RubyVM module provides some access to MRI internals.
     * This module is for very limited purposes, such as debugging,
     * prototyping, and research.  Normal users must not use it.
     * This module is not portable between Ruby implementations.
     */
    rb_cRubyVM = rb_define_class("RubyVM", rb_cObject);
    rb_undef_alloc_func(rb_cRubyVM);
    rb_undef_method(CLASS_OF(rb_cRubyVM), "new");
    rb_define_singleton_method(rb_cRubyVM, "stat", vm_stat, -1);
    rb_define_singleton_method(rb_cRubyVM, "keep_script_lines", vm_keep_script_lines, 0);
    rb_define_singleton_method(rb_cRubyVM, "keep_script_lines=", vm_keep_script_lines_set, 1);

#if USE_DEBUG_COUNTER
    rb_define_singleton_method(rb_cRubyVM, "reset_debug_counters", rb_debug_counter_reset, 0);
    rb_define_singleton_method(rb_cRubyVM, "show_debug_counters", rb_debug_counter_show, 0);
#endif

    /* FrozenCore (hidden) */
    fcore = rb_class_new(rb_cBasicObject);
    rb_set_class_path(fcore, rb_cRubyVM, "FrozenCore");
    RBASIC(fcore)->flags = T_ICLASS;
    klass = rb_singleton_class(fcore);
    rb_define_method_id(klass, id_core_set_method_alias, m_core_set_method_alias, 3);
    rb_define_method_id(klass, id_core_set_variable_alias, m_core_set_variable_alias, 2);
    rb_define_method_id(klass, id_core_undef_method, m_core_undef_method, 2);
    rb_define_method_id(klass, id_core_set_postexe, m_core_set_postexe, 0);
    rb_define_method_id(klass, id_core_hash_merge_ptr, m_core_hash_merge_ptr, -1);
    rb_define_method_id(klass, id_core_hash_merge_kwd, m_core_hash_merge_kwd, 2);
    rb_define_method_id(klass, id_core_raise, f_raise, -1);
    rb_define_method_id(klass, id_core_sprintf, f_sprintf, -1);
    rb_define_method_id(klass, idProc, f_proc, 0);
    rb_define_method_id(klass, idLambda, f_lambda, 0);
    rb_define_method(klass, "make_shareable", m_core_make_shareable, 1);
    rb_define_method(klass, "make_shareable_copy", m_core_make_shareable_copy, 1);
    rb_define_method(klass, "ensure_shareable", m_core_ensure_shareable, 2);
    rb_obj_freeze(fcore);
    RBASIC_CLEAR_CLASS(klass);
    rb_obj_freeze(klass);
    rb_vm_register_global_object(fcore);
    rb_vm_register_global_object(rb_class_path_cached(fcore));
    rb_mRubyVMFrozenCore = fcore;

    /*
     * Document-class: Thread
     *
     *	Threads are the Ruby implementation for a concurrent programming model.
     *
     *	Programs that require multiple threads of execution are a perfect
     *	candidate for Ruby's Thread class.
     *
     *	For example, we can create a new thread separate from the main thread's
     *	execution using ::new.
     *
     *	    thr = Thread.new { puts "What's the big deal" }
     *
     *	Then we are able to pause the execution of the main thread and allow
     *	our new thread to finish, using #join:
     *
     *	    thr.join #=> "What's the big deal"
     *
     *	If we don't call +thr.join+ before the main thread terminates, then all
     *	other threads including +thr+ will be killed.
     *
     *	Alternatively, you can use an array for handling multiple threads at
     *	once, like in the following example:
     *
     *	    threads = []
     *	    threads << Thread.new { puts "What's the big deal" }
     *	    threads << Thread.new { 3.times { puts "Threads are fun!" } }
     *
     *	After creating a few threads we wait for them all to finish
     *	consecutively.
     *
     *	    threads.each { |thr| thr.join }
     *
     *  To retrieve the last value of a thread, use #value
     *
     *      thr = Thread.new { sleep 1; "Useful value" }
     *      thr.value #=> "Useful value"
     *
     *	=== Thread initialization
     *
     *	In order to create new threads, Ruby provides ::new, ::start, and
     *	::fork. A block must be provided with each of these methods, otherwise
     *	a ThreadError will be raised.
     *
     *	When subclassing the Thread class, the +initialize+ method of your
     *	subclass will be ignored by ::start and ::fork. Otherwise, be sure to
     *	call super in your +initialize+ method.
     *
     * 	=== Thread termination
     *
     * 	For terminating threads, Ruby provides a variety of ways to do this.
     *
     *	The class method ::kill, is meant to exit a given thread:
     *
     *	    thr = Thread.new { sleep }
     *	    Thread.kill(thr) # sends exit() to thr
     *
     *	Alternatively, you can use the instance method #exit, or any of its
     *	aliases #kill or #terminate.
     *
     *	    thr.exit
     *
     * 	=== Thread status
     *
     * 	Ruby provides a few instance methods for querying the state of a given
     * 	thread. To get a string with the current thread's state use #status
     *
     *	    thr = Thread.new { sleep }
     *	    thr.status # => "sleep"
     *	    thr.exit
     *	    thr.status # => false
     *
     *	You can also use #alive? to tell if the thread is running or sleeping,
     *	and #stop? if the thread is dead or sleeping.
     *
     * 	=== Thread variables and scope
     *
     * 	Since threads are created with blocks, the same rules apply to other
     * 	Ruby blocks for variable scope. Any local variables created within this
     * 	block are accessible to only this thread.
     *
     * 	==== Fiber-local vs. Thread-local
     *
     *	Each fiber has its own bucket for Thread#[] storage. When you set a
     *	new fiber-local it is only accessible within this Fiber. To illustrate:
     *
     *	    Thread.new {
     *	      Thread.current[:foo] = "bar"
     *	      Fiber.new {
     *	        p Thread.current[:foo] # => nil
     *	      }.resume
     *	    }.join
     *
     * 	This example uses #[] for getting and #[]= for setting fiber-locals,
     * 	you can also use #keys to list the fiber-locals for a given
     * 	thread and #key? to check if a fiber-local exists.
     *
     *	When it comes to thread-locals, they are accessible within the entire
     *	scope of the thread. Given the following example:
     *
     *	    Thread.new{
     *	      Thread.current.thread_variable_set(:foo, 1)
     *	      p Thread.current.thread_variable_get(:foo) # => 1
     *	      Fiber.new{
     *		Thread.current.thread_variable_set(:foo, 2)
     *		p Thread.current.thread_variable_get(:foo) # => 2
     *	      }.resume
     *	      p Thread.current.thread_variable_get(:foo)   # => 2
     *	    }.join
     *
     *  You can see that the thread-local +:foo+ carried over into the fiber
     *  and was changed to +2+ by the end of the thread.
     *
     *  This example makes use of #thread_variable_set to create new
     *  thread-locals, and #thread_variable_get to reference them.
     *
     *  There is also #thread_variables to list all thread-locals, and
     *  #thread_variable? to check if a given thread-local exists.
     *
     * 	=== Exception handling
     *
     *  When an unhandled exception is raised inside a thread, it will
     *  terminate. By default, this exception will not propagate to other
     *  threads. The exception is stored and when another thread calls #value
     *  or #join, the exception will be re-raised in that thread.
     *
     *      t = Thread.new{ raise 'something went wrong' }
     *      t.value #=> RuntimeError: something went wrong
     *
     *  An exception can be raised from outside the thread using the
     *  Thread#raise instance method, which takes the same parameters as
     *  Kernel#raise.
     *
     *  Setting Thread.abort_on_exception = true, Thread#abort_on_exception =
     *  true, or $DEBUG = true will cause a subsequent unhandled exception
     *  raised in a thread to be automatically re-raised in the main thread.
     *
     *	With the addition of the class method ::handle_interrupt, you can now
     *	handle exceptions asynchronously with threads.
     *
     * 	=== Scheduling
     *
     * 	Ruby provides a few ways to support scheduling threads in your program.
     *
     * 	The first way is by using the class method ::stop, to put the current
     * 	running thread to sleep and schedule the execution of another thread.
     *
     * 	Once a thread is asleep, you can use the instance method #wakeup to
     * 	mark your thread as eligible for scheduling.
     *
     * 	You can also try ::pass, which attempts to pass execution to another
     * 	thread but is dependent on the OS whether a running thread will switch
     * 	or not. The same goes for #priority, which lets you hint to the thread
     * 	scheduler which threads you want to take precedence when passing
     * 	execution. This method is also dependent on the OS and may be ignored
     * 	on some platforms.
     *
     */
    rb_cThread = rb_define_class("Thread", rb_cObject);
    rb_undef_alloc_func(rb_cThread);

#if VM_COLLECT_USAGE_DETAILS
    /* ::RubyVM::USAGE_ANALYSIS_* */
#define define_usage_analysis_hash(name) /* shut up rdoc -C */ \
    rb_define_const(rb_cRubyVM, "USAGE_ANALYSIS_" #name, rb_hash_new())
    define_usage_analysis_hash(INSN);
    define_usage_analysis_hash(REGS);
    define_usage_analysis_hash(INSN_BIGRAM);

    rb_define_singleton_method(rb_cRubyVM, "USAGE_ANALYSIS_INSN_START", usage_analysis_insn_start, 0);
    rb_define_singleton_method(rb_cRubyVM, "USAGE_ANALYSIS_OPERAND_START", usage_analysis_operand_start, 0);
    rb_define_singleton_method(rb_cRubyVM, "USAGE_ANALYSIS_REGISTER_START", usage_analysis_register_start, 0);
    rb_define_singleton_method(rb_cRubyVM, "USAGE_ANALYSIS_INSN_STOP", usage_analysis_insn_stop, 0);
    rb_define_singleton_method(rb_cRubyVM, "USAGE_ANALYSIS_OPERAND_STOP", usage_analysis_operand_stop, 0);
    rb_define_singleton_method(rb_cRubyVM, "USAGE_ANALYSIS_REGISTER_STOP", usage_analysis_register_stop, 0);
    rb_define_singleton_method(rb_cRubyVM, "USAGE_ANALYSIS_INSN_RUNNING", usage_analysis_insn_running, 0);
    rb_define_singleton_method(rb_cRubyVM, "USAGE_ANALYSIS_OPERAND_RUNNING", usage_analysis_operand_running, 0);
    rb_define_singleton_method(rb_cRubyVM, "USAGE_ANALYSIS_REGISTER_RUNNING", usage_analysis_register_running, 0);
    rb_define_singleton_method(rb_cRubyVM, "USAGE_ANALYSIS_INSN_CLEAR", usage_analysis_insn_clear, 0);
    rb_define_singleton_method(rb_cRubyVM, "USAGE_ANALYSIS_OPERAND_CLEAR", usage_analysis_operand_clear, 0);
    rb_define_singleton_method(rb_cRubyVM, "USAGE_ANALYSIS_REGISTER_CLEAR", usage_analysis_register_clear, 0);
#endif

    /* ::RubyVM::OPTS
     * An Array of VM build options.
     * This constant is MRI specific.
     */
    rb_define_const(rb_cRubyVM, "OPTS", opts = rb_ary_new());

#if   OPT_DIRECT_THREADED_CODE
    rb_ary_push(opts, rb_str_new2("direct threaded code"));
#elif OPT_TOKEN_THREADED_CODE
    rb_ary_push(opts, rb_str_new2("token threaded code"));
#elif OPT_CALL_THREADED_CODE
    rb_ary_push(opts, rb_str_new2("call threaded code"));
#endif

#if OPT_OPERANDS_UNIFICATION
    rb_ary_push(opts, rb_str_new2("operands unification"));
#endif
#if OPT_INSTRUCTIONS_UNIFICATION
    rb_ary_push(opts, rb_str_new2("instructions unification"));
#endif
#if OPT_INLINE_METHOD_CACHE
    rb_ary_push(opts, rb_str_new2("inline method cache"));
#endif

    /* ::RubyVM::INSTRUCTION_NAMES
     * A list of bytecode instruction names in MRI.
     * This constant is MRI specific.
     */
    rb_define_const(rb_cRubyVM, "INSTRUCTION_NAMES", rb_insns_name_array());

    /* ::RubyVM::DEFAULT_PARAMS
     * This constant exposes the VM's default parameters.
     * Note that changing these values does not affect VM execution.
     * Specification is not stable and you should not depend on this value.
     * Of course, this constant is MRI specific.
     */
    rb_define_const(rb_cRubyVM, "DEFAULT_PARAMS", vm_default_params());

    /* debug functions ::RubyVM::SDR(), ::RubyVM::NSDR() */
#if VMDEBUG
    rb_define_singleton_method(rb_cRubyVM, "SDR", sdr, 0);
    rb_define_singleton_method(rb_cRubyVM, "NSDR", nsdr, 0);
    rb_define_singleton_method(rb_cRubyVM, "mtbl", vm_mtbl, 2);
    rb_define_singleton_method(rb_cRubyVM, "mtbl2", vm_mtbl2, 2);
#else
    (void)sdr;
    (void)nsdr;
    (void)vm_mtbl;
    (void)vm_mtbl2;
#endif

    /* VM bootstrap: phase 2 */
    {
        rb_vm_t *vm = ruby_current_vm_ptr;
        rb_thread_t *th = GET_THREAD();
        VALUE filename = rb_fstring_lit("<main>");
        const rb_iseq_t *iseq = rb_iseq_new(0, filename, filename, Qnil, 0, ISEQ_TYPE_TOP);

        // Ractor setup
        rb_ractor_main_setup(vm, th->ractor, th);

        /* create vm object */
        vm->self = TypedData_Wrap_Struct(rb_cRubyVM, &vm_data_type, vm);

        /* create main thread */
        th->self = TypedData_Wrap_Struct(rb_cThread, &thread_data_type, th);
        vm->ractor.main_thread = th;
        vm->ractor.main_ractor = th->ractor;
        th->vm = vm;
        th->top_wrapper = 0;
        th->top_self = rb_vm_top_self();

        rb_vm_register_global_object((VALUE)iseq);
        th->ec->cfp->iseq = iseq;
        th->ec->cfp->pc = ISEQ_BODY(iseq)->iseq_encoded;
        th->ec->cfp->self = th->top_self;

        VM_ENV_FLAGS_UNSET(th->ec->cfp->ep, VM_FRAME_FLAG_CFRAME);
        VM_STACK_ENV_WRITE(th->ec->cfp->ep, VM_ENV_DATA_INDEX_ME_CREF, (VALUE)vm_cref_new(rb_cObject, METHOD_VISI_PRIVATE, FALSE, NULL, FALSE, FALSE));

        /*
         * The Binding of the top level scope
         */
        rb_define_global_const("TOPLEVEL_BINDING", rb_binding_new());

#if USE_MMTK
        if (rb_mmtk_enabled_p()) {
            // Now that the VM says it's time to enable GC, we enable GC for MMTk, too.
            mmtk_enable_collection();
        }
#endif
        rb_objspace_gc_enable(vm->objspace);
    }
    vm_init_redefined_flag();

    rb_block_param_proxy = rb_obj_alloc(rb_cObject);
    rb_add_method_optimized(rb_singleton_class(rb_block_param_proxy), idCall,
                            OPTIMIZED_METHOD_TYPE_BLOCK_CALL, 0, METHOD_VISI_PUBLIC);
    rb_obj_freeze(rb_block_param_proxy);
    rb_vm_register_global_object(rb_block_param_proxy);

    /* vm_backtrace.c */
    Init_vm_backtrace();
}

void
rb_vm_set_progname(VALUE filename)
{
    rb_thread_t *th = GET_VM()->ractor.main_thread;
    rb_control_frame_t *cfp = (void *)(th->ec->vm_stack + th->ec->vm_stack_size);
    --cfp;

    filename = rb_str_new_frozen(filename);
    rb_iseq_pathobj_set(cfp->iseq, filename, rb_iseq_realpath(cfp->iseq));
}

extern const struct st_hash_type rb_fstring_hash_type;

void
Init_BareVM(void)
{
    /* VM bootstrap: phase 1 */
    rb_vm_t * vm = ruby_mimmalloc(sizeof(*vm));
    rb_thread_t * th = ruby_mimmalloc(sizeof(*th));
    if (!vm || !th) {
        fputs("[FATAL] failed to allocate memory\n", stderr);
        exit(EXIT_FAILURE);
    }

    // setup the VM
    MEMZERO(th, rb_thread_t, 1);
    vm_init2(vm);

    rb_vm_postponed_job_queue_init(vm);
    ruby_current_vm_ptr = vm;
    vm->objspace = rb_objspace_alloc();
    vm->negative_cme_table = rb_id_table_create(16);
    vm->overloaded_cme_table = st_init_numtable();
    vm->constant_cache = rb_id_table_create(0);

    // setup main thread
    th->nt = ZALLOC(struct rb_native_thread);
    th->vm = vm;
    th->ractor = vm->ractor.main_ractor = rb_ractor_main_alloc();
    Init_native_thread(th);
    rb_jit_cont_init();
    th_init(th, 0, vm);

    rb_ractor_set_current_ec(th->ractor, th->ec);
    /* n.b. native_main_thread_stack_top is set by the INIT_STACK macro */
    ruby_thread_init_stack(th, native_main_thread_stack_top);

    // setup ractor system
    rb_native_mutex_initialize(&vm->ractor.sync.lock);
    rb_native_cond_initialize(&vm->ractor.sync.terminate_cond);

<<<<<<< HEAD
#if USE_MMTK
    if (rb_mmtk_enabled_p()) {
        // The threading system is ready.  Initialize collection.
        mmtk_initialize_collection(th);
        // Bind the main thread.
        rb_mmtk_bind_mutator(th);
        // Temporarily disable GC.
        mmtk_disable_collection();
    }
#endif
=======
    vm_opt_method_def_table = st_init_numtable();
    vm_opt_mid_table = st_init_numtable();
>>>>>>> 5c32b31a

#ifdef RUBY_THREAD_WIN32_H
    rb_native_cond_initialize(&vm->ractor.sync.barrier_cond);
#endif
}

void
ruby_init_stack(void *addr)
{
    native_main_thread_stack_top = addr;
}

#ifndef _WIN32
#include <unistd.h>
#include <sys/mman.h>
#endif


#ifndef MARK_OBJECT_ARY_BUCKET_SIZE
#define MARK_OBJECT_ARY_BUCKET_SIZE 1024
#endif

struct pin_array_list {
    VALUE next;
    long len;
    VALUE *array;
};

static void
pin_array_list_mark(void *data)
{
    struct pin_array_list *array = (struct pin_array_list *)data;
    rb_gc_mark_movable(array->next);

    rb_gc_mark_vm_stack_values(array->len, array->array);
}

static void
pin_array_list_free(void *data)
{
    struct pin_array_list *array = (struct pin_array_list *)data;
    xfree(array->array);
}

static size_t
pin_array_list_memsize(const void *data)
{
    return sizeof(struct pin_array_list) + (MARK_OBJECT_ARY_BUCKET_SIZE * sizeof(VALUE));
}

static void
pin_array_list_update_references(void *data)
{
    struct pin_array_list *array = (struct pin_array_list *)data;
    array->next = rb_gc_location(array->next);
}

static const rb_data_type_t pin_array_list_type = {
    .wrap_struct_name = "VM/pin_array_list",
    .function = {
        .dmark = pin_array_list_mark,
        .dfree = pin_array_list_free,
        .dsize = pin_array_list_memsize,
        .dcompact = pin_array_list_update_references,
    },
    .flags = RUBY_TYPED_FREE_IMMEDIATELY | RUBY_TYPED_WB_PROTECTED | RUBY_TYPED_EMBEDDABLE,
};

static VALUE
pin_array_list_new(VALUE next)
{
    struct pin_array_list *array_list;
    VALUE obj = TypedData_Make_Struct(0, struct pin_array_list, &pin_array_list_type, array_list);
    RB_OBJ_WRITE(obj, &array_list->next, next);
    array_list->array = ALLOC_N(VALUE, MARK_OBJECT_ARY_BUCKET_SIZE);
    return obj;
}

static VALUE
pin_array_list_append(VALUE obj, VALUE item)
{
    struct pin_array_list *array_list;
    TypedData_Get_Struct(obj, struct pin_array_list, &pin_array_list_type, array_list);

    if (array_list->len >= MARK_OBJECT_ARY_BUCKET_SIZE) {
        obj = pin_array_list_new(obj);
        TypedData_Get_Struct(obj, struct pin_array_list, &pin_array_list_type, array_list);
    }

    RB_OBJ_WRITE(obj, &array_list->array[array_list->len], item);
    array_list->len++;
    return obj;
}

void
rb_vm_register_global_object(VALUE obj)
{
    RUBY_ASSERT(!RB_SPECIAL_CONST_P(obj));
    if (RB_SPECIAL_CONST_P(obj)) {
        return;
    }

    switch (RB_BUILTIN_TYPE(obj)) {
      case T_CLASS:
      case T_MODULE:
        if (FL_TEST(obj, RCLASS_IS_ROOT)) {
            return;
        }
        FL_SET(obj, RCLASS_IS_ROOT);
        break;
      default:
        break;
    }
    RB_VM_LOCK_ENTER();
    {
        VALUE list = GET_VM()->mark_object_ary;
        VALUE head = pin_array_list_append(list, obj);
        if (head != list) {
            GET_VM()->mark_object_ary = head;
        }
        RB_GC_GUARD(obj);
    }
    RB_VM_LOCK_LEAVE();
}

void
Init_vm_objects(void)
{
    rb_vm_t *vm = GET_VM();

    /* initialize mark object array, hash */
    vm->mark_object_ary = pin_array_list_new(Qnil);
    vm->loading_table = st_init_strtable();
    vm->ci_table = st_init_table(&vm_ci_hashtype);
    vm->frozen_strings = st_init_table_with_size(&rb_fstring_hash_type, 10000);
}

/* Stub for builtin function when not building YJIT units*/
#if !USE_YJIT
void Init_builtin_yjit(void) {}
#endif

/* top self */

static VALUE
main_to_s(VALUE obj)
{
    return rb_str_new2("main");
}

VALUE
rb_vm_top_self(void)
{
    return GET_VM()->top_self;
}

void
Init_top_self(void)
{
    rb_vm_t *vm = GET_VM();

    vm->top_self = rb_obj_alloc(rb_cObject);
    rb_define_singleton_method(rb_vm_top_self(), "to_s", main_to_s, 0);
    rb_define_alias(rb_singleton_class(rb_vm_top_self()), "inspect", "to_s");
}

VALUE *
rb_ruby_verbose_ptr(void)
{
    rb_ractor_t *cr = GET_RACTOR();
    return &cr->verbose;
}

static bool prism;

bool *
rb_ruby_prism_ptr(void)
{
    return &prism;
}

VALUE *
rb_ruby_debug_ptr(void)
{
    rb_ractor_t *cr = GET_RACTOR();
    return &cr->debug;
}

bool rb_free_at_exit = false;

/* iseq.c */
VALUE rb_insn_operand_intern(const rb_iseq_t *iseq,
                             VALUE insn, int op_no, VALUE op,
                             int len, size_t pos, VALUE *pnop, VALUE child);

st_table *
rb_vm_fstring_table(void)
{
    return GET_VM()->frozen_strings;
}

#if VM_COLLECT_USAGE_DETAILS

#define HASH_ASET(h, k, v) rb_hash_aset((h), (st_data_t)(k), (st_data_t)(v))

/* uh = {
 *   insn(Fixnum) => ihash(Hash)
 * }
 * ihash = {
 *   -1(Fixnum) => count,      # insn usage
 *    0(Fixnum) => ophash,     # operand usage
 * }
 * ophash = {
 *   val(interned string) => count(Fixnum)
 * }
 */
static void
vm_analysis_insn(int insn)
{
    ID usage_hash;
    ID bigram_hash;
    static int prev_insn = -1;

    VALUE uh;
    VALUE ihash;
    VALUE cv;

    CONST_ID(usage_hash, "USAGE_ANALYSIS_INSN");
    CONST_ID(bigram_hash, "USAGE_ANALYSIS_INSN_BIGRAM");
    uh = rb_const_get(rb_cRubyVM, usage_hash);
    if (NIL_P(ihash = rb_hash_aref(uh, INT2FIX(insn)))) {
        ihash = rb_hash_new();
        HASH_ASET(uh, INT2FIX(insn), ihash);
    }
    if (NIL_P(cv = rb_hash_aref(ihash, INT2FIX(-1)))) {
        cv = INT2FIX(0);
    }
    HASH_ASET(ihash, INT2FIX(-1), INT2FIX(FIX2INT(cv) + 1));

    /* calc bigram */
    if (prev_insn != -1) {
        VALUE bi;
        VALUE ary[2];
        VALUE cv;

        ary[0] = INT2FIX(prev_insn);
        ary[1] = INT2FIX(insn);
        bi = rb_ary_new4(2, &ary[0]);

        uh = rb_const_get(rb_cRubyVM, bigram_hash);
        if (NIL_P(cv = rb_hash_aref(uh, bi))) {
            cv = INT2FIX(0);
        }
        HASH_ASET(uh, bi, INT2FIX(FIX2INT(cv) + 1));
    }
    prev_insn = insn;
}

static void
vm_analysis_operand(int insn, int n, VALUE op)
{
    ID usage_hash;

    VALUE uh;
    VALUE ihash;
    VALUE ophash;
    VALUE valstr;
    VALUE cv;

    CONST_ID(usage_hash, "USAGE_ANALYSIS_INSN");

    uh = rb_const_get(rb_cRubyVM, usage_hash);
    if (NIL_P(ihash = rb_hash_aref(uh, INT2FIX(insn)))) {
        ihash = rb_hash_new();
        HASH_ASET(uh, INT2FIX(insn), ihash);
    }
    if (NIL_P(ophash = rb_hash_aref(ihash, INT2FIX(n)))) {
        ophash = rb_hash_new();
        HASH_ASET(ihash, INT2FIX(n), ophash);
    }
    /* intern */
    valstr = rb_insn_operand_intern(GET_EC()->cfp->iseq, insn, n, op, 0, 0, 0, 0);

    /* set count */
    if (NIL_P(cv = rb_hash_aref(ophash, valstr))) {
        cv = INT2FIX(0);
    }
    HASH_ASET(ophash, valstr, INT2FIX(FIX2INT(cv) + 1));
}

static void
vm_analysis_register(int reg, int isset)
{
    ID usage_hash;
    VALUE uh;
    VALUE valstr;
    static const char regstrs[][5] = {
        "pc",			/* 0 */
        "sp",			/* 1 */
        "ep",                   /* 2 */
        "cfp",			/* 3 */
        "self",			/* 4 */
        "iseq",			/* 5 */
    };
    static const char getsetstr[][4] = {
        "get",
        "set",
    };
    static VALUE syms[sizeof(regstrs) / sizeof(regstrs[0])][2];

    VALUE cv;

    CONST_ID(usage_hash, "USAGE_ANALYSIS_REGS");
    if (syms[0] == 0) {
        char buff[0x10];
        int i;

        for (i = 0; i < (int)(sizeof(regstrs) / sizeof(regstrs[0])); i++) {
            int j;
            for (j = 0; j < 2; j++) {
                snprintf(buff, 0x10, "%d %s %-4s", i, getsetstr[j], regstrs[i]);
                syms[i][j] = ID2SYM(rb_intern(buff));
            }
        }
    }
    valstr = syms[reg][isset];

    uh = rb_const_get(rb_cRubyVM, usage_hash);
    if (NIL_P(cv = rb_hash_aref(uh, valstr))) {
        cv = INT2FIX(0);
    }
    HASH_ASET(uh, valstr, INT2FIX(FIX2INT(cv) + 1));
}

#undef HASH_ASET

static void (*ruby_vm_collect_usage_func_insn)(int insn) = NULL;
static void (*ruby_vm_collect_usage_func_operand)(int insn, int n, VALUE op) = NULL;
static void (*ruby_vm_collect_usage_func_register)(int reg, int isset) = NULL;

/* :nodoc: */
static VALUE
usage_analysis_insn_start(VALUE self)
{
    ruby_vm_collect_usage_func_insn = vm_analysis_insn;
    return Qnil;
}

/* :nodoc: */
static VALUE
usage_analysis_operand_start(VALUE self)
{
    ruby_vm_collect_usage_func_operand = vm_analysis_operand;
    return Qnil;
}

/* :nodoc: */
static VALUE
usage_analysis_register_start(VALUE self)
{
    ruby_vm_collect_usage_func_register = vm_analysis_register;
    return Qnil;
}

/* :nodoc: */
static VALUE
usage_analysis_insn_stop(VALUE self)
{
    ruby_vm_collect_usage_func_insn = 0;
    return Qnil;
}

/* :nodoc: */
static VALUE
usage_analysis_operand_stop(VALUE self)
{
    ruby_vm_collect_usage_func_operand = 0;
    return Qnil;
}

/* :nodoc: */
static VALUE
usage_analysis_register_stop(VALUE self)
{
    ruby_vm_collect_usage_func_register = 0;
    return Qnil;
}

/* :nodoc: */
static VALUE
usage_analysis_insn_running(VALUE self)
{
    return RBOOL(ruby_vm_collect_usage_func_insn != 0);
}

/* :nodoc: */
static VALUE
usage_analysis_operand_running(VALUE self)
{
    return RBOOL(ruby_vm_collect_usage_func_operand != 0);
}

/* :nodoc: */
static VALUE
usage_analysis_register_running(VALUE self)
{
    return RBOOL(ruby_vm_collect_usage_func_register != 0);
}

static VALUE
usage_analysis_clear(VALUE self, ID usage_hash)
{
    VALUE uh;
    uh = rb_const_get(self, usage_hash);
    rb_hash_clear(uh);

    return Qtrue;
}


/* :nodoc: */
static VALUE
usage_analysis_insn_clear(VALUE self)
{
    ID usage_hash;
    ID bigram_hash;

    CONST_ID(usage_hash, "USAGE_ANALYSIS_INSN");
    CONST_ID(bigram_hash, "USAGE_ANALYSIS_INSN_BIGRAM");
    usage_analysis_clear(rb_cRubyVM, usage_hash);
    return usage_analysis_clear(rb_cRubyVM, bigram_hash);
}

/* :nodoc: */
static VALUE
usage_analysis_operand_clear(VALUE self)
{
    ID usage_hash;

    CONST_ID(usage_hash, "USAGE_ANALYSIS_INSN");
    return usage_analysis_clear(self, usage_hash);
}

/* :nodoc: */
static VALUE
usage_analysis_register_clear(VALUE self)
{
      ID usage_hash;

    CONST_ID(usage_hash, "USAGE_ANALYSIS_REGS");
    return usage_analysis_clear(self, usage_hash);
}

#else

MAYBE_UNUSED(static void (*ruby_vm_collect_usage_func_insn)(int insn)) = 0;
MAYBE_UNUSED(static void (*ruby_vm_collect_usage_func_operand)(int insn, int n, VALUE op)) = 0;
MAYBE_UNUSED(static void (*ruby_vm_collect_usage_func_register)(int reg, int isset)) = 0;

#endif

#if VM_COLLECT_USAGE_DETAILS
/* @param insn instruction number */
static void
vm_collect_usage_insn(int insn)
{
    if (RUBY_DTRACE_INSN_ENABLED()) {
        RUBY_DTRACE_INSN(rb_insns_name(insn));
    }
    if (ruby_vm_collect_usage_func_insn)
        (*ruby_vm_collect_usage_func_insn)(insn);
}

/* @param insn instruction number
 * @param n    n-th operand
 * @param op   operand value
 */
static void
vm_collect_usage_operand(int insn, int n, VALUE op)
{
    if (RUBY_DTRACE_INSN_OPERAND_ENABLED()) {
        VALUE valstr;

        valstr = rb_insn_operand_intern(GET_EC()->cfp->iseq, insn, n, op, 0, 0, 0, 0);

        RUBY_DTRACE_INSN_OPERAND(RSTRING_PTR(valstr), rb_insns_name(insn));
        RB_GC_GUARD(valstr);
    }
    if (ruby_vm_collect_usage_func_operand)
        (*ruby_vm_collect_usage_func_operand)(insn, n, op);
}

/* @param reg register id. see code of vm_analysis_register() */
/* @param isset 0: read, 1: write */
static void
vm_collect_usage_register(int reg, int isset)
{
    if (ruby_vm_collect_usage_func_register)
        (*ruby_vm_collect_usage_func_register)(reg, isset);
}
#endif

const struct rb_callcache *
rb_vm_empty_cc(void)
{
    return &vm_empty_cc;
}

const struct rb_callcache *
rb_vm_empty_cc_for_super(void)
{
    return &vm_empty_cc_for_super;
}

#include "vm_call_iseq_optimized.inc" /* required from vm_insnhelper.c */<|MERGE_RESOLUTION|>--- conflicted
+++ resolved
@@ -4277,7 +4277,6 @@
     rb_native_mutex_initialize(&vm->ractor.sync.lock);
     rb_native_cond_initialize(&vm->ractor.sync.terminate_cond);
 
-<<<<<<< HEAD
 #if USE_MMTK
     if (rb_mmtk_enabled_p()) {
         // The threading system is ready.  Initialize collection.
@@ -4288,10 +4287,9 @@
         mmtk_disable_collection();
     }
 #endif
-=======
+
     vm_opt_method_def_table = st_init_numtable();
     vm_opt_mid_table = st_init_numtable();
->>>>>>> 5c32b31a
 
 #ifdef RUBY_THREAD_WIN32_H
     rb_native_cond_initialize(&vm->ractor.sync.barrier_cond);
