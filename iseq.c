/**********************************************************************

  iseq.c -

  $Author$
  created at: 2006-07-11(Tue) 09:00:03 +0900

  Copyright (C) 2006 Koichi Sasada

**********************************************************************/

#define RUBY_VM_INSNS_INFO 1
/* #define RUBY_MARK_FREE_DEBUG 1 */

#include "ruby/internal/config.h"

#ifdef HAVE_DLADDR
# include <dlfcn.h>
#endif

#include "eval_intern.h"
#include "id_table.h"
#include "internal.h"
#include "internal/bits.h"
#include "internal/class.h"
#include "internal/compile.h"
#include "internal/error.h"
#include "internal/file.h"
#include "internal/gc.h"
#include "internal/hash.h"
#include "internal/ruby_parser.h"
#include "internal/sanitizers.h"
#include "internal/symbol.h"
#include "internal/thread.h"
#include "internal/variable.h"
#include "iseq.h"
#include "rjit.h"
#include "ruby/util.h"
#include "vm_core.h"
#include "vm_callinfo.h"
#include "yjit.h"
#include "ruby/ractor.h"
#include "builtin.h"
#include "insns.inc"
#include "insns_info.inc"

VALUE rb_cISeq;
static VALUE iseqw_new(const rb_iseq_t *iseq);
static const rb_iseq_t *iseqw_check(VALUE iseqw);

#if VM_INSN_INFO_TABLE_IMPL == 2
static struct succ_index_table *succ_index_table_create(int max_pos, int *data, int size);
static unsigned int *succ_index_table_invert(int max_pos, struct succ_index_table *sd, int size);
static int succ_index_lookup(const struct succ_index_table *sd, int x);
#endif

#define hidden_obj_p(obj) (!SPECIAL_CONST_P(obj) && !RBASIC(obj)->klass)

static inline VALUE
obj_resurrect(VALUE obj)
{
    if (hidden_obj_p(obj)) {
        switch (BUILTIN_TYPE(obj)) {
          case T_STRING:
            obj = rb_str_resurrect(obj);
            break;
          case T_ARRAY:
            obj = rb_ary_resurrect(obj);
            break;
          case T_HASH:
            obj = rb_hash_resurrect(obj);
            break;
          default:
            break;
        }
    }
    return obj;
}

static void
free_arena(struct iseq_compile_data_storage *cur)
{
    struct iseq_compile_data_storage *next;

    while (cur) {
        next = cur->next;
        ruby_xfree(cur);
        cur = next;
    }
}

static void
compile_data_free(struct iseq_compile_data *compile_data)
{
    if (compile_data) {
        free_arena(compile_data->node.storage_head);
        free_arena(compile_data->insn.storage_head);
        if (compile_data->ivar_cache_table) {
            rb_id_table_free(compile_data->ivar_cache_table);
        }
        ruby_xfree(compile_data);
    }
}

static void
remove_from_constant_cache(ID id, IC ic)
{
    rb_vm_t *vm = GET_VM();
    VALUE lookup_result;
    st_data_t ic_data = (st_data_t)ic;

    if (rb_id_table_lookup(vm->constant_cache, id, &lookup_result)) {
        st_table *ics = (st_table *)lookup_result;
        st_delete(ics, &ic_data, NULL);

        if (ics->num_entries == 0) {
            rb_id_table_delete(vm->constant_cache, id);
            st_free_table(ics);
        }
    }
}

// When an ISEQ is being freed, all of its associated ICs are going to go away
// as well. Because of this, we need to iterate over the ICs, and clear them
// from the VM's constant cache.
static void
iseq_clear_ic_references(const rb_iseq_t *iseq)
{
    // In some cases (when there is a compilation error), we end up with
    // ic_size greater than 0, but no allocated is_entries buffer.
    // If there's no is_entries buffer to loop through, return early.
    // [Bug #19173]
    if (!ISEQ_BODY(iseq)->is_entries) {
        return;
    }

    for (unsigned int ic_idx = 0; ic_idx < ISEQ_BODY(iseq)->ic_size; ic_idx++) {
        IC ic = &ISEQ_IS_IC_ENTRY(ISEQ_BODY(iseq), ic_idx);

        // Iterate over the IC's constant path's segments and clean any references to
        // the ICs out of the VM's constant cache table.
        const ID *segments = ic->segments;

        // It's possible that segments is NULL if we overallocated an IC but
        // optimizations removed the instruction using it
        if (segments == NULL)
            continue;

        for (int i = 0; segments[i]; i++) {
            ID id = segments[i];
            if (id == idNULL) continue;
            remove_from_constant_cache(id, ic);
        }

        ruby_xfree((void *)segments);
    }
}

void
rb_iseq_free(const rb_iseq_t *iseq)
{
    RUBY_FREE_ENTER("iseq");

    if (iseq && ISEQ_BODY(iseq)) {
        iseq_clear_ic_references(iseq);
        struct rb_iseq_constant_body *const body = ISEQ_BODY(iseq);
        rb_rjit_free_iseq(iseq); /* Notify RJIT */
#if USE_YJIT
        rb_yjit_iseq_free(body->yjit_payload);
#endif
        ruby_xfree((void *)body->iseq_encoded);
        ruby_xfree((void *)body->insns_info.body);
        ruby_xfree((void *)body->insns_info.positions);
#if VM_INSN_INFO_TABLE_IMPL == 2
        ruby_xfree(body->insns_info.succ_index_table);
#endif
        if (LIKELY(body->local_table != rb_iseq_shared_exc_local_tbl))
            ruby_xfree((void *)body->local_table);
        ruby_xfree((void *)body->is_entries);

        if (body->call_data) {
            ruby_xfree(body->call_data);
        }
        ruby_xfree((void *)body->catch_table);
        ruby_xfree((void *)body->param.opt_table);
        if (ISEQ_MBITS_BUFLEN(body->iseq_size) > 1 && body->mark_bits.list) {
            ruby_xfree((void *)body->mark_bits.list);
        }

        if (body->param.keyword != NULL) {
            ruby_xfree((void *)body->param.keyword->default_values);
            ruby_xfree((void *)body->param.keyword);
        }
        compile_data_free(ISEQ_COMPILE_DATA(iseq));
        if (body->outer_variables) rb_id_table_free(body->outer_variables);
        ruby_xfree(body);
    }

    if (iseq && ISEQ_EXECUTABLE_P(iseq) && iseq->aux.exec.local_hooks) {
        rb_hook_list_free(iseq->aux.exec.local_hooks);
    }

    RUBY_FREE_LEAVE("iseq");
}

typedef VALUE iseq_value_itr_t(void *ctx, VALUE obj);

static inline void
iseq_scan_bits(unsigned int page, iseq_bits_t bits, VALUE *code, VALUE *original_iseq)
{
    unsigned int offset;
    unsigned int page_offset = (page * ISEQ_MBITS_BITLENGTH);

    while (bits) {
        offset = ntz_intptr(bits);
        VALUE op = code[page_offset + offset];
        rb_gc_mark_and_move(&code[page_offset + offset]);
        VALUE newop = code[page_offset + offset];
        if (original_iseq && newop != op) {
            original_iseq[page_offset + offset] = newop;
        }
        bits &= bits - 1; // Reset Lowest Set Bit (BLSR)
    }
}

static void
rb_iseq_mark_and_move_each_value(const rb_iseq_t *iseq, VALUE *original_iseq)
{
    unsigned int size;
    VALUE *code;
    const struct rb_iseq_constant_body *const body = ISEQ_BODY(iseq);

    size = body->iseq_size;
    code = body->iseq_encoded;

    union iseq_inline_storage_entry *is_entries = body->is_entries;

    if (body->is_entries) {
        // Skip iterating over ivc caches
        is_entries += body->ivc_size;

        // ICVARC entries
        for (unsigned int i = 0; i < body->icvarc_size; i++, is_entries++) {
            ICVARC icvarc = (ICVARC)is_entries;
            if (icvarc->entry) {
#if USE_MMTK
                // Note: with an evacuating GC (such as Immix),
                // class_value may point to a moved object now.
                if (!rb_mmtk_enabled_p()) {
#endif
                RUBY_ASSERT(!RB_TYPE_P(icvarc->entry->class_value, T_NONE));
#if USE_MMTK
                }
#endif

                rb_gc_mark_and_move(&icvarc->entry->class_value);
            }
        }

        // ISE entries
        for (unsigned int i = 0; i < body->ise_size; i++, is_entries++) {
            union iseq_inline_storage_entry *const is = (union iseq_inline_storage_entry *)is_entries;
            if (is->once.value) {
                rb_gc_mark_and_move(&is->once.value);
            }
        }

        // IC Entries
        for (unsigned int i = 0; i < body->ic_size; i++, is_entries++) {
            IC ic = (IC)is_entries;
            if (ic->entry) {
                rb_gc_mark_and_move_ptr(&ic->entry);
            }
        }
    }

    // Embedded VALUEs
    if (body->mark_bits.list) {
        if (ISEQ_MBITS_BUFLEN(size) == 1) {
            iseq_scan_bits(0, body->mark_bits.single, code, original_iseq);
        }
        else {
            if (body->mark_bits.list) {
                for (unsigned int i = 0; i < ISEQ_MBITS_BUFLEN(size); i++) {
                    iseq_bits_t bits = body->mark_bits.list[i];
                    iseq_scan_bits(i, bits, code, original_iseq);
                }
            }
        }
    }
}

static bool
cc_is_active(const struct rb_callcache *cc, bool reference_updating)
{
    if (cc) {
        if (reference_updating) {
            cc = (const struct rb_callcache *)rb_gc_location((VALUE)cc);
        }

        if (vm_cc_markable(cc)) {
            if (cc->klass) { // cc is not invalidated
                const struct rb_callable_method_entry_struct *cme = vm_cc_cme(cc);
                if (reference_updating) {
                    cme = (const struct rb_callable_method_entry_struct *)rb_gc_location((VALUE)cme);
                }
                if (!METHOD_ENTRY_INVALIDATED(cme)) {
                    return true;
                }
            }
        }
    }
    return false;
}

void
rb_iseq_mark_and_move(rb_iseq_t *iseq, bool reference_updating)
{
    RUBY_MARK_ENTER("iseq");

    rb_gc_mark_and_move(&iseq->wrapper);

    if (ISEQ_BODY(iseq)) {
        struct rb_iseq_constant_body *body = ISEQ_BODY(iseq);

        rb_iseq_mark_and_move_each_value(iseq, reference_updating ? ISEQ_ORIGINAL_ISEQ(iseq) : NULL);

        rb_gc_mark_and_move(&body->variable.coverage);
        rb_gc_mark_and_move(&body->variable.pc2branchindex);
        rb_gc_mark_and_move(&body->variable.script_lines);
        rb_gc_mark_and_move(&body->location.label);
        rb_gc_mark_and_move(&body->location.base_label);
        rb_gc_mark_and_move(&body->location.pathobj);
        if (body->local_iseq) rb_gc_mark_and_move_ptr(&body->local_iseq);
        if (body->parent_iseq) rb_gc_mark_and_move_ptr(&body->parent_iseq);
        if (body->mandatory_only_iseq) rb_gc_mark_and_move_ptr(&body->mandatory_only_iseq);

        if (body->call_data) {
            for (unsigned int i = 0; i < body->ci_size; i++) {
                struct rb_call_data *cds = body->call_data;

                if (cds[i].ci) rb_gc_mark_and_move_ptr(&cds[i].ci);

<<<<<<< HEAD
                const struct rb_callcache *cc = cds[i].cc;
                if (cc) {
#if USE_MMTK
                    // vm_empty_cc is an off-heap object, but has the layout of a heap object.
                    // In vanilla Ruby, rb_gc_location looks at the header to see if it is T_MOVED.
                    // Since vm_empty_cc is not T_MOVED, it treats it like an un-moved object.
                    // But MMTk will think it is not a heap object and will crash.
                    // We simply skip it if cc is vm_empty_cc.
                    if (!rb_mmtk_enabled_p() ||
                        (cc != rb_vm_empty_cc() && cc != rb_vm_empty_cc_for_super())) {
#endif
#if USE_MMTK
                    if (rb_mmtk_enabled_p() || reference_updating) {
                        // Note: With an evacuating collector (such as Immix),
                        // the object (for example, the `cc` below) is moved whenever we trace it,
                        // and there is not any distinct "mark phase" where objects do not move.
                        // So because we look at the contents of `cc` below,
                        // we must always prepare for the possibility that `cc` may be moved.
#else
                    if (reference_updating) {
#endif
                        cc = (const struct rb_callcache *)rb_gc_location((VALUE)cc);
                    }

                    if (vm_cc_markable(cc)) {
                        VM_ASSERT((cc->flags & VM_CALLCACHE_ON_STACK) == 0);

                        const struct rb_callable_method_entry_struct *cme = vm_cc_cme(cc);
                        if (reference_updating) {
                            cme = (const struct rb_callable_method_entry_struct *)rb_gc_location((VALUE)cme);
                        }

                        if (cc->klass && !METHOD_ENTRY_INVALIDATED(cme)) {
                            rb_gc_mark_and_move_ptr(&cds[i].cc);
                        }
                        else {
                            cds[i].cc = rb_vm_empty_cc();
                        }
                    }
#if USE_MMTK
                    }
#endif
=======
                if (cc_is_active(cds[i].cc, reference_updating)) {
                    rb_gc_mark_and_move_ptr(&cds[i].cc);
                }
                else {
                    cds[i].cc = rb_vm_empty_cc();
>>>>>>> 4f99240b
                }
            }
        }

        if (body->param.flags.has_kw && ISEQ_COMPILE_DATA(iseq) == NULL) {
            const struct rb_iseq_param_keyword *const keyword = body->param.keyword;

            for (int j = 0, i = keyword->required_num; i < keyword->num; i++, j++) {
                rb_gc_mark_and_move(&keyword->default_values[j]);
            }
        }

        if (body->catch_table) {
            struct iseq_catch_table *table = body->catch_table;

            for (unsigned int i = 0; i < table->size; i++) {
                struct iseq_catch_table_entry *entry;
                entry = UNALIGNED_MEMBER_PTR(table, entries[i]);
                if (entry->iseq) {
                    rb_gc_mark_and_move_ptr(&entry->iseq);
                }
            }
        }

        if (reference_updating) {
#if USE_RJIT
            rb_rjit_iseq_update_references(body);
#endif
#if USE_YJIT
            rb_yjit_iseq_update_references(body->yjit_payload);
#endif
        }
        else {
#if USE_RJIT
            rb_rjit_iseq_mark(body->rjit_blocks);
#endif
#if USE_YJIT
            rb_yjit_iseq_mark(body->yjit_payload);
#endif
        }
    }

    if (FL_TEST_RAW((VALUE)iseq, ISEQ_NOT_LOADED_YET)) {
        rb_gc_mark_and_move(&iseq->aux.loader.obj);
    }
    else if (FL_TEST_RAW((VALUE)iseq, ISEQ_USE_COMPILE_DATA)) {
        const struct iseq_compile_data *const compile_data = ISEQ_COMPILE_DATA(iseq);

        rb_iseq_mark_and_move_insn_storage(compile_data->insn.storage_head);

        rb_gc_mark_and_move((VALUE *)&compile_data->err_info);
        rb_gc_mark_and_move((VALUE *)&compile_data->catch_table_ary);
    }
    else {
        /* executable */
        VM_ASSERT(ISEQ_EXECUTABLE_P(iseq));

        if (iseq->aux.exec.local_hooks) {
            rb_hook_list_mark_and_update(iseq->aux.exec.local_hooks);
        }
    }

    RUBY_MARK_LEAVE("iseq");
}

static size_t
param_keyword_size(const struct rb_iseq_param_keyword *pkw)
{
    size_t size = 0;

    if (!pkw) return size;

    size += sizeof(struct rb_iseq_param_keyword);
    size += sizeof(VALUE) * (pkw->num - pkw->required_num);

    return size;
}

size_t
rb_iseq_memsize(const rb_iseq_t *iseq)
{
    size_t size = 0; /* struct already counted as RVALUE size */
    const struct rb_iseq_constant_body *body = ISEQ_BODY(iseq);
    const struct iseq_compile_data *compile_data;

    /* TODO: should we count original_iseq? */

    if (ISEQ_EXECUTABLE_P(iseq) && body) {
        size += sizeof(struct rb_iseq_constant_body);
        size += body->iseq_size * sizeof(VALUE);
        size += body->insns_info.size * (sizeof(struct iseq_insn_info_entry) + sizeof(unsigned int));
        size += body->local_table_size * sizeof(ID);
        size += ISEQ_MBITS_BUFLEN(body->iseq_size) * ISEQ_MBITS_SIZE;
        if (body->catch_table) {
            size += iseq_catch_table_bytes(body->catch_table->size);
        }
        size += (body->param.opt_num + 1) * sizeof(VALUE);
        size += param_keyword_size(body->param.keyword);

        /* body->is_entries */
        size += ISEQ_IS_SIZE(body) * sizeof(union iseq_inline_storage_entry);

        if (ISEQ_BODY(iseq)->is_entries) {
            /* IC entries constant segments */
            for (unsigned int ic_idx = 0; ic_idx < body->ic_size; ic_idx++) {
                IC ic = &ISEQ_IS_IC_ENTRY(body, ic_idx);
                const ID *ids = ic->segments;
                if (!ids) continue;
                while (*ids++) {
                    size += sizeof(ID);
                }
                size += sizeof(ID); // null terminator
            }
        }

        /* body->call_data */
        size += body->ci_size * sizeof(struct rb_call_data);
        // TODO: should we count imemo_callinfo?
    }

    compile_data = ISEQ_COMPILE_DATA(iseq);
    if (compile_data) {
        struct iseq_compile_data_storage *cur;

        size += sizeof(struct iseq_compile_data);

        cur = compile_data->node.storage_head;
        while (cur) {
            size += cur->size + offsetof(struct iseq_compile_data_storage, buff);
            cur = cur->next;
        }
    }

    return size;
}

struct rb_iseq_constant_body *
rb_iseq_constant_body_alloc(void)
{
    struct rb_iseq_constant_body *iseq_body;
    iseq_body = ZALLOC(struct rb_iseq_constant_body);
    return iseq_body;
}

static rb_iseq_t *
iseq_alloc(void)
{
    rb_iseq_t *iseq = iseq_imemo_alloc();
    ISEQ_BODY(iseq) = rb_iseq_constant_body_alloc();
    return iseq;
}

VALUE
rb_iseq_pathobj_new(VALUE path, VALUE realpath)
{
    VALUE pathobj;
    VM_ASSERT(RB_TYPE_P(path, T_STRING));
    VM_ASSERT(NIL_P(realpath) || RB_TYPE_P(realpath, T_STRING));

    if (path == realpath ||
        (!NIL_P(realpath) && rb_str_cmp(path, realpath) == 0)) {
        pathobj = rb_fstring(path);
    }
    else {
        if (!NIL_P(realpath)) realpath = rb_fstring(realpath);
        pathobj = rb_ary_new_from_args(2, rb_fstring(path), realpath);
        rb_obj_freeze(pathobj);
    }
    return pathobj;
}

void
rb_iseq_pathobj_set(const rb_iseq_t *iseq, VALUE path, VALUE realpath)
{
    RB_OBJ_WRITE(iseq, &ISEQ_BODY(iseq)->location.pathobj,
                 rb_iseq_pathobj_new(path, realpath));
}

static rb_iseq_location_t *
iseq_location_setup(rb_iseq_t *iseq, VALUE name, VALUE path, VALUE realpath, int first_lineno, const rb_code_location_t *code_location, const int node_id)
{
    rb_iseq_location_t *loc = &ISEQ_BODY(iseq)->location;

    rb_iseq_pathobj_set(iseq, path, realpath);
    RB_OBJ_WRITE(iseq, &loc->label, name);
    RB_OBJ_WRITE(iseq, &loc->base_label, name);
    loc->first_lineno = first_lineno;
    if (code_location) {
        loc->node_id = node_id;
        loc->code_location = *code_location;
    }
    else {
        loc->code_location.beg_pos.lineno = 0;
        loc->code_location.beg_pos.column = 0;
        loc->code_location.end_pos.lineno = -1;
        loc->code_location.end_pos.column = -1;
    }

    return loc;
}

static void
set_relation(rb_iseq_t *iseq, const rb_iseq_t *piseq)
{
    struct rb_iseq_constant_body *const body = ISEQ_BODY(iseq);
    const VALUE type = body->type;

    /* set class nest stack */
    if (type == ISEQ_TYPE_TOP) {
        body->local_iseq = iseq;
    }
    else if (type == ISEQ_TYPE_METHOD || type == ISEQ_TYPE_CLASS) {
        body->local_iseq = iseq;
    }
    else if (piseq) {
        body->local_iseq = ISEQ_BODY(piseq)->local_iseq;
    }

    if (piseq) {
        body->parent_iseq = piseq;
    }

    if (type == ISEQ_TYPE_MAIN) {
        body->local_iseq = iseq;
    }
}

static struct iseq_compile_data_storage *
new_arena(void)
{
    struct iseq_compile_data_storage * new_arena =
        (struct iseq_compile_data_storage *)
        ALLOC_N(char, INITIAL_ISEQ_COMPILE_DATA_STORAGE_BUFF_SIZE +
                offsetof(struct iseq_compile_data_storage, buff));

    new_arena->pos = 0;
    new_arena->next = 0;
    new_arena->size = INITIAL_ISEQ_COMPILE_DATA_STORAGE_BUFF_SIZE;

    return new_arena;
}

static VALUE
prepare_iseq_build(rb_iseq_t *iseq,
                   VALUE name, VALUE path, VALUE realpath, int first_lineno, const rb_code_location_t *code_location, const int node_id,
                   const rb_iseq_t *parent, int isolated_depth, enum rb_iseq_type type,
                   VALUE script_lines, const rb_compile_option_t *option)
{
    VALUE coverage = Qfalse;
    VALUE err_info = Qnil;
    struct rb_iseq_constant_body *const body = ISEQ_BODY(iseq);

    if (parent && (type == ISEQ_TYPE_MAIN || type == ISEQ_TYPE_TOP))
        err_info = Qfalse;

    body->type = type;
    set_relation(iseq, parent);

    name = rb_fstring(name);
    iseq_location_setup(iseq, name, path, realpath, first_lineno, code_location, node_id);
    if (iseq != body->local_iseq) {
        RB_OBJ_WRITE(iseq, &body->location.base_label, ISEQ_BODY(body->local_iseq)->location.label);
    }
    ISEQ_COVERAGE_SET(iseq, Qnil);
    ISEQ_ORIGINAL_ISEQ_CLEAR(iseq);
    body->variable.flip_count = 0;

    if (NIL_P(script_lines)) {
        RB_OBJ_WRITE(iseq, &body->variable.script_lines, Qnil);
    }
    else {
        RB_OBJ_WRITE(iseq, &body->variable.script_lines, rb_ractor_make_shareable(script_lines));
    }

    ISEQ_COMPILE_DATA_ALLOC(iseq);
    RB_OBJ_WRITE(iseq, &ISEQ_COMPILE_DATA(iseq)->err_info, err_info);
    RB_OBJ_WRITE(iseq, &ISEQ_COMPILE_DATA(iseq)->catch_table_ary, Qnil);

    ISEQ_COMPILE_DATA(iseq)->node.storage_head = ISEQ_COMPILE_DATA(iseq)->node.storage_current = new_arena();
    ISEQ_COMPILE_DATA(iseq)->insn.storage_head = ISEQ_COMPILE_DATA(iseq)->insn.storage_current = new_arena();
    ISEQ_COMPILE_DATA(iseq)->isolated_depth = isolated_depth;
    ISEQ_COMPILE_DATA(iseq)->option = option;
    ISEQ_COMPILE_DATA(iseq)->ivar_cache_table = NULL;
    ISEQ_COMPILE_DATA(iseq)->builtin_function_table = GET_VM()->builtin_function_table;

    if (option->coverage_enabled) {
        VALUE coverages = rb_get_coverages();
        if (RTEST(coverages)) {
            coverage = rb_hash_lookup(coverages, rb_iseq_path(iseq));
            if (NIL_P(coverage)) coverage = Qfalse;
        }
    }
    ISEQ_COVERAGE_SET(iseq, coverage);
    if (coverage && ISEQ_BRANCH_COVERAGE(iseq))
        ISEQ_PC2BRANCHINDEX_SET(iseq, rb_ary_hidden_new(0));

    return Qtrue;
}

#if VM_CHECK_MODE > 0 && VM_INSN_INFO_TABLE_IMPL > 0
static void validate_get_insn_info(const rb_iseq_t *iseq);
#endif

void
rb_iseq_insns_info_encode_positions(const rb_iseq_t *iseq)
{
#if VM_INSN_INFO_TABLE_IMPL == 2
    /* create succ_index_table */
    struct rb_iseq_constant_body *const body = ISEQ_BODY(iseq);
    int size = body->insns_info.size;
    int max_pos = body->iseq_size;
    int *data = (int *)body->insns_info.positions;
    if (body->insns_info.succ_index_table) ruby_xfree(body->insns_info.succ_index_table);
    body->insns_info.succ_index_table = succ_index_table_create(max_pos, data, size);
#if VM_CHECK_MODE == 0
    ruby_xfree(body->insns_info.positions);
    body->insns_info.positions = NULL;
#endif
#endif
}

#if VM_INSN_INFO_TABLE_IMPL == 2
unsigned int *
rb_iseq_insns_info_decode_positions(const struct rb_iseq_constant_body *body)
{
    int size = body->insns_info.size;
    int max_pos = body->iseq_size;
    struct succ_index_table *sd = body->insns_info.succ_index_table;
    return succ_index_table_invert(max_pos, sd, size);
}
#endif

void
rb_iseq_init_trace(rb_iseq_t *iseq)
{
    iseq->aux.exec.global_trace_events = 0;
    if (ruby_vm_event_enabled_global_flags & ISEQ_TRACE_EVENTS) {
        rb_iseq_trace_set(iseq, ruby_vm_event_enabled_global_flags & ISEQ_TRACE_EVENTS);
    }
}

static VALUE
finish_iseq_build(rb_iseq_t *iseq)
{
    struct iseq_compile_data *data = ISEQ_COMPILE_DATA(iseq);
    const struct rb_iseq_constant_body *const body = ISEQ_BODY(iseq);
    VALUE err = data->err_info;
    ISEQ_COMPILE_DATA_CLEAR(iseq);
    compile_data_free(data);

#if VM_CHECK_MODE > 0 && VM_INSN_INFO_TABLE_IMPL > 0
    validate_get_insn_info(iseq);
#endif

    if (RTEST(err)) {
        VALUE path = pathobj_path(body->location.pathobj);
        if (err == Qtrue) err = rb_exc_new_cstr(rb_eSyntaxError, "compile error");
        rb_funcallv(err, rb_intern("set_backtrace"), 1, &path);
        rb_exc_raise(err);
    }

    RB_DEBUG_COUNTER_INC(iseq_num);
    RB_DEBUG_COUNTER_ADD(iseq_cd_num, ISEQ_BODY(iseq)->ci_size);

    rb_iseq_init_trace(iseq);
    return Qtrue;
}

static rb_compile_option_t COMPILE_OPTION_DEFAULT = {
    OPT_INLINE_CONST_CACHE, /* int inline_const_cache; */
    OPT_PEEPHOLE_OPTIMIZATION, /* int peephole_optimization; */
    OPT_TAILCALL_OPTIMIZATION, /* int tailcall_optimization */
    OPT_SPECIALISED_INSTRUCTION, /* int specialized_instruction; */
    OPT_OPERANDS_UNIFICATION, /* int operands_unification; */
    OPT_INSTRUCTIONS_UNIFICATION, /* int instructions_unification; */
    OPT_FROZEN_STRING_LITERAL,
    OPT_DEBUG_FROZEN_STRING_LITERAL,
    TRUE,			/* coverage_enabled */
};

static const rb_compile_option_t COMPILE_OPTION_FALSE = {0};

static void
set_compile_option_from_hash(rb_compile_option_t *option, VALUE opt)
{
#define SET_COMPILE_OPTION(o, h, mem) \
  { VALUE flag = rb_hash_aref((h), ID2SYM(rb_intern(#mem))); \
      if (flag == Qtrue)  { (o)->mem = 1; } \
      else if (flag == Qfalse)  { (o)->mem = 0; } \
  }
#define SET_COMPILE_OPTION_NUM(o, h, mem) \
  { VALUE num = rb_hash_aref(opt, ID2SYM(rb_intern(#mem))); \
      if (!NIL_P(num)) (o)->mem = NUM2INT(num); \
  }
    SET_COMPILE_OPTION(option, opt, inline_const_cache);
    SET_COMPILE_OPTION(option, opt, peephole_optimization);
    SET_COMPILE_OPTION(option, opt, tailcall_optimization);
    SET_COMPILE_OPTION(option, opt, specialized_instruction);
    SET_COMPILE_OPTION(option, opt, operands_unification);
    SET_COMPILE_OPTION(option, opt, instructions_unification);
    SET_COMPILE_OPTION(option, opt, frozen_string_literal);
    SET_COMPILE_OPTION(option, opt, debug_frozen_string_literal);
    SET_COMPILE_OPTION(option, opt, coverage_enabled);
    SET_COMPILE_OPTION_NUM(option, opt, debug_level);
#undef SET_COMPILE_OPTION
#undef SET_COMPILE_OPTION_NUM
}

static VALUE
make_compile_option_from_ast(const rb_ast_body_t *ast)
{
    VALUE opt = rb_obj_hide(rb_ident_hash_new());
    if (ast->frozen_string_literal >= 0) rb_hash_aset(opt, rb_sym_intern_ascii_cstr("frozen_string_literal"), RBOOL(ast->frozen_string_literal));
    if (ast->coverage_enabled >= 0) rb_hash_aset(opt, rb_sym_intern_ascii_cstr("coverage_enabled"), RBOOL(ast->coverage_enabled));
    return opt;
}

static void
rb_iseq_make_compile_option(rb_compile_option_t *option, VALUE opt)
{
    Check_Type(opt, T_HASH);
    set_compile_option_from_hash(option, opt);
}

static void
make_compile_option(rb_compile_option_t *option, VALUE opt)
{
    if (NIL_P(opt)) {
        *option = COMPILE_OPTION_DEFAULT;
    }
    else if (opt == Qfalse) {
        *option = COMPILE_OPTION_FALSE;
    }
    else if (opt == Qtrue) {
        int i;
        for (i = 0; i < (int)(sizeof(rb_compile_option_t) / sizeof(int)); ++i)
            ((int *)option)[i] = 1;
    }
    else if (RB_TYPE_P(opt, T_HASH)) {
        *option = COMPILE_OPTION_DEFAULT;
        set_compile_option_from_hash(option, opt);
    }
    else {
        rb_raise(rb_eTypeError, "Compile option must be Hash/true/false/nil");
    }
}

static VALUE
make_compile_option_value(rb_compile_option_t *option)
{
    VALUE opt = rb_hash_new_with_size(11);
#define SET_COMPILE_OPTION(o, h, mem) \
  rb_hash_aset((h), ID2SYM(rb_intern(#mem)), RBOOL((o)->mem))
#define SET_COMPILE_OPTION_NUM(o, h, mem) \
  rb_hash_aset((h), ID2SYM(rb_intern(#mem)), INT2NUM((o)->mem))
    {
        SET_COMPILE_OPTION(option, opt, inline_const_cache);
        SET_COMPILE_OPTION(option, opt, peephole_optimization);
        SET_COMPILE_OPTION(option, opt, tailcall_optimization);
        SET_COMPILE_OPTION(option, opt, specialized_instruction);
        SET_COMPILE_OPTION(option, opt, operands_unification);
        SET_COMPILE_OPTION(option, opt, instructions_unification);
        SET_COMPILE_OPTION(option, opt, frozen_string_literal);
        SET_COMPILE_OPTION(option, opt, debug_frozen_string_literal);
        SET_COMPILE_OPTION(option, opt, coverage_enabled);
        SET_COMPILE_OPTION_NUM(option, opt, debug_level);
    }
#undef SET_COMPILE_OPTION
#undef SET_COMPILE_OPTION_NUM
    return opt;
}

rb_iseq_t *
rb_iseq_new(const rb_ast_body_t *ast, VALUE name, VALUE path, VALUE realpath,
            const rb_iseq_t *parent, enum rb_iseq_type type)
{
    return rb_iseq_new_with_opt(ast, name, path, realpath, 0, parent,
                                0, type, &COMPILE_OPTION_DEFAULT);
}

static int
ast_line_count(const rb_ast_body_t *ast)
{
    if (ast->script_lines == Qfalse) {
        // this occurs when failed to parse the source code with a syntax error
        return 0;
    }
    if (RB_TYPE_P(ast->script_lines, T_ARRAY)){
        return (int)RARRAY_LEN(ast->script_lines);
    }
    return FIX2INT(ast->script_lines);
}

static VALUE
iseq_setup_coverage(VALUE coverages, VALUE path, const rb_ast_body_t *ast, int line_offset)
{
    int line_count = line_offset + ast_line_count(ast);

    if (line_count >= 0) {
        int len = (rb_get_coverage_mode() & COVERAGE_TARGET_ONESHOT_LINES) ? 0 : line_count;

        VALUE coverage = rb_default_coverage(len);
        rb_hash_aset(coverages, path, coverage);

        return coverage;
    }

    return Qnil;
}

static inline void
iseq_new_setup_coverage(VALUE path, const rb_ast_body_t *ast, int line_offset)
{
    VALUE coverages = rb_get_coverages();

    if (RTEST(coverages)) {
        iseq_setup_coverage(coverages, path, ast, line_offset);
    }
}

rb_iseq_t *
rb_iseq_new_top(const rb_ast_body_t *ast, VALUE name, VALUE path, VALUE realpath, const rb_iseq_t *parent)
{
    iseq_new_setup_coverage(path, ast, 0);

    return rb_iseq_new_with_opt(ast, name, path, realpath, 0, parent, 0,
                                ISEQ_TYPE_TOP, &COMPILE_OPTION_DEFAULT);
}

rb_iseq_t *
rb_iseq_new_main(const rb_ast_body_t *ast, VALUE path, VALUE realpath, const rb_iseq_t *parent, int opt)
{
    iseq_new_setup_coverage(path, ast, 0);

    return rb_iseq_new_with_opt(ast, rb_fstring_lit("<main>"),
                                path, realpath, 0,
                                parent, 0, ISEQ_TYPE_MAIN, opt ? &COMPILE_OPTION_DEFAULT : &COMPILE_OPTION_FALSE);
}

rb_iseq_t *
rb_iseq_new_eval(const rb_ast_body_t *ast, VALUE name, VALUE path, VALUE realpath, int first_lineno, const rb_iseq_t *parent, int isolated_depth)
{
    if (rb_get_coverage_mode() & COVERAGE_TARGET_EVAL) {
        VALUE coverages = rb_get_coverages();
        if (RTEST(coverages) && RTEST(path) && !RTEST(rb_hash_has_key(coverages, path))) {
            iseq_setup_coverage(coverages, path, ast, first_lineno - 1);
        }
    }

    return rb_iseq_new_with_opt(ast, name, path, realpath, first_lineno,
                                parent, isolated_depth, ISEQ_TYPE_EVAL, &COMPILE_OPTION_DEFAULT);
}

static inline rb_iseq_t *
iseq_translate(rb_iseq_t *iseq)
{
    if (rb_respond_to(rb_cISeq, rb_intern("translate"))) {
        VALUE v1 = iseqw_new(iseq);
        VALUE v2 = rb_funcall(rb_cISeq, rb_intern("translate"), 1, v1);
        if (v1 != v2 && CLASS_OF(v2) == rb_cISeq) {
            iseq = (rb_iseq_t *)iseqw_check(v2);
        }
    }

    return iseq;
}

rb_iseq_t *
rb_iseq_new_with_opt(const rb_ast_body_t *ast, VALUE name, VALUE path, VALUE realpath,
                     int first_lineno, const rb_iseq_t *parent, int isolated_depth,
                     enum rb_iseq_type type, const rb_compile_option_t *option)
{
    const NODE *node = ast ? ast->root : 0;
    /* TODO: argument check */
    rb_iseq_t *iseq = iseq_alloc();
    rb_compile_option_t new_opt;

    if (option) {
        new_opt = *option;
    }
    else {
        new_opt = COMPILE_OPTION_DEFAULT;
    }
    if (ast) rb_iseq_make_compile_option(&new_opt, make_compile_option_from_ast(ast));

    VALUE script_lines = Qnil;

    if (ast && !FIXNUM_P(ast->script_lines) && ast->script_lines) {
        script_lines = ast->script_lines;
    }
    else if (parent) {
        script_lines = ISEQ_BODY(parent)->variable.script_lines;
    }

    prepare_iseq_build(iseq, name, path, realpath, first_lineno, node ? &node->nd_loc : NULL, node ? nd_node_id(node) : -1,
                       parent, isolated_depth, type, script_lines, &new_opt);

    rb_iseq_compile_node(iseq, node);
    finish_iseq_build(iseq);

    return iseq_translate(iseq);
}

rb_iseq_t *
rb_iseq_new_with_callback(
    const struct rb_iseq_new_with_callback_callback_func * ifunc,
    VALUE name, VALUE path, VALUE realpath,
    int first_lineno, const rb_iseq_t *parent,
    enum rb_iseq_type type, const rb_compile_option_t *option)
{
    /* TODO: argument check */
    rb_iseq_t *iseq = iseq_alloc();

    if (!option) option = &COMPILE_OPTION_DEFAULT;
    prepare_iseq_build(iseq, name, path, realpath, first_lineno, NULL, -1, parent, 0, type, Qnil, option);

    rb_iseq_compile_callback(iseq, ifunc);
    finish_iseq_build(iseq);

    return iseq;
}

const rb_iseq_t *
rb_iseq_load_iseq(VALUE fname)
{
    VALUE iseqv = rb_check_funcall(rb_cISeq, rb_intern("load_iseq"), 1, &fname);

    if (!SPECIAL_CONST_P(iseqv) && RBASIC_CLASS(iseqv) == rb_cISeq) {
        return  iseqw_check(iseqv);
    }

    return NULL;
}

#define CHECK_ARRAY(v)   rb_to_array_type(v)
#define CHECK_HASH(v)    rb_to_hash_type(v)
#define CHECK_STRING(v)  rb_str_to_str(v)
#define CHECK_SYMBOL(v)  rb_to_symbol_type(v)
static inline VALUE CHECK_INTEGER(VALUE v) {(void)NUM2LONG(v); return v;}

static enum rb_iseq_type
iseq_type_from_sym(VALUE type)
{
    const ID id_top = rb_intern("top");
    const ID id_method = rb_intern("method");
    const ID id_block = rb_intern("block");
    const ID id_class = rb_intern("class");
    const ID id_rescue = rb_intern("rescue");
    const ID id_ensure = rb_intern("ensure");
    const ID id_eval = rb_intern("eval");
    const ID id_main = rb_intern("main");
    const ID id_plain = rb_intern("plain");
    /* ensure all symbols are static or pinned down before
     * conversion */
    const ID typeid = rb_check_id(&type);
    if (typeid == id_top) return ISEQ_TYPE_TOP;
    if (typeid == id_method) return ISEQ_TYPE_METHOD;
    if (typeid == id_block) return ISEQ_TYPE_BLOCK;
    if (typeid == id_class) return ISEQ_TYPE_CLASS;
    if (typeid == id_rescue) return ISEQ_TYPE_RESCUE;
    if (typeid == id_ensure) return ISEQ_TYPE_ENSURE;
    if (typeid == id_eval) return ISEQ_TYPE_EVAL;
    if (typeid == id_main) return ISEQ_TYPE_MAIN;
    if (typeid == id_plain) return ISEQ_TYPE_PLAIN;
    return (enum rb_iseq_type)-1;
}

static VALUE
iseq_load(VALUE data, const rb_iseq_t *parent, VALUE opt)
{
    rb_iseq_t *iseq = iseq_alloc();

    VALUE magic, version1, version2, format_type, misc;
    VALUE name, path, realpath, code_location, node_id;
    VALUE type, body, locals, params, exception;

    st_data_t iseq_type;
    rb_compile_option_t option;
    int i = 0;
    rb_code_location_t tmp_loc = { {0, 0}, {-1, -1} };

    /* [magic, major_version, minor_version, format_type, misc,
     *  label, path, first_lineno,
     *  type, locals, args, exception_table, body]
     */

    data        = CHECK_ARRAY(data);

    magic       = CHECK_STRING(rb_ary_entry(data, i++));
    version1    = CHECK_INTEGER(rb_ary_entry(data, i++));
    version2    = CHECK_INTEGER(rb_ary_entry(data, i++));
    format_type = CHECK_INTEGER(rb_ary_entry(data, i++));
    misc        = CHECK_HASH(rb_ary_entry(data, i++));
    ((void)magic, (void)version1, (void)version2, (void)format_type);

    name        = CHECK_STRING(rb_ary_entry(data, i++));
    path        = CHECK_STRING(rb_ary_entry(data, i++));
    realpath    = rb_ary_entry(data, i++);
    realpath    = NIL_P(realpath) ? Qnil : CHECK_STRING(realpath);
    int first_lineno = RB_NUM2INT(rb_ary_entry(data, i++));

    type        = CHECK_SYMBOL(rb_ary_entry(data, i++));
    locals      = CHECK_ARRAY(rb_ary_entry(data, i++));
    params      = CHECK_HASH(rb_ary_entry(data, i++));
    exception   = CHECK_ARRAY(rb_ary_entry(data, i++));
    body        = CHECK_ARRAY(rb_ary_entry(data, i++));

    ISEQ_BODY(iseq)->local_iseq = iseq;

    iseq_type = iseq_type_from_sym(type);
    if (iseq_type == (enum rb_iseq_type)-1) {
        rb_raise(rb_eTypeError, "unsupported type: :%"PRIsVALUE, rb_sym2str(type));
    }

    node_id = rb_hash_aref(misc, ID2SYM(rb_intern("node_id")));

    code_location = rb_hash_aref(misc, ID2SYM(rb_intern("code_location")));
    if (RB_TYPE_P(code_location, T_ARRAY) && RARRAY_LEN(code_location) == 4) {
        tmp_loc.beg_pos.lineno = NUM2INT(rb_ary_entry(code_location, 0));
        tmp_loc.beg_pos.column = NUM2INT(rb_ary_entry(code_location, 1));
        tmp_loc.end_pos.lineno = NUM2INT(rb_ary_entry(code_location, 2));
        tmp_loc.end_pos.column = NUM2INT(rb_ary_entry(code_location, 3));
    }

    make_compile_option(&option, opt);
    option.peephole_optimization = FALSE; /* because peephole optimization can modify original iseq */
    prepare_iseq_build(iseq, name, path, realpath, first_lineno, &tmp_loc, NUM2INT(node_id),
                       parent, 0, (enum rb_iseq_type)iseq_type, Qnil, &option);

    rb_iseq_build_from_ary(iseq, misc, locals, params, exception, body);

    finish_iseq_build(iseq);

    return iseqw_new(iseq);
}

/*
 * :nodoc:
 */
static VALUE
iseq_s_load(int argc, VALUE *argv, VALUE self)
{
    VALUE data, opt=Qnil;
    rb_scan_args(argc, argv, "11", &data, &opt);
    return iseq_load(data, NULL, opt);
}

VALUE
rb_iseq_load(VALUE data, VALUE parent, VALUE opt)
{
    return iseq_load(data, RTEST(parent) ? (rb_iseq_t *)parent : NULL, opt);
}

static rb_iseq_t *
rb_iseq_compile_with_option(VALUE src, VALUE file, VALUE realpath, VALUE line, VALUE opt)
{
    rb_iseq_t *iseq = NULL;
    rb_compile_option_t option;
#if !defined(__GNUC__) || (__GNUC__ == 4 && __GNUC_MINOR__ == 8)
# define INITIALIZED volatile /* suppress warnings by gcc 4.8 */
#else
# define INITIALIZED /* volatile */
#endif
    rb_ast_t *(*parse)(VALUE vparser, VALUE fname, VALUE file, int start);
    int ln;
    rb_ast_t *INITIALIZED ast;
    VALUE name = rb_fstring_lit("<compiled>");

    /* safe results first */
    make_compile_option(&option, opt);
    ln = NUM2INT(line);
    StringValueCStr(file);
    if (RB_TYPE_P(src, T_FILE)) {
        parse = rb_parser_compile_file_path;
    }
    else {
        parse = rb_parser_compile_string_path;
        StringValue(src);
    }
    {
        const VALUE parser = rb_parser_new();
        const rb_iseq_t *outer_scope = rb_iseq_new(NULL, name, name, Qnil, 0, ISEQ_TYPE_TOP);
        VALUE outer_scope_v = (VALUE)outer_scope;
        rb_parser_set_context(parser, outer_scope, FALSE);
        RB_GC_GUARD(outer_scope_v);
        ast = (*parse)(parser, file, src, ln);
    }

    if (!ast->body.root) {
        rb_ast_dispose(ast);
        rb_exc_raise(GET_EC()->errinfo);
    }
    else {
        iseq = rb_iseq_new_with_opt(&ast->body, name, file, realpath, ln,
                                    NULL, 0, ISEQ_TYPE_TOP, &option);
        rb_ast_dispose(ast);
    }

    return iseq;
}

VALUE
rb_iseq_path(const rb_iseq_t *iseq)
{
    return pathobj_path(ISEQ_BODY(iseq)->location.pathobj);
}

VALUE
rb_iseq_realpath(const rb_iseq_t *iseq)
{
    return pathobj_realpath(ISEQ_BODY(iseq)->location.pathobj);
}

VALUE
rb_iseq_absolute_path(const rb_iseq_t *iseq)
{
    return rb_iseq_realpath(iseq);
}

int
rb_iseq_from_eval_p(const rb_iseq_t *iseq)
{
    return NIL_P(rb_iseq_realpath(iseq));
}

VALUE
rb_iseq_label(const rb_iseq_t *iseq)
{
    return ISEQ_BODY(iseq)->location.label;
}

VALUE
rb_iseq_base_label(const rb_iseq_t *iseq)
{
    return ISEQ_BODY(iseq)->location.base_label;
}

VALUE
rb_iseq_first_lineno(const rb_iseq_t *iseq)
{
    return RB_INT2NUM(ISEQ_BODY(iseq)->location.first_lineno);
}

VALUE
rb_iseq_method_name(const rb_iseq_t *iseq)
{
    struct rb_iseq_constant_body *const body = ISEQ_BODY(ISEQ_BODY(iseq)->local_iseq);

    if (body->type == ISEQ_TYPE_METHOD) {
        return body->location.base_label;
    }
    else {
        return Qnil;
    }
}

void
rb_iseq_code_location(const rb_iseq_t *iseq, int *beg_pos_lineno, int *beg_pos_column, int *end_pos_lineno, int *end_pos_column)
{
    const rb_code_location_t *loc = &ISEQ_BODY(iseq)->location.code_location;
    if (beg_pos_lineno) *beg_pos_lineno = loc->beg_pos.lineno;
    if (beg_pos_column) *beg_pos_column = loc->beg_pos.column;
    if (end_pos_lineno) *end_pos_lineno = loc->end_pos.lineno;
    if (end_pos_column) *end_pos_column = loc->end_pos.column;
}

static ID iseq_type_id(enum rb_iseq_type type);

VALUE
rb_iseq_type(const rb_iseq_t *iseq)
{
    return ID2SYM(iseq_type_id(ISEQ_BODY(iseq)->type));
}

VALUE
rb_iseq_coverage(const rb_iseq_t *iseq)
{
    return ISEQ_COVERAGE(iseq);
}

static int
remove_coverage_i(void *vstart, void *vend, size_t stride, void *data)
{
    VALUE v = (VALUE)vstart;
    for (; v != (VALUE)vend; v += stride) {
        void *ptr = asan_poisoned_object_p(v);
        asan_unpoison_object(v, false);

        if (rb_obj_is_iseq(v)) {
            rb_iseq_t *iseq = (rb_iseq_t *)v;
            ISEQ_COVERAGE_SET(iseq, Qnil);
        }

        asan_poison_object_if(ptr, v);
    }
    return 0;
}

void
rb_iseq_remove_coverage_all(void)
{
    rb_objspace_each_objects(remove_coverage_i, NULL);
}

/* define wrapper class methods (RubyVM::InstructionSequence) */

static void
iseqw_mark(void *ptr)
{
    rb_gc_mark((VALUE)ptr);
}

static size_t
iseqw_memsize(const void *ptr)
{
    return rb_iseq_memsize((const rb_iseq_t *)ptr);
}

static const rb_data_type_t iseqw_data_type = {
    "T_IMEMO/iseq",
    {iseqw_mark, NULL, iseqw_memsize,},
    0, 0, RUBY_TYPED_FREE_IMMEDIATELY|RUBY_TYPED_WB_PROTECTED
};

static VALUE
iseqw_new(const rb_iseq_t *iseq)
{
    if (iseq->wrapper) {
        return iseq->wrapper;
    }
    else {
        union { const rb_iseq_t *in; void *out; } deconst;
        VALUE obj;
        deconst.in = iseq;
        obj = TypedData_Wrap_Struct(rb_cISeq, &iseqw_data_type, deconst.out);
        RB_OBJ_WRITTEN(obj, Qundef, iseq);

        /* cache a wrapper object */
        RB_OBJ_WRITE((VALUE)iseq, &iseq->wrapper, obj);
        RB_OBJ_FREEZE((VALUE)iseq);

        return obj;
    }
}

VALUE
rb_iseqw_new(const rb_iseq_t *iseq)
{
    return iseqw_new(iseq);
}

/*
 *  call-seq:
 *     InstructionSequence.compile(source[, file[, path[, line[, options]]]]) -> iseq
 *     InstructionSequence.new(source[, file[, path[, line[, options]]]]) -> iseq
 *
 *  Takes +source+, a String of Ruby code and compiles it to an
 *  InstructionSequence.
 *
 *  Optionally takes +file+, +path+, and +line+ which describe the file path,
 *  real path and first line number of the ruby code in +source+ which are
 *  metadata attached to the returned +iseq+.
 *
 *  +file+ is used for `__FILE__` and exception backtrace. +path+ is used for
 *  +require_relative+ base. It is recommended these should be the same full
 *  path.
 *
 *  +options+, which can be +true+, +false+ or a +Hash+, is used to
 *  modify the default behavior of the Ruby iseq compiler.
 *
 *  For details regarding valid compile options see ::compile_option=.
 *
 *     RubyVM::InstructionSequence.compile("a = 1 + 2")
 *     #=> <RubyVM::InstructionSequence:<compiled>@<compiled>>
 *
 *     path = "test.rb"
 *     RubyVM::InstructionSequence.compile(File.read(path), path, File.expand_path(path))
 *     #=> <RubyVM::InstructionSequence:<compiled>@test.rb:1>
 *
 *     path = File.expand_path("test.rb")
 *     RubyVM::InstructionSequence.compile(File.read(path), path, path)
 *     #=> <RubyVM::InstructionSequence:<compiled>@/absolute/path/to/test.rb:1>
 *
 */
static VALUE
iseqw_s_compile(int argc, VALUE *argv, VALUE self)
{
    VALUE src, file = Qnil, path = Qnil, line = INT2FIX(1), opt = Qnil;
    int i;

    i = rb_scan_args(argc, argv, "1*:", &src, NULL, &opt);
    if (i > 4+NIL_P(opt)) rb_error_arity(argc, 1, 5);
    switch (i) {
      case 5: opt = argv[--i];
      case 4: line = argv[--i];
      case 3: path = argv[--i];
      case 2: file = argv[--i];
    }

    if (NIL_P(file)) file = rb_fstring_lit("<compiled>");
    if (NIL_P(path)) path = file;
    if (NIL_P(line)) line = INT2FIX(1);

    Check_Type(path, T_STRING);
    Check_Type(file, T_STRING);

    return iseqw_new(rb_iseq_compile_with_option(src, file, path, line, opt));
}

/*
 *  call-seq:
 *      InstructionSequence.compile_file(file[, options]) -> iseq
 *
 *  Takes +file+, a String with the location of a Ruby source file, reads,
 *  parses and compiles the file, and returns +iseq+, the compiled
 *  InstructionSequence with source location metadata set.
 *
 *  Optionally takes +options+, which can be +true+, +false+ or a +Hash+, to
 *  modify the default behavior of the Ruby iseq compiler.
 *
 *  For details regarding valid compile options see ::compile_option=.
 *
 *      # /tmp/hello.rb
 *      puts "Hello, world!"
 *
 *      # elsewhere
 *      RubyVM::InstructionSequence.compile_file("/tmp/hello.rb")
 *      #=> <RubyVM::InstructionSequence:<main>@/tmp/hello.rb>
 */
static VALUE
iseqw_s_compile_file(int argc, VALUE *argv, VALUE self)
{
    VALUE file, opt = Qnil;
    VALUE parser, f, exc = Qnil, ret;
    rb_ast_t *ast;
    rb_compile_option_t option;
    int i;

    i = rb_scan_args(argc, argv, "1*:", &file, NULL, &opt);
    if (i > 1+NIL_P(opt)) rb_error_arity(argc, 1, 2);
    switch (i) {
      case 2: opt = argv[--i];
    }
    FilePathValue(file);
    file = rb_fstring(file); /* rb_io_t->pathv gets frozen anyways */

    f = rb_file_open_str(file, "r");

    rb_execution_context_t *ec = GET_EC();
    VALUE v = rb_vm_push_frame_fname(ec, file);

    parser = rb_parser_new();
    rb_parser_set_context(parser, NULL, FALSE);
    ast = (rb_ast_t *)rb_parser_load_file(parser, file);
    if (!ast->body.root) exc = GET_EC()->errinfo;

    rb_io_close(f);
    if (!ast->body.root) {
        rb_ast_dispose(ast);
        rb_exc_raise(exc);
    }

    make_compile_option(&option, opt);

    ret = iseqw_new(rb_iseq_new_with_opt(&ast->body, rb_fstring_lit("<main>"),
                                         file,
                                         rb_realpath_internal(Qnil, file, 1),
                                         1, NULL, 0, ISEQ_TYPE_TOP, &option));
    rb_ast_dispose(ast);

    rb_vm_pop_frame(ec);
    RB_GC_GUARD(v);
    return ret;
}

/*
 *  call-seq:
 *     InstructionSequence.compile_option = options
 *
 *  Sets the default values for various optimizations in the Ruby iseq
 *  compiler.
 *
 *  Possible values for +options+ include +true+, which enables all options,
 *  +false+ which disables all options, and +nil+ which leaves all options
 *  unchanged.
 *
 *  You can also pass a +Hash+ of +options+ that you want to change, any
 *  options not present in the hash will be left unchanged.
 *
 *  Possible option names (which are keys in +options+) which can be set to
 *  +true+ or +false+ include:
 *
 *  * +:inline_const_cache+
 *  * +:instructions_unification+
 *  * +:operands_unification+
 *  * +:peephole_optimization+
 *  * +:specialized_instruction+
 *  * +:tailcall_optimization+
 *
 *  Additionally, +:debug_level+ can be set to an integer.
 *
 *  These default options can be overwritten for a single run of the iseq
 *  compiler by passing any of the above values as the +options+ parameter to
 *  ::new, ::compile and ::compile_file.
 */
static VALUE
iseqw_s_compile_option_set(VALUE self, VALUE opt)
{
    rb_compile_option_t option;
    make_compile_option(&option, opt);
    COMPILE_OPTION_DEFAULT = option;
    return opt;
}

/*
 *  call-seq:
 *     InstructionSequence.compile_option -> options
 *
 *  Returns a hash of default options used by the Ruby iseq compiler.
 *
 *  For details, see InstructionSequence.compile_option=.
 */
static VALUE
iseqw_s_compile_option_get(VALUE self)
{
    return make_compile_option_value(&COMPILE_OPTION_DEFAULT);
}

static const rb_iseq_t *
iseqw_check(VALUE iseqw)
{
    rb_iseq_t *iseq = DATA_PTR(iseqw);

    if (!ISEQ_BODY(iseq)) {
        rb_ibf_load_iseq_complete(iseq);
    }

    if (!ISEQ_BODY(iseq)->location.label) {
        rb_raise(rb_eTypeError, "uninitialized InstructionSequence");
    }
    return iseq;
}

const rb_iseq_t *
rb_iseqw_to_iseq(VALUE iseqw)
{
    return iseqw_check(iseqw);
}

/*
 *  call-seq:
 *     iseq.eval -> obj
 *
 *  Evaluates the instruction sequence and returns the result.
 *
 *      RubyVM::InstructionSequence.compile("1 + 2").eval #=> 3
 */
static VALUE
iseqw_eval(VALUE self)
{
    return rb_iseq_eval(iseqw_check(self));
}

/*
 *  Returns a human-readable string representation of this instruction
 *  sequence, including the #label and #path.
 */
static VALUE
iseqw_inspect(VALUE self)
{
    const rb_iseq_t *iseq = iseqw_check(self);
    const struct rb_iseq_constant_body *const body = ISEQ_BODY(iseq);
    VALUE klass = rb_class_name(rb_obj_class(self));

    if (!body->location.label) {
        return rb_sprintf("#<%"PRIsVALUE": uninitialized>", klass);
    }
    else {
        return rb_sprintf("<%"PRIsVALUE":%"PRIsVALUE"@%"PRIsVALUE":%d>",
                          klass,
                          body->location.label, rb_iseq_path(iseq),
                          FIX2INT(rb_iseq_first_lineno(iseq)));
    }
}

/*
 *  Returns the path of this instruction sequence.
 *
 *  <code><compiled></code> if the iseq was evaluated from a string.
 *
 *  For example, using irb:
 *
 *	iseq = RubyVM::InstructionSequence.compile('num = 1 + 2')
 *	#=> <RubyVM::InstructionSequence:<compiled>@<compiled>>
 *	iseq.path
 *	#=> "<compiled>"
 *
 *  Using ::compile_file:
 *
 *	# /tmp/method.rb
 *	def hello
 *	  puts "hello, world"
 *	end
 *
 *	# in irb
 *	> iseq = RubyVM::InstructionSequence.compile_file('/tmp/method.rb')
 *	> iseq.path #=> /tmp/method.rb
 */
static VALUE
iseqw_path(VALUE self)
{
    return rb_iseq_path(iseqw_check(self));
}

/*
 *  Returns the absolute path of this instruction sequence.
 *
 *  +nil+ if the iseq was evaluated from a string.
 *
 *  For example, using ::compile_file:
 *
 *	# /tmp/method.rb
 *	def hello
 *	  puts "hello, world"
 *	end
 *
 *	# in irb
 *	> iseq = RubyVM::InstructionSequence.compile_file('/tmp/method.rb')
 *	> iseq.absolute_path #=> /tmp/method.rb
 */
static VALUE
iseqw_absolute_path(VALUE self)
{
    return rb_iseq_realpath(iseqw_check(self));
}

/*  Returns the label of this instruction sequence.
 *
 *  <code><main></code> if it's at the top level, <code><compiled></code> if it
 *  was evaluated from a string.
 *
 *  For example, using irb:
 *
 *	iseq = RubyVM::InstructionSequence.compile('num = 1 + 2')
 *	#=> <RubyVM::InstructionSequence:<compiled>@<compiled>>
 *	iseq.label
 *	#=> "<compiled>"
 *
 *  Using ::compile_file:
 *
 *	# /tmp/method.rb
 *	def hello
 *	  puts "hello, world"
 *	end
 *
 *	# in irb
 *	> iseq = RubyVM::InstructionSequence.compile_file('/tmp/method.rb')
 *	> iseq.label #=> <main>
 */
static VALUE
iseqw_label(VALUE self)
{
    return rb_iseq_label(iseqw_check(self));
}

/*  Returns the base label of this instruction sequence.
 *
 *  For example, using irb:
 *
 *	iseq = RubyVM::InstructionSequence.compile('num = 1 + 2')
 *	#=> <RubyVM::InstructionSequence:<compiled>@<compiled>>
 *	iseq.base_label
 *	#=> "<compiled>"
 *
 *  Using ::compile_file:
 *
 *	# /tmp/method.rb
 *	def hello
 *	  puts "hello, world"
 *	end
 *
 *	# in irb
 *	> iseq = RubyVM::InstructionSequence.compile_file('/tmp/method.rb')
 *	> iseq.base_label #=> <main>
 */
static VALUE
iseqw_base_label(VALUE self)
{
    return rb_iseq_base_label(iseqw_check(self));
}

/*  Returns the number of the first source line where the instruction sequence
 *  was loaded from.
 *
 *  For example, using irb:
 *
 *	iseq = RubyVM::InstructionSequence.compile('num = 1 + 2')
 *	#=> <RubyVM::InstructionSequence:<compiled>@<compiled>>
 *	iseq.first_lineno
 *	#=> 1
 */
static VALUE
iseqw_first_lineno(VALUE self)
{
    return rb_iseq_first_lineno(iseqw_check(self));
}

static VALUE iseq_data_to_ary(const rb_iseq_t *iseq);

/*
 *  call-seq:
 *     iseq.to_a -> ary
 *
 *  Returns an Array with 14 elements representing the instruction sequence
 *  with the following data:
 *
 *  [magic]
 *    A string identifying the data format. <b>Always
 *    +YARVInstructionSequence/SimpleDataFormat+.</b>
 *
 *  [major_version]
 *    The major version of the instruction sequence.
 *
 *  [minor_version]
 *    The minor version of the instruction sequence.
 *
 *  [format_type]
 *    A number identifying the data format. <b>Always 1</b>.
 *
 *  [misc]
 *    A hash containing:
 *
 *    [+:arg_size+]
 *	the total number of arguments taken by the method or the block (0 if
 *	_iseq_ doesn't represent a method or block)
 *    [+:local_size+]
 *	the number of local variables + 1
 *    [+:stack_max+]
 *	used in calculating the stack depth at which a SystemStackError is
 *	thrown.
 *
 *  [#label]
 *    The name of the context (block, method, class, module, etc.) that this
 *    instruction sequence belongs to.
 *
 *    <code><main></code> if it's at the top level, <code><compiled></code> if
 *    it was evaluated from a string.
 *
 *  [#path]
 *    The relative path to the Ruby file where the instruction sequence was
 *    loaded from.
 *
 *    <code><compiled></code> if the iseq was evaluated from a string.
 *
 *  [#absolute_path]
 *    The absolute path to the Ruby file where the instruction sequence was
 *    loaded from.
 *
 *    +nil+ if the iseq was evaluated from a string.
 *
 *  [#first_lineno]
 *    The number of the first source line where the instruction sequence was
 *    loaded from.
 *
 *  [type]
 *    The type of the instruction sequence.
 *
 *    Valid values are +:top+, +:method+, +:block+, +:class+, +:rescue+,
 *    +:ensure+, +:eval+, +:main+, and +plain+.
 *
 *  [locals]
 *    An array containing the names of all arguments and local variables as
 *    symbols.
 *
 *  [params]
 *    An Hash object containing parameter information.
 *
 *    More info about these values can be found in +vm_core.h+.
 *
 *  [catch_table]
 *    A list of exceptions and control flow operators (rescue, next, redo,
 *    break, etc.).
 *
 *  [bytecode]
 *    An array of arrays containing the instruction names and operands that
 *    make up the body of the instruction sequence.
 *
 *  Note that this format is MRI specific and version dependent.
 *
 */
static VALUE
iseqw_to_a(VALUE self)
{
    const rb_iseq_t *iseq = iseqw_check(self);
    return iseq_data_to_ary(iseq);
}

#if VM_INSN_INFO_TABLE_IMPL == 1 /* binary search */
static const struct iseq_insn_info_entry *
get_insn_info_binary_search(const rb_iseq_t *iseq, size_t pos)
{
    const struct rb_iseq_constant_body *const body = ISEQ_BODY(iseq);
    size_t size = body->insns_info.size;
    const struct iseq_insn_info_entry *insns_info = body->insns_info.body;
    const unsigned int *positions = body->insns_info.positions;
    const int debug = 0;

    if (debug) {
        printf("size: %"PRIuSIZE"\n", size);
        printf("insns_info[%"PRIuSIZE"]: position: %d, line: %d, pos: %"PRIuSIZE"\n",
               (size_t)0, positions[0], insns_info[0].line_no, pos);
    }

    if (size == 0) {
        return NULL;
    }
    else if (size == 1) {
        return &insns_info[0];
    }
    else {
        size_t l = 1, r = size - 1;
        while (l <= r) {
            size_t m = l + (r - l) / 2;
            if (positions[m] == pos) {
                return &insns_info[m];
            }
            if (positions[m] < pos) {
                l = m + 1;
            }
            else {
                r = m - 1;
            }
        }
        if (l >= size) {
            return &insns_info[size-1];
        }
        if (positions[l] > pos) {
            return &insns_info[l-1];
        }
        return &insns_info[l];
    }
}

static const struct iseq_insn_info_entry *
get_insn_info(const rb_iseq_t *iseq, size_t pos)
{
    return get_insn_info_binary_search(iseq, pos);
}
#endif

#if VM_INSN_INFO_TABLE_IMPL == 2 /* succinct bitvector */
static const struct iseq_insn_info_entry *
get_insn_info_succinct_bitvector(const rb_iseq_t *iseq, size_t pos)
{
    const struct rb_iseq_constant_body *const body = ISEQ_BODY(iseq);
    size_t size = body->insns_info.size;
    const struct iseq_insn_info_entry *insns_info = body->insns_info.body;
    const int debug = 0;

    if (debug) {
#if VM_CHECK_MODE > 0
        const unsigned int *positions = body->insns_info.positions;
        printf("size: %"PRIuSIZE"\n", size);
        printf("insns_info[%"PRIuSIZE"]: position: %d, line: %d, pos: %"PRIuSIZE"\n",
               (size_t)0, positions[0], insns_info[0].line_no, pos);
#else
        printf("size: %"PRIuSIZE"\n", size);
        printf("insns_info[%"PRIuSIZE"]: line: %d, pos: %"PRIuSIZE"\n",
               (size_t)0, insns_info[0].line_no, pos);
#endif
    }

    if (size == 0) {
        return NULL;
    }
    else if (size == 1) {
        return &insns_info[0];
    }
    else {
        int index;
        VM_ASSERT(body->insns_info.succ_index_table != NULL);
        index = succ_index_lookup(body->insns_info.succ_index_table, (int)pos);
        return &insns_info[index-1];
    }
}

static const struct iseq_insn_info_entry *
get_insn_info(const rb_iseq_t *iseq, size_t pos)
{
    return get_insn_info_succinct_bitvector(iseq, pos);
}
#endif

#if VM_CHECK_MODE > 0 || VM_INSN_INFO_TABLE_IMPL == 0
static const struct iseq_insn_info_entry *
get_insn_info_linear_search(const rb_iseq_t *iseq, size_t pos)
{
    const struct rb_iseq_constant_body *const body = ISEQ_BODY(iseq);
    size_t i = 0, size = body->insns_info.size;
    const struct iseq_insn_info_entry *insns_info = body->insns_info.body;
    const unsigned int *positions = body->insns_info.positions;
    const int debug = 0;

    if (debug) {
        printf("size: %"PRIuSIZE"\n", size);
        printf("insns_info[%"PRIuSIZE"]: position: %d, line: %d, pos: %"PRIuSIZE"\n",
               i, positions[i], insns_info[i].line_no, pos);
    }

    if (size == 0) {
        return NULL;
    }
    else if (size == 1) {
        return &insns_info[0];
    }
    else {
        for (i=1; i<size; i++) {
            if (debug) printf("insns_info[%"PRIuSIZE"]: position: %d, line: %d, pos: %"PRIuSIZE"\n",
                              i, positions[i], insns_info[i].line_no, pos);

            if (positions[i] == pos) {
                return &insns_info[i];
            }
            if (positions[i] > pos) {
                return &insns_info[i-1];
            }
        }
    }
    return &insns_info[i-1];
}
#endif

#if VM_INSN_INFO_TABLE_IMPL == 0 /* linear search */
static const struct iseq_insn_info_entry *
get_insn_info(const rb_iseq_t *iseq, size_t pos)
{
    return get_insn_info_linear_search(iseq, pos);
}
#endif

#if VM_CHECK_MODE > 0 && VM_INSN_INFO_TABLE_IMPL > 0
static void
validate_get_insn_info(const rb_iseq_t *iseq)
{
    const struct rb_iseq_constant_body *const body = ISEQ_BODY(iseq);
    size_t i;
    for (i = 0; i < body->iseq_size; i++) {
        if (get_insn_info_linear_search(iseq, i) != get_insn_info(iseq, i)) {
            rb_bug("validate_get_insn_info: get_insn_info_linear_search(iseq, %"PRIuSIZE") != get_insn_info(iseq, %"PRIuSIZE")", i, i);
        }
    }
}
#endif

unsigned int
rb_iseq_line_no(const rb_iseq_t *iseq, size_t pos)
{
    const struct iseq_insn_info_entry *entry = get_insn_info(iseq, pos);

    if (entry) {
        return entry->line_no;
    }
    else {
        return 0;
    }
}

#ifdef USE_ISEQ_NODE_ID
int
rb_iseq_node_id(const rb_iseq_t *iseq, size_t pos)
{
    const struct iseq_insn_info_entry *entry = get_insn_info(iseq, pos);

    if (entry) {
        return entry->node_id;
    }
    else {
        return 0;
    }
}
#endif

rb_event_flag_t
rb_iseq_event_flags(const rb_iseq_t *iseq, size_t pos)
{
    const struct iseq_insn_info_entry *entry = get_insn_info(iseq, pos);
    if (entry) {
        return entry->events;
    }
    else {
        return 0;
    }
}

void
rb_iseq_clear_event_flags(const rb_iseq_t *iseq, size_t pos, rb_event_flag_t reset)
{
    struct iseq_insn_info_entry *entry = (struct iseq_insn_info_entry *)get_insn_info(iseq, pos);
    if (entry) {
        entry->events &= ~reset;
        if (!(entry->events & iseq->aux.exec.global_trace_events)) {
            void rb_iseq_trace_flag_cleared(const rb_iseq_t *iseq, size_t pos);
            rb_iseq_trace_flag_cleared(iseq, pos);
        }
    }
}

static VALUE
local_var_name(const rb_iseq_t *diseq, VALUE level, VALUE op)
{
    VALUE i;
    VALUE name;
    ID lid;
    int idx;

    for (i = 0; i < level; i++) {
        diseq = ISEQ_BODY(diseq)->parent_iseq;
    }
    idx = ISEQ_BODY(diseq)->local_table_size - (int)op - 1;
    lid = ISEQ_BODY(diseq)->local_table[idx];
    name = rb_id2str(lid);
    if (!name) {
        name = rb_str_new_cstr("?");
    }
    else if (!rb_str_symname_p(name)) {
        name = rb_str_inspect(name);
    }
    else {
        name = rb_str_dup(name);
    }
    rb_str_catf(name, "@%d", idx);
    return name;
}

int rb_insn_unified_local_var_level(VALUE);
VALUE rb_dump_literal(VALUE lit);

VALUE
rb_insn_operand_intern(const rb_iseq_t *iseq,
                       VALUE insn, int op_no, VALUE op,
                       int len, size_t pos, const VALUE *pnop, VALUE child)
{
    const char *types = insn_op_types(insn);
    char type = types[op_no];
    VALUE ret = Qundef;

    switch (type) {
      case TS_OFFSET:		/* LONG */
        ret = rb_sprintf("%"PRIdVALUE, (VALUE)(pos + len + op));
        break;

      case TS_NUM:		/* ULONG */
        if (insn == BIN(defined) && op_no == 0) {
            enum defined_type deftype = (enum defined_type)op;
            switch (deftype) {
              case DEFINED_FUNC:
                ret = rb_fstring_lit("func");
                break;
              case DEFINED_REF:
                ret = rb_fstring_lit("ref");
                break;
              case DEFINED_CONST_FROM:
                ret = rb_fstring_lit("constant-from");
                break;
              default:
                ret = rb_iseq_defined_string(deftype);
                break;
            }
            if (ret) break;
        }
        else if (insn == BIN(checktype) && op_no == 0) {
            const char *type_str = rb_type_str((enum ruby_value_type)op);
            if (type_str) {
                ret = rb_str_new_cstr(type_str); break;
            }
        }
        ret = rb_sprintf("%"PRIuVALUE, op);
        break;

      case TS_LINDEX:{
        int level;
        if (types[op_no+1] == TS_NUM && pnop) {
            ret = local_var_name(iseq, *pnop, op - VM_ENV_DATA_SIZE);
        }
        else if ((level = rb_insn_unified_local_var_level(insn)) >= 0) {
            ret = local_var_name(iseq, (VALUE)level, op - VM_ENV_DATA_SIZE);
        }
        else {
            ret = rb_inspect(INT2FIX(op));
        }
        break;
      }
      case TS_ID:		/* ID (symbol) */
        ret = rb_inspect(ID2SYM(op));
        break;

      case TS_VALUE:		/* VALUE */
        op = obj_resurrect(op);
        if (insn == BIN(defined) && op_no == 1 && FIXNUM_P(op)) {
            /* should be DEFINED_REF */
            int type = NUM2INT(op);
            if (type) {
                if (type & 1) {
                    ret = rb_sprintf(":$%c", (type >> 1));
                }
                else {
                    ret = rb_sprintf(":$%d", (type >> 1));
                }
                break;
            }
        }
        ret = rb_dump_literal(op);
        if (CLASS_OF(op) == rb_cISeq) {
            if (child) {
                rb_ary_push(child, op);
            }
        }
        break;

      case TS_ISEQ:		/* iseq */
        {
            if (op) {
                const rb_iseq_t *iseq = rb_iseq_check((rb_iseq_t *)op);
                ret = ISEQ_BODY(iseq)->location.label;
                if (child) {
                    rb_ary_push(child, (VALUE)iseq);
                }
            }
            else {
                ret = rb_str_new2("nil");
            }
            break;
        }

      case TS_IC:
        {
            ret = rb_sprintf("<ic:%"PRIdPTRDIFF" ", (union iseq_inline_storage_entry *)op - ISEQ_BODY(iseq)->is_entries);
            const ID *segments = ((IC)op)->segments;
            rb_str_cat2(ret, rb_id2name(*segments++));
            while (*segments) {
                rb_str_catf(ret, "::%s", rb_id2name(*segments++));
            }
            rb_str_cat2(ret, ">");
        }
        break;
      case TS_IVC:
      case TS_ICVARC:
      case TS_ISE:
        ret = rb_sprintf("<is:%"PRIdPTRDIFF">", (union iseq_inline_storage_entry *)op - ISEQ_BODY(iseq)->is_entries);
        break;

      case TS_CALLDATA:
        {
            struct rb_call_data *cd = (struct rb_call_data *)op;
            const struct rb_callinfo *ci = cd->ci;
            VALUE ary = rb_ary_new();
            ID mid = vm_ci_mid(ci);

            if (mid) {
                rb_ary_push(ary, rb_sprintf("mid:%"PRIsVALUE, rb_id2str(mid)));
            }

            rb_ary_push(ary, rb_sprintf("argc:%d", vm_ci_argc(ci)));

            if (vm_ci_flag(ci) & VM_CALL_KWARG) {
                const struct rb_callinfo_kwarg *kw_args = vm_ci_kwarg(ci);
                VALUE kw_ary = rb_ary_new_from_values(kw_args->keyword_len, kw_args->keywords);
                rb_ary_push(ary, rb_sprintf("kw:[%"PRIsVALUE"]", rb_ary_join(kw_ary, rb_str_new2(","))));
            }

            if (vm_ci_flag(ci)) {
                VALUE flags = rb_ary_new();
# define CALL_FLAG(n) if (vm_ci_flag(ci) & VM_CALL_##n) rb_ary_push(flags, rb_str_new2(#n))
                CALL_FLAG(ARGS_SPLAT);
                CALL_FLAG(ARGS_BLOCKARG);
                CALL_FLAG(FCALL);
                CALL_FLAG(VCALL);
                CALL_FLAG(ARGS_SIMPLE);
                CALL_FLAG(TAILCALL);
                CALL_FLAG(SUPER);
                CALL_FLAG(ZSUPER);
                CALL_FLAG(KWARG);
                CALL_FLAG(KW_SPLAT);
                CALL_FLAG(KW_SPLAT_MUT);
                CALL_FLAG(OPT_SEND); /* maybe not reachable */
                rb_ary_push(ary, rb_ary_join(flags, rb_str_new2("|")));
            }

            ret = rb_sprintf("<calldata!%"PRIsVALUE">", rb_ary_join(ary, rb_str_new2(", ")));
        }
        break;

      case TS_CDHASH:
        ret = rb_str_new2("<cdhash>");
        break;

      case TS_FUNCPTR:
        {
#ifdef HAVE_DLADDR
            Dl_info info;
            if (dladdr((void *)op, &info) && info.dli_sname) {
                ret = rb_str_new_cstr(info.dli_sname);
                break;
            }
#endif
            ret = rb_str_new2("<funcptr>");
        }
        break;

      case TS_BUILTIN:
        {
            const struct rb_builtin_function *bf = (const struct rb_builtin_function *)op;
            ret = rb_sprintf("<builtin!%s/%d>",
                             bf->name, bf->argc);
        }
        break;

      default:
        rb_bug("unknown operand type: %c", type);
    }
    return ret;
}

static VALUE
right_strip(VALUE str)
{
    const char *beg = RSTRING_PTR(str), *end = RSTRING_END(str);
    while (end-- > beg && *end == ' ');
    rb_str_set_len(str, end - beg + 1);
    return str;
}

/**
 * Disassemble a instruction
 * Iseq -> Iseq inspect object
 */
int
rb_iseq_disasm_insn(VALUE ret, const VALUE *code, size_t pos,
                    const rb_iseq_t *iseq, VALUE child)
{
    VALUE insn = code[pos];
    int len = insn_len(insn);
    int j;
    const char *types = insn_op_types(insn);
    VALUE str = rb_str_new(0, 0);
    const char *insn_name_buff;

    insn_name_buff = insn_name(insn);
    if (1) {
        extern const int rb_vm_max_insn_name_size;
        rb_str_catf(str, "%04"PRIuSIZE" %-*s ", pos, rb_vm_max_insn_name_size, insn_name_buff);
    }
    else {
        rb_str_catf(str, "%04"PRIuSIZE" %-28.*s ", pos,
                    (int)strcspn(insn_name_buff, "_"), insn_name_buff);
    }

    for (j = 0; types[j]; j++) {
        VALUE opstr = rb_insn_operand_intern(iseq, insn, j, code[pos + j + 1],
                                             len, pos, &code[pos + j + 2],
                                             child);
        rb_str_concat(str, opstr);

        if (types[j + 1]) {
            rb_str_cat2(str, ", ");
        }
    }

    {
        unsigned int line_no = rb_iseq_line_no(iseq, pos);
        unsigned int prev = pos == 0 ? 0 : rb_iseq_line_no(iseq, pos - 1);
        if (line_no && line_no != prev) {
            long slen = RSTRING_LEN(str);
            slen = (slen > 70) ? 0 : (70 - slen);
            str = rb_str_catf(str, "%*s(%4d)", (int)slen, "", line_no);
        }
    }

    {
        rb_event_flag_t events = rb_iseq_event_flags(iseq, pos);
        if (events) {
            str = rb_str_catf(str, "[%s%s%s%s%s%s%s%s%s%s%s%s]",
                              events & RUBY_EVENT_LINE     ? "Li" : "",
                              events & RUBY_EVENT_CLASS    ? "Cl" : "",
                              events & RUBY_EVENT_END      ? "En" : "",
                              events & RUBY_EVENT_CALL     ? "Ca" : "",
                              events & RUBY_EVENT_RETURN   ? "Re" : "",
                              events & RUBY_EVENT_C_CALL   ? "Cc" : "",
                              events & RUBY_EVENT_C_RETURN ? "Cr" : "",
                              events & RUBY_EVENT_B_CALL   ? "Bc" : "",
                              events & RUBY_EVENT_B_RETURN ? "Br" : "",
                              events & RUBY_EVENT_RESCUE   ? "Rs" : "",
                              events & RUBY_EVENT_COVERAGE_LINE   ? "Cli" : "",
                              events & RUBY_EVENT_COVERAGE_BRANCH ? "Cbr" : "");
        }
    }

    right_strip(str);
    if (ret) {
        rb_str_cat2(str, "\n");
        rb_str_concat(ret, str);
    }
    else {
        printf("%.*s\n", (int)RSTRING_LEN(str), RSTRING_PTR(str));
    }
    return len;
}

static const char *
catch_type(int type)
{
    switch (type) {
      case CATCH_TYPE_RESCUE:
        return "rescue";
      case CATCH_TYPE_ENSURE:
        return "ensure";
      case CATCH_TYPE_RETRY:
        return "retry";
      case CATCH_TYPE_BREAK:
        return "break";
      case CATCH_TYPE_REDO:
        return "redo";
      case CATCH_TYPE_NEXT:
        return "next";
      default:
        rb_bug("unknown catch type: %d", type);
        return 0;
    }
}

static VALUE
iseq_inspect(const rb_iseq_t *iseq)
{
    const struct rb_iseq_constant_body *const body = ISEQ_BODY(iseq);
    if (!body->location.label) {
        return rb_sprintf("#<ISeq: uninitialized>");
    }
    else {
        const rb_code_location_t *loc = &body->location.code_location;
        return rb_sprintf("#<ISeq:%"PRIsVALUE"@%"PRIsVALUE":%d (%d,%d)-(%d,%d)>",
                          body->location.label, rb_iseq_path(iseq),
                          loc->beg_pos.lineno,
                          loc->beg_pos.lineno,
                          loc->beg_pos.column,
                          loc->end_pos.lineno,
                          loc->end_pos.column);
    }
}

static const rb_data_type_t tmp_set = {
    "tmpset",
    {(void (*)(void *))rb_mark_set, (void (*)(void *))st_free_table, 0, 0,},
    0, 0, RUBY_TYPED_FREE_IMMEDIATELY
};

static VALUE
rb_iseq_disasm_recursive(const rb_iseq_t *iseq, VALUE indent)
{
    const struct rb_iseq_constant_body *const body = ISEQ_BODY(iseq);
    VALUE *code;
    VALUE str = rb_str_new(0, 0);
    VALUE child = rb_ary_hidden_new(3);
    unsigned int size;
    unsigned int i;
    long l;
    size_t n;
    enum {header_minlen = 72};
    st_table *done_iseq = 0;
    VALUE done_iseq_wrapper = Qnil;
    const char *indent_str;
    long indent_len;

    size = body->iseq_size;

    indent_len = RSTRING_LEN(indent);
    indent_str = RSTRING_PTR(indent);

    rb_str_cat(str, indent_str, indent_len);
    rb_str_cat2(str, "== disasm: ");

    rb_str_append(str, iseq_inspect(iseq));
    if ((l = RSTRING_LEN(str) - indent_len) < header_minlen) {
        rb_str_modify_expand(str, header_minlen - l);
        memset(RSTRING_END(str), '=', header_minlen - l);
    }
    rb_str_cat2(str, "\n");

    /* show catch table information */
    if (body->catch_table) {
        rb_str_cat(str, indent_str, indent_len);
        rb_str_cat2(str, "== catch table\n");
    }
    if (body->catch_table) {
        rb_str_cat_cstr(indent, "| ");
        indent_str = RSTRING_PTR(indent);
        for (i = 0; i < body->catch_table->size; i++) {
            const struct iseq_catch_table_entry *entry =
                UNALIGNED_MEMBER_PTR(body->catch_table, entries[i]);
            rb_str_cat(str, indent_str, indent_len);
            rb_str_catf(str,
                        "| catch type: %-6s st: %04d ed: %04d sp: %04d cont: %04d\n",
                        catch_type((int)entry->type), (int)entry->start,
                        (int)entry->end, (int)entry->sp, (int)entry->cont);
            if (entry->iseq && !(done_iseq && st_is_member(done_iseq, (st_data_t)entry->iseq))) {
                rb_str_concat(str, rb_iseq_disasm_recursive(rb_iseq_check(entry->iseq), indent));
                if (!done_iseq) {
                    done_iseq = st_init_numtable();
                    done_iseq_wrapper = TypedData_Wrap_Struct(0, &tmp_set, done_iseq);
                }
                st_insert(done_iseq, (st_data_t)entry->iseq, (st_data_t)0);
                indent_str = RSTRING_PTR(indent);
            }
        }
        rb_str_resize(indent, indent_len);
        indent_str = RSTRING_PTR(indent);
    }
    if (body->catch_table) {
        rb_str_cat(str, indent_str, indent_len);
        rb_str_cat2(str, "|-------------------------------------"
                    "-----------------------------------\n");
    }

    /* show local table information */
    if (body->local_table) {
        const struct rb_iseq_param_keyword *const keyword = body->param.keyword;
        rb_str_cat(str, indent_str, indent_len);
        rb_str_catf(str,
                    "local table (size: %d, argc: %d "
                    "[opts: %d, rest: %d, post: %d, block: %d, kw: %d@%d, kwrest: %d])\n",
                    body->local_table_size,
                    body->param.lead_num,
                    body->param.opt_num,
                    body->param.flags.has_rest ? body->param.rest_start : -1,
                    body->param.post_num,
                    body->param.flags.has_block ? body->param.block_start : -1,
                    body->param.flags.has_kw ? keyword->num : -1,
                    body->param.flags.has_kw ? keyword->required_num : -1,
                    body->param.flags.has_kwrest ? keyword->rest_start : -1);

        for (i = body->local_table_size; i > 0;) {
            int li = body->local_table_size - --i - 1;
            long width;
            VALUE name = local_var_name(iseq, 0, i);
            char argi[0x100];
            char opti[0x100];

            opti[0] = '\0';
            if (body->param.flags.has_opt) {
                int argc = body->param.lead_num;
                int opts = body->param.opt_num;
                if (li >= argc && li < argc + opts) {
                    snprintf(opti, sizeof(opti), "Opt=%"PRIdVALUE,
                             body->param.opt_table[li - argc]);
                }
            }

            snprintf(argi, sizeof(argi), "%s%s%s%s%s%s",	/* arg, opts, rest, post, kwrest, block */
                     body->param.lead_num > li ? "Arg" : "",
                     opti,
                     (body->param.flags.has_rest && body->param.rest_start == li) ? "Rest" : "",
                     (body->param.flags.has_post && body->param.post_start <= li && li < body->param.post_start + body->param.post_num) ? "Post" : "",
                     (body->param.flags.has_kwrest && keyword->rest_start == li) ? "Kwrest" : "",
                     (body->param.flags.has_block && body->param.block_start == li) ? "Block" : "");

            rb_str_cat(str, indent_str, indent_len);
            rb_str_catf(str, "[%2d] ", i + 1);
            width = RSTRING_LEN(str) + 11;
            rb_str_append(str, name);
            if (*argi) rb_str_catf(str, "<%s>", argi);
            if ((width -= RSTRING_LEN(str)) > 0) rb_str_catf(str, "%*s", (int)width, "");
        }
        rb_str_cat_cstr(right_strip(str), "\n");
    }

    /* show each line */
    code = rb_iseq_original_iseq(iseq);
    for (n = 0; n < size;) {
        rb_str_cat(str, indent_str, indent_len);
        n += rb_iseq_disasm_insn(str, code, n, iseq, child);
    }

    for (l = 0; l < RARRAY_LEN(child); l++) {
        VALUE isv = rb_ary_entry(child, l);
        if (done_iseq && st_is_member(done_iseq, (st_data_t)isv)) continue;
        rb_str_cat_cstr(str, "\n");
        rb_str_concat(str, rb_iseq_disasm_recursive(rb_iseq_check((rb_iseq_t *)isv), indent));
        indent_str = RSTRING_PTR(indent);
    }
    RB_GC_GUARD(done_iseq_wrapper);

    return str;
}

VALUE
rb_iseq_disasm(const rb_iseq_t *iseq)
{
    VALUE str = rb_iseq_disasm_recursive(iseq, rb_str_new(0, 0));
    rb_str_resize(str, RSTRING_LEN(str));
    return str;
}

/*
 * Estimates the number of instance variables that will be set on
 * a given `class` with the initialize method defined in
 * `initialize_iseq`
 */
attr_index_t
rb_estimate_iv_count(VALUE klass, const rb_iseq_t * initialize_iseq)
{
    struct rb_id_table * iv_names = rb_id_table_create(0);

    for (unsigned int i = 0; i < ISEQ_BODY(initialize_iseq)->ivc_size; i++) {
        IVC cache = (IVC)&ISEQ_BODY(initialize_iseq)->is_entries[i];

        if (cache->iv_set_name) {
            rb_id_table_insert(iv_names, cache->iv_set_name, Qtrue);
        }
    }

    attr_index_t count = (attr_index_t)rb_id_table_size(iv_names);

    VALUE superclass = rb_class_superclass(klass);
    count += RCLASS_EXT(superclass)->max_iv_count;

    rb_id_table_free(iv_names);

    return count;
}

/*
 *  call-seq:
 *     iseq.disasm -> str
 *     iseq.disassemble -> str
 *
 *  Returns the instruction sequence as a +String+ in human readable form.
 *
 *    puts RubyVM::InstructionSequence.compile('1 + 2').disasm
 *
 *  Produces:
 *
 *    == disasm: <RubyVM::InstructionSequence:<compiled>@<compiled>>==========
 *    0000 trace            1                                               (   1)
 *    0002 putobject        1
 *    0004 putobject        2
 *    0006 opt_plus         <ic:1>
 *    0008 leave
 */
static VALUE
iseqw_disasm(VALUE self)
{
    return rb_iseq_disasm(iseqw_check(self));
}

static int
iseq_iterate_children(const rb_iseq_t *iseq, void (*iter_func)(const rb_iseq_t *child_iseq, void *data), void *data)
{
    unsigned int i;
    VALUE *code = rb_iseq_original_iseq(iseq);
    const struct rb_iseq_constant_body *const body = ISEQ_BODY(iseq);
    const rb_iseq_t *child;
    VALUE all_children = rb_obj_hide(rb_ident_hash_new());

    if (body->catch_table) {
        for (i = 0; i < body->catch_table->size; i++) {
            const struct iseq_catch_table_entry *entry =
                UNALIGNED_MEMBER_PTR(body->catch_table, entries[i]);
            child = entry->iseq;
            if (child) {
                if (NIL_P(rb_hash_aref(all_children, (VALUE)child))) {
                    rb_hash_aset(all_children, (VALUE)child, Qtrue);
                    (*iter_func)(child, data);
                }
            }
        }
    }

    for (i=0; i<body->iseq_size;) {
        VALUE insn = code[i];
        int len = insn_len(insn);
        const char *types = insn_op_types(insn);
        int j;

        for (j=0; types[j]; j++) {
            switch (types[j]) {
              case TS_ISEQ:
                child = (const rb_iseq_t *)code[i+j+1];
                if (child) {
                    if (NIL_P(rb_hash_aref(all_children, (VALUE)child))) {
                        rb_hash_aset(all_children, (VALUE)child, Qtrue);
                        (*iter_func)(child, data);
                    }
                }
                break;
              default:
                break;
            }
        }
        i += len;
    }

    return (int)RHASH_SIZE(all_children);
}

static void
yield_each_children(const rb_iseq_t *child_iseq, void *data)
{
    rb_yield(iseqw_new(child_iseq));
}

/*
 *  call-seq:
 *     iseq.each_child{|child_iseq| ...} -> iseq
 *
 *  Iterate all direct child instruction sequences.
 *  Iteration order is implementation/version defined
 *  so that people should not rely on the order.
 */
static VALUE
iseqw_each_child(VALUE self)
{
    const rb_iseq_t *iseq = iseqw_check(self);
    iseq_iterate_children(iseq, yield_each_children, NULL);
    return self;
}

static void
push_event_info(const rb_iseq_t *iseq, rb_event_flag_t events, int line, VALUE ary)
{
#define C(ev, cstr, l) if (events & ev) rb_ary_push(ary, rb_ary_new_from_args(2, l, ID2SYM(rb_intern(cstr))));
    C(RUBY_EVENT_CLASS,    "class",    rb_iseq_first_lineno(iseq));
    C(RUBY_EVENT_CALL,     "call",     rb_iseq_first_lineno(iseq));
    C(RUBY_EVENT_B_CALL,   "b_call",   rb_iseq_first_lineno(iseq));
    C(RUBY_EVENT_LINE,     "line",     INT2FIX(line));
    C(RUBY_EVENT_END,      "end",      INT2FIX(line));
    C(RUBY_EVENT_RETURN,   "return",   INT2FIX(line));
    C(RUBY_EVENT_B_RETURN, "b_return", INT2FIX(line));
    C(RUBY_EVENT_RESCUE,    "rescue",  INT2FIX(line));
#undef C
}

/*
 *  call-seq:
 *     iseq.trace_points -> ary
 *
 *  Return trace points in the instruction sequence.
 *  Return an array of [line, event_symbol] pair.
 */
static VALUE
iseqw_trace_points(VALUE self)
{
    const rb_iseq_t *iseq = iseqw_check(self);
    const struct rb_iseq_constant_body *const body = ISEQ_BODY(iseq);
    unsigned int i;
    VALUE ary = rb_ary_new();

    for (i=0; i<body->insns_info.size; i++) {
        const struct iseq_insn_info_entry *entry = &body->insns_info.body[i];
        if (entry->events) {
            push_event_info(iseq, entry->events, entry->line_no, ary);
        }
    }
    return ary;
}

/*
 *  Returns the instruction sequence containing the given proc or method.
 *
 *  For example, using irb:
 *
 *	# a proc
 *	> p = proc { num = 1 + 2 }
 *	> RubyVM::InstructionSequence.of(p)
 *	> #=> <RubyVM::InstructionSequence:block in irb_binding@(irb)>
 *
 *	# for a method
 *	> def foo(bar); puts bar; end
 *	> RubyVM::InstructionSequence.of(method(:foo))
 *	> #=> <RubyVM::InstructionSequence:foo@(irb)>
 *
 *  Using ::compile_file:
 *
 *	# /tmp/iseq_of.rb
 *	def hello
 *	  puts "hello, world"
 *	end
 *
 *	$a_global_proc = proc { str = 'a' + 'b' }
 *
 *	# in irb
 *	> require '/tmp/iseq_of.rb'
 *
 *	# first the method hello
 *	> RubyVM::InstructionSequence.of(method(:hello))
 *	> #=> #<RubyVM::InstructionSequence:0x007fb73d7cb1d0>
 *
 *	# then the global proc
 *	> RubyVM::InstructionSequence.of($a_global_proc)
 *	> #=> #<RubyVM::InstructionSequence:0x007fb73d7caf78>
 */
static VALUE
iseqw_s_of(VALUE klass, VALUE body)
{
    const rb_iseq_t *iseq = NULL;

    if (rb_obj_is_proc(body)) {
        iseq = vm_proc_iseq(body);

        if (!rb_obj_is_iseq((VALUE)iseq)) {
            iseq = NULL;
        }
    }
    else if (rb_obj_is_method(body)) {
        iseq = rb_method_iseq(body);
    }
    else if (rb_typeddata_is_instance_of(body, &iseqw_data_type)) {
        return body;
    }

    return iseq ? iseqw_new(iseq) : Qnil;
}

/*
 *  call-seq:
 *     InstructionSequence.disasm(body) -> str
 *     InstructionSequence.disassemble(body) -> str
 *
 *  Takes +body+, a Method or Proc object, and returns a String with the
 *  human readable instructions for +body+.
 *
 *  For a Method object:
 *
 *    # /tmp/method.rb
 *    def hello
 *      puts "hello, world"
 *    end
 *
 *    puts RubyVM::InstructionSequence.disasm(method(:hello))
 *
 *  Produces:
 *
 *    == disasm: <RubyVM::InstructionSequence:hello@/tmp/method.rb>============
 *    0000 trace            8                                               (   1)
 *    0002 trace            1                                               (   2)
 *    0004 putself
 *    0005 putstring        "hello, world"
 *    0007 send             :puts, 1, nil, 8, <ic:0>
 *    0013 trace            16                                              (   3)
 *    0015 leave                                                            (   2)
 *
 *  For a Proc:
 *
 *    # /tmp/proc.rb
 *    p = proc { num = 1 + 2 }
 *    puts RubyVM::InstructionSequence.disasm(p)
 *
 *  Produces:
 *
 *    == disasm: <RubyVM::InstructionSequence:block in <main>@/tmp/proc.rb>===
 *    == catch table
 *    | catch type: redo   st: 0000 ed: 0012 sp: 0000 cont: 0000
 *    | catch type: next   st: 0000 ed: 0012 sp: 0000 cont: 0012
 *    |------------------------------------------------------------------------
 *    local table (size: 2, argc: 0 [opts: 0, rest: -1, post: 0, block: -1] s1)
 *    [ 2] num
 *    0000 trace            1                                               (   1)
 *    0002 putobject        1
 *    0004 putobject        2
 *    0006 opt_plus         <ic:1>
 *    0008 dup
 *    0009 setlocal         num, 0
 *    0012 leave
 *
 */
static VALUE
iseqw_s_disasm(VALUE klass, VALUE body)
{
    VALUE iseqw = iseqw_s_of(klass, body);
    return NIL_P(iseqw) ? Qnil : rb_iseq_disasm(iseqw_check(iseqw));
}

static VALUE
register_label(struct st_table *table, unsigned long idx)
{
    VALUE sym = rb_str_intern(rb_sprintf("label_%lu", idx));
    st_insert(table, idx, sym);
    return sym;
}

static VALUE
exception_type2symbol(VALUE type)
{
    ID id;
    switch (type) {
      case CATCH_TYPE_RESCUE: CONST_ID(id, "rescue"); break;
      case CATCH_TYPE_ENSURE: CONST_ID(id, "ensure"); break;
      case CATCH_TYPE_RETRY:  CONST_ID(id, "retry");  break;
      case CATCH_TYPE_BREAK:  CONST_ID(id, "break");  break;
      case CATCH_TYPE_REDO:   CONST_ID(id, "redo");   break;
      case CATCH_TYPE_NEXT:   CONST_ID(id, "next");   break;
      default:
        rb_bug("unknown exception type: %d", (int)type);
    }
    return ID2SYM(id);
}

static int
cdhash_each(VALUE key, VALUE value, VALUE ary)
{
    rb_ary_push(ary, obj_resurrect(key));
    rb_ary_push(ary, value);
    return ST_CONTINUE;
}

static const rb_data_type_t label_wrapper = {
    "label_wrapper",
    {(void (*)(void *))rb_mark_tbl, (void (*)(void *))st_free_table, 0, 0,},
    0, 0, RUBY_TYPED_FREE_IMMEDIATELY
};

#define DECL_ID(name) \
  static ID id_##name

#define INIT_ID(name) \
  id_##name = rb_intern(#name)

static VALUE
iseq_type_id(enum rb_iseq_type type)
{
    DECL_ID(top);
    DECL_ID(method);
    DECL_ID(block);
    DECL_ID(class);
    DECL_ID(rescue);
    DECL_ID(ensure);
    DECL_ID(eval);
    DECL_ID(main);
    DECL_ID(plain);

    if (id_top == 0) {
        INIT_ID(top);
        INIT_ID(method);
        INIT_ID(block);
        INIT_ID(class);
        INIT_ID(rescue);
        INIT_ID(ensure);
        INIT_ID(eval);
        INIT_ID(main);
        INIT_ID(plain);
    }

    switch (type) {
      case ISEQ_TYPE_TOP:    return id_top;
      case ISEQ_TYPE_METHOD: return id_method;
      case ISEQ_TYPE_BLOCK:  return id_block;
      case ISEQ_TYPE_CLASS:  return id_class;
      case ISEQ_TYPE_RESCUE: return id_rescue;
      case ISEQ_TYPE_ENSURE: return id_ensure;
      case ISEQ_TYPE_EVAL:   return id_eval;
      case ISEQ_TYPE_MAIN:   return id_main;
      case ISEQ_TYPE_PLAIN:  return id_plain;
    };

    rb_bug("unsupported iseq type: %d", (int)type);
}

static VALUE
iseq_data_to_ary(const rb_iseq_t *iseq)
{
    unsigned int i;
    long l;
    const struct rb_iseq_constant_body *const iseq_body = ISEQ_BODY(iseq);
    const struct iseq_insn_info_entry *prev_insn_info;
    unsigned int pos;
    int last_line = 0;
    VALUE *seq, *iseq_original;

    VALUE val = rb_ary_new();
    ID type; /* Symbol */
    VALUE locals = rb_ary_new();
    VALUE params = rb_hash_new();
    VALUE body = rb_ary_new(); /* [[:insn1, ...], ...] */
    VALUE nbody;
    VALUE exception = rb_ary_new(); /* [[....]] */
    VALUE misc = rb_hash_new();

    static ID insn_syms[VM_INSTRUCTION_SIZE/2]; /* w/o-trace only */
    struct st_table *labels_table = st_init_numtable();
    VALUE labels_wrapper = TypedData_Wrap_Struct(0, &label_wrapper, labels_table);

    if (insn_syms[0] == 0) {
        int i;
        for (i=0; i<numberof(insn_syms); i++) {
            insn_syms[i] = rb_intern(insn_name(i));
        }
    }

    /* type */
    type = iseq_type_id(iseq_body->type);

    /* locals */
    for (i=0; i<iseq_body->local_table_size; i++) {
        ID lid = iseq_body->local_table[i];
        if (lid) {
            if (rb_id2str(lid)) {
                rb_ary_push(locals, ID2SYM(lid));
            }
            else { /* hidden variable from id_internal() */
                rb_ary_push(locals, ULONG2NUM(iseq_body->local_table_size-i+1));
            }
        }
        else {
            rb_ary_push(locals, ID2SYM(rb_intern("#arg_rest")));
        }
    }

    /* params */
    {
        const struct rb_iseq_param_keyword *const keyword = iseq_body->param.keyword;
        int j;

        if (iseq_body->param.flags.has_opt) {
            int len = iseq_body->param.opt_num + 1;
            VALUE arg_opt_labels = rb_ary_new2(len);

            for (j = 0; j < len; j++) {
                VALUE l = register_label(labels_table, iseq_body->param.opt_table[j]);
                rb_ary_push(arg_opt_labels, l);
            }
            rb_hash_aset(params, ID2SYM(rb_intern("opt")), arg_opt_labels);
        }

        /* commit */
        if (iseq_body->param.flags.has_lead) rb_hash_aset(params, ID2SYM(rb_intern("lead_num")), INT2FIX(iseq_body->param.lead_num));
        if (iseq_body->param.flags.has_post) rb_hash_aset(params, ID2SYM(rb_intern("post_num")), INT2FIX(iseq_body->param.post_num));
        if (iseq_body->param.flags.has_post) rb_hash_aset(params, ID2SYM(rb_intern("post_start")), INT2FIX(iseq_body->param.post_start));
        if (iseq_body->param.flags.has_rest) rb_hash_aset(params, ID2SYM(rb_intern("rest_start")), INT2FIX(iseq_body->param.rest_start));
        if (iseq_body->param.flags.has_block) rb_hash_aset(params, ID2SYM(rb_intern("block_start")), INT2FIX(iseq_body->param.block_start));
        if (iseq_body->param.flags.has_kw) {
            VALUE keywords = rb_ary_new();
            int i, j;
            for (i=0; i<keyword->required_num; i++) {
                rb_ary_push(keywords, ID2SYM(keyword->table[i]));
            }
            for (j=0; i<keyword->num; i++, j++) {
                VALUE key = rb_ary_new_from_args(1, ID2SYM(keyword->table[i]));
                if (!UNDEF_P(keyword->default_values[j])) {
                    rb_ary_push(key, keyword->default_values[j]);
                }
                rb_ary_push(keywords, key);
            }

            rb_hash_aset(params, ID2SYM(rb_intern("kwbits")),
                         INT2FIX(keyword->bits_start));
            rb_hash_aset(params, ID2SYM(rb_intern("keyword")), keywords);
        }
        if (iseq_body->param.flags.has_kwrest) rb_hash_aset(params, ID2SYM(rb_intern("kwrest")), INT2FIX(keyword->rest_start));
        if (iseq_body->param.flags.ambiguous_param0) rb_hash_aset(params, ID2SYM(rb_intern("ambiguous_param0")), Qtrue);
    }

    /* body */
    iseq_original = rb_iseq_original_iseq((rb_iseq_t *)iseq);

    for (seq = iseq_original; seq < iseq_original + iseq_body->iseq_size; ) {
        VALUE insn = *seq++;
        int j, len = insn_len(insn);
        VALUE *nseq = seq + len - 1;
        VALUE ary = rb_ary_new2(len);

        rb_ary_push(ary, ID2SYM(insn_syms[insn%numberof(insn_syms)]));
        for (j=0; j<len-1; j++, seq++) {
            enum ruby_insn_type_chars op_type = insn_op_type(insn, j);

            switch (op_type) {
              case TS_OFFSET: {
                unsigned long idx = nseq - iseq_original + *seq;
                rb_ary_push(ary, register_label(labels_table, idx));
                break;
              }
              case TS_LINDEX:
              case TS_NUM:
                rb_ary_push(ary, INT2FIX(*seq));
                break;
              case TS_VALUE:
                rb_ary_push(ary, obj_resurrect(*seq));
                break;
              case TS_ISEQ:
                {
                    const rb_iseq_t *iseq = (rb_iseq_t *)*seq;
                    if (iseq) {
                        VALUE val = iseq_data_to_ary(rb_iseq_check(iseq));
                        rb_ary_push(ary, val);
                    }
                    else {
                        rb_ary_push(ary, Qnil);
                    }
                }
                break;
              case TS_IC:
                {
                    VALUE list = rb_ary_new();
                    const ID *ids = ((IC)*seq)->segments;
                    while (*ids) {
                        rb_ary_push(list, ID2SYM(*ids++));
                    }
                    rb_ary_push(ary, list);
                }
                break;
              case TS_IVC:
              case TS_ICVARC:
              case TS_ISE:
                {
                    union iseq_inline_storage_entry *is = (union iseq_inline_storage_entry *)*seq;
                    rb_ary_push(ary, INT2FIX(is - ISEQ_IS_ENTRY_START(ISEQ_BODY(iseq), op_type)));
                }
                break;
              case TS_CALLDATA:
                {
                    struct rb_call_data *cd = (struct rb_call_data *)*seq;
                    const struct rb_callinfo *ci = cd->ci;
                    VALUE e = rb_hash_new();
                    int argc = vm_ci_argc(ci);

                    ID mid = vm_ci_mid(ci);
                    rb_hash_aset(e, ID2SYM(rb_intern("mid")), mid ? ID2SYM(mid) : Qnil);
                    rb_hash_aset(e, ID2SYM(rb_intern("flag")), UINT2NUM(vm_ci_flag(ci)));

                    if (vm_ci_flag(ci) & VM_CALL_KWARG) {
                        const struct rb_callinfo_kwarg *kwarg = vm_ci_kwarg(ci);
                        int i;
                        VALUE kw = rb_ary_new2((long)kwarg->keyword_len);

                        argc -= kwarg->keyword_len;
                        for (i = 0; i < kwarg->keyword_len; i++) {
                            rb_ary_push(kw, kwarg->keywords[i]);
                        }
                        rb_hash_aset(e, ID2SYM(rb_intern("kw_arg")), kw);
                    }

                    rb_hash_aset(e, ID2SYM(rb_intern("orig_argc")),
                                INT2FIX(argc));
                    rb_ary_push(ary, e);
                }
                break;
              case TS_ID:
                rb_ary_push(ary, ID2SYM(*seq));
                break;
              case TS_CDHASH:
                {
                    VALUE hash = *seq;
                    VALUE val = rb_ary_new();
                    int i;

                    rb_hash_foreach(hash, cdhash_each, val);

                    for (i=0; i<RARRAY_LEN(val); i+=2) {
                        VALUE pos = FIX2INT(rb_ary_entry(val, i+1));
                        unsigned long idx = nseq - iseq_original + pos;

                        rb_ary_store(val, i+1,
                                     register_label(labels_table, idx));
                    }
                    rb_ary_push(ary, val);
                }
                break;
              case TS_FUNCPTR:
                {
#if SIZEOF_VALUE <= SIZEOF_LONG
                    VALUE val = LONG2NUM((SIGNED_VALUE)*seq);
#else
                    VALUE val = LL2NUM((SIGNED_VALUE)*seq);
#endif
                    rb_ary_push(ary, val);
                }
                break;
              case TS_BUILTIN:
                {
                    VALUE val = rb_hash_new();
#if SIZEOF_VALUE <= SIZEOF_LONG
                    VALUE func_ptr = LONG2NUM((SIGNED_VALUE)((RB_BUILTIN)*seq)->func_ptr);
#else
                    VALUE func_ptr = LL2NUM((SIGNED_VALUE)((RB_BUILTIN)*seq)->func_ptr);
#endif
                    rb_hash_aset(val, ID2SYM(rb_intern("func_ptr")), func_ptr);
                    rb_hash_aset(val, ID2SYM(rb_intern("argc")), INT2NUM(((RB_BUILTIN)*seq)->argc));
                    rb_hash_aset(val, ID2SYM(rb_intern("index")), INT2NUM(((RB_BUILTIN)*seq)->index));
                    rb_hash_aset(val, ID2SYM(rb_intern("name")), rb_str_new_cstr(((RB_BUILTIN)*seq)->name));
                    rb_ary_push(ary, val);
                }
                break;
              default:
                rb_bug("unknown operand: %c", insn_op_type(insn, j));
            }
        }
        rb_ary_push(body, ary);
    }

    nbody = body;

    /* exception */
    if (iseq_body->catch_table) for (i=0; i<iseq_body->catch_table->size; i++) {
        VALUE ary = rb_ary_new();
        const struct iseq_catch_table_entry *entry =
            UNALIGNED_MEMBER_PTR(iseq_body->catch_table, entries[i]);
        rb_ary_push(ary, exception_type2symbol(entry->type));
        if (entry->iseq) {
            rb_ary_push(ary, iseq_data_to_ary(rb_iseq_check(entry->iseq)));
        }
        else {
            rb_ary_push(ary, Qnil);
        }
        rb_ary_push(ary, register_label(labels_table, entry->start));
        rb_ary_push(ary, register_label(labels_table, entry->end));
        rb_ary_push(ary, register_label(labels_table, entry->cont));
        rb_ary_push(ary, UINT2NUM(entry->sp));
        rb_ary_push(exception, ary);
    }

    /* make body with labels and insert line number */
    body = rb_ary_new();
    prev_insn_info = NULL;
#ifdef USE_ISEQ_NODE_ID
    VALUE node_ids = rb_ary_new();
#endif

    for (l=0, pos=0; l<RARRAY_LEN(nbody); l++) {
        const struct iseq_insn_info_entry *info;
        VALUE ary = RARRAY_AREF(nbody, l);
        st_data_t label;

        if (st_lookup(labels_table, pos, &label)) {
            rb_ary_push(body, (VALUE)label);
        }

        info = get_insn_info(iseq, pos);
#ifdef USE_ISEQ_NODE_ID
        rb_ary_push(node_ids, INT2FIX(info->node_id));
#endif

        if (prev_insn_info != info) {
            int line = info->line_no;
            rb_event_flag_t events = info->events;

            if (line > 0 && last_line != line) {
                rb_ary_push(body, INT2FIX(line));
                last_line = line;
            }
#define CHECK_EVENT(ev) if (events & ev) rb_ary_push(body, ID2SYM(rb_intern(#ev)));
            CHECK_EVENT(RUBY_EVENT_LINE);
            CHECK_EVENT(RUBY_EVENT_CLASS);
            CHECK_EVENT(RUBY_EVENT_END);
            CHECK_EVENT(RUBY_EVENT_CALL);
            CHECK_EVENT(RUBY_EVENT_RETURN);
            CHECK_EVENT(RUBY_EVENT_B_CALL);
            CHECK_EVENT(RUBY_EVENT_B_RETURN);
            CHECK_EVENT(RUBY_EVENT_RESCUE);
#undef CHECK_EVENT
            prev_insn_info = info;
        }

        rb_ary_push(body, ary);
        pos += RARRAY_LENINT(ary); /* reject too huge data */
    }
    RB_GC_GUARD(nbody);
    RB_GC_GUARD(labels_wrapper);

    rb_hash_aset(misc, ID2SYM(rb_intern("arg_size")), INT2FIX(iseq_body->param.size));
    rb_hash_aset(misc, ID2SYM(rb_intern("local_size")), INT2FIX(iseq_body->local_table_size));
    rb_hash_aset(misc, ID2SYM(rb_intern("stack_max")), INT2FIX(iseq_body->stack_max));
    rb_hash_aset(misc, ID2SYM(rb_intern("node_id")), INT2FIX(iseq_body->location.node_id));
    rb_hash_aset(misc, ID2SYM(rb_intern("code_location")),
            rb_ary_new_from_args(4,
                INT2FIX(iseq_body->location.code_location.beg_pos.lineno),
                INT2FIX(iseq_body->location.code_location.beg_pos.column),
                INT2FIX(iseq_body->location.code_location.end_pos.lineno),
                INT2FIX(iseq_body->location.code_location.end_pos.column)));
#ifdef USE_ISEQ_NODE_ID
    rb_hash_aset(misc, ID2SYM(rb_intern("node_ids")), node_ids);
#endif

    /*
     * [:magic, :major_version, :minor_version, :format_type, :misc,
     *  :name, :path, :absolute_path, :start_lineno, :type, :locals, :args,
     *  :catch_table, :bytecode]
     */
    rb_ary_push(val, rb_str_new2("YARVInstructionSequence/SimpleDataFormat"));
    rb_ary_push(val, INT2FIX(ISEQ_MAJOR_VERSION)); /* major */
    rb_ary_push(val, INT2FIX(ISEQ_MINOR_VERSION)); /* minor */
    rb_ary_push(val, INT2FIX(1));
    rb_ary_push(val, misc);
    rb_ary_push(val, iseq_body->location.label);
    rb_ary_push(val, rb_iseq_path(iseq));
    rb_ary_push(val, rb_iseq_realpath(iseq));
    rb_ary_push(val, RB_INT2NUM(iseq_body->location.first_lineno));
    rb_ary_push(val, ID2SYM(type));
    rb_ary_push(val, locals);
    rb_ary_push(val, params);
    rb_ary_push(val, exception);
    rb_ary_push(val, body);
    return val;
}

VALUE
rb_iseq_parameters(const rb_iseq_t *iseq, int is_proc)
{
    int i, r;
    const struct rb_iseq_constant_body *const body = ISEQ_BODY(iseq);
    const struct rb_iseq_param_keyword *const keyword = body->param.keyword;
    VALUE a, args = rb_ary_new2(body->param.size);
    ID req, opt, rest, block, key, keyrest;
#define PARAM_TYPE(type) rb_ary_push(a = rb_ary_new2(2), ID2SYM(type))
#define PARAM_ID(i) body->local_table[(i)]
#define PARAM(i, type) (		      \
        PARAM_TYPE(type),		      \
        rb_id2str(PARAM_ID(i)) ?	      \
        rb_ary_push(a, ID2SYM(PARAM_ID(i))) : \
        a)

    CONST_ID(req, "req");
    CONST_ID(opt, "opt");
    if (is_proc) {
        for (i = 0; i < body->param.lead_num; i++) {
            PARAM_TYPE(opt);
            rb_ary_push(a, rb_id2str(PARAM_ID(i)) ? ID2SYM(PARAM_ID(i)) : Qnil);
            rb_ary_push(args, a);
        }
    }
    else {
        for (i = 0; i < body->param.lead_num; i++) {
            rb_ary_push(args, PARAM(i, req));
        }
    }
    r = body->param.lead_num + body->param.opt_num;
    for (; i < r; i++) {
        PARAM_TYPE(opt);
        if (rb_id2str(PARAM_ID(i))) {
            rb_ary_push(a, ID2SYM(PARAM_ID(i)));
        }
        rb_ary_push(args, a);
    }
    if (body->param.flags.has_rest) {
        CONST_ID(rest, "rest");
        rb_ary_push(args, PARAM(body->param.rest_start, rest));
    }
    r = body->param.post_start + body->param.post_num;
    if (is_proc) {
        for (i = body->param.post_start; i < r; i++) {
            PARAM_TYPE(opt);
            rb_ary_push(a, rb_id2str(PARAM_ID(i)) ? ID2SYM(PARAM_ID(i)) : Qnil);
            rb_ary_push(args, a);
        }
    }
    else {
        for (i = body->param.post_start; i < r; i++) {
            rb_ary_push(args, PARAM(i, req));
        }
    }
    if (body->param.flags.accepts_no_kwarg) {
        ID nokey;
        CONST_ID(nokey, "nokey");
        PARAM_TYPE(nokey);
        rb_ary_push(args, a);
    }
    if (body->param.flags.has_kw) {
        i = 0;
        if (keyword->required_num > 0) {
            ID keyreq;
            CONST_ID(keyreq, "keyreq");
            for (; i < keyword->required_num; i++) {
                PARAM_TYPE(keyreq);
                if (rb_id2str(keyword->table[i])) {
                    rb_ary_push(a, ID2SYM(keyword->table[i]));
                }
                rb_ary_push(args, a);
            }
        }
        CONST_ID(key, "key");
        for (; i < keyword->num; i++) {
            PARAM_TYPE(key);
            if (rb_id2str(keyword->table[i])) {
                rb_ary_push(a, ID2SYM(keyword->table[i]));
            }
            rb_ary_push(args, a);
        }
    }
    if (body->param.flags.has_kwrest || body->param.flags.ruby2_keywords) {
        ID param;
        CONST_ID(keyrest, "keyrest");
        PARAM_TYPE(keyrest);
        if (body->param.flags.has_kwrest &&
            rb_id2str(param = PARAM_ID(keyword->rest_start))) {
            rb_ary_push(a, ID2SYM(param));
        }
        else if (body->param.flags.ruby2_keywords) {
            rb_ary_push(a, ID2SYM(idPow));
        }
        rb_ary_push(args, a);
    }
    if (body->param.flags.has_block) {
        CONST_ID(block, "block");
        rb_ary_push(args, PARAM(body->param.block_start, block));
    }
    return args;
}

VALUE
rb_iseq_defined_string(enum defined_type type)
{
    static const char expr_names[][18] = {
        "nil",
        "instance-variable",
        "local-variable",
        "global-variable",
        "class variable",
        "constant",
        "method",
        "yield",
        "super",
        "self",
        "true",
        "false",
        "assignment",
        "expression",
    };
    const char *estr;

    if ((unsigned)(type - 1) >= (unsigned)numberof(expr_names)) rb_bug("unknown defined type %d", type);
    estr = expr_names[type - 1];
    return rb_fstring_cstr(estr);
}

/* A map from encoded_insn to insn_data: decoded insn number, its len,
 * non-trace version of encoded insn, and trace version. */

static st_table *encoded_insn_data;
typedef struct insn_data_struct {
    int insn;
    int insn_len;
    void *notrace_encoded_insn;
    void *trace_encoded_insn;
} insn_data_t;
static insn_data_t insn_data[VM_INSTRUCTION_SIZE/2];

void
rb_vm_encoded_insn_data_table_init(void)
{
#if OPT_DIRECT_THREADED_CODE || OPT_CALL_THREADED_CODE
    const void * const *table = rb_vm_get_insns_address_table();
#define INSN_CODE(insn) ((VALUE)table[insn])
#else
#define INSN_CODE(insn) (insn)
#endif
    st_data_t insn;
    encoded_insn_data = st_init_numtable_with_size(VM_INSTRUCTION_SIZE / 2);

    for (insn = 0; insn < VM_INSTRUCTION_SIZE/2; insn++) {
        st_data_t key1 = (st_data_t)INSN_CODE(insn);
        st_data_t key2 = (st_data_t)INSN_CODE(insn + VM_INSTRUCTION_SIZE/2);

        insn_data[insn].insn = (int)insn;
        insn_data[insn].insn_len = insn_len(insn);

        if (insn != BIN(opt_invokebuiltin_delegate_leave)) {
            insn_data[insn].notrace_encoded_insn = (void *) key1;
            insn_data[insn].trace_encoded_insn = (void *) key2;
        }
        else {
            insn_data[insn].notrace_encoded_insn = (void *) INSN_CODE(BIN(opt_invokebuiltin_delegate));
            insn_data[insn].trace_encoded_insn = (void *) INSN_CODE(BIN(opt_invokebuiltin_delegate) + VM_INSTRUCTION_SIZE/2);
        }

        st_add_direct(encoded_insn_data, key1, (st_data_t)&insn_data[insn]);
        st_add_direct(encoded_insn_data, key2, (st_data_t)&insn_data[insn]);
    }
}

int
rb_vm_insn_addr2insn(const void *addr)
{
    st_data_t key = (st_data_t)addr;
    st_data_t val;

    if (st_lookup(encoded_insn_data, key, &val)) {
        insn_data_t *e = (insn_data_t *)val;
        return (int)e->insn;
    }

    rb_bug("rb_vm_insn_addr2insn: invalid insn address: %p", addr);
}

// Unlike rb_vm_insn_addr2insn, this function can return trace opcode variants.
int
rb_vm_insn_addr2opcode(const void *addr)
{
    st_data_t key = (st_data_t)addr;
    st_data_t val;

    if (st_lookup(encoded_insn_data, key, &val)) {
        insn_data_t *e = (insn_data_t *)val;
        int opcode = e->insn;
        if (addr == e->trace_encoded_insn) {
            opcode += VM_INSTRUCTION_SIZE/2;
        }
        return opcode;
    }

    rb_bug("rb_vm_insn_addr2opcode: invalid insn address: %p", addr);
}

// Decode `ISEQ_BODY(iseq)->iseq_encoded[i]` to an insn.
int
rb_vm_insn_decode(const VALUE encoded)
{
#if OPT_DIRECT_THREADED_CODE || OPT_CALL_THREADED_CODE
    int insn = rb_vm_insn_addr2insn((void *)encoded);
#else
    int insn = (int)encoded;
#endif
    return insn;
}

static inline int
encoded_iseq_trace_instrument(VALUE *iseq_encoded_insn, rb_event_flag_t turnon, bool remain_current_trace)
{
    st_data_t key = (st_data_t)*iseq_encoded_insn;
    st_data_t val;

    if (st_lookup(encoded_insn_data, key, &val)) {
        insn_data_t *e = (insn_data_t *)val;
        if (remain_current_trace && key == (st_data_t)e->trace_encoded_insn) {
            turnon = 1;
        }
        *iseq_encoded_insn = (VALUE) (turnon ? e->trace_encoded_insn : e->notrace_encoded_insn);
        return e->insn_len;
    }

    rb_bug("trace_instrument: invalid insn address: %p", (void *)*iseq_encoded_insn);
}

void
rb_iseq_trace_flag_cleared(const rb_iseq_t *iseq, size_t pos)
{
    const struct rb_iseq_constant_body *const body = ISEQ_BODY(iseq);
    VALUE *iseq_encoded = (VALUE *)body->iseq_encoded;
    encoded_iseq_trace_instrument(&iseq_encoded[pos], 0, false);
}

// We need to fire call events on instructions with b_call events if the block
// is running as a method. So, if we are listening for call events, then
// instructions that have b_call events need to become trace variants.
// Use this function when making decisions about recompiling to trace variants.
static inline rb_event_flag_t
add_bmethod_events(rb_event_flag_t events)
{
    if (events & RUBY_EVENT_CALL) {
        events |= RUBY_EVENT_B_CALL;
    }
    if (events & RUBY_EVENT_RETURN) {
        events |= RUBY_EVENT_B_RETURN;
    }
    return events;
}

// Note, to support call/return events for bmethods, turnon_event can have more events than tpval.
static int
iseq_add_local_tracepoint(const rb_iseq_t *iseq, rb_event_flag_t turnon_events, VALUE tpval, unsigned int target_line)
{
    unsigned int pc;
    int n = 0;
    const struct rb_iseq_constant_body *const body = ISEQ_BODY(iseq);
    VALUE *iseq_encoded = (VALUE *)body->iseq_encoded;

    VM_ASSERT(ISEQ_EXECUTABLE_P(iseq));

    for (pc=0; pc<body->iseq_size;) {
        const struct iseq_insn_info_entry *entry = get_insn_info(iseq, pc);
        rb_event_flag_t pc_events = entry->events;
        rb_event_flag_t target_events = turnon_events;
        unsigned int line = (int)entry->line_no;

        if (target_line == 0 || target_line == line) {
            /* ok */
        }
        else {
            target_events &= ~RUBY_EVENT_LINE;
        }

        if (pc_events & target_events) {
            n++;
        }
        pc += encoded_iseq_trace_instrument(&iseq_encoded[pc], pc_events & (target_events | iseq->aux.exec.global_trace_events), true);
    }

    if (n > 0) {
        if (iseq->aux.exec.local_hooks == NULL) {
            ((rb_iseq_t *)iseq)->aux.exec.local_hooks = RB_ZALLOC(rb_hook_list_t);
            iseq->aux.exec.local_hooks->is_local = true;
        }
        rb_hook_list_connect_tracepoint((VALUE)iseq, iseq->aux.exec.local_hooks, tpval, target_line);
    }

    return n;
}

struct trace_set_local_events_struct {
    rb_event_flag_t turnon_events;
    VALUE tpval;
    unsigned int target_line;
    int n;
};

static void
iseq_add_local_tracepoint_i(const rb_iseq_t *iseq, void *p)
{
    struct trace_set_local_events_struct *data = (struct trace_set_local_events_struct *)p;
    data->n += iseq_add_local_tracepoint(iseq, data->turnon_events, data->tpval, data->target_line);
    iseq_iterate_children(iseq, iseq_add_local_tracepoint_i, p);
}

int
rb_iseq_add_local_tracepoint_recursively(const rb_iseq_t *iseq, rb_event_flag_t turnon_events, VALUE tpval, unsigned int target_line, bool target_bmethod)
{
    struct trace_set_local_events_struct data;
    if (target_bmethod) {
        turnon_events = add_bmethod_events(turnon_events);
    }
    data.turnon_events = turnon_events;
    data.tpval = tpval;
    data.target_line = target_line;
    data.n = 0;

    iseq_add_local_tracepoint_i(iseq, (void *)&data);
    if (0) rb_funcall(Qnil, rb_intern("puts"), 1, rb_iseq_disasm(iseq)); /* for debug */
    return data.n;
}

static int
iseq_remove_local_tracepoint(const rb_iseq_t *iseq, VALUE tpval)
{
    int n = 0;

    if (iseq->aux.exec.local_hooks) {
        unsigned int pc;
        const struct rb_iseq_constant_body *const body = ISEQ_BODY(iseq);
        VALUE *iseq_encoded = (VALUE *)body->iseq_encoded;
        rb_event_flag_t local_events = 0;

        rb_hook_list_remove_tracepoint(iseq->aux.exec.local_hooks, tpval);
        local_events = iseq->aux.exec.local_hooks->events;

        if (local_events == 0) {
            rb_hook_list_free(iseq->aux.exec.local_hooks);
            ((rb_iseq_t *)iseq)->aux.exec.local_hooks = NULL;
        }

        local_events = add_bmethod_events(local_events);
        for (pc = 0; pc<body->iseq_size;) {
            rb_event_flag_t pc_events = rb_iseq_event_flags(iseq, pc);
            pc += encoded_iseq_trace_instrument(&iseq_encoded[pc], pc_events & (local_events | iseq->aux.exec.global_trace_events), false);
        }
    }
    return n;
}

struct trace_clear_local_events_struct {
    VALUE tpval;
    int n;
};

static void
iseq_remove_local_tracepoint_i(const rb_iseq_t *iseq, void *p)
{
    struct trace_clear_local_events_struct *data = (struct trace_clear_local_events_struct *)p;
    data->n += iseq_remove_local_tracepoint(iseq, data->tpval);
    iseq_iterate_children(iseq, iseq_remove_local_tracepoint_i, p);
}

int
rb_iseq_remove_local_tracepoint_recursively(const rb_iseq_t *iseq, VALUE tpval)
{
    struct trace_clear_local_events_struct data;
    data.tpval = tpval;
    data.n = 0;

    iseq_remove_local_tracepoint_i(iseq, (void *)&data);
    return data.n;
}

void
rb_iseq_trace_set(const rb_iseq_t *iseq, rb_event_flag_t turnon_events)
{
    if (iseq->aux.exec.global_trace_events == turnon_events) {
        return;
    }

    if (!ISEQ_EXECUTABLE_P(iseq)) {
        /* this is building ISeq */
        return;
    }
    else {
        unsigned int pc;
        const struct rb_iseq_constant_body *const body = ISEQ_BODY(iseq);
        VALUE *iseq_encoded = (VALUE *)body->iseq_encoded;
        rb_event_flag_t enabled_events;
        rb_event_flag_t local_events = iseq->aux.exec.local_hooks ? iseq->aux.exec.local_hooks->events : 0;
        ((rb_iseq_t *)iseq)->aux.exec.global_trace_events = turnon_events;
        enabled_events = add_bmethod_events(turnon_events | local_events);

        for (pc=0; pc<body->iseq_size;) {
            rb_event_flag_t pc_events = rb_iseq_event_flags(iseq, pc);
            pc += encoded_iseq_trace_instrument(&iseq_encoded[pc], pc_events & enabled_events, true);
        }
    }
}

void rb_vm_cc_general(const struct rb_callcache *cc);

static bool
clear_attr_cc(VALUE v)
{
    if (imemo_type_p(v, imemo_callcache) && vm_cc_ivar_p((const struct rb_callcache *)v)) {
        rb_vm_cc_general((struct rb_callcache *)v);
        return true;
    }
    else {
        return false;
    }
}

static bool
clear_bf_cc(VALUE v)
{
    if (imemo_type_p(v, imemo_callcache) && vm_cc_bf_p((const struct rb_callcache *)v)) {
        rb_vm_cc_general((struct rb_callcache *)v);
        return true;
    }
    else {
        return false;
    }
}

static int
clear_attr_ccs_i(void *vstart, void *vend, size_t stride, void *data)
{
    VALUE v = (VALUE)vstart;
    for (; v != (VALUE)vend; v += stride) {
        void *ptr = asan_poisoned_object_p(v);
        asan_unpoison_object(v, false);
        clear_attr_cc(v);
        asan_poison_object_if(ptr, v);
    }
    return 0;
}

void
rb_clear_attr_ccs(void)
{
    rb_objspace_each_objects(clear_attr_ccs_i, NULL);
}

static int
clear_bf_ccs_i(void *vstart, void *vend, size_t stride, void *data)
{
    VALUE v = (VALUE)vstart;
    for (; v != (VALUE)vend; v += stride) {
        void *ptr = asan_poisoned_object_p(v);
        asan_unpoison_object(v, false);
        clear_bf_cc(v);
        asan_poison_object_if(ptr, v);
    }
    return 0;
}

void
rb_clear_bf_ccs(void)
{
    rb_objspace_each_objects(clear_bf_ccs_i, NULL);
}

static int
trace_set_i(void *vstart, void *vend, size_t stride, void *data)
{
    rb_event_flag_t turnon_events = *(rb_event_flag_t *)data;

    VALUE v = (VALUE)vstart;
    for (; v != (VALUE)vend; v += stride) {
        void *ptr = asan_poisoned_object_p(v);
        asan_unpoison_object(v, false);

        if (rb_obj_is_iseq(v)) {
            rb_iseq_trace_set(rb_iseq_check((rb_iseq_t *)v), turnon_events);
        }
        else if (clear_attr_cc(v)) {
        }
        else if (clear_bf_cc(v)) {
        }

        asan_poison_object_if(ptr, v);
    }
    return 0;
}

void
rb_iseq_trace_set_all(rb_event_flag_t turnon_events)
{
    rb_objspace_each_objects(trace_set_i, &turnon_events);
}

VALUE
rb_iseqw_local_variables(VALUE iseqval)
{
    return rb_iseq_local_variables(iseqw_check(iseqval));
}

/*
 *  call-seq:
 *     iseq.to_binary(extra_data = nil) -> binary str
 *
 *  Returns serialized iseq binary format data as a String object.
 *  A corresponding iseq object is created by
 *  RubyVM::InstructionSequence.load_from_binary() method.
 *
 *  String extra_data will be saved with binary data.
 *  You can access this data with
 *  RubyVM::InstructionSequence.load_from_binary_extra_data(binary).
 *
 *  Note that the translated binary data is not portable.
 *  You can not move this binary data to another machine.
 *  You can not use the binary data which is created by another
 *  version/another architecture of Ruby.
 */
static VALUE
iseqw_to_binary(int argc, VALUE *argv, VALUE self)
{
    VALUE opt = !rb_check_arity(argc, 0, 1) ? Qnil : argv[0];
    return rb_iseq_ibf_dump(iseqw_check(self), opt);
}

/*
 *  call-seq:
 *     RubyVM::InstructionSequence.load_from_binary(binary) -> iseq
 *
 *  Load an iseq object from binary format String object
 *  created by RubyVM::InstructionSequence.to_binary.
 *
 *  This loader does not have a verifier, so that loading broken/modified
 *  binary causes critical problem.
 *
 *  You should not load binary data provided by others.
 *  You should use binary data translated by yourself.
 */
static VALUE
iseqw_s_load_from_binary(VALUE self, VALUE str)
{
    return iseqw_new(rb_iseq_ibf_load(str));
}

/*
 *  call-seq:
 *     RubyVM::InstructionSequence.load_from_binary_extra_data(binary) -> str
 *
 *  Load extra data embed into binary format String object.
 */
static VALUE
iseqw_s_load_from_binary_extra_data(VALUE self, VALUE str)
{
    return rb_iseq_ibf_load_extra_data(str);
}

#if VM_INSN_INFO_TABLE_IMPL == 2

/* An implementation of succinct bit-vector for insn_info table.
 *
 * A succinct bit-vector is a small and efficient data structure that provides
 * a bit-vector augmented with an index for O(1) rank operation:
 *
 *   rank(bv, n): the number of 1's within a range from index 0 to index n
 *
 * This can be used to lookup insn_info table from PC.
 * For example, consider the following iseq and insn_info_table:
 *
 *  iseq               insn_info_table
 *  PC  insn+operand   position  lineno event
 *   0: insn1                 0: 1      [Li]
 *   2: insn2                 2: 2      [Li]  <= (A)
 *   5: insn3                 8: 3      [Li]  <= (B)
 *   8: insn4
 *
 * In this case, a succinct bit-vector whose indexes 0, 2, 8 is "1" and
 * other indexes is "0", i.e., "101000001", is created.
 * To lookup the lineno of insn2, calculate rank("10100001", 2) = 2, so
 * the line (A) is the entry in question.
 * To lookup the lineno of insn4, calculate rank("10100001", 8) = 3, so
 * the line (B) is the entry in question.
 *
 * A naive implementation of succinct bit-vector works really well
 * not only for large size but also for small size.  However, it has
 * tiny overhead for very small size.  So, this implementation consist
 * of two parts: one part is the "immediate" table that keeps rank result
 * as a raw table, and the other part is a normal succinct bit-vector.
 */

#define IMMEDIATE_TABLE_SIZE 54 /* a multiple of 9, and < 128 */

struct succ_index_table {
    uint64_t imm_part[IMMEDIATE_TABLE_SIZE / 9];
    struct succ_dict_block {
        unsigned int rank;
        uint64_t small_block_ranks; /* 9 bits * 7 = 63 bits */
        uint64_t bits[512/64];
    } succ_part[FLEX_ARY_LEN];
};

#define imm_block_rank_set(v, i, r) (v) |= (uint64_t)(r) << (7 * (i))
#define imm_block_rank_get(v, i) (((int)((v) >> ((i) * 7))) & 0x7f)
#define small_block_rank_set(v, i, r) (v) |= (uint64_t)(r) << (9 * ((i) - 1))
#define small_block_rank_get(v, i) ((i) == 0 ? 0 : (((int)((v) >> (((i) - 1) * 9))) & 0x1ff))

static struct succ_index_table *
succ_index_table_create(int max_pos, int *data, int size)
{
    const int imm_size = (max_pos < IMMEDIATE_TABLE_SIZE ? max_pos + 8 : IMMEDIATE_TABLE_SIZE) / 9;
    const int succ_size = (max_pos < IMMEDIATE_TABLE_SIZE ? 0 : (max_pos - IMMEDIATE_TABLE_SIZE + 511)) / 512;
    struct succ_index_table *sd =
        rb_xcalloc_mul_add_mul(
            imm_size, sizeof(uint64_t),
            succ_size, sizeof(struct succ_dict_block));
    int i, j, k, r;

    r = 0;
    for (j = 0; j < imm_size; j++) {
        for (i = 0; i < 9; i++) {
            if (r < size && data[r] == j * 9 + i) r++;
            imm_block_rank_set(sd->imm_part[j], i, r);
        }
    }
    for (k = 0; k < succ_size; k++) {
        struct succ_dict_block *sd_block = &sd->succ_part[k];
        int small_rank = 0;
        sd_block->rank = r;
        for (j = 0; j < 8; j++) {
            uint64_t bits = 0;
            if (j) small_block_rank_set(sd_block->small_block_ranks, j, small_rank);
            for (i = 0; i < 64; i++) {
                if (r < size && data[r] == k * 512 + j * 64 + i + IMMEDIATE_TABLE_SIZE) {
                    bits |= ((uint64_t)1) << i;
                    r++;
                }
            }
            sd_block->bits[j] = bits;
            small_rank += rb_popcount64(bits);
        }
    }
    return sd;
}

static unsigned int *
succ_index_table_invert(int max_pos, struct succ_index_table *sd, int size)
{
    const int imm_size = (max_pos < IMMEDIATE_TABLE_SIZE ? max_pos + 8 : IMMEDIATE_TABLE_SIZE) / 9;
    const int succ_size = (max_pos < IMMEDIATE_TABLE_SIZE ? 0 : (max_pos - IMMEDIATE_TABLE_SIZE + 511)) / 512;
    unsigned int *positions = ALLOC_N(unsigned int, size), *p;
    int i, j, k, r = -1;
    p = positions;
    for (j = 0; j < imm_size; j++) {
        for (i = 0; i < 9; i++) {
            int nr = imm_block_rank_get(sd->imm_part[j], i);
            if (r != nr) *p++ = j * 9 + i;
            r = nr;
        }
    }
    for (k = 0; k < succ_size; k++) {
        for (j = 0; j < 8; j++) {
            for (i = 0; i < 64; i++) {
                if (sd->succ_part[k].bits[j] & (((uint64_t)1) << i)) {
                    *p++ = k * 512 + j * 64 + i + IMMEDIATE_TABLE_SIZE;
                }
            }
        }
    }
    return positions;
}

static int
succ_index_lookup(const struct succ_index_table *sd, int x)
{
    if (x < IMMEDIATE_TABLE_SIZE) {
        const int i = x / 9;
        const int j = x % 9;
        return imm_block_rank_get(sd->imm_part[i], j);
    }
    else {
        const int block_index = (x - IMMEDIATE_TABLE_SIZE) / 512;
        const struct succ_dict_block *block = &sd->succ_part[block_index];
        const int block_bit_index = (x - IMMEDIATE_TABLE_SIZE) % 512;
        const int small_block_index = block_bit_index / 64;
        const int small_block_popcount = small_block_rank_get(block->small_block_ranks, small_block_index);
        const int popcnt = rb_popcount64(block->bits[small_block_index] << (63 - block_bit_index % 64));

        return block->rank + small_block_popcount + popcnt;
    }
}
#endif


/*
 *  call-seq:
 *     iseq.script_lines -> array or nil
 *
 *  It returns recorded script lines if it is available.
 *  The script lines are not limited to the iseq range, but
 *  are entire lines of the source file.
 *
 *  Note that this is an API for ruby internal use, debugging,
 *  and research. Do not use this for any other purpose.
 *  The compatibility is not guaranteed.
 */
static VALUE
iseqw_script_lines(VALUE self)
{
    const rb_iseq_t *iseq = iseqw_check(self);
    return ISEQ_BODY(iseq)->variable.script_lines;
}

/*
 *  Document-class: RubyVM::InstructionSequence
 *
 *  The InstructionSequence class represents a compiled sequence of
 *  instructions for the Virtual Machine used in MRI. Not all implementations of Ruby
 *  may implement this class, and for the implementations that implement it,
 *  the methods defined and behavior of the methods can change in any version.
 *
 *  With it, you can get a handle to the instructions that make up a method or
 *  a proc, compile strings of Ruby code down to VM instructions, and
 *  disassemble instruction sequences to strings for easy inspection. It is
 *  mostly useful if you want to learn how YARV works, but it also lets
 *  you control various settings for the Ruby iseq compiler.
 *
 *  You can find the source for the VM instructions in +insns.def+ in the Ruby
 *  source.
 *
 *  The instruction sequence results will almost certainly change as Ruby
 *  changes, so example output in this documentation may be different from what
 *  you see.
 *
 *  Of course, this class is MRI specific.
 */

void
Init_ISeq(void)
{
    /* declare ::RubyVM::InstructionSequence */
    rb_cISeq = rb_define_class_under(rb_cRubyVM, "InstructionSequence", rb_cObject);
    rb_undef_alloc_func(rb_cISeq);
    rb_define_method(rb_cISeq, "inspect", iseqw_inspect, 0);
    rb_define_method(rb_cISeq, "disasm", iseqw_disasm, 0);
    rb_define_method(rb_cISeq, "disassemble", iseqw_disasm, 0);
    rb_define_method(rb_cISeq, "to_a", iseqw_to_a, 0);
    rb_define_method(rb_cISeq, "eval", iseqw_eval, 0);

    rb_define_method(rb_cISeq, "to_binary", iseqw_to_binary, -1);
    rb_define_singleton_method(rb_cISeq, "load_from_binary", iseqw_s_load_from_binary, 1);
    rb_define_singleton_method(rb_cISeq, "load_from_binary_extra_data", iseqw_s_load_from_binary_extra_data, 1);

    /* location APIs */
    rb_define_method(rb_cISeq, "path", iseqw_path, 0);
    rb_define_method(rb_cISeq, "absolute_path", iseqw_absolute_path, 0);
    rb_define_method(rb_cISeq, "label", iseqw_label, 0);
    rb_define_method(rb_cISeq, "base_label", iseqw_base_label, 0);
    rb_define_method(rb_cISeq, "first_lineno", iseqw_first_lineno, 0);
    rb_define_method(rb_cISeq, "trace_points", iseqw_trace_points, 0);
    rb_define_method(rb_cISeq, "each_child", iseqw_each_child, 0);

#if 0 /* TBD */
    rb_define_private_method(rb_cISeq, "marshal_dump", iseqw_marshal_dump, 0);
    rb_define_private_method(rb_cISeq, "marshal_load", iseqw_marshal_load, 1);
    /* disable this feature because there is no verifier. */
    rb_define_singleton_method(rb_cISeq, "load", iseq_s_load, -1);
#endif
    (void)iseq_s_load;

    rb_define_singleton_method(rb_cISeq, "compile", iseqw_s_compile, -1);
    rb_define_singleton_method(rb_cISeq, "new", iseqw_s_compile, -1);
    rb_define_singleton_method(rb_cISeq, "compile_file", iseqw_s_compile_file, -1);
    rb_define_singleton_method(rb_cISeq, "compile_option", iseqw_s_compile_option_get, 0);
    rb_define_singleton_method(rb_cISeq, "compile_option=", iseqw_s_compile_option_set, 1);
    rb_define_singleton_method(rb_cISeq, "disasm", iseqw_s_disasm, 1);
    rb_define_singleton_method(rb_cISeq, "disassemble", iseqw_s_disasm, 1);
    rb_define_singleton_method(rb_cISeq, "of", iseqw_s_of, 1);

    // script lines
    rb_define_method(rb_cISeq, "script_lines", iseqw_script_lines, 0);

    rb_undef_method(CLASS_OF(rb_cISeq), "translate");
    rb_undef_method(CLASS_OF(rb_cISeq), "load_iseq");
}<|MERGE_RESOLUTION|>--- conflicted
+++ resolved
@@ -294,6 +294,25 @@
 cc_is_active(const struct rb_callcache *cc, bool reference_updating)
 {
     if (cc) {
+#if USE_MMTK
+        if (rb_mmtk_enabled_p()) {
+            // vm_empty_cc is an off-heap object, but has the layout of a heap object.
+            // In vanilla Ruby, rb_gc_location looks at the header to see if it is T_MOVED.
+            // Since vm_empty_cc is not T_MOVED, it treats it like an un-moved object.
+            // But MMTk will think it is not a heap object and will crash.
+            // We simply skip it if cc is vm_empty_cc.
+            if (cc == rb_vm_empty_cc() || cc == rb_vm_empty_cc_for_super()) {
+                // Both vm_empty_cc and vm_empty_cc_for_super are UNMARKABLE.
+                // We return false as they would when running vanilla Ruby.
+                return false;
+            }
+
+            // For evacuating collectors, we always have to trace the objects
+            // before looking at their fields.
+            reference_updating = true;
+        }
+#endif
+
         if (reference_updating) {
             cc = (const struct rb_callcache *)rb_gc_location((VALUE)cc);
         }
@@ -341,56 +360,11 @@
 
                 if (cds[i].ci) rb_gc_mark_and_move_ptr(&cds[i].ci);
 
-<<<<<<< HEAD
-                const struct rb_callcache *cc = cds[i].cc;
-                if (cc) {
-#if USE_MMTK
-                    // vm_empty_cc is an off-heap object, but has the layout of a heap object.
-                    // In vanilla Ruby, rb_gc_location looks at the header to see if it is T_MOVED.
-                    // Since vm_empty_cc is not T_MOVED, it treats it like an un-moved object.
-                    // But MMTk will think it is not a heap object and will crash.
-                    // We simply skip it if cc is vm_empty_cc.
-                    if (!rb_mmtk_enabled_p() ||
-                        (cc != rb_vm_empty_cc() && cc != rb_vm_empty_cc_for_super())) {
-#endif
-#if USE_MMTK
-                    if (rb_mmtk_enabled_p() || reference_updating) {
-                        // Note: With an evacuating collector (such as Immix),
-                        // the object (for example, the `cc` below) is moved whenever we trace it,
-                        // and there is not any distinct "mark phase" where objects do not move.
-                        // So because we look at the contents of `cc` below,
-                        // we must always prepare for the possibility that `cc` may be moved.
-#else
-                    if (reference_updating) {
-#endif
-                        cc = (const struct rb_callcache *)rb_gc_location((VALUE)cc);
-                    }
-
-                    if (vm_cc_markable(cc)) {
-                        VM_ASSERT((cc->flags & VM_CALLCACHE_ON_STACK) == 0);
-
-                        const struct rb_callable_method_entry_struct *cme = vm_cc_cme(cc);
-                        if (reference_updating) {
-                            cme = (const struct rb_callable_method_entry_struct *)rb_gc_location((VALUE)cme);
-                        }
-
-                        if (cc->klass && !METHOD_ENTRY_INVALIDATED(cme)) {
-                            rb_gc_mark_and_move_ptr(&cds[i].cc);
-                        }
-                        else {
-                            cds[i].cc = rb_vm_empty_cc();
-                        }
-                    }
-#if USE_MMTK
-                    }
-#endif
-=======
                 if (cc_is_active(cds[i].cc, reference_updating)) {
                     rb_gc_mark_and_move_ptr(&cds[i].cc);
                 }
                 else {
                     cds[i].cc = rb_vm_empty_cc();
->>>>>>> 4f99240b
                 }
             }
         }
