/**********************************************************************

  iseq.c -

  $Author$
  created at: 2006-07-11(Tue) 09:00:03 +0900

  Copyright (C) 2006 Koichi Sasada

**********************************************************************/

#define RUBY_VM_INSNS_INFO 1
/* #define RUBY_MARK_FREE_DEBUG 1 */

#include "ruby/internal/config.h"

#ifdef HAVE_DLADDR
# include <dlfcn.h>
#endif

#include "eval_intern.h"
#include "id_table.h"
#include "internal.h"
#include "internal/bits.h"
#include "internal/class.h"
#include "internal/compile.h"
#include "internal/error.h"
#include "internal/file.h"
#include "internal/gc.h"
#include "internal/hash.h"
#include "internal/io.h"
#include "internal/ruby_parser.h"
#include "internal/sanitizers.h"
#include "internal/symbol.h"
#include "internal/thread.h"
#include "internal/variable.h"
#include "iseq.h"
#include "rjit.h"
#include "ruby/util.h"
#include "vm_core.h"
#include "vm_callinfo.h"
#include "yjit.h"
#include "ruby/ractor.h"
#include "builtin.h"
#include "insns.inc"
#include "insns_info.inc"

VALUE rb_cISeq;
static VALUE iseqw_new(const rb_iseq_t *iseq);
static const rb_iseq_t *iseqw_check(VALUE iseqw);

#if VM_INSN_INFO_TABLE_IMPL == 2
static struct succ_index_table *succ_index_table_create(int max_pos, int *data, int size);
static unsigned int *succ_index_table_invert(int max_pos, struct succ_index_table *sd, int size);
static int succ_index_lookup(const struct succ_index_table *sd, int x);
#endif

#define hidden_obj_p(obj) (!SPECIAL_CONST_P(obj) && !RBASIC(obj)->klass)

static inline VALUE
obj_resurrect(VALUE obj)
{
    if (hidden_obj_p(obj)) {
        switch (BUILTIN_TYPE(obj)) {
          case T_STRING:
            obj = rb_str_resurrect(obj);
            break;
          case T_ARRAY:
            obj = rb_ary_resurrect(obj);
            break;
          case T_HASH:
            obj = rb_hash_resurrect(obj);
            break;
          default:
            break;
        }
    }
    return obj;
}

static void
free_arena(struct iseq_compile_data_storage *cur)
{
    struct iseq_compile_data_storage *next;

    while (cur) {
        next = cur->next;
        ruby_xfree(cur);
        cur = next;
    }
}

static void
compile_data_free(struct iseq_compile_data *compile_data)
{
    if (compile_data) {
        free_arena(compile_data->node.storage_head);
        free_arena(compile_data->insn.storage_head);
        if (compile_data->ivar_cache_table) {
            rb_id_table_free(compile_data->ivar_cache_table);
        }
        ruby_xfree(compile_data);
    }
}

static void
remove_from_constant_cache(ID id, IC ic)
{
    rb_vm_t *vm = GET_VM();
    VALUE lookup_result;
    st_data_t ic_data = (st_data_t)ic;

    if (rb_id_table_lookup(vm->constant_cache, id, &lookup_result)) {
        st_table *ics = (st_table *)lookup_result;
        st_delete(ics, &ic_data, NULL);

        if (ics->num_entries == 0) {
            rb_id_table_delete(vm->constant_cache, id);
            st_free_table(ics);
        }
    }
}

// When an ISEQ is being freed, all of its associated ICs are going to go away
// as well. Because of this, we need to iterate over the ICs, and clear them
// from the VM's constant cache.
static void
iseq_clear_ic_references(const rb_iseq_t *iseq)
{
    // In some cases (when there is a compilation error), we end up with
    // ic_size greater than 0, but no allocated is_entries buffer.
    // If there's no is_entries buffer to loop through, return early.
    // [Bug #19173]
    if (!ISEQ_BODY(iseq)->is_entries) {
        return;
    }

    for (unsigned int ic_idx = 0; ic_idx < ISEQ_BODY(iseq)->ic_size; ic_idx++) {
        IC ic = &ISEQ_IS_IC_ENTRY(ISEQ_BODY(iseq), ic_idx);

        // Iterate over the IC's constant path's segments and clean any references to
        // the ICs out of the VM's constant cache table.
        const ID *segments = ic->segments;

        // It's possible that segments is NULL if we overallocated an IC but
        // optimizations removed the instruction using it
        if (segments == NULL)
            continue;

        for (int i = 0; segments[i]; i++) {
            ID id = segments[i];
            if (id == idNULL) continue;
            remove_from_constant_cache(id, ic);
        }

        ruby_xfree((void *)segments);
    }
}

void
rb_iseq_free(const rb_iseq_t *iseq)
{
    RUBY_FREE_ENTER("iseq");

    if (iseq && ISEQ_BODY(iseq)) {
        iseq_clear_ic_references(iseq);
        struct rb_iseq_constant_body *const body = ISEQ_BODY(iseq);
        rb_rjit_free_iseq(iseq); /* Notify RJIT */
#if USE_YJIT
        rb_yjit_iseq_free(body->yjit_payload);
        if (FL_TEST_RAW((VALUE)iseq, ISEQ_TRANSLATED)) {
            RUBY_ASSERT(rb_yjit_live_iseq_count > 0);
            rb_yjit_live_iseq_count--;
        }
#endif
        ruby_xfree((void *)body->iseq_encoded);
        ruby_xfree((void *)body->insns_info.body);
        ruby_xfree((void *)body->insns_info.positions);
#if VM_INSN_INFO_TABLE_IMPL == 2
        ruby_xfree(body->insns_info.succ_index_table);
#endif
        if (LIKELY(body->local_table != rb_iseq_shared_exc_local_tbl))
            ruby_xfree((void *)body->local_table);
        ruby_xfree((void *)body->is_entries);
        ruby_xfree(body->call_data);
        ruby_xfree((void *)body->catch_table);
        ruby_xfree((void *)body->param.opt_table);
        if (ISEQ_MBITS_BUFLEN(body->iseq_size) > 1 && body->mark_bits.list) {
            ruby_xfree((void *)body->mark_bits.list);
        }

        ruby_xfree(body->variable.original_iseq);

        if (body->param.keyword != NULL) {
            if (body->param.keyword->table != &body->local_table[body->param.keyword->bits_start - body->param.keyword->num])
                ruby_xfree((void *)body->param.keyword->table);
            ruby_xfree((void *)body->param.keyword->default_values);
            ruby_xfree((void *)body->param.keyword);
        }
        compile_data_free(ISEQ_COMPILE_DATA(iseq));
        if (body->outer_variables) rb_id_table_free(body->outer_variables);
        ruby_xfree(body);
    }

    if (iseq && ISEQ_EXECUTABLE_P(iseq) && iseq->aux.exec.local_hooks) {
        rb_hook_list_free(iseq->aux.exec.local_hooks);
    }

    RUBY_FREE_LEAVE("iseq");
}

typedef VALUE iseq_value_itr_t(void *ctx, VALUE obj);

static inline void
iseq_scan_bits(unsigned int page, iseq_bits_t bits, VALUE *code, VALUE *original_iseq)
{
    unsigned int offset;
    unsigned int page_offset = (page * ISEQ_MBITS_BITLENGTH);

    while (bits) {
        offset = ntz_intptr(bits);
        VALUE op = code[page_offset + offset];
        rb_gc_mark_and_move(&code[page_offset + offset]);
        VALUE newop = code[page_offset + offset];
        if (original_iseq && newop != op) {
            original_iseq[page_offset + offset] = newop;
        }
        bits &= bits - 1; // Reset Lowest Set Bit (BLSR)
    }
}

static void
rb_iseq_mark_and_move_each_value(const rb_iseq_t *iseq, VALUE *original_iseq)
{
    unsigned int size;
    VALUE *code;
    const struct rb_iseq_constant_body *const body = ISEQ_BODY(iseq);

    size = body->iseq_size;
    code = body->iseq_encoded;

    union iseq_inline_storage_entry *is_entries = body->is_entries;

    if (body->is_entries) {
        // Skip iterating over ivc caches
        is_entries += body->ivc_size;

        // ICVARC entries
        for (unsigned int i = 0; i < body->icvarc_size; i++, is_entries++) {
            ICVARC icvarc = (ICVARC)is_entries;
            if (icvarc->entry) {
#if USE_MMTK
                // Note: with an evacuating GC (such as Immix),
                // class_value may point to a moved object now.
                if (!rb_mmtk_enabled_p()) {
#endif
                RUBY_ASSERT(!RB_TYPE_P(icvarc->entry->class_value, T_NONE));
#if USE_MMTK
                }
#endif

                rb_gc_mark_and_move(&icvarc->entry->class_value);
            }
        }

        // ISE entries
        for (unsigned int i = 0; i < body->ise_size; i++, is_entries++) {
            union iseq_inline_storage_entry *const is = (union iseq_inline_storage_entry *)is_entries;
            if (is->once.value) {
                rb_gc_mark_and_move(&is->once.value);
            }
        }

        // IC Entries
        for (unsigned int i = 0; i < body->ic_size; i++, is_entries++) {
            IC ic = (IC)is_entries;
            if (ic->entry) {
                rb_gc_mark_and_move_ptr(&ic->entry);
            }
        }
    }

    // Embedded VALUEs
    if (body->mark_bits.list) {
        if (ISEQ_MBITS_BUFLEN(size) == 1) {
            iseq_scan_bits(0, body->mark_bits.single, code, original_iseq);
        }
        else {
            if (body->mark_bits.list) {
                for (unsigned int i = 0; i < ISEQ_MBITS_BUFLEN(size); i++) {
                    iseq_bits_t bits = body->mark_bits.list[i];
                    iseq_scan_bits(i, bits, code, original_iseq);
                }
            }
        }
    }
}

static bool
cc_is_active(const struct rb_callcache *cc, bool reference_updating)
{
    if (cc) {
<<<<<<< HEAD
#if USE_MMTK
        if (rb_mmtk_enabled_p()) {
            // vm_empty_cc is an off-heap object, but has the layout of a heap object.
            // In vanilla Ruby, rb_gc_location looks at the header to see if it is T_MOVED.
            // Since vm_empty_cc is not T_MOVED, it treats it like an un-moved object.
            // But MMTk will think it is not a heap object and will crash.
            // We simply skip it if cc is vm_empty_cc.
            if (cc == rb_vm_empty_cc() || cc == rb_vm_empty_cc_for_super()) {
                // Both vm_empty_cc and vm_empty_cc_for_super are UNMARKABLE.
                // We return false as they would when running vanilla Ruby.
                return false;
            }

            // For evacuating collectors, we always have to trace the objects
            // before looking at their fields.
            reference_updating = true;
        }
#endif
=======
        if (cc == rb_vm_empty_cc() || rb_vm_empty_cc_for_super()) {
            return false;
        }
>>>>>>> 813e1255

        if (reference_updating) {
            cc = (const struct rb_callcache *)rb_gc_location((VALUE)cc);
        }

        if (vm_cc_markable(cc)) {
            if (cc->klass) { // cc is not invalidated
                const struct rb_callable_method_entry_struct *cme = vm_cc_cme(cc);
                if (reference_updating) {
                    cme = (const struct rb_callable_method_entry_struct *)rb_gc_location((VALUE)cme);
                }
                if (!METHOD_ENTRY_INVALIDATED(cme)) {
                    return true;
                }
            }
        }
    }
    return false;
}

void
rb_iseq_mark_and_move(rb_iseq_t *iseq, bool reference_updating)
{
    RUBY_MARK_ENTER("iseq");

    rb_gc_mark_and_move(&iseq->wrapper);

    if (ISEQ_BODY(iseq)) {
        struct rb_iseq_constant_body *body = ISEQ_BODY(iseq);

        rb_iseq_mark_and_move_each_value(iseq, reference_updating ? ISEQ_ORIGINAL_ISEQ(iseq) : NULL);

        rb_gc_mark_and_move(&body->variable.coverage);
        rb_gc_mark_and_move(&body->variable.pc2branchindex);
        rb_gc_mark_and_move(&body->variable.script_lines);
        rb_gc_mark_and_move(&body->location.label);
        rb_gc_mark_and_move(&body->location.base_label);
        rb_gc_mark_and_move(&body->location.pathobj);
        if (body->local_iseq) rb_gc_mark_and_move_ptr(&body->local_iseq);
        if (body->parent_iseq) rb_gc_mark_and_move_ptr(&body->parent_iseq);
        if (body->mandatory_only_iseq) rb_gc_mark_and_move_ptr(&body->mandatory_only_iseq);

        if (body->call_data) {
            for (unsigned int i = 0; i < body->ci_size; i++) {
                struct rb_call_data *cds = body->call_data;

                if (cds[i].ci) rb_gc_mark_and_move_ptr(&cds[i].ci);

                if (cc_is_active(cds[i].cc, reference_updating)) {
                    rb_gc_mark_and_move_ptr(&cds[i].cc);
                }
                else {
                    cds[i].cc = rb_vm_empty_cc();
                }
            }
        }

        if (body->param.flags.has_kw && ISEQ_COMPILE_DATA(iseq) == NULL) {
            const struct rb_iseq_param_keyword *const keyword = body->param.keyword;

            for (int j = 0, i = keyword->required_num; i < keyword->num; i++, j++) {
                rb_gc_mark_and_move(&keyword->default_values[j]);
            }
        }

        if (body->catch_table) {
            struct iseq_catch_table *table = body->catch_table;

            for (unsigned int i = 0; i < table->size; i++) {
                struct iseq_catch_table_entry *entry;
                entry = UNALIGNED_MEMBER_PTR(table, entries[i]);
                if (entry->iseq) {
                    rb_gc_mark_and_move_ptr(&entry->iseq);
                }
            }
        }

        if (reference_updating) {
#if USE_RJIT
            rb_rjit_iseq_update_references(body);
#endif
#if USE_YJIT
            rb_yjit_iseq_update_references(body->yjit_payload);
#endif
        }
        else {
#if USE_RJIT
            rb_rjit_iseq_mark(body->rjit_blocks);
#endif
#if USE_YJIT
            rb_yjit_iseq_mark(body->yjit_payload);
#endif
        }
    }

    if (FL_TEST_RAW((VALUE)iseq, ISEQ_NOT_LOADED_YET)) {
        rb_gc_mark_and_move(&iseq->aux.loader.obj);
    }
    else if (FL_TEST_RAW((VALUE)iseq, ISEQ_USE_COMPILE_DATA)) {
        const struct iseq_compile_data *const compile_data = ISEQ_COMPILE_DATA(iseq);

        if (!reference_updating) {
            /* The operands in each instruction needs to be pinned because
             * if auto-compaction runs in iseq_set_sequence, then the objects
             * could exist on the generated_iseq buffer, which would not be
             * reference updated which can lead to T_MOVED (and subsequently
             * T_NONE) objects on the iseq. */
            rb_iseq_mark_and_pin_insn_storage(compile_data->insn.storage_head);
        }

        rb_gc_mark_and_move((VALUE *)&compile_data->err_info);
        rb_gc_mark_and_move((VALUE *)&compile_data->catch_table_ary);
    }
    else {
        /* executable */
        VM_ASSERT(ISEQ_EXECUTABLE_P(iseq));

        if (iseq->aux.exec.local_hooks) {
            rb_hook_list_mark_and_update(iseq->aux.exec.local_hooks);
        }
    }

    RUBY_MARK_LEAVE("iseq");
}

static size_t
param_keyword_size(const struct rb_iseq_param_keyword *pkw)
{
    size_t size = 0;

    if (!pkw) return size;

    size += sizeof(struct rb_iseq_param_keyword);
    size += sizeof(VALUE) * (pkw->num - pkw->required_num);

    return size;
}

size_t
rb_iseq_memsize(const rb_iseq_t *iseq)
{
    size_t size = 0; /* struct already counted as RVALUE size */
    const struct rb_iseq_constant_body *body = ISEQ_BODY(iseq);
    const struct iseq_compile_data *compile_data;

    /* TODO: should we count original_iseq? */

    if (ISEQ_EXECUTABLE_P(iseq) && body) {
        size += sizeof(struct rb_iseq_constant_body);
        size += body->iseq_size * sizeof(VALUE);
        size += body->insns_info.size * (sizeof(struct iseq_insn_info_entry) + sizeof(unsigned int));
        size += body->local_table_size * sizeof(ID);
        size += ISEQ_MBITS_BUFLEN(body->iseq_size) * ISEQ_MBITS_SIZE;
        if (body->catch_table) {
            size += iseq_catch_table_bytes(body->catch_table->size);
        }
        size += (body->param.opt_num + 1) * sizeof(VALUE);
        size += param_keyword_size(body->param.keyword);

        /* body->is_entries */
        size += ISEQ_IS_SIZE(body) * sizeof(union iseq_inline_storage_entry);

        if (ISEQ_BODY(iseq)->is_entries) {
            /* IC entries constant segments */
            for (unsigned int ic_idx = 0; ic_idx < body->ic_size; ic_idx++) {
                IC ic = &ISEQ_IS_IC_ENTRY(body, ic_idx);
                const ID *ids = ic->segments;
                if (!ids) continue;
                while (*ids++) {
                    size += sizeof(ID);
                }
                size += sizeof(ID); // null terminator
            }
        }

        /* body->call_data */
        size += body->ci_size * sizeof(struct rb_call_data);
        // TODO: should we count imemo_callinfo?
    }

    compile_data = ISEQ_COMPILE_DATA(iseq);
    if (compile_data) {
        struct iseq_compile_data_storage *cur;

        size += sizeof(struct iseq_compile_data);

        cur = compile_data->node.storage_head;
        while (cur) {
            size += cur->size + offsetof(struct iseq_compile_data_storage, buff);
            cur = cur->next;
        }
    }

    return size;
}

struct rb_iseq_constant_body *
rb_iseq_constant_body_alloc(void)
{
    struct rb_iseq_constant_body *iseq_body;
    iseq_body = ZALLOC(struct rb_iseq_constant_body);
    return iseq_body;
}

static rb_iseq_t *
iseq_alloc(void)
{
    rb_iseq_t *iseq = iseq_imemo_alloc();
    ISEQ_BODY(iseq) = rb_iseq_constant_body_alloc();
    return iseq;
}

VALUE
rb_iseq_pathobj_new(VALUE path, VALUE realpath)
{
    VALUE pathobj;
    VM_ASSERT(RB_TYPE_P(path, T_STRING));
    VM_ASSERT(NIL_P(realpath) || RB_TYPE_P(realpath, T_STRING));

    if (path == realpath ||
        (!NIL_P(realpath) && rb_str_cmp(path, realpath) == 0)) {
        pathobj = rb_fstring(path);
    }
    else {
        if (!NIL_P(realpath)) realpath = rb_fstring(realpath);
        pathobj = rb_ary_new_from_args(2, rb_fstring(path), realpath);
        rb_obj_freeze(pathobj);
    }
    return pathobj;
}

void
rb_iseq_pathobj_set(const rb_iseq_t *iseq, VALUE path, VALUE realpath)
{
    RB_OBJ_WRITE(iseq, &ISEQ_BODY(iseq)->location.pathobj,
                 rb_iseq_pathobj_new(path, realpath));
}

static rb_iseq_location_t *
iseq_location_setup(rb_iseq_t *iseq, VALUE name, VALUE path, VALUE realpath, int first_lineno, const rb_code_location_t *code_location, const int node_id)
{
    rb_iseq_location_t *loc = &ISEQ_BODY(iseq)->location;

    rb_iseq_pathobj_set(iseq, path, realpath);
    RB_OBJ_WRITE(iseq, &loc->label, name);
    RB_OBJ_WRITE(iseq, &loc->base_label, name);
    loc->first_lineno = first_lineno;

    if (ISEQ_BODY(iseq)->local_iseq == iseq && strcmp(RSTRING_PTR(name), "initialize") == 0) {
        ISEQ_BODY(iseq)->param.flags.use_block = 1;
    }

    if (code_location) {
        loc->node_id = node_id;
        loc->code_location = *code_location;
    }
    else {
        loc->code_location.beg_pos.lineno = 0;
        loc->code_location.beg_pos.column = 0;
        loc->code_location.end_pos.lineno = -1;
        loc->code_location.end_pos.column = -1;
    }

    return loc;
}

static void
set_relation(rb_iseq_t *iseq, const rb_iseq_t *piseq)
{
    struct rb_iseq_constant_body *const body = ISEQ_BODY(iseq);
    const VALUE type = body->type;

    /* set class nest stack */
    if (type == ISEQ_TYPE_TOP) {
        body->local_iseq = iseq;
    }
    else if (type == ISEQ_TYPE_METHOD || type == ISEQ_TYPE_CLASS) {
        body->local_iseq = iseq;
    }
    else if (piseq) {
        body->local_iseq = ISEQ_BODY(piseq)->local_iseq;
    }

    if (piseq) {
        body->parent_iseq = piseq;
    }

    if (type == ISEQ_TYPE_MAIN) {
        body->local_iseq = iseq;
    }
}

static struct iseq_compile_data_storage *
new_arena(void)
{
    struct iseq_compile_data_storage * new_arena =
        (struct iseq_compile_data_storage *)
        ALLOC_N(char, INITIAL_ISEQ_COMPILE_DATA_STORAGE_BUFF_SIZE +
                offsetof(struct iseq_compile_data_storage, buff));

    new_arena->pos = 0;
    new_arena->next = 0;
    new_arena->size = INITIAL_ISEQ_COMPILE_DATA_STORAGE_BUFF_SIZE;

    return new_arena;
}

static VALUE
prepare_iseq_build(rb_iseq_t *iseq,
                   VALUE name, VALUE path, VALUE realpath, int first_lineno, const rb_code_location_t *code_location, const int node_id,
                   const rb_iseq_t *parent, int isolated_depth, enum rb_iseq_type type,
                   VALUE script_lines, const rb_compile_option_t *option)
{
    VALUE coverage = Qfalse;
    VALUE err_info = Qnil;
    struct rb_iseq_constant_body *const body = ISEQ_BODY(iseq);

    if (parent && (type == ISEQ_TYPE_MAIN || type == ISEQ_TYPE_TOP))
        err_info = Qfalse;

    body->type = type;
    set_relation(iseq, parent);

    name = rb_fstring(name);
    iseq_location_setup(iseq, name, path, realpath, first_lineno, code_location, node_id);
    if (iseq != body->local_iseq) {
        RB_OBJ_WRITE(iseq, &body->location.base_label, ISEQ_BODY(body->local_iseq)->location.label);
    }
    ISEQ_COVERAGE_SET(iseq, Qnil);
    ISEQ_ORIGINAL_ISEQ_CLEAR(iseq);
    body->variable.flip_count = 0;

    if (NIL_P(script_lines)) {
        RB_OBJ_WRITE(iseq, &body->variable.script_lines, Qnil);
    }
    else {
        RB_OBJ_WRITE(iseq, &body->variable.script_lines, rb_ractor_make_shareable(script_lines));
    }

    ISEQ_COMPILE_DATA_ALLOC(iseq);
    RB_OBJ_WRITE(iseq, &ISEQ_COMPILE_DATA(iseq)->err_info, err_info);
    RB_OBJ_WRITE(iseq, &ISEQ_COMPILE_DATA(iseq)->catch_table_ary, Qnil);

    ISEQ_COMPILE_DATA(iseq)->node.storage_head = ISEQ_COMPILE_DATA(iseq)->node.storage_current = new_arena();
    ISEQ_COMPILE_DATA(iseq)->insn.storage_head = ISEQ_COMPILE_DATA(iseq)->insn.storage_current = new_arena();
    ISEQ_COMPILE_DATA(iseq)->isolated_depth = isolated_depth;
    ISEQ_COMPILE_DATA(iseq)->option = option;
    ISEQ_COMPILE_DATA(iseq)->ivar_cache_table = NULL;
    ISEQ_COMPILE_DATA(iseq)->builtin_function_table = GET_VM()->builtin_function_table;

    if (option->coverage_enabled) {
        VALUE coverages = rb_get_coverages();
        if (RTEST(coverages)) {
            coverage = rb_hash_lookup(coverages, rb_iseq_path(iseq));
            if (NIL_P(coverage)) coverage = Qfalse;
        }
    }
    ISEQ_COVERAGE_SET(iseq, coverage);
    if (coverage && ISEQ_BRANCH_COVERAGE(iseq))
        ISEQ_PC2BRANCHINDEX_SET(iseq, rb_ary_hidden_new(0));

    return Qtrue;
}

#if VM_CHECK_MODE > 0 && VM_INSN_INFO_TABLE_IMPL > 0
static void validate_get_insn_info(const rb_iseq_t *iseq);
#endif

void
rb_iseq_insns_info_encode_positions(const rb_iseq_t *iseq)
{
#if VM_INSN_INFO_TABLE_IMPL == 2
    /* create succ_index_table */
    struct rb_iseq_constant_body *const body = ISEQ_BODY(iseq);
    int size = body->insns_info.size;
    int max_pos = body->iseq_size;
    int *data = (int *)body->insns_info.positions;
    if (body->insns_info.succ_index_table) ruby_xfree(body->insns_info.succ_index_table);
    body->insns_info.succ_index_table = succ_index_table_create(max_pos, data, size);
#if VM_CHECK_MODE == 0
    ruby_xfree(body->insns_info.positions);
    body->insns_info.positions = NULL;
#endif
#endif
}

#if VM_INSN_INFO_TABLE_IMPL == 2
unsigned int *
rb_iseq_insns_info_decode_positions(const struct rb_iseq_constant_body *body)
{
    int size = body->insns_info.size;
    int max_pos = body->iseq_size;
    struct succ_index_table *sd = body->insns_info.succ_index_table;
    return succ_index_table_invert(max_pos, sd, size);
}
#endif

void
rb_iseq_init_trace(rb_iseq_t *iseq)
{
    iseq->aux.exec.global_trace_events = 0;
    if (ruby_vm_event_enabled_global_flags & ISEQ_TRACE_EVENTS) {
        rb_iseq_trace_set(iseq, ruby_vm_event_enabled_global_flags & ISEQ_TRACE_EVENTS);
    }
}

static VALUE
finish_iseq_build(rb_iseq_t *iseq)
{
    struct iseq_compile_data *data = ISEQ_COMPILE_DATA(iseq);
    const struct rb_iseq_constant_body *const body = ISEQ_BODY(iseq);
    VALUE err = data->err_info;
    ISEQ_COMPILE_DATA_CLEAR(iseq);
    compile_data_free(data);

#if VM_CHECK_MODE > 0 && VM_INSN_INFO_TABLE_IMPL > 0
    validate_get_insn_info(iseq);
#endif

    if (RTEST(err)) {
        VALUE path = pathobj_path(body->location.pathobj);
        if (err == Qtrue) err = rb_exc_new_cstr(rb_eSyntaxError, "compile error");
        rb_funcallv(err, rb_intern("set_backtrace"), 1, &path);
        rb_exc_raise(err);
    }

    RB_DEBUG_COUNTER_INC(iseq_num);
    RB_DEBUG_COUNTER_ADD(iseq_cd_num, ISEQ_BODY(iseq)->ci_size);

    rb_iseq_init_trace(iseq);
    return Qtrue;
}

static rb_compile_option_t COMPILE_OPTION_DEFAULT = {
    .inline_const_cache = OPT_INLINE_CONST_CACHE,
    .peephole_optimization = OPT_PEEPHOLE_OPTIMIZATION,
    .tailcall_optimization = OPT_TAILCALL_OPTIMIZATION,
    .specialized_instruction = OPT_SPECIALISED_INSTRUCTION,
    .operands_unification = OPT_OPERANDS_UNIFICATION,
    .instructions_unification = OPT_INSTRUCTIONS_UNIFICATION,
    .frozen_string_literal = OPT_FROZEN_STRING_LITERAL,
    .debug_frozen_string_literal = OPT_DEBUG_FROZEN_STRING_LITERAL,
    .coverage_enabled = TRUE,
};

static const rb_compile_option_t COMPILE_OPTION_FALSE = {
    .frozen_string_literal = -1, // unspecified
};

int
rb_iseq_opt_frozen_string_literal(void)
{
    return COMPILE_OPTION_DEFAULT.frozen_string_literal;
}

static void
set_compile_option_from_hash(rb_compile_option_t *option, VALUE opt)
{
#define SET_COMPILE_OPTION(o, h, mem) \
  { VALUE flag = rb_hash_aref((h), ID2SYM(rb_intern(#mem))); \
      if (flag == Qtrue)  { (o)->mem = 1; } \
      else if (flag == Qfalse)  { (o)->mem = 0; } \
  }
#define SET_COMPILE_OPTION_NUM(o, h, mem) \
  { VALUE num = rb_hash_aref((h), ID2SYM(rb_intern(#mem))); \
      if (!NIL_P(num)) (o)->mem = NUM2INT(num); \
  }
    SET_COMPILE_OPTION(option, opt, inline_const_cache);
    SET_COMPILE_OPTION(option, opt, peephole_optimization);
    SET_COMPILE_OPTION(option, opt, tailcall_optimization);
    SET_COMPILE_OPTION(option, opt, specialized_instruction);
    SET_COMPILE_OPTION(option, opt, operands_unification);
    SET_COMPILE_OPTION(option, opt, instructions_unification);
    SET_COMPILE_OPTION(option, opt, frozen_string_literal);
    SET_COMPILE_OPTION(option, opt, debug_frozen_string_literal);
    SET_COMPILE_OPTION(option, opt, coverage_enabled);
    SET_COMPILE_OPTION_NUM(option, opt, debug_level);
#undef SET_COMPILE_OPTION
#undef SET_COMPILE_OPTION_NUM
}

static rb_compile_option_t *
set_compile_option_from_ast(rb_compile_option_t *option, const rb_ast_body_t *ast)
{
#define SET_COMPILE_OPTION(o, a, mem) \
    ((a)->mem < 0 ? 0 : ((o)->mem = (a)->mem > 0))
    SET_COMPILE_OPTION(option, ast, coverage_enabled);
#undef SET_COMPILE_OPTION
    if (ast->frozen_string_literal >= 0) {
        option->frozen_string_literal = ast->frozen_string_literal;
    }
    return option;
}

static void
make_compile_option(rb_compile_option_t *option, VALUE opt)
{
    if (NIL_P(opt)) {
        *option = COMPILE_OPTION_DEFAULT;
    }
    else if (opt == Qfalse) {
        *option = COMPILE_OPTION_FALSE;
    }
    else if (opt == Qtrue) {
        int i;
        for (i = 0; i < (int)(sizeof(rb_compile_option_t) / sizeof(int)); ++i)
            ((int *)option)[i] = 1;
    }
    else if (RB_TYPE_P(opt, T_HASH)) {
        *option = COMPILE_OPTION_DEFAULT;
        set_compile_option_from_hash(option, opt);
    }
    else {
        rb_raise(rb_eTypeError, "Compile option must be Hash/true/false/nil");
    }
}

static VALUE
make_compile_option_value(rb_compile_option_t *option)
{
    VALUE opt = rb_hash_new_with_size(11);
#define SET_COMPILE_OPTION(o, h, mem) \
  rb_hash_aset((h), ID2SYM(rb_intern(#mem)), RBOOL((o)->mem))
#define SET_COMPILE_OPTION_NUM(o, h, mem) \
  rb_hash_aset((h), ID2SYM(rb_intern(#mem)), INT2NUM((o)->mem))
    {
        SET_COMPILE_OPTION(option, opt, inline_const_cache);
        SET_COMPILE_OPTION(option, opt, peephole_optimization);
        SET_COMPILE_OPTION(option, opt, tailcall_optimization);
        SET_COMPILE_OPTION(option, opt, specialized_instruction);
        SET_COMPILE_OPTION(option, opt, operands_unification);
        SET_COMPILE_OPTION(option, opt, instructions_unification);
        SET_COMPILE_OPTION(option, opt, debug_frozen_string_literal);
        SET_COMPILE_OPTION(option, opt, coverage_enabled);
        SET_COMPILE_OPTION_NUM(option, opt, debug_level);
    }
#undef SET_COMPILE_OPTION
#undef SET_COMPILE_OPTION_NUM
    VALUE frozen_string_literal = option->frozen_string_literal == -1 ? Qnil : RBOOL(option->frozen_string_literal);
    rb_hash_aset(opt, ID2SYM(rb_intern("frozen_string_literal")), frozen_string_literal);
    return opt;
}

rb_iseq_t *
rb_iseq_new(const rb_ast_body_t *ast, VALUE name, VALUE path, VALUE realpath,
            const rb_iseq_t *parent, enum rb_iseq_type type)
{
    return rb_iseq_new_with_opt(ast, name, path, realpath, 0, parent,
                                0, type, &COMPILE_OPTION_DEFAULT,
                                Qnil);
}

static int
ast_line_count(const rb_ast_body_t *ast)
{
    if (ast->script_lines == NULL) {
        // this occurs when failed to parse the source code with a syntax error
        return 0;
    }
    if (!FIXNUM_P((VALUE)ast->script_lines)) {
        return (int)ast->script_lines->len;
    }
    return FIX2INT((VALUE)ast->script_lines);
}

static VALUE
iseq_setup_coverage(VALUE coverages, VALUE path, const rb_ast_body_t *ast, int line_offset)
{
    int line_count = line_offset + ast_line_count(ast);

    if (line_count >= 0) {
        int len = (rb_get_coverage_mode() & COVERAGE_TARGET_ONESHOT_LINES) ? 0 : line_count;

        VALUE coverage = rb_default_coverage(len);
        rb_hash_aset(coverages, path, coverage);

        return coverage;
    }

    return Qnil;
}

static inline void
iseq_new_setup_coverage(VALUE path, const rb_ast_body_t *ast, int line_offset)
{
    VALUE coverages = rb_get_coverages();

    if (RTEST(coverages)) {
        iseq_setup_coverage(coverages, path, ast, line_offset);
    }
}

rb_iseq_t *
rb_iseq_new_top(const rb_ast_body_t *ast, VALUE name, VALUE path, VALUE realpath, const rb_iseq_t *parent)
{
    iseq_new_setup_coverage(path, ast, 0);

    return rb_iseq_new_with_opt(ast, name, path, realpath, 0, parent, 0,
                                ISEQ_TYPE_TOP, &COMPILE_OPTION_DEFAULT,
                                Qnil);
}

/**
 * The main entry-point into the prism compiler when a file is required.
 */
rb_iseq_t *
pm_iseq_new_top(pm_scope_node_t *node, VALUE name, VALUE path, VALUE realpath, const rb_iseq_t *parent)
{
    // iseq_new_setup_coverage(path, ast, 0);

    return pm_iseq_new_with_opt(node, name, path, realpath, 0, parent, 0,
                                ISEQ_TYPE_TOP, &COMPILE_OPTION_DEFAULT);
}

rb_iseq_t *
rb_iseq_new_main(const rb_ast_body_t *ast, VALUE path, VALUE realpath, const rb_iseq_t *parent, int opt)
{
    iseq_new_setup_coverage(path, ast, 0);

    return rb_iseq_new_with_opt(ast, rb_fstring_lit("<main>"),
                                path, realpath, 0,
                                parent, 0, ISEQ_TYPE_MAIN, opt ? &COMPILE_OPTION_DEFAULT : &COMPILE_OPTION_FALSE,
                                Qnil);
}

/**
 * The main entry-point into the prism compiler when a file is executed as the
 * main file in the program.
 */
rb_iseq_t *
pm_iseq_new_main(pm_scope_node_t *node, VALUE path, VALUE realpath, const rb_iseq_t *parent, int opt)
{
    // iseq_new_setup_coverage(path, ast, 0);

    return pm_iseq_new_with_opt(node, rb_fstring_lit("<main>"),
                                path, realpath, 0,
                                parent, 0, ISEQ_TYPE_MAIN, opt ? &COMPILE_OPTION_DEFAULT : &COMPILE_OPTION_FALSE);
}

rb_iseq_t *
rb_iseq_new_eval(const rb_ast_body_t *ast, VALUE name, VALUE path, VALUE realpath, int first_lineno, const rb_iseq_t *parent, int isolated_depth)
{
    if (rb_get_coverage_mode() & COVERAGE_TARGET_EVAL) {
        VALUE coverages = rb_get_coverages();
        if (RTEST(coverages) && RTEST(path) && !RTEST(rb_hash_has_key(coverages, path))) {
            iseq_setup_coverage(coverages, path, ast, first_lineno - 1);
        }
    }

    return rb_iseq_new_with_opt(ast, name, path, realpath, first_lineno,
                                parent, isolated_depth, ISEQ_TYPE_EVAL, &COMPILE_OPTION_DEFAULT,
                                Qnil);
}

rb_iseq_t *
pm_iseq_new_eval(pm_scope_node_t *node, VALUE name, VALUE path, VALUE realpath,
                     int first_lineno, const rb_iseq_t *parent, int isolated_depth)
{
        return pm_iseq_new_with_opt(node, name, path, realpath, first_lineno,
                                    parent, isolated_depth, ISEQ_TYPE_EVAL, &COMPILE_OPTION_DEFAULT);
}

static inline rb_iseq_t *
iseq_translate(rb_iseq_t *iseq)
{
    if (rb_respond_to(rb_cISeq, rb_intern("translate"))) {
        VALUE v1 = iseqw_new(iseq);
        VALUE v2 = rb_funcall(rb_cISeq, rb_intern("translate"), 1, v1);
        if (v1 != v2 && CLASS_OF(v2) == rb_cISeq) {
            iseq = (rb_iseq_t *)iseqw_check(v2);
        }
    }

    return iseq;
}

rb_iseq_t *
rb_iseq_new_with_opt(const rb_ast_body_t *ast, VALUE name, VALUE path, VALUE realpath,
                     int first_lineno, const rb_iseq_t *parent, int isolated_depth,
                     enum rb_iseq_type type, const rb_compile_option_t *option,
                     VALUE script_lines)
{
    const NODE *node = ast ? ast->root : 0;
    /* TODO: argument check */
    rb_iseq_t *iseq = iseq_alloc();
    rb_compile_option_t new_opt;

    if (!option) option = &COMPILE_OPTION_DEFAULT;
    if (ast) {
        new_opt = *option;
        option = set_compile_option_from_ast(&new_opt, ast);
    }

    if (!NIL_P(script_lines)) {
        // noop
    }
    else if (ast && !FIXNUM_P((VALUE)ast->script_lines) && ast->script_lines) {
        script_lines = rb_parser_build_script_lines_from(ast->script_lines);
    }
    else if (parent) {
        script_lines = ISEQ_BODY(parent)->variable.script_lines;
    }

    prepare_iseq_build(iseq, name, path, realpath, first_lineno, node ? &node->nd_loc : NULL, node ? nd_node_id(node) : -1,
                       parent, isolated_depth, type, script_lines, option);

    rb_iseq_compile_node(iseq, node);
    finish_iseq_build(iseq);

    return iseq_translate(iseq);
}

/**
 * This is a step in the prism compiler that is called once all of the various
 * options have been established. It is called from one of the pm_iseq_new_*
 * functions or from the RubyVM::InstructionSequence APIs. It is responsible for
 * allocating the instruction sequence, calling into the compiler, and returning
 * the built instruction sequence.
 *
 * Importantly, this is also the function where the compiler is re-entered to
 * compile child instruction sequences. A child instruction sequence is always
 * compiled using a scope node, which is why we cast it explicitly to that here
 * in the parameters (as opposed to accepting a generic pm_node_t *).
 */
rb_iseq_t *
pm_iseq_new_with_opt(pm_scope_node_t *node, VALUE name, VALUE path, VALUE realpath,
                     int first_lineno, const rb_iseq_t *parent, int isolated_depth,
                     enum rb_iseq_type type, const rb_compile_option_t *option)
{
    rb_iseq_t *iseq = iseq_alloc();
    ISEQ_BODY(iseq)->prism = true;
    ISEQ_BODY(iseq)->param.flags.use_block = true; // unused block warning is not supported yet

    if (!option) option = &COMPILE_OPTION_DEFAULT;

    pm_location_t *location = &node->base.location;
    int32_t start_line = node->parser->start_line;

    pm_line_column_t start = pm_newline_list_line_column(&node->parser->newline_list, location->start, start_line);
    pm_line_column_t end = pm_newline_list_line_column(&node->parser->newline_list, location->end, start_line);

    rb_code_location_t code_location = (rb_code_location_t) {
        .beg_pos = { .lineno = (int) start.line, .column = (int) start.column },
        .end_pos = { .lineno = (int) end.line, .column = (int) end.column }
    };

    prepare_iseq_build(iseq, name, path, realpath, first_lineno, &code_location, -1,
                       parent, isolated_depth, type, Qnil, option);

    pm_iseq_compile_node(iseq, node);
    finish_iseq_build(iseq);

    return iseq_translate(iseq);
}

rb_iseq_t *
rb_iseq_new_with_callback(
    const struct rb_iseq_new_with_callback_callback_func * ifunc,
    VALUE name, VALUE path, VALUE realpath,
    int first_lineno, const rb_iseq_t *parent,
    enum rb_iseq_type type, const rb_compile_option_t *option)
{
    /* TODO: argument check */
    rb_iseq_t *iseq = iseq_alloc();

    if (!option) option = &COMPILE_OPTION_DEFAULT;
    prepare_iseq_build(iseq, name, path, realpath, first_lineno, NULL, -1, parent, 0, type, Qnil, option);

    rb_iseq_compile_callback(iseq, ifunc);
    finish_iseq_build(iseq);

    return iseq;
}

const rb_iseq_t *
rb_iseq_load_iseq(VALUE fname)
{
    VALUE iseqv = rb_check_funcall(rb_cISeq, rb_intern("load_iseq"), 1, &fname);

    if (!SPECIAL_CONST_P(iseqv) && RBASIC_CLASS(iseqv) == rb_cISeq) {
        return  iseqw_check(iseqv);
    }

    return NULL;
}

#define CHECK_ARRAY(v)   rb_to_array_type(v)
#define CHECK_HASH(v)    rb_to_hash_type(v)
#define CHECK_STRING(v)  rb_str_to_str(v)
#define CHECK_SYMBOL(v)  rb_to_symbol_type(v)
static inline VALUE CHECK_INTEGER(VALUE v) {(void)NUM2LONG(v); return v;}

static enum rb_iseq_type
iseq_type_from_sym(VALUE type)
{
    const ID id_top = rb_intern("top");
    const ID id_method = rb_intern("method");
    const ID id_block = rb_intern("block");
    const ID id_class = rb_intern("class");
    const ID id_rescue = rb_intern("rescue");
    const ID id_ensure = rb_intern("ensure");
    const ID id_eval = rb_intern("eval");
    const ID id_main = rb_intern("main");
    const ID id_plain = rb_intern("plain");
    /* ensure all symbols are static or pinned down before
     * conversion */
    const ID typeid = rb_check_id(&type);
    if (typeid == id_top) return ISEQ_TYPE_TOP;
    if (typeid == id_method) return ISEQ_TYPE_METHOD;
    if (typeid == id_block) return ISEQ_TYPE_BLOCK;
    if (typeid == id_class) return ISEQ_TYPE_CLASS;
    if (typeid == id_rescue) return ISEQ_TYPE_RESCUE;
    if (typeid == id_ensure) return ISEQ_TYPE_ENSURE;
    if (typeid == id_eval) return ISEQ_TYPE_EVAL;
    if (typeid == id_main) return ISEQ_TYPE_MAIN;
    if (typeid == id_plain) return ISEQ_TYPE_PLAIN;
    return (enum rb_iseq_type)-1;
}

static VALUE
iseq_load(VALUE data, const rb_iseq_t *parent, VALUE opt)
{
    rb_iseq_t *iseq = iseq_alloc();

    VALUE magic, version1, version2, format_type, misc;
    VALUE name, path, realpath, code_location, node_id;
    VALUE type, body, locals, params, exception;

    st_data_t iseq_type;
    rb_compile_option_t option;
    int i = 0;
    rb_code_location_t tmp_loc = { {0, 0}, {-1, -1} };

    /* [magic, major_version, minor_version, format_type, misc,
     *  label, path, first_lineno,
     *  type, locals, args, exception_table, body]
     */

    data        = CHECK_ARRAY(data);

    magic       = CHECK_STRING(rb_ary_entry(data, i++));
    version1    = CHECK_INTEGER(rb_ary_entry(data, i++));
    version2    = CHECK_INTEGER(rb_ary_entry(data, i++));
    format_type = CHECK_INTEGER(rb_ary_entry(data, i++));
    misc        = CHECK_HASH(rb_ary_entry(data, i++));
    ((void)magic, (void)version1, (void)version2, (void)format_type);

    name        = CHECK_STRING(rb_ary_entry(data, i++));
    path        = CHECK_STRING(rb_ary_entry(data, i++));
    realpath    = rb_ary_entry(data, i++);
    realpath    = NIL_P(realpath) ? Qnil : CHECK_STRING(realpath);
    int first_lineno = RB_NUM2INT(rb_ary_entry(data, i++));

    type        = CHECK_SYMBOL(rb_ary_entry(data, i++));
    locals      = CHECK_ARRAY(rb_ary_entry(data, i++));
    params      = CHECK_HASH(rb_ary_entry(data, i++));
    exception   = CHECK_ARRAY(rb_ary_entry(data, i++));
    body        = CHECK_ARRAY(rb_ary_entry(data, i++));

    ISEQ_BODY(iseq)->local_iseq = iseq;

    iseq_type = iseq_type_from_sym(type);
    if (iseq_type == (enum rb_iseq_type)-1) {
        rb_raise(rb_eTypeError, "unsupported type: :%"PRIsVALUE, rb_sym2str(type));
    }

    node_id = rb_hash_aref(misc, ID2SYM(rb_intern("node_id")));

    code_location = rb_hash_aref(misc, ID2SYM(rb_intern("code_location")));
    if (RB_TYPE_P(code_location, T_ARRAY) && RARRAY_LEN(code_location) == 4) {
        tmp_loc.beg_pos.lineno = NUM2INT(rb_ary_entry(code_location, 0));
        tmp_loc.beg_pos.column = NUM2INT(rb_ary_entry(code_location, 1));
        tmp_loc.end_pos.lineno = NUM2INT(rb_ary_entry(code_location, 2));
        tmp_loc.end_pos.column = NUM2INT(rb_ary_entry(code_location, 3));
    }

    if (SYM2ID(rb_hash_aref(misc, ID2SYM(rb_intern("parser")))) == rb_intern("prism")) {
        ISEQ_BODY(iseq)->prism = true;
    }

    make_compile_option(&option, opt);
    option.peephole_optimization = FALSE; /* because peephole optimization can modify original iseq */
    prepare_iseq_build(iseq, name, path, realpath, first_lineno, &tmp_loc, NUM2INT(node_id),
                       parent, 0, (enum rb_iseq_type)iseq_type, Qnil, &option);

    rb_iseq_build_from_ary(iseq, misc, locals, params, exception, body);

    finish_iseq_build(iseq);

    return iseqw_new(iseq);
}

/*
 * :nodoc:
 */
static VALUE
iseq_s_load(int argc, VALUE *argv, VALUE self)
{
    VALUE data, opt=Qnil;
    rb_scan_args(argc, argv, "11", &data, &opt);
    return iseq_load(data, NULL, opt);
}

VALUE
rb_iseq_load(VALUE data, VALUE parent, VALUE opt)
{
    return iseq_load(data, RTEST(parent) ? (rb_iseq_t *)parent : NULL, opt);
}

static rb_iseq_t *
rb_iseq_compile_with_option(VALUE src, VALUE file, VALUE realpath, VALUE line, VALUE opt)
{
    rb_iseq_t *iseq = NULL;
    rb_compile_option_t option;
#if !defined(__GNUC__) || (__GNUC__ == 4 && __GNUC_MINOR__ == 8)
# define INITIALIZED volatile /* suppress warnings by gcc 4.8 */
#else
# define INITIALIZED /* volatile */
#endif
    rb_ast_t *(*parse)(VALUE vparser, VALUE fname, VALUE file, int start);
    int ln;
    rb_ast_t *INITIALIZED ast;
    VALUE name = rb_fstring_lit("<compiled>");

    /* safe results first */
    make_compile_option(&option, opt);
    ln = NUM2INT(line);
    StringValueCStr(file);
    if (RB_TYPE_P(src, T_FILE)) {
        parse = rb_parser_compile_file_path;
    }
    else {
        parse = rb_parser_compile_string_path;
        StringValue(src);
    }
    {
        const VALUE parser = rb_parser_new();
        const rb_iseq_t *outer_scope = rb_iseq_new(NULL, name, name, Qnil, 0, ISEQ_TYPE_TOP);
        VALUE outer_scope_v = (VALUE)outer_scope;
        rb_parser_set_context(parser, outer_scope, FALSE);
        if (ruby_vm_keep_script_lines) rb_parser_set_script_lines(parser);
        RB_GC_GUARD(outer_scope_v);
        ast = (*parse)(parser, file, src, ln);
    }

    if (!ast->body.root) {
        rb_ast_dispose(ast);
        rb_exc_raise(GET_EC()->errinfo);
    }
    else {
        iseq = rb_iseq_new_with_opt(&ast->body, name, file, realpath, ln,
                                    NULL, 0, ISEQ_TYPE_TOP, &option,
                                    Qnil);
        rb_ast_dispose(ast);
    }

    return iseq;
}

static rb_iseq_t *
pm_iseq_compile_with_option(VALUE src, VALUE file, VALUE realpath, VALUE line, VALUE opt)
{
    rb_iseq_t *iseq = NULL;
    rb_compile_option_t option;
    int ln;
    VALUE name = rb_fstring_lit("<compiled>");

    /* safe results first */
    make_compile_option(&option, opt);
    ln = NUM2INT(line);
    StringValueCStr(file);

    pm_parse_result_t result = { 0 };
    pm_options_line_set(&result.options, NUM2INT(line));

    VALUE error;
    if (RB_TYPE_P(src, T_FILE)) {
        VALUE filepath = rb_io_path(src);
        error = pm_load_parse_file(&result, filepath);
        RB_GC_GUARD(filepath);
    }
    else {
        src = StringValue(src);
        error = pm_parse_string(&result, src, file);
    }

    if (error == Qnil) {
        iseq = pm_iseq_new_with_opt(&result.node, name, file, realpath, ln, NULL, 0, ISEQ_TYPE_TOP, &option);
        pm_parse_result_free(&result);
    }
    else {
        pm_parse_result_free(&result);
        rb_exc_raise(error);
    }

    return iseq;
}

VALUE
rb_iseq_path(const rb_iseq_t *iseq)
{
    return pathobj_path(ISEQ_BODY(iseq)->location.pathobj);
}

VALUE
rb_iseq_realpath(const rb_iseq_t *iseq)
{
    return pathobj_realpath(ISEQ_BODY(iseq)->location.pathobj);
}

VALUE
rb_iseq_absolute_path(const rb_iseq_t *iseq)
{
    return rb_iseq_realpath(iseq);
}

int
rb_iseq_from_eval_p(const rb_iseq_t *iseq)
{
    return NIL_P(rb_iseq_realpath(iseq));
}

VALUE
rb_iseq_label(const rb_iseq_t *iseq)
{
    return ISEQ_BODY(iseq)->location.label;
}

VALUE
rb_iseq_base_label(const rb_iseq_t *iseq)
{
    return ISEQ_BODY(iseq)->location.base_label;
}

VALUE
rb_iseq_first_lineno(const rb_iseq_t *iseq)
{
    return RB_INT2NUM(ISEQ_BODY(iseq)->location.first_lineno);
}

VALUE
rb_iseq_method_name(const rb_iseq_t *iseq)
{
    struct rb_iseq_constant_body *const body = ISEQ_BODY(ISEQ_BODY(iseq)->local_iseq);

    if (body->type == ISEQ_TYPE_METHOD) {
        return body->location.base_label;
    }
    else {
        return Qnil;
    }
}

void
rb_iseq_code_location(const rb_iseq_t *iseq, int *beg_pos_lineno, int *beg_pos_column, int *end_pos_lineno, int *end_pos_column)
{
    const rb_code_location_t *loc = &ISEQ_BODY(iseq)->location.code_location;
    if (beg_pos_lineno) *beg_pos_lineno = loc->beg_pos.lineno;
    if (beg_pos_column) *beg_pos_column = loc->beg_pos.column;
    if (end_pos_lineno) *end_pos_lineno = loc->end_pos.lineno;
    if (end_pos_column) *end_pos_column = loc->end_pos.column;
}

static ID iseq_type_id(enum rb_iseq_type type);

VALUE
rb_iseq_type(const rb_iseq_t *iseq)
{
    return ID2SYM(iseq_type_id(ISEQ_BODY(iseq)->type));
}

VALUE
rb_iseq_coverage(const rb_iseq_t *iseq)
{
    return ISEQ_COVERAGE(iseq);
}

static int
remove_coverage_i(void *vstart, void *vend, size_t stride, void *data)
{
    VALUE v = (VALUE)vstart;
    for (; v != (VALUE)vend; v += stride) {
        void *ptr = asan_poisoned_object_p(v);
        asan_unpoison_object(v, false);

        if (rb_obj_is_iseq(v)) {
            rb_iseq_t *iseq = (rb_iseq_t *)v;
            ISEQ_COVERAGE_SET(iseq, Qnil);
        }

        asan_poison_object_if(ptr, v);
    }
    return 0;
}

void
rb_iseq_remove_coverage_all(void)
{
    rb_objspace_each_objects(remove_coverage_i, NULL);
}

/* define wrapper class methods (RubyVM::InstructionSequence) */

static void
iseqw_mark(void *ptr)
{
    rb_gc_mark_movable(*(VALUE *)ptr);
}

static size_t
iseqw_memsize(const void *ptr)
{
    return rb_iseq_memsize(*(const rb_iseq_t **)ptr);
}

static void
iseqw_ref_update(void *ptr)
{
    VALUE *vptr = ptr;
    *vptr = rb_gc_location(*vptr);
}

static const rb_data_type_t iseqw_data_type = {
    "T_IMEMO/iseq",
    {
        iseqw_mark,
        RUBY_TYPED_DEFAULT_FREE,
        iseqw_memsize,
        iseqw_ref_update,
    },
    0, 0, RUBY_TYPED_FREE_IMMEDIATELY|RUBY_TYPED_WB_PROTECTED
};

static VALUE
iseqw_new(const rb_iseq_t *iseq)
{
    if (iseq->wrapper) {
        if (*(const rb_iseq_t **)rb_check_typeddata(iseq->wrapper, &iseqw_data_type) != iseq) {
            rb_raise(rb_eTypeError, "wrong iseq wrapper: %" PRIsVALUE " for %p",
                     iseq->wrapper, (void *)iseq);
        }
        return iseq->wrapper;
    }
    else {
        rb_iseq_t **ptr;
        VALUE obj = TypedData_Make_Struct(rb_cISeq, rb_iseq_t *, &iseqw_data_type, ptr);
        RB_OBJ_WRITE(obj, ptr, iseq);

        /* cache a wrapper object */
        RB_OBJ_WRITE((VALUE)iseq, &iseq->wrapper, obj);
        RB_OBJ_FREEZE((VALUE)iseq);

        return obj;
    }
}

VALUE
rb_iseqw_new(const rb_iseq_t *iseq)
{
    return iseqw_new(iseq);
}

/**
 * Accept the options given to InstructionSequence.compile and
 * InstructionSequence.compile_prism and share the logic for creating the
 * instruction sequence.
 */
static VALUE
iseqw_s_compile_parser(int argc, VALUE *argv, VALUE self, bool prism)
{
    VALUE src, file = Qnil, path = Qnil, line = Qnil, opt = Qnil;
    int i;

    i = rb_scan_args(argc, argv, "1*:", &src, NULL, &opt);
    if (i > 4+NIL_P(opt)) rb_error_arity(argc, 1, 5);
    switch (i) {
      case 5: opt = argv[--i];
      case 4: line = argv[--i];
      case 3: path = argv[--i];
      case 2: file = argv[--i];
    }

    if (NIL_P(file)) file = rb_fstring_lit("<compiled>");
    if (NIL_P(path)) path = file;
    if (NIL_P(line)) line = INT2FIX(1);

    Check_Type(path, T_STRING);
    Check_Type(file, T_STRING);

    rb_iseq_t *iseq;
    if (prism) {
        iseq = pm_iseq_compile_with_option(src, file, path, line, opt);
    }
    else {
        iseq = rb_iseq_compile_with_option(src, file, path, line, opt);
    }

    return iseqw_new(iseq);
}

/*
 *  call-seq:
 *     InstructionSequence.compile(source[, file[, path[, line[, options]]]]) -> iseq
 *     InstructionSequence.new(source[, file[, path[, line[, options]]]]) -> iseq
 *
 *  Takes +source+, which can be a string of Ruby code, or an open +File+ object.
 *  that contains Ruby source code.
 *
 *  Optionally takes +file+, +path+, and +line+ which describe the file path,
 *  real path and first line number of the ruby code in +source+ which are
 *  metadata attached to the returned +iseq+.
 *
 *  +file+ is used for `__FILE__` and exception backtrace. +path+ is used for
 *  +require_relative+ base. It is recommended these should be the same full
 *  path.
 *
 *  +options+, which can be +true+, +false+ or a +Hash+, is used to
 *  modify the default behavior of the Ruby iseq compiler.
 *
 *  For details regarding valid compile options see ::compile_option=.
 *
 *     RubyVM::InstructionSequence.compile("a = 1 + 2")
 *     #=> <RubyVM::InstructionSequence:<compiled>@<compiled>>
 *
 *     path = "test.rb"
 *     RubyVM::InstructionSequence.compile(File.read(path), path, File.expand_path(path))
 *     #=> <RubyVM::InstructionSequence:<compiled>@test.rb:1>
 *
 *     file = File.open("test.rb")
 *     RubyVM::InstructionSequence.compile(file)
 *     #=> <RubyVM::InstructionSequence:<compiled>@<compiled>:1>
 *
 *     path = File.expand_path("test.rb")
 *     RubyVM::InstructionSequence.compile(File.read(path), path, path)
 *     #=> <RubyVM::InstructionSequence:<compiled>@/absolute/path/to/test.rb:1>
 *
 */
static VALUE
iseqw_s_compile(int argc, VALUE *argv, VALUE self)
{
    return iseqw_s_compile_parser(argc, argv, self, *rb_ruby_prism_ptr());
}

/*
 *  call-seq:
 *     InstructionSequence.compile_prism(source[, file[, path[, line[, options]]]]) -> iseq
 *
 *  Takes +source+, which can be a string of Ruby code, or an open +File+ object.
 *  that contains Ruby source code. It parses and compiles using prism.
 *
 *  Optionally takes +file+, +path+, and +line+ which describe the file path,
 *  real path and first line number of the ruby code in +source+ which are
 *  metadata attached to the returned +iseq+.
 *
 *  +file+ is used for `__FILE__` and exception backtrace. +path+ is used for
 *  +require_relative+ base. It is recommended these should be the same full
 *  path.
 *
 *  +options+, which can be +true+, +false+ or a +Hash+, is used to
 *  modify the default behavior of the Ruby iseq compiler.
 *
 *  For details regarding valid compile options see ::compile_option=.
 *
 *     RubyVM::InstructionSequence.compile("a = 1 + 2")
 *     #=> <RubyVM::InstructionSequence:<compiled>@<compiled>>
 *
 *     path = "test.rb"
 *     RubyVM::InstructionSequence.compile(File.read(path), path, File.expand_path(path))
 *     #=> <RubyVM::InstructionSequence:<compiled>@test.rb:1>
 *
 *     file = File.open("test.rb")
 *     RubyVM::InstructionSequence.compile(file)
 *     #=> <RubyVM::InstructionSequence:<compiled>@<compiled>:1>
 *
 *     path = File.expand_path("test.rb")
 *     RubyVM::InstructionSequence.compile(File.read(path), path, path)
 *     #=> <RubyVM::InstructionSequence:<compiled>@/absolute/path/to/test.rb:1>
 *
 */
static VALUE
iseqw_s_compile_prism(int argc, VALUE *argv, VALUE self)
{
    return iseqw_s_compile_parser(argc, argv, self, true);
}

/*
 *  call-seq:
 *      InstructionSequence.compile_file(file[, options]) -> iseq
 *
 *  Takes +file+, a String with the location of a Ruby source file, reads,
 *  parses and compiles the file, and returns +iseq+, the compiled
 *  InstructionSequence with source location metadata set.
 *
 *  Optionally takes +options+, which can be +true+, +false+ or a +Hash+, to
 *  modify the default behavior of the Ruby iseq compiler.
 *
 *  For details regarding valid compile options see ::compile_option=.
 *
 *      # /tmp/hello.rb
 *      puts "Hello, world!"
 *
 *      # elsewhere
 *      RubyVM::InstructionSequence.compile_file("/tmp/hello.rb")
 *      #=> <RubyVM::InstructionSequence:<main>@/tmp/hello.rb>
 */
static VALUE
iseqw_s_compile_file(int argc, VALUE *argv, VALUE self)
{
    VALUE file, opt = Qnil;
    VALUE parser, f, exc = Qnil, ret;
    rb_ast_t *ast;
    rb_compile_option_t option;
    int i;

    i = rb_scan_args(argc, argv, "1*:", &file, NULL, &opt);
    if (i > 1+NIL_P(opt)) rb_error_arity(argc, 1, 2);
    switch (i) {
      case 2: opt = argv[--i];
    }
    FilePathValue(file);
    file = rb_fstring(file); /* rb_io_t->pathv gets frozen anyways */

    f = rb_file_open_str(file, "r");

    rb_execution_context_t *ec = GET_EC();
    VALUE v = rb_vm_push_frame_fname(ec, file);

    parser = rb_parser_new();
    rb_parser_set_context(parser, NULL, FALSE);
    ast = (rb_ast_t *)rb_parser_load_file(parser, file);
    if (!ast->body.root) exc = GET_EC()->errinfo;

    rb_io_close(f);
    if (!ast->body.root) {
        rb_ast_dispose(ast);
        rb_exc_raise(exc);
    }

    make_compile_option(&option, opt);

    ret = iseqw_new(rb_iseq_new_with_opt(&ast->body, rb_fstring_lit("<main>"),
                                         file,
                                         rb_realpath_internal(Qnil, file, 1),
                                         1, NULL, 0, ISEQ_TYPE_TOP, &option,
                                         Qnil));
    rb_ast_dispose(ast);

    rb_vm_pop_frame(ec);
    RB_GC_GUARD(v);
    return ret;
}

/*
 *  call-seq:
 *      InstructionSequence.compile_file_prism(file[, options]) -> iseq
 *
 *  Takes +file+, a String with the location of a Ruby source file, reads,
 *  parses and compiles the file, and returns +iseq+, the compiled
 *  InstructionSequence with source location metadata set. It parses and
 *  compiles using prism.
 *
 *  Optionally takes +options+, which can be +true+, +false+ or a +Hash+, to
 *  modify the default behavior of the Ruby iseq compiler.
 *
 *  For details regarding valid compile options see ::compile_option=.
 *
 *      # /tmp/hello.rb
 *      puts "Hello, world!"
 *
 *      # elsewhere
 *      RubyVM::InstructionSequence.compile_file_prism("/tmp/hello.rb")
 *      #=> <RubyVM::InstructionSequence:<main>@/tmp/hello.rb>
 */
static VALUE
iseqw_s_compile_file_prism(int argc, VALUE *argv, VALUE self)
{
    VALUE file, opt = Qnil, ret;
    rb_compile_option_t option;
    int i;

    i = rb_scan_args(argc, argv, "1*:", &file, NULL, &opt);
    if (i > 1+NIL_P(opt)) rb_error_arity(argc, 1, 2);
    switch (i) {
      case 2: opt = argv[--i];
    }
    FilePathValue(file);
    file = rb_fstring(file); /* rb_io_t->pathv gets frozen anyways */

    rb_execution_context_t *ec = GET_EC();
    VALUE v = rb_vm_push_frame_fname(ec, file);

    pm_parse_result_t result = { 0 };
    result.options.line = 1;

    VALUE error = pm_load_parse_file(&result, file);

    if (error == Qnil) {
        make_compile_option(&option, opt);

        ret = iseqw_new(pm_iseq_new_with_opt(&result.node, rb_fstring_lit("<main>"),
                                            file,
                                            rb_realpath_internal(Qnil, file, 1),
                                            1, NULL, 0, ISEQ_TYPE_TOP, &option));
        pm_parse_result_free(&result);
        rb_vm_pop_frame(ec);
        RB_GC_GUARD(v);
        return ret;
    } else {
        pm_parse_result_free(&result);
        rb_vm_pop_frame(ec);
        RB_GC_GUARD(v);
        rb_exc_raise(error);
    }
}

/*
 *  call-seq:
 *     InstructionSequence.compile_option = options
 *
 *  Sets the default values for various optimizations in the Ruby iseq
 *  compiler.
 *
 *  Possible values for +options+ include +true+, which enables all options,
 *  +false+ which disables all options, and +nil+ which leaves all options
 *  unchanged.
 *
 *  You can also pass a +Hash+ of +options+ that you want to change, any
 *  options not present in the hash will be left unchanged.
 *
 *  Possible option names (which are keys in +options+) which can be set to
 *  +true+ or +false+ include:
 *
 *  * +:inline_const_cache+
 *  * +:instructions_unification+
 *  * +:operands_unification+
 *  * +:peephole_optimization+
 *  * +:specialized_instruction+
 *  * +:tailcall_optimization+
 *
 *  Additionally, +:debug_level+ can be set to an integer.
 *
 *  These default options can be overwritten for a single run of the iseq
 *  compiler by passing any of the above values as the +options+ parameter to
 *  ::new, ::compile and ::compile_file.
 */
static VALUE
iseqw_s_compile_option_set(VALUE self, VALUE opt)
{
    rb_compile_option_t option;
    make_compile_option(&option, opt);
    COMPILE_OPTION_DEFAULT = option;
    return opt;
}

/*
 *  call-seq:
 *     InstructionSequence.compile_option -> options
 *
 *  Returns a hash of default options used by the Ruby iseq compiler.
 *
 *  For details, see InstructionSequence.compile_option=.
 */
static VALUE
iseqw_s_compile_option_get(VALUE self)
{
    return make_compile_option_value(&COMPILE_OPTION_DEFAULT);
}

static const rb_iseq_t *
iseqw_check(VALUE iseqw)
{
    rb_iseq_t **iseq_ptr;
    TypedData_Get_Struct(iseqw, rb_iseq_t *, &iseqw_data_type, iseq_ptr);
    rb_iseq_t *iseq = *iseq_ptr;

    if (!ISEQ_BODY(iseq)) {
        rb_ibf_load_iseq_complete(iseq);
    }

    if (!ISEQ_BODY(iseq)->location.label) {
        rb_raise(rb_eTypeError, "uninitialized InstructionSequence");
    }
    return iseq;
}

const rb_iseq_t *
rb_iseqw_to_iseq(VALUE iseqw)
{
    return iseqw_check(iseqw);
}

/*
 *  call-seq:
 *     iseq.eval -> obj
 *
 *  Evaluates the instruction sequence and returns the result.
 *
 *      RubyVM::InstructionSequence.compile("1 + 2").eval #=> 3
 */
static VALUE
iseqw_eval(VALUE self)
{
    return rb_iseq_eval(iseqw_check(self));
}

/*
 *  Returns a human-readable string representation of this instruction
 *  sequence, including the #label and #path.
 */
static VALUE
iseqw_inspect(VALUE self)
{
    const rb_iseq_t *iseq = iseqw_check(self);
    const struct rb_iseq_constant_body *const body = ISEQ_BODY(iseq);
    VALUE klass = rb_class_name(rb_obj_class(self));

    if (!body->location.label) {
        return rb_sprintf("#<%"PRIsVALUE": uninitialized>", klass);
    }
    else {
        return rb_sprintf("<%"PRIsVALUE":%"PRIsVALUE"@%"PRIsVALUE":%d>",
                          klass,
                          body->location.label, rb_iseq_path(iseq),
                          FIX2INT(rb_iseq_first_lineno(iseq)));
    }
}

/*
 *  Returns the path of this instruction sequence.
 *
 *  <code><compiled></code> if the iseq was evaluated from a string.
 *
 *  For example, using irb:
 *
 *	iseq = RubyVM::InstructionSequence.compile('num = 1 + 2')
 *	#=> <RubyVM::InstructionSequence:<compiled>@<compiled>>
 *	iseq.path
 *	#=> "<compiled>"
 *
 *  Using ::compile_file:
 *
 *	# /tmp/method.rb
 *	def hello
 *	  puts "hello, world"
 *	end
 *
 *	# in irb
 *	> iseq = RubyVM::InstructionSequence.compile_file('/tmp/method.rb')
 *	> iseq.path #=> /tmp/method.rb
 */
static VALUE
iseqw_path(VALUE self)
{
    return rb_iseq_path(iseqw_check(self));
}

/*
 *  Returns the absolute path of this instruction sequence.
 *
 *  +nil+ if the iseq was evaluated from a string.
 *
 *  For example, using ::compile_file:
 *
 *	# /tmp/method.rb
 *	def hello
 *	  puts "hello, world"
 *	end
 *
 *	# in irb
 *	> iseq = RubyVM::InstructionSequence.compile_file('/tmp/method.rb')
 *	> iseq.absolute_path #=> /tmp/method.rb
 */
static VALUE
iseqw_absolute_path(VALUE self)
{
    return rb_iseq_realpath(iseqw_check(self));
}

/*  Returns the label of this instruction sequence.
 *
 *  <code><main></code> if it's at the top level, <code><compiled></code> if it
 *  was evaluated from a string.
 *
 *  For example, using irb:
 *
 *	iseq = RubyVM::InstructionSequence.compile('num = 1 + 2')
 *	#=> <RubyVM::InstructionSequence:<compiled>@<compiled>>
 *	iseq.label
 *	#=> "<compiled>"
 *
 *  Using ::compile_file:
 *
 *	# /tmp/method.rb
 *	def hello
 *	  puts "hello, world"
 *	end
 *
 *	# in irb
 *	> iseq = RubyVM::InstructionSequence.compile_file('/tmp/method.rb')
 *	> iseq.label #=> <main>
 */
static VALUE
iseqw_label(VALUE self)
{
    return rb_iseq_label(iseqw_check(self));
}

/*  Returns the base label of this instruction sequence.
 *
 *  For example, using irb:
 *
 *	iseq = RubyVM::InstructionSequence.compile('num = 1 + 2')
 *	#=> <RubyVM::InstructionSequence:<compiled>@<compiled>>
 *	iseq.base_label
 *	#=> "<compiled>"
 *
 *  Using ::compile_file:
 *
 *	# /tmp/method.rb
 *	def hello
 *	  puts "hello, world"
 *	end
 *
 *	# in irb
 *	> iseq = RubyVM::InstructionSequence.compile_file('/tmp/method.rb')
 *	> iseq.base_label #=> <main>
 */
static VALUE
iseqw_base_label(VALUE self)
{
    return rb_iseq_base_label(iseqw_check(self));
}

/*  Returns the number of the first source line where the instruction sequence
 *  was loaded from.
 *
 *  For example, using irb:
 *
 *	iseq = RubyVM::InstructionSequence.compile('num = 1 + 2')
 *	#=> <RubyVM::InstructionSequence:<compiled>@<compiled>>
 *	iseq.first_lineno
 *	#=> 1
 */
static VALUE
iseqw_first_lineno(VALUE self)
{
    return rb_iseq_first_lineno(iseqw_check(self));
}

static VALUE iseq_data_to_ary(const rb_iseq_t *iseq);

/*
 *  call-seq:
 *     iseq.to_a -> ary
 *
 *  Returns an Array with 14 elements representing the instruction sequence
 *  with the following data:
 *
 *  [magic]
 *    A string identifying the data format. <b>Always
 *    +YARVInstructionSequence/SimpleDataFormat+.</b>
 *
 *  [major_version]
 *    The major version of the instruction sequence.
 *
 *  [minor_version]
 *    The minor version of the instruction sequence.
 *
 *  [format_type]
 *    A number identifying the data format. <b>Always 1</b>.
 *
 *  [misc]
 *    A hash containing:
 *
 *    [+:arg_size+]
 *	the total number of arguments taken by the method or the block (0 if
 *	_iseq_ doesn't represent a method or block)
 *    [+:local_size+]
 *	the number of local variables + 1
 *    [+:stack_max+]
 *	used in calculating the stack depth at which a SystemStackError is
 *	thrown.
 *
 *  [#label]
 *    The name of the context (block, method, class, module, etc.) that this
 *    instruction sequence belongs to.
 *
 *    <code><main></code> if it's at the top level, <code><compiled></code> if
 *    it was evaluated from a string.
 *
 *  [#path]
 *    The relative path to the Ruby file where the instruction sequence was
 *    loaded from.
 *
 *    <code><compiled></code> if the iseq was evaluated from a string.
 *
 *  [#absolute_path]
 *    The absolute path to the Ruby file where the instruction sequence was
 *    loaded from.
 *
 *    +nil+ if the iseq was evaluated from a string.
 *
 *  [#first_lineno]
 *    The number of the first source line where the instruction sequence was
 *    loaded from.
 *
 *  [type]
 *    The type of the instruction sequence.
 *
 *    Valid values are +:top+, +:method+, +:block+, +:class+, +:rescue+,
 *    +:ensure+, +:eval+, +:main+, and +plain+.
 *
 *  [locals]
 *    An array containing the names of all arguments and local variables as
 *    symbols.
 *
 *  [params]
 *    An Hash object containing parameter information.
 *
 *    More info about these values can be found in +vm_core.h+.
 *
 *  [catch_table]
 *    A list of exceptions and control flow operators (rescue, next, redo,
 *    break, etc.).
 *
 *  [bytecode]
 *    An array of arrays containing the instruction names and operands that
 *    make up the body of the instruction sequence.
 *
 *  Note that this format is MRI specific and version dependent.
 *
 */
static VALUE
iseqw_to_a(VALUE self)
{
    const rb_iseq_t *iseq = iseqw_check(self);
    return iseq_data_to_ary(iseq);
}

#if VM_INSN_INFO_TABLE_IMPL == 1 /* binary search */
static const struct iseq_insn_info_entry *
get_insn_info_binary_search(const rb_iseq_t *iseq, size_t pos)
{
    const struct rb_iseq_constant_body *const body = ISEQ_BODY(iseq);
    size_t size = body->insns_info.size;
    const struct iseq_insn_info_entry *insns_info = body->insns_info.body;
    const unsigned int *positions = body->insns_info.positions;
    const int debug = 0;

    if (debug) {
        printf("size: %"PRIuSIZE"\n", size);
        printf("insns_info[%"PRIuSIZE"]: position: %d, line: %d, pos: %"PRIuSIZE"\n",
               (size_t)0, positions[0], insns_info[0].line_no, pos);
    }

    if (size == 0) {
        return NULL;
    }
    else if (size == 1) {
        return &insns_info[0];
    }
    else {
        size_t l = 1, r = size - 1;
        while (l <= r) {
            size_t m = l + (r - l) / 2;
            if (positions[m] == pos) {
                return &insns_info[m];
            }
            if (positions[m] < pos) {
                l = m + 1;
            }
            else {
                r = m - 1;
            }
        }
        if (l >= size) {
            return &insns_info[size-1];
        }
        if (positions[l] > pos) {
            return &insns_info[l-1];
        }
        return &insns_info[l];
    }
}

static const struct iseq_insn_info_entry *
get_insn_info(const rb_iseq_t *iseq, size_t pos)
{
    return get_insn_info_binary_search(iseq, pos);
}
#endif

#if VM_INSN_INFO_TABLE_IMPL == 2 /* succinct bitvector */
static const struct iseq_insn_info_entry *
get_insn_info_succinct_bitvector(const rb_iseq_t *iseq, size_t pos)
{
    const struct rb_iseq_constant_body *const body = ISEQ_BODY(iseq);
    size_t size = body->insns_info.size;
    const struct iseq_insn_info_entry *insns_info = body->insns_info.body;
    const int debug = 0;

    if (debug) {
#if VM_CHECK_MODE > 0
        const unsigned int *positions = body->insns_info.positions;
        printf("size: %"PRIuSIZE"\n", size);
        printf("insns_info[%"PRIuSIZE"]: position: %d, line: %d, pos: %"PRIuSIZE"\n",
               (size_t)0, positions[0], insns_info[0].line_no, pos);
#else
        printf("size: %"PRIuSIZE"\n", size);
        printf("insns_info[%"PRIuSIZE"]: line: %d, pos: %"PRIuSIZE"\n",
               (size_t)0, insns_info[0].line_no, pos);
#endif
    }

    if (size == 0) {
        return NULL;
    }
    else if (size == 1) {
        return &insns_info[0];
    }
    else {
        int index;
        VM_ASSERT(body->insns_info.succ_index_table != NULL);
        index = succ_index_lookup(body->insns_info.succ_index_table, (int)pos);
        return &insns_info[index-1];
    }
}

static const struct iseq_insn_info_entry *
get_insn_info(const rb_iseq_t *iseq, size_t pos)
{
    return get_insn_info_succinct_bitvector(iseq, pos);
}
#endif

#if VM_CHECK_MODE > 0 || VM_INSN_INFO_TABLE_IMPL == 0
static const struct iseq_insn_info_entry *
get_insn_info_linear_search(const rb_iseq_t *iseq, size_t pos)
{
    const struct rb_iseq_constant_body *const body = ISEQ_BODY(iseq);
    size_t i = 0, size = body->insns_info.size;
    const struct iseq_insn_info_entry *insns_info = body->insns_info.body;
    const unsigned int *positions = body->insns_info.positions;
    const int debug = 0;

    if (debug) {
        printf("size: %"PRIuSIZE"\n", size);
        printf("insns_info[%"PRIuSIZE"]: position: %d, line: %d, pos: %"PRIuSIZE"\n",
               i, positions[i], insns_info[i].line_no, pos);
    }

    if (size == 0) {
        return NULL;
    }
    else if (size == 1) {
        return &insns_info[0];
    }
    else {
        for (i=1; i<size; i++) {
            if (debug) printf("insns_info[%"PRIuSIZE"]: position: %d, line: %d, pos: %"PRIuSIZE"\n",
                              i, positions[i], insns_info[i].line_no, pos);

            if (positions[i] == pos) {
                return &insns_info[i];
            }
            if (positions[i] > pos) {
                return &insns_info[i-1];
            }
        }
    }
    return &insns_info[i-1];
}
#endif

#if VM_INSN_INFO_TABLE_IMPL == 0 /* linear search */
static const struct iseq_insn_info_entry *
get_insn_info(const rb_iseq_t *iseq, size_t pos)
{
    return get_insn_info_linear_search(iseq, pos);
}
#endif

#if VM_CHECK_MODE > 0 && VM_INSN_INFO_TABLE_IMPL > 0
static void
validate_get_insn_info(const rb_iseq_t *iseq)
{
    const struct rb_iseq_constant_body *const body = ISEQ_BODY(iseq);
    size_t i;
    for (i = 0; i < body->iseq_size; i++) {
        if (get_insn_info_linear_search(iseq, i) != get_insn_info(iseq, i)) {
            rb_bug("validate_get_insn_info: get_insn_info_linear_search(iseq, %"PRIuSIZE") != get_insn_info(iseq, %"PRIuSIZE")", i, i);
        }
    }
}
#endif

unsigned int
rb_iseq_line_no(const rb_iseq_t *iseq, size_t pos)
{
    const struct iseq_insn_info_entry *entry = get_insn_info(iseq, pos);

    if (entry) {
        return entry->line_no;
    }
    else {
        return 0;
    }
}

#ifdef USE_ISEQ_NODE_ID
int
rb_iseq_node_id(const rb_iseq_t *iseq, size_t pos)
{
    const struct iseq_insn_info_entry *entry = get_insn_info(iseq, pos);

    if (entry) {
        return entry->node_id;
    }
    else {
        return 0;
    }
}
#endif

rb_event_flag_t
rb_iseq_event_flags(const rb_iseq_t *iseq, size_t pos)
{
    const struct iseq_insn_info_entry *entry = get_insn_info(iseq, pos);
    if (entry) {
        return entry->events;
    }
    else {
        return 0;
    }
}

void
rb_iseq_clear_event_flags(const rb_iseq_t *iseq, size_t pos, rb_event_flag_t reset)
{
    struct iseq_insn_info_entry *entry = (struct iseq_insn_info_entry *)get_insn_info(iseq, pos);
    if (entry) {
        entry->events &= ~reset;
        if (!(entry->events & iseq->aux.exec.global_trace_events)) {
            void rb_iseq_trace_flag_cleared(const rb_iseq_t *iseq, size_t pos);
            rb_iseq_trace_flag_cleared(iseq, pos);
        }
    }
}

static VALUE
local_var_name(const rb_iseq_t *diseq, VALUE level, VALUE op)
{
    VALUE i;
    VALUE name;
    ID lid;
    int idx;

    for (i = 0; i < level; i++) {
        diseq = ISEQ_BODY(diseq)->parent_iseq;
    }
    idx = ISEQ_BODY(diseq)->local_table_size - (int)op - 1;
    lid = ISEQ_BODY(diseq)->local_table[idx];
    name = rb_id2str(lid);
    if (!name) {
        name = rb_str_new_cstr("?");
    }
    else if (!rb_is_local_id(lid)) {
        name = rb_str_inspect(name);
    }
    else {
        name = rb_str_dup(name);
    }
    rb_str_catf(name, "@%d", idx);
    return name;
}

int rb_insn_unified_local_var_level(VALUE);
VALUE rb_dump_literal(VALUE lit);

VALUE
rb_insn_operand_intern(const rb_iseq_t *iseq,
                       VALUE insn, int op_no, VALUE op,
                       int len, size_t pos, const VALUE *pnop, VALUE child)
{
    const char *types = insn_op_types(insn);
    char type = types[op_no];
    VALUE ret = Qundef;

    switch (type) {
      case TS_OFFSET:		/* LONG */
        ret = rb_sprintf("%"PRIdVALUE, (VALUE)(pos + len + op));
        break;

      case TS_NUM:		/* ULONG */
        if (insn == BIN(defined) && op_no == 0) {
            enum defined_type deftype = (enum defined_type)op;
            switch (deftype) {
              case DEFINED_FUNC:
                ret = rb_fstring_lit("func");
                break;
              case DEFINED_REF:
                ret = rb_fstring_lit("ref");
                break;
              case DEFINED_CONST_FROM:
                ret = rb_fstring_lit("constant-from");
                break;
              default:
                ret = rb_iseq_defined_string(deftype);
                break;
            }
            if (ret) break;
        }
        else if (insn == BIN(checktype) && op_no == 0) {
            const char *type_str = rb_type_str((enum ruby_value_type)op);
            if (type_str) {
                ret = rb_str_new_cstr(type_str); break;
            }
        }
        ret = rb_sprintf("%"PRIuVALUE, op);
        break;

      case TS_LINDEX:{
        int level;
        if (types[op_no+1] == TS_NUM && pnop) {
            ret = local_var_name(iseq, *pnop, op - VM_ENV_DATA_SIZE);
        }
        else if ((level = rb_insn_unified_local_var_level(insn)) >= 0) {
            ret = local_var_name(iseq, (VALUE)level, op - VM_ENV_DATA_SIZE);
        }
        else {
            ret = rb_inspect(INT2FIX(op));
        }
        break;
      }
      case TS_ID:		/* ID (symbol) */
        ret = rb_inspect(ID2SYM(op));
        break;

      case TS_VALUE:		/* VALUE */
        op = obj_resurrect(op);
        if (insn == BIN(defined) && op_no == 1 && FIXNUM_P(op)) {
            /* should be DEFINED_REF */
            int type = NUM2INT(op);
            if (type) {
                if (type & 1) {
                    ret = rb_sprintf(":$%c", (type >> 1));
                }
                else {
                    ret = rb_sprintf(":$%d", (type >> 1));
                }
                break;
            }
        }
        ret = rb_dump_literal(op);
        if (CLASS_OF(op) == rb_cISeq) {
            if (child) {
                rb_ary_push(child, op);
            }
        }
        break;

      case TS_ISEQ:		/* iseq */
        {
            if (op) {
                const rb_iseq_t *iseq = rb_iseq_check((rb_iseq_t *)op);
                ret = ISEQ_BODY(iseq)->location.label;
                if (child) {
                    rb_ary_push(child, (VALUE)iseq);
                }
            }
            else {
                ret = rb_str_new2("nil");
            }
            break;
        }

      case TS_IC:
        {
            ret = rb_sprintf("<ic:%"PRIdPTRDIFF" ", (union iseq_inline_storage_entry *)op - ISEQ_BODY(iseq)->is_entries);
            const ID *segments = ((IC)op)->segments;
            rb_str_cat2(ret, rb_id2name(*segments++));
            while (*segments) {
                rb_str_catf(ret, "::%s", rb_id2name(*segments++));
            }
            rb_str_cat2(ret, ">");
        }
        break;
      case TS_IVC:
      case TS_ICVARC:
      case TS_ISE:
        ret = rb_sprintf("<is:%"PRIdPTRDIFF">", (union iseq_inline_storage_entry *)op - ISEQ_BODY(iseq)->is_entries);
        break;

      case TS_CALLDATA:
        {
            struct rb_call_data *cd = (struct rb_call_data *)op;
            const struct rb_callinfo *ci = cd->ci;
            VALUE ary = rb_ary_new();
            ID mid = vm_ci_mid(ci);

            if (mid) {
                rb_ary_push(ary, rb_sprintf("mid:%"PRIsVALUE, rb_id2str(mid)));
            }

            rb_ary_push(ary, rb_sprintf("argc:%d", vm_ci_argc(ci)));

            if (vm_ci_flag(ci) & VM_CALL_KWARG) {
                const struct rb_callinfo_kwarg *kw_args = vm_ci_kwarg(ci);
                VALUE kw_ary = rb_ary_new_from_values(kw_args->keyword_len, kw_args->keywords);
                rb_ary_push(ary, rb_sprintf("kw:[%"PRIsVALUE"]", rb_ary_join(kw_ary, rb_str_new2(","))));
            }

            if (vm_ci_flag(ci)) {
                VALUE flags = rb_ary_new();
# define CALL_FLAG(n) if (vm_ci_flag(ci) & VM_CALL_##n) rb_ary_push(flags, rb_str_new2(#n))
                CALL_FLAG(ARGS_SPLAT);
                CALL_FLAG(ARGS_SPLAT_MUT);
                CALL_FLAG(ARGS_BLOCKARG);
                CALL_FLAG(FCALL);
                CALL_FLAG(VCALL);
                CALL_FLAG(ARGS_SIMPLE);
                CALL_FLAG(TAILCALL);
                CALL_FLAG(SUPER);
                CALL_FLAG(ZSUPER);
                CALL_FLAG(KWARG);
                CALL_FLAG(KW_SPLAT);
                CALL_FLAG(KW_SPLAT_MUT);
                CALL_FLAG(OPT_SEND); /* maybe not reachable */
                rb_ary_push(ary, rb_ary_join(flags, rb_str_new2("|")));
            }

            ret = rb_sprintf("<calldata!%"PRIsVALUE">", rb_ary_join(ary, rb_str_new2(", ")));
        }
        break;

      case TS_CDHASH:
        ret = rb_str_new2("<cdhash>");
        break;

      case TS_FUNCPTR:
        {
#ifdef HAVE_DLADDR
            Dl_info info;
            if (dladdr((void *)op, &info) && info.dli_sname) {
                ret = rb_str_new_cstr(info.dli_sname);
                break;
            }
#endif
            ret = rb_str_new2("<funcptr>");
        }
        break;

      case TS_BUILTIN:
        {
            const struct rb_builtin_function *bf = (const struct rb_builtin_function *)op;
            ret = rb_sprintf("<builtin!%s/%d>",
                             bf->name, bf->argc);
        }
        break;

      default:
        rb_bug("unknown operand type: %c", type);
    }
    return ret;
}

static VALUE
right_strip(VALUE str)
{
    const char *beg = RSTRING_PTR(str), *end = RSTRING_END(str);
    while (end-- > beg && *end == ' ');
    rb_str_set_len(str, end - beg + 1);
    return str;
}

/**
 * Disassemble a instruction
 * Iseq -> Iseq inspect object
 */
int
rb_iseq_disasm_insn(VALUE ret, const VALUE *code, size_t pos,
                    const rb_iseq_t *iseq, VALUE child)
{
    VALUE insn = code[pos];
    int len = insn_len(insn);
    int j;
    const char *types = insn_op_types(insn);
    VALUE str = rb_str_new(0, 0);
    const char *insn_name_buff;

    insn_name_buff = insn_name(insn);
    if (1) {
        extern const int rb_vm_max_insn_name_size;
        rb_str_catf(str, "%04"PRIuSIZE" %-*s ", pos, rb_vm_max_insn_name_size, insn_name_buff);
    }
    else {
        rb_str_catf(str, "%04"PRIuSIZE" %-28.*s ", pos,
                    (int)strcspn(insn_name_buff, "_"), insn_name_buff);
    }

    for (j = 0; types[j]; j++) {
        VALUE opstr = rb_insn_operand_intern(iseq, insn, j, code[pos + j + 1],
                                             len, pos, &code[pos + j + 2],
                                             child);
        rb_str_concat(str, opstr);

        if (types[j + 1]) {
            rb_str_cat2(str, ", ");
        }
    }

    {
        unsigned int line_no = rb_iseq_line_no(iseq, pos);
        unsigned int prev = pos == 0 ? 0 : rb_iseq_line_no(iseq, pos - 1);
        if (line_no && line_no != prev) {
            long slen = RSTRING_LEN(str);
            slen = (slen > 70) ? 0 : (70 - slen);
            str = rb_str_catf(str, "%*s(%4d)", (int)slen, "", line_no);
        }
    }

    {
        rb_event_flag_t events = rb_iseq_event_flags(iseq, pos);
        if (events) {
            str = rb_str_catf(str, "[%s%s%s%s%s%s%s%s%s%s%s%s]",
                              events & RUBY_EVENT_LINE     ? "Li" : "",
                              events & RUBY_EVENT_CLASS    ? "Cl" : "",
                              events & RUBY_EVENT_END      ? "En" : "",
                              events & RUBY_EVENT_CALL     ? "Ca" : "",
                              events & RUBY_EVENT_RETURN   ? "Re" : "",
                              events & RUBY_EVENT_C_CALL   ? "Cc" : "",
                              events & RUBY_EVENT_C_RETURN ? "Cr" : "",
                              events & RUBY_EVENT_B_CALL   ? "Bc" : "",
                              events & RUBY_EVENT_B_RETURN ? "Br" : "",
                              events & RUBY_EVENT_RESCUE   ? "Rs" : "",
                              events & RUBY_EVENT_COVERAGE_LINE   ? "Cli" : "",
                              events & RUBY_EVENT_COVERAGE_BRANCH ? "Cbr" : "");
        }
    }

    right_strip(str);
    if (ret) {
        rb_str_cat2(str, "\n");
        rb_str_concat(ret, str);
    }
    else {
        printf("%.*s\n", (int)RSTRING_LEN(str), RSTRING_PTR(str));
    }
    return len;
}

static const char *
catch_type(int type)
{
    switch (type) {
      case CATCH_TYPE_RESCUE:
        return "rescue";
      case CATCH_TYPE_ENSURE:
        return "ensure";
      case CATCH_TYPE_RETRY:
        return "retry";
      case CATCH_TYPE_BREAK:
        return "break";
      case CATCH_TYPE_REDO:
        return "redo";
      case CATCH_TYPE_NEXT:
        return "next";
      default:
        rb_bug("unknown catch type: %d", type);
        return 0;
    }
}

static VALUE
iseq_inspect(const rb_iseq_t *iseq)
{
    const struct rb_iseq_constant_body *const body = ISEQ_BODY(iseq);
    if (!body->location.label) {
        return rb_sprintf("#<ISeq: uninitialized>");
    }
    else {
        const rb_code_location_t *loc = &body->location.code_location;
        return rb_sprintf("#<ISeq:%"PRIsVALUE"@%"PRIsVALUE":%d (%d,%d)-(%d,%d)>",
                          body->location.label, rb_iseq_path(iseq),
                          loc->beg_pos.lineno,
                          loc->beg_pos.lineno,
                          loc->beg_pos.column,
                          loc->end_pos.lineno,
                          loc->end_pos.column);
    }
}

static const rb_data_type_t tmp_set = {
    "tmpset",
    {(void (*)(void *))rb_mark_set, (void (*)(void *))st_free_table, 0, 0,},
    0, 0, RUBY_TYPED_FREE_IMMEDIATELY
};

static VALUE
rb_iseq_disasm_recursive(const rb_iseq_t *iseq, VALUE indent)
{
    const struct rb_iseq_constant_body *const body = ISEQ_BODY(iseq);
    VALUE *code;
    VALUE str = rb_str_new(0, 0);
    VALUE child = rb_ary_hidden_new(3);
    unsigned int size;
    unsigned int i;
    long l;
    size_t n;
    enum {header_minlen = 72};
    st_table *done_iseq = 0;
    VALUE done_iseq_wrapper = Qnil;
    const char *indent_str;
    long indent_len;

    size = body->iseq_size;

    indent_len = RSTRING_LEN(indent);
    indent_str = RSTRING_PTR(indent);

    rb_str_cat(str, indent_str, indent_len);
    rb_str_cat2(str, "== disasm: ");

    rb_str_append(str, iseq_inspect(iseq));
    if ((l = RSTRING_LEN(str) - indent_len) < header_minlen) {
        rb_str_modify_expand(str, header_minlen - l);
        memset(RSTRING_END(str), '=', header_minlen - l);
    }
    if (iseq->body->builtin_attrs) {
#define disasm_builtin_attr(str, iseq, attr) \
        if (iseq->body->builtin_attrs & BUILTIN_ATTR_ ## attr) { \
            rb_str_cat2(str, " " #attr); \
        }
        disasm_builtin_attr(str, iseq, LEAF);
        disasm_builtin_attr(str, iseq, SINGLE_NOARG_LEAF);
        disasm_builtin_attr(str, iseq, INLINE_BLOCK);
    }
    rb_str_cat2(str, "\n");

    /* show catch table information */
    if (body->catch_table) {
        rb_str_cat(str, indent_str, indent_len);
        rb_str_cat2(str, "== catch table\n");
    }
    if (body->catch_table) {
        rb_str_cat_cstr(indent, "| ");
        indent_str = RSTRING_PTR(indent);
        for (i = 0; i < body->catch_table->size; i++) {
            const struct iseq_catch_table_entry *entry =
                UNALIGNED_MEMBER_PTR(body->catch_table, entries[i]);
            rb_str_cat(str, indent_str, indent_len);
            rb_str_catf(str,
                        "| catch type: %-6s st: %04d ed: %04d sp: %04d cont: %04d\n",
                        catch_type((int)entry->type), (int)entry->start,
                        (int)entry->end, (int)entry->sp, (int)entry->cont);
            if (entry->iseq && !(done_iseq && st_is_member(done_iseq, (st_data_t)entry->iseq))) {
                rb_str_concat(str, rb_iseq_disasm_recursive(rb_iseq_check(entry->iseq), indent));
                if (!done_iseq) {
                    done_iseq = st_init_numtable();
                    done_iseq_wrapper = TypedData_Wrap_Struct(0, &tmp_set, done_iseq);
                }
                st_insert(done_iseq, (st_data_t)entry->iseq, (st_data_t)0);
                indent_str = RSTRING_PTR(indent);
            }
        }
        rb_str_resize(indent, indent_len);
        indent_str = RSTRING_PTR(indent);
    }
    if (body->catch_table) {
        rb_str_cat(str, indent_str, indent_len);
        rb_str_cat2(str, "|-------------------------------------"
                    "-----------------------------------\n");
    }

    /* show local table information */
    if (body->local_table) {
        const struct rb_iseq_param_keyword *const keyword = body->param.keyword;
        rb_str_cat(str, indent_str, indent_len);
        rb_str_catf(str,
                    "local table (size: %d, argc: %d "
                    "[opts: %d, rest: %d, post: %d, block: %d, kw: %d@%d, kwrest: %d])\n",
                    body->local_table_size,
                    body->param.lead_num,
                    body->param.opt_num,
                    body->param.flags.has_rest ? body->param.rest_start : -1,
                    body->param.post_num,
                    body->param.flags.has_block ? body->param.block_start : -1,
                    body->param.flags.has_kw ? keyword->num : -1,
                    body->param.flags.has_kw ? keyword->required_num : -1,
                    body->param.flags.has_kwrest ? keyword->rest_start : -1);

        for (i = body->local_table_size; i > 0;) {
            int li = body->local_table_size - --i - 1;
            long width;
            VALUE name = local_var_name(iseq, 0, i);
            char argi[0x100];
            char opti[0x100];

            opti[0] = '\0';
            if (body->param.flags.has_opt) {
                int argc = body->param.lead_num;
                int opts = body->param.opt_num;
                if (li >= argc && li < argc + opts) {
                    snprintf(opti, sizeof(opti), "Opt=%"PRIdVALUE,
                             body->param.opt_table[li - argc]);
                }
            }

            snprintf(argi, sizeof(argi), "%s%s%s%s%s%s",	/* arg, opts, rest, post, kwrest, block */
                     body->param.lead_num > li ? "Arg" : "",
                     opti,
                     (body->param.flags.has_rest && body->param.rest_start == li) ? "Rest" : "",
                     (body->param.flags.has_post && body->param.post_start <= li && li < body->param.post_start + body->param.post_num) ? "Post" : "",
                     (body->param.flags.has_kwrest && keyword->rest_start == li) ? "Kwrest" : "",
                     (body->param.flags.has_block && body->param.block_start == li) ? "Block" : "");

            rb_str_cat(str, indent_str, indent_len);
            rb_str_catf(str, "[%2d] ", i + 1);
            width = RSTRING_LEN(str) + 11;
            rb_str_append(str, name);
            if (*argi) rb_str_catf(str, "<%s>", argi);
            if ((width -= RSTRING_LEN(str)) > 0) rb_str_catf(str, "%*s", (int)width, "");
        }
        rb_str_cat_cstr(right_strip(str), "\n");
    }

    /* show each line */
    code = rb_iseq_original_iseq(iseq);
    for (n = 0; n < size;) {
        rb_str_cat(str, indent_str, indent_len);
        n += rb_iseq_disasm_insn(str, code, n, iseq, child);
    }

    for (l = 0; l < RARRAY_LEN(child); l++) {
        VALUE isv = rb_ary_entry(child, l);
        if (done_iseq && st_is_member(done_iseq, (st_data_t)isv)) continue;
        rb_str_cat_cstr(str, "\n");
        rb_str_concat(str, rb_iseq_disasm_recursive(rb_iseq_check((rb_iseq_t *)isv), indent));
        indent_str = RSTRING_PTR(indent);
    }
    RB_GC_GUARD(done_iseq_wrapper);

    return str;
}

VALUE
rb_iseq_disasm(const rb_iseq_t *iseq)
{
    VALUE str = rb_iseq_disasm_recursive(iseq, rb_str_new(0, 0));
    rb_str_resize(str, RSTRING_LEN(str));
    return str;
}

/*
 * Estimates the number of instance variables that will be set on
 * a given `class` with the initialize method defined in
 * `initialize_iseq`
 */
attr_index_t
rb_estimate_iv_count(VALUE klass, const rb_iseq_t * initialize_iseq)
{
    struct rb_id_table * iv_names = rb_id_table_create(0);

    for (unsigned int i = 0; i < ISEQ_BODY(initialize_iseq)->ivc_size; i++) {
        IVC cache = (IVC)&ISEQ_BODY(initialize_iseq)->is_entries[i];

        if (cache->iv_set_name) {
            rb_id_table_insert(iv_names, cache->iv_set_name, Qtrue);
        }
    }

    attr_index_t count = (attr_index_t)rb_id_table_size(iv_names);

    VALUE superclass = rb_class_superclass(klass);
    count += RCLASS_EXT(superclass)->max_iv_count;

    rb_id_table_free(iv_names);

    return count;
}

/*
 *  call-seq:
 *     iseq.disasm -> str
 *     iseq.disassemble -> str
 *
 *  Returns the instruction sequence as a +String+ in human readable form.
 *
 *    puts RubyVM::InstructionSequence.compile('1 + 2').disasm
 *
 *  Produces:
 *
 *    == disasm: <RubyVM::InstructionSequence:<compiled>@<compiled>>==========
 *    0000 trace            1                                               (   1)
 *    0002 putobject        1
 *    0004 putobject        2
 *    0006 opt_plus         <ic:1>
 *    0008 leave
 */
static VALUE
iseqw_disasm(VALUE self)
{
    return rb_iseq_disasm(iseqw_check(self));
}

static int
iseq_iterate_children(const rb_iseq_t *iseq, void (*iter_func)(const rb_iseq_t *child_iseq, void *data), void *data)
{
    unsigned int i;
    VALUE *code = rb_iseq_original_iseq(iseq);
    const struct rb_iseq_constant_body *const body = ISEQ_BODY(iseq);
    const rb_iseq_t *child;
    VALUE all_children = rb_obj_hide(rb_ident_hash_new());

    if (body->catch_table) {
        for (i = 0; i < body->catch_table->size; i++) {
            const struct iseq_catch_table_entry *entry =
                UNALIGNED_MEMBER_PTR(body->catch_table, entries[i]);
            child = entry->iseq;
            if (child) {
                if (NIL_P(rb_hash_aref(all_children, (VALUE)child))) {
                    rb_hash_aset(all_children, (VALUE)child, Qtrue);
                    (*iter_func)(child, data);
                }
            }
        }
    }

    for (i=0; i<body->iseq_size;) {
        VALUE insn = code[i];
        int len = insn_len(insn);
        const char *types = insn_op_types(insn);
        int j;

        for (j=0; types[j]; j++) {
            switch (types[j]) {
              case TS_ISEQ:
                child = (const rb_iseq_t *)code[i+j+1];
                if (child) {
                    if (NIL_P(rb_hash_aref(all_children, (VALUE)child))) {
                        rb_hash_aset(all_children, (VALUE)child, Qtrue);
                        (*iter_func)(child, data);
                    }
                }
                break;
              default:
                break;
            }
        }
        i += len;
    }

    return (int)RHASH_SIZE(all_children);
}

static void
yield_each_children(const rb_iseq_t *child_iseq, void *data)
{
    rb_yield(iseqw_new(child_iseq));
}

/*
 *  call-seq:
 *     iseq.each_child{|child_iseq| ...} -> iseq
 *
 *  Iterate all direct child instruction sequences.
 *  Iteration order is implementation/version defined
 *  so that people should not rely on the order.
 */
static VALUE
iseqw_each_child(VALUE self)
{
    const rb_iseq_t *iseq = iseqw_check(self);
    iseq_iterate_children(iseq, yield_each_children, NULL);
    return self;
}

static void
push_event_info(const rb_iseq_t *iseq, rb_event_flag_t events, int line, VALUE ary)
{
#define C(ev, cstr, l) if (events & ev) rb_ary_push(ary, rb_ary_new_from_args(2, l, ID2SYM(rb_intern(cstr))));
    C(RUBY_EVENT_CLASS,    "class",    rb_iseq_first_lineno(iseq));
    C(RUBY_EVENT_CALL,     "call",     rb_iseq_first_lineno(iseq));
    C(RUBY_EVENT_B_CALL,   "b_call",   rb_iseq_first_lineno(iseq));
    C(RUBY_EVENT_LINE,     "line",     INT2FIX(line));
    C(RUBY_EVENT_END,      "end",      INT2FIX(line));
    C(RUBY_EVENT_RETURN,   "return",   INT2FIX(line));
    C(RUBY_EVENT_B_RETURN, "b_return", INT2FIX(line));
    C(RUBY_EVENT_RESCUE,    "rescue",  INT2FIX(line));
#undef C
}

/*
 *  call-seq:
 *     iseq.trace_points -> ary
 *
 *  Return trace points in the instruction sequence.
 *  Return an array of [line, event_symbol] pair.
 */
static VALUE
iseqw_trace_points(VALUE self)
{
    const rb_iseq_t *iseq = iseqw_check(self);
    const struct rb_iseq_constant_body *const body = ISEQ_BODY(iseq);
    unsigned int i;
    VALUE ary = rb_ary_new();

    for (i=0; i<body->insns_info.size; i++) {
        const struct iseq_insn_info_entry *entry = &body->insns_info.body[i];
        if (entry->events) {
            push_event_info(iseq, entry->events, entry->line_no, ary);
        }
    }
    return ary;
}

/*
 *  Returns the instruction sequence containing the given proc or method.
 *
 *  For example, using irb:
 *
 *	# a proc
 *	> p = proc { num = 1 + 2 }
 *	> RubyVM::InstructionSequence.of(p)
 *	> #=> <RubyVM::InstructionSequence:block in irb_binding@(irb)>
 *
 *	# for a method
 *	> def foo(bar); puts bar; end
 *	> RubyVM::InstructionSequence.of(method(:foo))
 *	> #=> <RubyVM::InstructionSequence:foo@(irb)>
 *
 *  Using ::compile_file:
 *
 *	# /tmp/iseq_of.rb
 *	def hello
 *	  puts "hello, world"
 *	end
 *
 *	$a_global_proc = proc { str = 'a' + 'b' }
 *
 *	# in irb
 *	> require '/tmp/iseq_of.rb'
 *
 *	# first the method hello
 *	> RubyVM::InstructionSequence.of(method(:hello))
 *	> #=> #<RubyVM::InstructionSequence:0x007fb73d7cb1d0>
 *
 *	# then the global proc
 *	> RubyVM::InstructionSequence.of($a_global_proc)
 *	> #=> #<RubyVM::InstructionSequence:0x007fb73d7caf78>
 */
static VALUE
iseqw_s_of(VALUE klass, VALUE body)
{
    const rb_iseq_t *iseq = NULL;

    if (rb_obj_is_proc(body)) {
        iseq = vm_proc_iseq(body);

        if (!rb_obj_is_iseq((VALUE)iseq)) {
            iseq = NULL;
        }
    }
    else if (rb_obj_is_method(body)) {
        iseq = rb_method_iseq(body);
    }
    else if (rb_typeddata_is_instance_of(body, &iseqw_data_type)) {
        return body;
    }

    return iseq ? iseqw_new(iseq) : Qnil;
}

/*
 *  call-seq:
 *     InstructionSequence.disasm(body) -> str
 *     InstructionSequence.disassemble(body) -> str
 *
 *  Takes +body+, a Method or Proc object, and returns a String with the
 *  human readable instructions for +body+.
 *
 *  For a Method object:
 *
 *    # /tmp/method.rb
 *    def hello
 *      puts "hello, world"
 *    end
 *
 *    puts RubyVM::InstructionSequence.disasm(method(:hello))
 *
 *  Produces:
 *
 *    == disasm: <RubyVM::InstructionSequence:hello@/tmp/method.rb>============
 *    0000 trace            8                                               (   1)
 *    0002 trace            1                                               (   2)
 *    0004 putself
 *    0005 putstring        "hello, world"
 *    0007 send             :puts, 1, nil, 8, <ic:0>
 *    0013 trace            16                                              (   3)
 *    0015 leave                                                            (   2)
 *
 *  For a Proc:
 *
 *    # /tmp/proc.rb
 *    p = proc { num = 1 + 2 }
 *    puts RubyVM::InstructionSequence.disasm(p)
 *
 *  Produces:
 *
 *    == disasm: <RubyVM::InstructionSequence:block in <main>@/tmp/proc.rb>===
 *    == catch table
 *    | catch type: redo   st: 0000 ed: 0012 sp: 0000 cont: 0000
 *    | catch type: next   st: 0000 ed: 0012 sp: 0000 cont: 0012
 *    |------------------------------------------------------------------------
 *    local table (size: 2, argc: 0 [opts: 0, rest: -1, post: 0, block: -1] s1)
 *    [ 2] num
 *    0000 trace            1                                               (   1)
 *    0002 putobject        1
 *    0004 putobject        2
 *    0006 opt_plus         <ic:1>
 *    0008 dup
 *    0009 setlocal         num, 0
 *    0012 leave
 *
 */
static VALUE
iseqw_s_disasm(VALUE klass, VALUE body)
{
    VALUE iseqw = iseqw_s_of(klass, body);
    return NIL_P(iseqw) ? Qnil : rb_iseq_disasm(iseqw_check(iseqw));
}

static VALUE
register_label(struct st_table *table, unsigned long idx)
{
    VALUE sym = rb_str_intern(rb_sprintf("label_%lu", idx));
    st_insert(table, idx, sym);
    return sym;
}

static VALUE
exception_type2symbol(VALUE type)
{
    ID id;
    switch (type) {
      case CATCH_TYPE_RESCUE: CONST_ID(id, "rescue"); break;
      case CATCH_TYPE_ENSURE: CONST_ID(id, "ensure"); break;
      case CATCH_TYPE_RETRY:  CONST_ID(id, "retry");  break;
      case CATCH_TYPE_BREAK:  CONST_ID(id, "break");  break;
      case CATCH_TYPE_REDO:   CONST_ID(id, "redo");   break;
      case CATCH_TYPE_NEXT:   CONST_ID(id, "next");   break;
      default:
        rb_bug("unknown exception type: %d", (int)type);
    }
    return ID2SYM(id);
}

static int
cdhash_each(VALUE key, VALUE value, VALUE ary)
{
    rb_ary_push(ary, obj_resurrect(key));
    rb_ary_push(ary, value);
    return ST_CONTINUE;
}

static const rb_data_type_t label_wrapper = {
    "label_wrapper",
    {(void (*)(void *))rb_mark_tbl, (void (*)(void *))st_free_table, 0, 0,},
    0, 0, RUBY_TYPED_FREE_IMMEDIATELY
};

#define DECL_ID(name) \
  static ID id_##name

#define INIT_ID(name) \
  id_##name = rb_intern(#name)

static VALUE
iseq_type_id(enum rb_iseq_type type)
{
    DECL_ID(top);
    DECL_ID(method);
    DECL_ID(block);
    DECL_ID(class);
    DECL_ID(rescue);
    DECL_ID(ensure);
    DECL_ID(eval);
    DECL_ID(main);
    DECL_ID(plain);

    if (id_top == 0) {
        INIT_ID(top);
        INIT_ID(method);
        INIT_ID(block);
        INIT_ID(class);
        INIT_ID(rescue);
        INIT_ID(ensure);
        INIT_ID(eval);
        INIT_ID(main);
        INIT_ID(plain);
    }

    switch (type) {
      case ISEQ_TYPE_TOP:    return id_top;
      case ISEQ_TYPE_METHOD: return id_method;
      case ISEQ_TYPE_BLOCK:  return id_block;
      case ISEQ_TYPE_CLASS:  return id_class;
      case ISEQ_TYPE_RESCUE: return id_rescue;
      case ISEQ_TYPE_ENSURE: return id_ensure;
      case ISEQ_TYPE_EVAL:   return id_eval;
      case ISEQ_TYPE_MAIN:   return id_main;
      case ISEQ_TYPE_PLAIN:  return id_plain;
    };

    rb_bug("unsupported iseq type: %d", (int)type);
}

static VALUE
iseq_data_to_ary(const rb_iseq_t *iseq)
{
    unsigned int i;
    long l;
    const struct rb_iseq_constant_body *const iseq_body = ISEQ_BODY(iseq);
    const struct iseq_insn_info_entry *prev_insn_info;
    unsigned int pos;
    int last_line = 0;
    VALUE *seq, *iseq_original;

    VALUE val = rb_ary_new();
    ID type; /* Symbol */
    VALUE locals = rb_ary_new();
    VALUE params = rb_hash_new();
    VALUE body = rb_ary_new(); /* [[:insn1, ...], ...] */
    VALUE nbody;
    VALUE exception = rb_ary_new(); /* [[....]] */
    VALUE misc = rb_hash_new();

    static ID insn_syms[VM_INSTRUCTION_SIZE/2]; /* w/o-trace only */
    struct st_table *labels_table = st_init_numtable();
    VALUE labels_wrapper = TypedData_Wrap_Struct(0, &label_wrapper, labels_table);

    if (insn_syms[0] == 0) {
        int i;
        for (i=0; i<numberof(insn_syms); i++) {
            insn_syms[i] = rb_intern(insn_name(i));
        }
    }

    /* type */
    type = iseq_type_id(iseq_body->type);

    /* locals */
    for (i=0; i<iseq_body->local_table_size; i++) {
        ID lid = iseq_body->local_table[i];
        if (lid) {
            if (rb_id2str(lid)) {
                rb_ary_push(locals, ID2SYM(lid));
            }
            else { /* hidden variable from id_internal() */
                rb_ary_push(locals, ULONG2NUM(iseq_body->local_table_size-i+1));
            }
        }
        else {
            rb_ary_push(locals, ID2SYM(rb_intern("#arg_rest")));
        }
    }

    /* params */
    {
        const struct rb_iseq_param_keyword *const keyword = iseq_body->param.keyword;
        int j;

        if (iseq_body->param.flags.has_opt) {
            int len = iseq_body->param.opt_num + 1;
            VALUE arg_opt_labels = rb_ary_new2(len);

            for (j = 0; j < len; j++) {
                VALUE l = register_label(labels_table, iseq_body->param.opt_table[j]);
                rb_ary_push(arg_opt_labels, l);
            }
            rb_hash_aset(params, ID2SYM(rb_intern("opt")), arg_opt_labels);
        }

        /* commit */
        if (iseq_body->param.flags.has_lead) rb_hash_aset(params, ID2SYM(rb_intern("lead_num")), INT2FIX(iseq_body->param.lead_num));
        if (iseq_body->param.flags.has_post) rb_hash_aset(params, ID2SYM(rb_intern("post_num")), INT2FIX(iseq_body->param.post_num));
        if (iseq_body->param.flags.has_post) rb_hash_aset(params, ID2SYM(rb_intern("post_start")), INT2FIX(iseq_body->param.post_start));
        if (iseq_body->param.flags.has_rest) rb_hash_aset(params, ID2SYM(rb_intern("rest_start")), INT2FIX(iseq_body->param.rest_start));
        if (iseq_body->param.flags.has_block) rb_hash_aset(params, ID2SYM(rb_intern("block_start")), INT2FIX(iseq_body->param.block_start));
        if (iseq_body->param.flags.has_kw) {
            VALUE keywords = rb_ary_new();
            int i, j;
            for (i=0; i<keyword->required_num; i++) {
                rb_ary_push(keywords, ID2SYM(keyword->table[i]));
            }
            for (j=0; i<keyword->num; i++, j++) {
                VALUE key = rb_ary_new_from_args(1, ID2SYM(keyword->table[i]));
                if (!UNDEF_P(keyword->default_values[j])) {
                    rb_ary_push(key, keyword->default_values[j]);
                }
                rb_ary_push(keywords, key);
            }

            rb_hash_aset(params, ID2SYM(rb_intern("kwbits")),
                         INT2FIX(keyword->bits_start));
            rb_hash_aset(params, ID2SYM(rb_intern("keyword")), keywords);
        }
        if (iseq_body->param.flags.has_kwrest) rb_hash_aset(params, ID2SYM(rb_intern("kwrest")), INT2FIX(keyword->rest_start));
        if (iseq_body->param.flags.ambiguous_param0) rb_hash_aset(params, ID2SYM(rb_intern("ambiguous_param0")), Qtrue);
        if (iseq_body->param.flags.use_block) rb_hash_aset(params, ID2SYM(rb_intern("use_block")), Qtrue);
    }

    /* body */
    iseq_original = rb_iseq_original_iseq((rb_iseq_t *)iseq);

    for (seq = iseq_original; seq < iseq_original + iseq_body->iseq_size; ) {
        VALUE insn = *seq++;
        int j, len = insn_len(insn);
        VALUE *nseq = seq + len - 1;
        VALUE ary = rb_ary_new2(len);

        rb_ary_push(ary, ID2SYM(insn_syms[insn%numberof(insn_syms)]));
        for (j=0; j<len-1; j++, seq++) {
            enum ruby_insn_type_chars op_type = insn_op_type(insn, j);

            switch (op_type) {
              case TS_OFFSET: {
                unsigned long idx = nseq - iseq_original + *seq;
                rb_ary_push(ary, register_label(labels_table, idx));
                break;
              }
              case TS_LINDEX:
              case TS_NUM:
                rb_ary_push(ary, INT2FIX(*seq));
                break;
              case TS_VALUE:
                rb_ary_push(ary, obj_resurrect(*seq));
                break;
              case TS_ISEQ:
                {
                    const rb_iseq_t *iseq = (rb_iseq_t *)*seq;
                    if (iseq) {
                        VALUE val = iseq_data_to_ary(rb_iseq_check(iseq));
                        rb_ary_push(ary, val);
                    }
                    else {
                        rb_ary_push(ary, Qnil);
                    }
                }
                break;
              case TS_IC:
                {
                    VALUE list = rb_ary_new();
                    const ID *ids = ((IC)*seq)->segments;
                    while (*ids) {
                        rb_ary_push(list, ID2SYM(*ids++));
                    }
                    rb_ary_push(ary, list);
                }
                break;
              case TS_IVC:
              case TS_ICVARC:
              case TS_ISE:
                {
                    union iseq_inline_storage_entry *is = (union iseq_inline_storage_entry *)*seq;
                    rb_ary_push(ary, INT2FIX(is - ISEQ_IS_ENTRY_START(ISEQ_BODY(iseq), op_type)));
                }
                break;
              case TS_CALLDATA:
                {
                    struct rb_call_data *cd = (struct rb_call_data *)*seq;
                    const struct rb_callinfo *ci = cd->ci;
                    VALUE e = rb_hash_new();
                    int argc = vm_ci_argc(ci);

                    ID mid = vm_ci_mid(ci);
                    rb_hash_aset(e, ID2SYM(rb_intern("mid")), mid ? ID2SYM(mid) : Qnil);
                    rb_hash_aset(e, ID2SYM(rb_intern("flag")), UINT2NUM(vm_ci_flag(ci)));

                    if (vm_ci_flag(ci) & VM_CALL_KWARG) {
                        const struct rb_callinfo_kwarg *kwarg = vm_ci_kwarg(ci);
                        int i;
                        VALUE kw = rb_ary_new2((long)kwarg->keyword_len);

                        argc -= kwarg->keyword_len;
                        for (i = 0; i < kwarg->keyword_len; i++) {
                            rb_ary_push(kw, kwarg->keywords[i]);
                        }
                        rb_hash_aset(e, ID2SYM(rb_intern("kw_arg")), kw);
                    }

                    rb_hash_aset(e, ID2SYM(rb_intern("orig_argc")),
                                INT2FIX(argc));
                    rb_ary_push(ary, e);
                }
                break;
              case TS_ID:
                rb_ary_push(ary, ID2SYM(*seq));
                break;
              case TS_CDHASH:
                {
                    VALUE hash = *seq;
                    VALUE val = rb_ary_new();
                    int i;

                    rb_hash_foreach(hash, cdhash_each, val);

                    for (i=0; i<RARRAY_LEN(val); i+=2) {
                        VALUE pos = FIX2INT(rb_ary_entry(val, i+1));
                        unsigned long idx = nseq - iseq_original + pos;

                        rb_ary_store(val, i+1,
                                     register_label(labels_table, idx));
                    }
                    rb_ary_push(ary, val);
                }
                break;
              case TS_FUNCPTR:
                {
#if SIZEOF_VALUE <= SIZEOF_LONG
                    VALUE val = LONG2NUM((SIGNED_VALUE)*seq);
#else
                    VALUE val = LL2NUM((SIGNED_VALUE)*seq);
#endif
                    rb_ary_push(ary, val);
                }
                break;
              case TS_BUILTIN:
                {
                    VALUE val = rb_hash_new();
#if SIZEOF_VALUE <= SIZEOF_LONG
                    VALUE func_ptr = LONG2NUM((SIGNED_VALUE)((RB_BUILTIN)*seq)->func_ptr);
#else
                    VALUE func_ptr = LL2NUM((SIGNED_VALUE)((RB_BUILTIN)*seq)->func_ptr);
#endif
                    rb_hash_aset(val, ID2SYM(rb_intern("func_ptr")), func_ptr);
                    rb_hash_aset(val, ID2SYM(rb_intern("argc")), INT2NUM(((RB_BUILTIN)*seq)->argc));
                    rb_hash_aset(val, ID2SYM(rb_intern("index")), INT2NUM(((RB_BUILTIN)*seq)->index));
                    rb_hash_aset(val, ID2SYM(rb_intern("name")), rb_str_new_cstr(((RB_BUILTIN)*seq)->name));
                    rb_ary_push(ary, val);
                }
                break;
              default:
                rb_bug("unknown operand: %c", insn_op_type(insn, j));
            }
        }
        rb_ary_push(body, ary);
    }

    nbody = body;

    /* exception */
    if (iseq_body->catch_table) for (i=0; i<iseq_body->catch_table->size; i++) {
        VALUE ary = rb_ary_new();
        const struct iseq_catch_table_entry *entry =
            UNALIGNED_MEMBER_PTR(iseq_body->catch_table, entries[i]);
        rb_ary_push(ary, exception_type2symbol(entry->type));
        if (entry->iseq) {
            rb_ary_push(ary, iseq_data_to_ary(rb_iseq_check(entry->iseq)));
        }
        else {
            rb_ary_push(ary, Qnil);
        }
        rb_ary_push(ary, register_label(labels_table, entry->start));
        rb_ary_push(ary, register_label(labels_table, entry->end));
        rb_ary_push(ary, register_label(labels_table, entry->cont));
        rb_ary_push(ary, UINT2NUM(entry->sp));
        rb_ary_push(exception, ary);
    }

    /* make body with labels and insert line number */
    body = rb_ary_new();
    prev_insn_info = NULL;
#ifdef USE_ISEQ_NODE_ID
    VALUE node_ids = rb_ary_new();
#endif

    for (l=0, pos=0; l<RARRAY_LEN(nbody); l++) {
        const struct iseq_insn_info_entry *info;
        VALUE ary = RARRAY_AREF(nbody, l);
        st_data_t label;

        if (st_lookup(labels_table, pos, &label)) {
            rb_ary_push(body, (VALUE)label);
        }

        info = get_insn_info(iseq, pos);
#ifdef USE_ISEQ_NODE_ID
        rb_ary_push(node_ids, INT2FIX(info->node_id));
#endif

        if (prev_insn_info != info) {
            int line = info->line_no;
            rb_event_flag_t events = info->events;

            if (line > 0 && last_line != line) {
                rb_ary_push(body, INT2FIX(line));
                last_line = line;
            }
#define CHECK_EVENT(ev) if (events & ev) rb_ary_push(body, ID2SYM(rb_intern(#ev)));
            CHECK_EVENT(RUBY_EVENT_LINE);
            CHECK_EVENT(RUBY_EVENT_CLASS);
            CHECK_EVENT(RUBY_EVENT_END);
            CHECK_EVENT(RUBY_EVENT_CALL);
            CHECK_EVENT(RUBY_EVENT_RETURN);
            CHECK_EVENT(RUBY_EVENT_B_CALL);
            CHECK_EVENT(RUBY_EVENT_B_RETURN);
            CHECK_EVENT(RUBY_EVENT_RESCUE);
#undef CHECK_EVENT
            prev_insn_info = info;
        }

        rb_ary_push(body, ary);
        pos += RARRAY_LENINT(ary); /* reject too huge data */
    }
    RB_GC_GUARD(nbody);
    RB_GC_GUARD(labels_wrapper);

    rb_hash_aset(misc, ID2SYM(rb_intern("arg_size")), INT2FIX(iseq_body->param.size));
    rb_hash_aset(misc, ID2SYM(rb_intern("local_size")), INT2FIX(iseq_body->local_table_size));
    rb_hash_aset(misc, ID2SYM(rb_intern("stack_max")), INT2FIX(iseq_body->stack_max));
    rb_hash_aset(misc, ID2SYM(rb_intern("node_id")), INT2FIX(iseq_body->location.node_id));
    rb_hash_aset(misc, ID2SYM(rb_intern("code_location")),
            rb_ary_new_from_args(4,
                INT2FIX(iseq_body->location.code_location.beg_pos.lineno),
                INT2FIX(iseq_body->location.code_location.beg_pos.column),
                INT2FIX(iseq_body->location.code_location.end_pos.lineno),
                INT2FIX(iseq_body->location.code_location.end_pos.column)));
#ifdef USE_ISEQ_NODE_ID
    rb_hash_aset(misc, ID2SYM(rb_intern("node_ids")), node_ids);
#endif
    rb_hash_aset(misc, ID2SYM(rb_intern("parser")), iseq_body->prism ? ID2SYM(rb_intern("prism")) : ID2SYM(rb_intern("parse.y")));

    /*
     * [:magic, :major_version, :minor_version, :format_type, :misc,
     *  :name, :path, :absolute_path, :start_lineno, :type, :locals, :args,
     *  :catch_table, :bytecode]
     */
    rb_ary_push(val, rb_str_new2("YARVInstructionSequence/SimpleDataFormat"));
    rb_ary_push(val, INT2FIX(ISEQ_MAJOR_VERSION)); /* major */
    rb_ary_push(val, INT2FIX(ISEQ_MINOR_VERSION)); /* minor */
    rb_ary_push(val, INT2FIX(1));
    rb_ary_push(val, misc);
    rb_ary_push(val, iseq_body->location.label);
    rb_ary_push(val, rb_iseq_path(iseq));
    rb_ary_push(val, rb_iseq_realpath(iseq));
    rb_ary_push(val, RB_INT2NUM(iseq_body->location.first_lineno));
    rb_ary_push(val, ID2SYM(type));
    rb_ary_push(val, locals);
    rb_ary_push(val, params);
    rb_ary_push(val, exception);
    rb_ary_push(val, body);
    return val;
}

VALUE
rb_iseq_parameters(const rb_iseq_t *iseq, int is_proc)
{
    int i, r;
    const struct rb_iseq_constant_body *const body = ISEQ_BODY(iseq);
    const struct rb_iseq_param_keyword *const keyword = body->param.keyword;
    VALUE a, args = rb_ary_new2(body->param.size);
    ID req, opt, rest, block, key, keyrest;
#define PARAM_TYPE(type) rb_ary_push(a = rb_ary_new2(2), ID2SYM(type))
#define PARAM_ID(i) body->local_table[(i)]
#define PARAM(i, type) (		      \
        PARAM_TYPE(type),		      \
        rb_id2str(PARAM_ID(i)) ?	      \
        rb_ary_push(a, ID2SYM(PARAM_ID(i))) : \
        a)

    CONST_ID(req, "req");
    CONST_ID(opt, "opt");
    if (is_proc) {
        for (i = 0; i < body->param.lead_num; i++) {
            PARAM_TYPE(opt);
            rb_ary_push(a, rb_id2str(PARAM_ID(i)) ? ID2SYM(PARAM_ID(i)) : Qnil);
            rb_ary_push(args, a);
        }
    }
    else {
        for (i = 0; i < body->param.lead_num; i++) {
            rb_ary_push(args, PARAM(i, req));
        }
    }
    r = body->param.lead_num + body->param.opt_num;
    for (; i < r; i++) {
        PARAM_TYPE(opt);
        if (rb_id2str(PARAM_ID(i))) {
            rb_ary_push(a, ID2SYM(PARAM_ID(i)));
        }
        rb_ary_push(args, a);
    }
    if (body->param.flags.has_rest) {
        CONST_ID(rest, "rest");
        rb_ary_push(args, PARAM(body->param.rest_start, rest));
    }
    r = body->param.post_start + body->param.post_num;
    if (is_proc) {
        for (i = body->param.post_start; i < r; i++) {
            PARAM_TYPE(opt);
            rb_ary_push(a, rb_id2str(PARAM_ID(i)) ? ID2SYM(PARAM_ID(i)) : Qnil);
            rb_ary_push(args, a);
        }
    }
    else {
        for (i = body->param.post_start; i < r; i++) {
            rb_ary_push(args, PARAM(i, req));
        }
    }
    if (body->param.flags.accepts_no_kwarg) {
        ID nokey;
        CONST_ID(nokey, "nokey");
        PARAM_TYPE(nokey);
        rb_ary_push(args, a);
    }
    if (body->param.flags.has_kw) {
        i = 0;
        if (keyword->required_num > 0) {
            ID keyreq;
            CONST_ID(keyreq, "keyreq");
            for (; i < keyword->required_num; i++) {
                PARAM_TYPE(keyreq);
                if (rb_id2str(keyword->table[i])) {
                    rb_ary_push(a, ID2SYM(keyword->table[i]));
                }
                rb_ary_push(args, a);
            }
        }
        CONST_ID(key, "key");
        for (; i < keyword->num; i++) {
            PARAM_TYPE(key);
            if (rb_id2str(keyword->table[i])) {
                rb_ary_push(a, ID2SYM(keyword->table[i]));
            }
            rb_ary_push(args, a);
        }
    }
    if (body->param.flags.has_kwrest || body->param.flags.ruby2_keywords) {
        ID param;
        CONST_ID(keyrest, "keyrest");
        PARAM_TYPE(keyrest);
        if (body->param.flags.has_kwrest &&
            rb_id2str(param = PARAM_ID(keyword->rest_start))) {
            rb_ary_push(a, ID2SYM(param));
        }
        else if (body->param.flags.ruby2_keywords) {
            rb_ary_push(a, ID2SYM(idPow));
        }
        rb_ary_push(args, a);
    }
    if (body->param.flags.has_block) {
        CONST_ID(block, "block");
        rb_ary_push(args, PARAM(body->param.block_start, block));
    }
    return args;
}

VALUE
rb_iseq_defined_string(enum defined_type type)
{
    static const char expr_names[][18] = {
        "nil",
        "instance-variable",
        "local-variable",
        "global-variable",
        "class variable",
        "constant",
        "method",
        "yield",
        "super",
        "self",
        "true",
        "false",
        "assignment",
        "expression",
    };
    const char *estr;

    if ((unsigned)(type - 1) >= (unsigned)numberof(expr_names)) rb_bug("unknown defined type %d", type);
    estr = expr_names[type - 1];
    return rb_fstring_cstr(estr);
}

/* A map from encoded_insn to insn_data: decoded insn number, its len,
 * non-trace version of encoded insn, and trace version. */

static st_table *encoded_insn_data;
typedef struct insn_data_struct {
    int insn;
    int insn_len;
    void *notrace_encoded_insn;
    void *trace_encoded_insn;
} insn_data_t;
static insn_data_t insn_data[VM_INSTRUCTION_SIZE/2];

void
rb_free_encoded_insn_data(void)
{
    st_free_table(encoded_insn_data);
}

void
rb_vm_encoded_insn_data_table_init(void)
{
#if OPT_DIRECT_THREADED_CODE || OPT_CALL_THREADED_CODE
    const void * const *table = rb_vm_get_insns_address_table();
#define INSN_CODE(insn) ((VALUE)table[insn])
#else
#define INSN_CODE(insn) (insn)
#endif
    st_data_t insn;
    encoded_insn_data = st_init_numtable_with_size(VM_INSTRUCTION_SIZE / 2);

    for (insn = 0; insn < VM_INSTRUCTION_SIZE/2; insn++) {
        st_data_t key1 = (st_data_t)INSN_CODE(insn);
        st_data_t key2 = (st_data_t)INSN_CODE(insn + VM_INSTRUCTION_SIZE/2);

        insn_data[insn].insn = (int)insn;
        insn_data[insn].insn_len = insn_len(insn);

        if (insn != BIN(opt_invokebuiltin_delegate_leave)) {
            insn_data[insn].notrace_encoded_insn = (void *) key1;
            insn_data[insn].trace_encoded_insn = (void *) key2;
        }
        else {
            insn_data[insn].notrace_encoded_insn = (void *) INSN_CODE(BIN(opt_invokebuiltin_delegate));
            insn_data[insn].trace_encoded_insn = (void *) INSN_CODE(BIN(opt_invokebuiltin_delegate) + VM_INSTRUCTION_SIZE/2);
        }

        st_add_direct(encoded_insn_data, key1, (st_data_t)&insn_data[insn]);
        st_add_direct(encoded_insn_data, key2, (st_data_t)&insn_data[insn]);
    }
}

int
rb_vm_insn_addr2insn(const void *addr)
{
    st_data_t key = (st_data_t)addr;
    st_data_t val;

    if (st_lookup(encoded_insn_data, key, &val)) {
        insn_data_t *e = (insn_data_t *)val;
        return (int)e->insn;
    }

    rb_bug("rb_vm_insn_addr2insn: invalid insn address: %p", addr);
}

// Unlike rb_vm_insn_addr2insn, this function can return trace opcode variants.
int
rb_vm_insn_addr2opcode(const void *addr)
{
    st_data_t key = (st_data_t)addr;
    st_data_t val;

    if (st_lookup(encoded_insn_data, key, &val)) {
        insn_data_t *e = (insn_data_t *)val;
        int opcode = e->insn;
        if (addr == e->trace_encoded_insn) {
            opcode += VM_INSTRUCTION_SIZE/2;
        }
        return opcode;
    }

    rb_bug("rb_vm_insn_addr2opcode: invalid insn address: %p", addr);
}

// Decode `ISEQ_BODY(iseq)->iseq_encoded[i]` to an insn.
int
rb_vm_insn_decode(const VALUE encoded)
{
#if OPT_DIRECT_THREADED_CODE || OPT_CALL_THREADED_CODE
    int insn = rb_vm_insn_addr2insn((void *)encoded);
#else
    int insn = (int)encoded;
#endif
    return insn;
}

static inline int
encoded_iseq_trace_instrument(VALUE *iseq_encoded_insn, rb_event_flag_t turnon, bool remain_current_trace)
{
    st_data_t key = (st_data_t)*iseq_encoded_insn;
    st_data_t val;

    if (st_lookup(encoded_insn_data, key, &val)) {
        insn_data_t *e = (insn_data_t *)val;
        if (remain_current_trace && key == (st_data_t)e->trace_encoded_insn) {
            turnon = 1;
        }
        *iseq_encoded_insn = (VALUE) (turnon ? e->trace_encoded_insn : e->notrace_encoded_insn);
        return e->insn_len;
    }

    rb_bug("trace_instrument: invalid insn address: %p", (void *)*iseq_encoded_insn);
}

void
rb_iseq_trace_flag_cleared(const rb_iseq_t *iseq, size_t pos)
{
    const struct rb_iseq_constant_body *const body = ISEQ_BODY(iseq);
    VALUE *iseq_encoded = (VALUE *)body->iseq_encoded;
    encoded_iseq_trace_instrument(&iseq_encoded[pos], 0, false);
}

// We need to fire call events on instructions with b_call events if the block
// is running as a method. So, if we are listening for call events, then
// instructions that have b_call events need to become trace variants.
// Use this function when making decisions about recompiling to trace variants.
static inline rb_event_flag_t
add_bmethod_events(rb_event_flag_t events)
{
    if (events & RUBY_EVENT_CALL) {
        events |= RUBY_EVENT_B_CALL;
    }
    if (events & RUBY_EVENT_RETURN) {
        events |= RUBY_EVENT_B_RETURN;
    }
    return events;
}

// Note, to support call/return events for bmethods, turnon_event can have more events than tpval.
static int
iseq_add_local_tracepoint(const rb_iseq_t *iseq, rb_event_flag_t turnon_events, VALUE tpval, unsigned int target_line)
{
    unsigned int pc;
    int n = 0;
    const struct rb_iseq_constant_body *const body = ISEQ_BODY(iseq);
    VALUE *iseq_encoded = (VALUE *)body->iseq_encoded;

    VM_ASSERT(ISEQ_EXECUTABLE_P(iseq));

    for (pc=0; pc<body->iseq_size;) {
        const struct iseq_insn_info_entry *entry = get_insn_info(iseq, pc);
        rb_event_flag_t pc_events = entry->events;
        rb_event_flag_t target_events = turnon_events;
        unsigned int line = (int)entry->line_no;

        if (target_line == 0 || target_line == line) {
            /* ok */
        }
        else {
            target_events &= ~RUBY_EVENT_LINE;
        }

        if (pc_events & target_events) {
            n++;
        }
        pc += encoded_iseq_trace_instrument(&iseq_encoded[pc], pc_events & (target_events | iseq->aux.exec.global_trace_events), true);
    }

    if (n > 0) {
        if (iseq->aux.exec.local_hooks == NULL) {
            ((rb_iseq_t *)iseq)->aux.exec.local_hooks = RB_ZALLOC(rb_hook_list_t);
            iseq->aux.exec.local_hooks->is_local = true;
        }
        rb_hook_list_connect_tracepoint((VALUE)iseq, iseq->aux.exec.local_hooks, tpval, target_line);
    }

    return n;
}

struct trace_set_local_events_struct {
    rb_event_flag_t turnon_events;
    VALUE tpval;
    unsigned int target_line;
    int n;
};

static void
iseq_add_local_tracepoint_i(const rb_iseq_t *iseq, void *p)
{
    struct trace_set_local_events_struct *data = (struct trace_set_local_events_struct *)p;
    data->n += iseq_add_local_tracepoint(iseq, data->turnon_events, data->tpval, data->target_line);
    iseq_iterate_children(iseq, iseq_add_local_tracepoint_i, p);
}

int
rb_iseq_add_local_tracepoint_recursively(const rb_iseq_t *iseq, rb_event_flag_t turnon_events, VALUE tpval, unsigned int target_line, bool target_bmethod)
{
    struct trace_set_local_events_struct data;
    if (target_bmethod) {
        turnon_events = add_bmethod_events(turnon_events);
    }
    data.turnon_events = turnon_events;
    data.tpval = tpval;
    data.target_line = target_line;
    data.n = 0;

    iseq_add_local_tracepoint_i(iseq, (void *)&data);
    if (0) rb_funcall(Qnil, rb_intern("puts"), 1, rb_iseq_disasm(iseq)); /* for debug */
    return data.n;
}

static int
iseq_remove_local_tracepoint(const rb_iseq_t *iseq, VALUE tpval)
{
    int n = 0;

    if (iseq->aux.exec.local_hooks) {
        unsigned int pc;
        const struct rb_iseq_constant_body *const body = ISEQ_BODY(iseq);
        VALUE *iseq_encoded = (VALUE *)body->iseq_encoded;
        rb_event_flag_t local_events = 0;

        rb_hook_list_remove_tracepoint(iseq->aux.exec.local_hooks, tpval);
        local_events = iseq->aux.exec.local_hooks->events;

        if (local_events == 0) {
            rb_hook_list_free(iseq->aux.exec.local_hooks);
            ((rb_iseq_t *)iseq)->aux.exec.local_hooks = NULL;
        }

        local_events = add_bmethod_events(local_events);
        for (pc = 0; pc<body->iseq_size;) {
            rb_event_flag_t pc_events = rb_iseq_event_flags(iseq, pc);
            pc += encoded_iseq_trace_instrument(&iseq_encoded[pc], pc_events & (local_events | iseq->aux.exec.global_trace_events), false);
        }
    }
    return n;
}

struct trace_clear_local_events_struct {
    VALUE tpval;
    int n;
};

static void
iseq_remove_local_tracepoint_i(const rb_iseq_t *iseq, void *p)
{
    struct trace_clear_local_events_struct *data = (struct trace_clear_local_events_struct *)p;
    data->n += iseq_remove_local_tracepoint(iseq, data->tpval);
    iseq_iterate_children(iseq, iseq_remove_local_tracepoint_i, p);
}

int
rb_iseq_remove_local_tracepoint_recursively(const rb_iseq_t *iseq, VALUE tpval)
{
    struct trace_clear_local_events_struct data;
    data.tpval = tpval;
    data.n = 0;

    iseq_remove_local_tracepoint_i(iseq, (void *)&data);
    return data.n;
}

void
rb_iseq_trace_set(const rb_iseq_t *iseq, rb_event_flag_t turnon_events)
{
    if (iseq->aux.exec.global_trace_events == turnon_events) {
        return;
    }

    if (!ISEQ_EXECUTABLE_P(iseq)) {
        /* this is building ISeq */
        return;
    }
    else {
        unsigned int pc;
        const struct rb_iseq_constant_body *const body = ISEQ_BODY(iseq);
        VALUE *iseq_encoded = (VALUE *)body->iseq_encoded;
        rb_event_flag_t enabled_events;
        rb_event_flag_t local_events = iseq->aux.exec.local_hooks ? iseq->aux.exec.local_hooks->events : 0;
        ((rb_iseq_t *)iseq)->aux.exec.global_trace_events = turnon_events;
        enabled_events = add_bmethod_events(turnon_events | local_events);

        for (pc=0; pc<body->iseq_size;) {
            rb_event_flag_t pc_events = rb_iseq_event_flags(iseq, pc);
            pc += encoded_iseq_trace_instrument(&iseq_encoded[pc], pc_events & enabled_events, true);
        }
    }
}

void rb_vm_cc_general(const struct rb_callcache *cc);

static bool
clear_attr_cc(VALUE v)
{
    if (imemo_type_p(v, imemo_callcache) && vm_cc_ivar_p((const struct rb_callcache *)v)) {
        rb_vm_cc_general((struct rb_callcache *)v);
        return true;
    }
    else {
        return false;
    }
}

static bool
clear_bf_cc(VALUE v)
{
    if (imemo_type_p(v, imemo_callcache) && vm_cc_bf_p((const struct rb_callcache *)v)) {
        rb_vm_cc_general((struct rb_callcache *)v);
        return true;
    }
    else {
        return false;
    }
}

static int
clear_attr_ccs_i(void *vstart, void *vend, size_t stride, void *data)
{
    VALUE v = (VALUE)vstart;
    for (; v != (VALUE)vend; v += stride) {
        void *ptr = asan_poisoned_object_p(v);
        asan_unpoison_object(v, false);
        clear_attr_cc(v);
        asan_poison_object_if(ptr, v);
    }
    return 0;
}

void
rb_clear_attr_ccs(void)
{
    rb_objspace_each_objects(clear_attr_ccs_i, NULL);
}

static int
clear_bf_ccs_i(void *vstart, void *vend, size_t stride, void *data)
{
    VALUE v = (VALUE)vstart;
    for (; v != (VALUE)vend; v += stride) {
        void *ptr = asan_poisoned_object_p(v);
        asan_unpoison_object(v, false);
        clear_bf_cc(v);
        asan_poison_object_if(ptr, v);
    }
    return 0;
}

void
rb_clear_bf_ccs(void)
{
    rb_objspace_each_objects(clear_bf_ccs_i, NULL);
}

static int
trace_set_i(void *vstart, void *vend, size_t stride, void *data)
{
    rb_event_flag_t turnon_events = *(rb_event_flag_t *)data;

    VALUE v = (VALUE)vstart;
    for (; v != (VALUE)vend; v += stride) {
        void *ptr = asan_poisoned_object_p(v);
        asan_unpoison_object(v, false);

        if (rb_obj_is_iseq(v)) {
            rb_iseq_trace_set(rb_iseq_check((rb_iseq_t *)v), turnon_events);
        }
        else if (clear_attr_cc(v)) {
        }
        else if (clear_bf_cc(v)) {
        }

        asan_poison_object_if(ptr, v);
    }
    return 0;
}

void
rb_iseq_trace_set_all(rb_event_flag_t turnon_events)
{
    rb_objspace_each_objects(trace_set_i, &turnon_events);
}

VALUE
rb_iseqw_local_variables(VALUE iseqval)
{
    return rb_iseq_local_variables(iseqw_check(iseqval));
}

/*
 *  call-seq:
 *     iseq.to_binary(extra_data = nil) -> binary str
 *
 *  Returns serialized iseq binary format data as a String object.
 *  A corresponding iseq object is created by
 *  RubyVM::InstructionSequence.load_from_binary() method.
 *
 *  String extra_data will be saved with binary data.
 *  You can access this data with
 *  RubyVM::InstructionSequence.load_from_binary_extra_data(binary).
 *
 *  Note that the translated binary data is not portable.
 *  You can not move this binary data to another machine.
 *  You can not use the binary data which is created by another
 *  version/another architecture of Ruby.
 */
static VALUE
iseqw_to_binary(int argc, VALUE *argv, VALUE self)
{
    VALUE opt = !rb_check_arity(argc, 0, 1) ? Qnil : argv[0];
    return rb_iseq_ibf_dump(iseqw_check(self), opt);
}

/*
 *  call-seq:
 *     RubyVM::InstructionSequence.load_from_binary(binary) -> iseq
 *
 *  Load an iseq object from binary format String object
 *  created by RubyVM::InstructionSequence.to_binary.
 *
 *  This loader does not have a verifier, so that loading broken/modified
 *  binary causes critical problem.
 *
 *  You should not load binary data provided by others.
 *  You should use binary data translated by yourself.
 */
static VALUE
iseqw_s_load_from_binary(VALUE self, VALUE str)
{
    return iseqw_new(rb_iseq_ibf_load(str));
}

/*
 *  call-seq:
 *     RubyVM::InstructionSequence.load_from_binary_extra_data(binary) -> str
 *
 *  Load extra data embed into binary format String object.
 */
static VALUE
iseqw_s_load_from_binary_extra_data(VALUE self, VALUE str)
{
    return rb_iseq_ibf_load_extra_data(str);
}

#if VM_INSN_INFO_TABLE_IMPL == 2

/* An implementation of succinct bit-vector for insn_info table.
 *
 * A succinct bit-vector is a small and efficient data structure that provides
 * a bit-vector augmented with an index for O(1) rank operation:
 *
 *   rank(bv, n): the number of 1's within a range from index 0 to index n
 *
 * This can be used to lookup insn_info table from PC.
 * For example, consider the following iseq and insn_info_table:
 *
 *  iseq               insn_info_table
 *  PC  insn+operand   position  lineno event
 *   0: insn1                 0: 1      [Li]
 *   2: insn2                 2: 2      [Li]  <= (A)
 *   5: insn3                 8: 3      [Li]  <= (B)
 *   8: insn4
 *
 * In this case, a succinct bit-vector whose indexes 0, 2, 8 is "1" and
 * other indexes is "0", i.e., "101000001", is created.
 * To lookup the lineno of insn2, calculate rank("10100001", 2) = 2, so
 * the line (A) is the entry in question.
 * To lookup the lineno of insn4, calculate rank("10100001", 8) = 3, so
 * the line (B) is the entry in question.
 *
 * A naive implementation of succinct bit-vector works really well
 * not only for large size but also for small size.  However, it has
 * tiny overhead for very small size.  So, this implementation consist
 * of two parts: one part is the "immediate" table that keeps rank result
 * as a raw table, and the other part is a normal succinct bit-vector.
 */

#define IMMEDIATE_TABLE_SIZE 54 /* a multiple of 9, and < 128 */

struct succ_index_table {
    uint64_t imm_part[IMMEDIATE_TABLE_SIZE / 9];
    struct succ_dict_block {
        unsigned int rank;
        uint64_t small_block_ranks; /* 9 bits * 7 = 63 bits */
        uint64_t bits[512/64];
    } succ_part[FLEX_ARY_LEN];
};

#define imm_block_rank_set(v, i, r) (v) |= (uint64_t)(r) << (7 * (i))
#define imm_block_rank_get(v, i) (((int)((v) >> ((i) * 7))) & 0x7f)
#define small_block_rank_set(v, i, r) (v) |= (uint64_t)(r) << (9 * ((i) - 1))
#define small_block_rank_get(v, i) ((i) == 0 ? 0 : (((int)((v) >> (((i) - 1) * 9))) & 0x1ff))

static struct succ_index_table *
succ_index_table_create(int max_pos, int *data, int size)
{
    const int imm_size = (max_pos < IMMEDIATE_TABLE_SIZE ? max_pos + 8 : IMMEDIATE_TABLE_SIZE) / 9;
    const int succ_size = (max_pos < IMMEDIATE_TABLE_SIZE ? 0 : (max_pos - IMMEDIATE_TABLE_SIZE + 511)) / 512;
    struct succ_index_table *sd =
        rb_xcalloc_mul_add_mul(
            imm_size, sizeof(uint64_t),
            succ_size, sizeof(struct succ_dict_block));
    int i, j, k, r;

    r = 0;
    for (j = 0; j < imm_size; j++) {
        for (i = 0; i < 9; i++) {
            if (r < size && data[r] == j * 9 + i) r++;
            imm_block_rank_set(sd->imm_part[j], i, r);
        }
    }
    for (k = 0; k < succ_size; k++) {
        struct succ_dict_block *sd_block = &sd->succ_part[k];
        int small_rank = 0;
        sd_block->rank = r;
        for (j = 0; j < 8; j++) {
            uint64_t bits = 0;
            if (j) small_block_rank_set(sd_block->small_block_ranks, j, small_rank);
            for (i = 0; i < 64; i++) {
                if (r < size && data[r] == k * 512 + j * 64 + i + IMMEDIATE_TABLE_SIZE) {
                    bits |= ((uint64_t)1) << i;
                    r++;
                }
            }
            sd_block->bits[j] = bits;
            small_rank += rb_popcount64(bits);
        }
    }
    return sd;
}

static unsigned int *
succ_index_table_invert(int max_pos, struct succ_index_table *sd, int size)
{
    const int imm_size = (max_pos < IMMEDIATE_TABLE_SIZE ? max_pos + 8 : IMMEDIATE_TABLE_SIZE) / 9;
    const int succ_size = (max_pos < IMMEDIATE_TABLE_SIZE ? 0 : (max_pos - IMMEDIATE_TABLE_SIZE + 511)) / 512;
    unsigned int *positions = ALLOC_N(unsigned int, size), *p;
    int i, j, k, r = -1;
    p = positions;
    for (j = 0; j < imm_size; j++) {
        for (i = 0; i < 9; i++) {
            int nr = imm_block_rank_get(sd->imm_part[j], i);
            if (r != nr) *p++ = j * 9 + i;
            r = nr;
        }
    }
    for (k = 0; k < succ_size; k++) {
        for (j = 0; j < 8; j++) {
            for (i = 0; i < 64; i++) {
                if (sd->succ_part[k].bits[j] & (((uint64_t)1) << i)) {
                    *p++ = k * 512 + j * 64 + i + IMMEDIATE_TABLE_SIZE;
                }
            }
        }
    }
    return positions;
}

static int
succ_index_lookup(const struct succ_index_table *sd, int x)
{
    if (x < IMMEDIATE_TABLE_SIZE) {
        const int i = x / 9;
        const int j = x % 9;
        return imm_block_rank_get(sd->imm_part[i], j);
    }
    else {
        const int block_index = (x - IMMEDIATE_TABLE_SIZE) / 512;
        const struct succ_dict_block *block = &sd->succ_part[block_index];
        const int block_bit_index = (x - IMMEDIATE_TABLE_SIZE) % 512;
        const int small_block_index = block_bit_index / 64;
        const int small_block_popcount = small_block_rank_get(block->small_block_ranks, small_block_index);
        const int popcnt = rb_popcount64(block->bits[small_block_index] << (63 - block_bit_index % 64));

        return block->rank + small_block_popcount + popcnt;
    }
}
#endif


/*
 *  call-seq:
 *     iseq.script_lines -> array or nil
 *
 *  It returns recorded script lines if it is available.
 *  The script lines are not limited to the iseq range, but
 *  are entire lines of the source file.
 *
 *  Note that this is an API for ruby internal use, debugging,
 *  and research. Do not use this for any other purpose.
 *  The compatibility is not guaranteed.
 */
static VALUE
iseqw_script_lines(VALUE self)
{
    const rb_iseq_t *iseq = iseqw_check(self);
    return ISEQ_BODY(iseq)->variable.script_lines;
}

/*
 *  Document-class: RubyVM::InstructionSequence
 *
 *  The InstructionSequence class represents a compiled sequence of
 *  instructions for the Virtual Machine used in MRI. Not all implementations of Ruby
 *  may implement this class, and for the implementations that implement it,
 *  the methods defined and behavior of the methods can change in any version.
 *
 *  With it, you can get a handle to the instructions that make up a method or
 *  a proc, compile strings of Ruby code down to VM instructions, and
 *  disassemble instruction sequences to strings for easy inspection. It is
 *  mostly useful if you want to learn how YARV works, but it also lets
 *  you control various settings for the Ruby iseq compiler.
 *
 *  You can find the source for the VM instructions in +insns.def+ in the Ruby
 *  source.
 *
 *  The instruction sequence results will almost certainly change as Ruby
 *  changes, so example output in this documentation may be different from what
 *  you see.
 *
 *  Of course, this class is MRI specific.
 */

void
Init_ISeq(void)
{
    /* declare ::RubyVM::InstructionSequence */
    rb_cISeq = rb_define_class_under(rb_cRubyVM, "InstructionSequence", rb_cObject);
    rb_undef_alloc_func(rb_cISeq);
    rb_define_method(rb_cISeq, "inspect", iseqw_inspect, 0);
    rb_define_method(rb_cISeq, "disasm", iseqw_disasm, 0);
    rb_define_method(rb_cISeq, "disassemble", iseqw_disasm, 0);
    rb_define_method(rb_cISeq, "to_a", iseqw_to_a, 0);
    rb_define_method(rb_cISeq, "eval", iseqw_eval, 0);

    rb_define_method(rb_cISeq, "to_binary", iseqw_to_binary, -1);
    rb_define_singleton_method(rb_cISeq, "load_from_binary", iseqw_s_load_from_binary, 1);
    rb_define_singleton_method(rb_cISeq, "load_from_binary_extra_data", iseqw_s_load_from_binary_extra_data, 1);

    /* location APIs */
    rb_define_method(rb_cISeq, "path", iseqw_path, 0);
    rb_define_method(rb_cISeq, "absolute_path", iseqw_absolute_path, 0);
    rb_define_method(rb_cISeq, "label", iseqw_label, 0);
    rb_define_method(rb_cISeq, "base_label", iseqw_base_label, 0);
    rb_define_method(rb_cISeq, "first_lineno", iseqw_first_lineno, 0);
    rb_define_method(rb_cISeq, "trace_points", iseqw_trace_points, 0);
    rb_define_method(rb_cISeq, "each_child", iseqw_each_child, 0);

#if 0 /* TBD */
    rb_define_private_method(rb_cISeq, "marshal_dump", iseqw_marshal_dump, 0);
    rb_define_private_method(rb_cISeq, "marshal_load", iseqw_marshal_load, 1);
    /* disable this feature because there is no verifier. */
    rb_define_singleton_method(rb_cISeq, "load", iseq_s_load, -1);
#endif
    (void)iseq_s_load;

    rb_define_singleton_method(rb_cISeq, "compile", iseqw_s_compile, -1);
    rb_define_singleton_method(rb_cISeq, "compile_prism", iseqw_s_compile_prism, -1);
    rb_define_singleton_method(rb_cISeq, "compile_file_prism", iseqw_s_compile_file_prism, -1);
    rb_define_singleton_method(rb_cISeq, "new", iseqw_s_compile, -1);
    rb_define_singleton_method(rb_cISeq, "compile_file", iseqw_s_compile_file, -1);
    rb_define_singleton_method(rb_cISeq, "compile_option", iseqw_s_compile_option_get, 0);
    rb_define_singleton_method(rb_cISeq, "compile_option=", iseqw_s_compile_option_set, 1);
    rb_define_singleton_method(rb_cISeq, "disasm", iseqw_s_disasm, 1);
    rb_define_singleton_method(rb_cISeq, "disassemble", iseqw_s_disasm, 1);
    rb_define_singleton_method(rb_cISeq, "of", iseqw_s_of, 1);

    // script lines
    rb_define_method(rb_cISeq, "script_lines", iseqw_script_lines, 0);

    rb_undef_method(CLASS_OF(rb_cISeq), "translate");
    rb_undef_method(CLASS_OF(rb_cISeq), "load_iseq");
}<|MERGE_RESOLUTION|>--- conflicted
+++ resolved
@@ -300,30 +300,17 @@
 cc_is_active(const struct rb_callcache *cc, bool reference_updating)
 {
     if (cc) {
-<<<<<<< HEAD
+        if (cc == rb_vm_empty_cc() || rb_vm_empty_cc_for_super()) {
+            return false;
+        }
+
 #if USE_MMTK
         if (rb_mmtk_enabled_p()) {
-            // vm_empty_cc is an off-heap object, but has the layout of a heap object.
-            // In vanilla Ruby, rb_gc_location looks at the header to see if it is T_MOVED.
-            // Since vm_empty_cc is not T_MOVED, it treats it like an un-moved object.
-            // But MMTk will think it is not a heap object and will crash.
-            // We simply skip it if cc is vm_empty_cc.
-            if (cc == rb_vm_empty_cc() || cc == rb_vm_empty_cc_for_super()) {
-                // Both vm_empty_cc and vm_empty_cc_for_super are UNMARKABLE.
-                // We return false as they would when running vanilla Ruby.
-                return false;
-            }
-
             // For evacuating collectors, we always have to trace the objects
             // before looking at their fields.
             reference_updating = true;
         }
 #endif
-=======
-        if (cc == rb_vm_empty_cc() || rb_vm_empty_cc_for_super()) {
-            return false;
-        }
->>>>>>> 813e1255
 
         if (reference_updating) {
             cc = (const struct rb_callcache *)rb_gc_location((VALUE)cc);
