--- conflicted
+++ resolved
@@ -4598,7 +4598,6 @@
 
     gc_exit(objspace, gc_enter_event_finalizer, &lock_lev);
 
-<<<<<<< HEAD
 #ifdef USE_THIRD_PARTY_HEAP
     void *resurrected;
     while ((resurrected = mmtk_poll_finalizable(true)) != NULL) {
@@ -4632,12 +4631,7 @@
     }
 #endif
 
-    if (heap_pages_deferred_final) {
-	finalize_list(objspace, heap_pages_deferred_final);
-    }
-=======
     finalize_deferred_heap_pages(objspace);
->>>>>>> 5ce0d2aa
 
     st_free_table(finalizer_table);
     finalizer_table = 0;
