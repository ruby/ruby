--- conflicted
+++ resolved
@@ -19,7 +19,6 @@
 # include "ruby/ruby.h"
 #endif
 
-<<<<<<< HEAD
 #include <signal.h>
 
 #define sighandler_t ruby_sighandler_t
@@ -32,13 +31,10 @@
 #include <setjmp.h>
 #include <stdarg.h>
 #include <stdio.h>
-=======
+
 #ifdef USE_THIRD_PARTY_HEAP
 #include "mmtk.h"
 #endif
-
-#undef rb_data_object_wrap
->>>>>>> cff77677
 
 /* MALLOC_HEADERS_BEGIN */
 #ifndef HAVE_MALLOC_USABLE_SIZE
@@ -1369,11 +1365,7 @@
 #define RVALUE_PAGE_MARKED(page, obj)     MARKED_IN_BITMAP((page)->mark_bits, (obj))
 #endif
 
-<<<<<<< HEAD
-=======
-#if USE_RGENGC
 #ifndef USE_THIRD_PARTY_HEAP
->>>>>>> cff77677
 #define RVALUE_WB_UNPROTECTED_BITMAP(obj) MARKED_IN_BITMAP(GET_HEAP_WB_UNPROTECTED_BITS(obj), (obj))
 #define RVALUE_UNCOLLECTIBLE_BITMAP(obj)  MARKED_IN_BITMAP(GET_HEAP_UNCOLLECTIBLE_BITS(obj), (obj))
 #define RVALUE_MARKING_BITMAP(obj)        MARKED_IN_BITMAP(GET_HEAP_MARKING_BITS(obj), (obj))
@@ -1410,7 +1402,6 @@
     int err = 0;
     rb_objspace_t *objspace = &rb_objspace;
 
-<<<<<<< HEAD
     RB_VM_LOCK_ENTER_NO_BARRIER();
     {
         if (SPECIAL_CONST_P(obj)) {
@@ -1418,6 +1409,7 @@
             err++;
         }
         else if (!is_pointer_to_heap(objspace, (void *)obj)) {
+#ifndef USE_THIRD_PARTY_HEAP
             /* check if it is in tomb_pages */
             struct heap_page *page = NULL;
             for (int i = 0; i < SIZE_POOL_COUNT; i++) {
@@ -1432,70 +1424,16 @@
                     }
                 }
             }
+#endif
             bp();
             fprintf(stderr, "check_rvalue_consistency: %p is not a Ruby object.\n", (void *)obj);
-=======
-    if (SPECIAL_CONST_P(obj)) {
-        fprintf(stderr, "check_rvalue_consistency: %p is a special const.\n", (void *)obj);
-        err++;
-    }
-    else if (!is_pointer_to_heap(objspace, (void *)obj)) {
-#ifndef USE_THIRD_PARTY_HEAP
-        /* check if it is in tomb_pages */
-        struct heap_page *page = NULL;
-        list_for_each(&heap_tomb->pages, page, page_node) {
-            if (&page->start[0] <= (RVALUE *)obj &&
-                (RVALUE *)obj < &page->start[page->total_slots]) {
-                fprintf(stderr, "check_rvalue_consistency: %p is in a tomb_heap (%p).\n",
-                        (void *)obj, (void *)page);
-                err++;
-                goto skip;
-            }
-        }
-#endif
-        fprintf(stderr, "check_rvalue_consistency: %p is not a Ruby object.\n", (void *)obj);
-        err++;
-      skip:
-        ;
-    }
-    else {
-#ifndef USE_THIRD_PARTY_HEAP
-        // TODO remove these
-        const int wb_unprotected_bit = RVALUE_WB_UNPROTECTED_BITMAP(obj) != 0;
-        const int uncollectible_bit = RVALUE_UNCOLLECTIBLE_BITMAP(obj) != 0;
-        const int mark_bit = RVALUE_MARK_BITMAP(obj) != 0;
-        const int marking_bit = RVALUE_MARKING_BITMAP(obj) != 0, remembered_bit = marking_bit;
-        const int age = RVALUE_FLAGS_AGE(RBASIC(obj)->flags);
-
-        if (GET_HEAP_PAGE(obj)->flags.in_tomb) {
-            fprintf(stderr, "check_rvalue_consistency: %s is in tomb page.\n", obj_info(obj));
-            err++;
-        }
-#endif
-        if (BUILTIN_TYPE(obj) == T_NONE) {
-            fprintf(stderr, "check_rvalue_consistency: %s is T_NONE.\n", obj_info(obj));
-            err++;
-        }
-        if (BUILTIN_TYPE(obj) == T_ZOMBIE) {
-            fprintf(stderr, "check_rvalue_consistency: %s is T_ZOMBIE.\n", obj_info(obj));
-            err++;
-        }
-
-        obj_memsize_of((VALUE)obj, FALSE);
-
-#ifndef USE_THIRD_PARTY_HEAP
-        /* check generation
-         *
-         * OLD == age == 3 && old-bitmap && mark-bit (except incremental marking)
-         */
-        if (age > 0 && wb_unprotected_bit) {
-            fprintf(stderr, "check_rvalue_consistency: %s is not WB protected, but age is %d > 0.\n", obj_info(obj), age);
->>>>>>> cff77677
             err++;
           skip:
             ;
         }
         else {
+#ifndef USE_THIRD_PARTY_HEAP
+            // TODO remove these
             const int wb_unprotected_bit = RVALUE_WB_UNPROTECTED_BITMAP(obj) != 0;
             const int uncollectible_bit = RVALUE_UNCOLLECTIBLE_BITMAP(obj) != 0;
             const int mark_bit = RVALUE_MARK_BITMAP(obj) != 0;
@@ -1506,6 +1444,7 @@
                 fprintf(stderr, "check_rvalue_consistency: %s is in tomb page.\n", obj_info(obj));
                 err++;
             }
+#endif
             if (BUILTIN_TYPE(obj) == T_NONE) {
                 fprintf(stderr, "check_rvalue_consistency: %s is T_NONE.\n", obj_info(obj));
                 err++;
@@ -1517,6 +1456,7 @@
 
             obj_memsize_of((VALUE)obj, FALSE);
 
+#ifndef USE_THIRD_PARTY_HEAP
             /* check generation
              *
              * OLD == age == 3 && old-bitmap && mark-bit (except incremental marking)
@@ -1557,8 +1497,8 @@
                     err++;
                 }
             }
-        }
-#endif
+#endif
+        }
     }
     RB_VM_LOCK_LEAVE_NO_BARRIER();
 
@@ -1856,12 +1796,8 @@
 void
 rb_objspace_free(rb_objspace_t *objspace)
 {
-<<<<<<< HEAD
+    // TODO fix for MMTk?
     if (is_lazy_sweeping(objspace))
-=======
-    // TODO fix for MMTk?
-    if (is_lazy_sweeping(heap_eden))
->>>>>>> cff77677
 	rb_bug("lazy sweeping underway when freeing object space");
 
     if (objspace->profile.records) {
@@ -2393,23 +2329,15 @@
     RB_VM_LOCK_LEAVE_NO_BARRIER();
 #endif
 
-<<<<<<< HEAD
-=======
-#if USE_RGENGC
 #ifndef USE_THIRD_PARTY_HEAP
->>>>>>> cff77677
     if (UNLIKELY(wb_protected == FALSE)) {
         ASSERT_vm_locking();
         MARK_IN_BITMAP(GET_HEAP_WB_UNPROTECTED_BITS(obj), obj);
     }
-<<<<<<< HEAD
+#endif
 
     // TODO: make it atomic, or ractor local
     objspace->total_allocated_objects++;
-=======
-#endif
-#endif
->>>>>>> cff77677
 
 #if RGENGC_PROFILE
     if (wb_protected) {
@@ -2644,14 +2572,11 @@
 newobj_of0(VALUE klass, VALUE flags, int wb_protected, rb_ractor_t *cr, size_t alloc_size)
 {
     VALUE obj;
-<<<<<<< HEAD
     rb_objspace_t *objspace = &rb_objspace;
-=======
 #ifdef USE_THIRD_PARTY_HEAP
     obj = (VALUE) mmtk_alloc(objspace->mutator, sizeof(RVALUE), 8, 0, 0); // Default allocation semantics
     return newobj_init(klass, flags, wb_protected, objspace, obj);
 #endif
->>>>>>> cff77677
 
     RB_DEBUG_COUNTER_INC(obj_newobj);
     (void)RB_DEBUG_COUNTER_INC_IF(obj_newobj_wb_unprotected, !wb_protected);
@@ -4215,9 +4140,11 @@
 
 	run_final(objspace, zombie);
 
-<<<<<<< HEAD
         RB_VM_LOCK_ENTER();
         {
+#ifndef USE_THIRD_PARTY_HEAP
+            // TODO: will probably need to re-enable this section when we
+            // implement object/ID bijective mappings
             GC_ASSERT(BUILTIN_TYPE(zombie) == T_ZOMBIE);
             if (FL_TEST(zombie, FL_SEEN_OBJ_ID)) {
                 obj_free_object_id(objspace, zombie);
@@ -4230,26 +4157,10 @@
             page->final_slots--;
             page->free_slots++;
             heap_page_add_freeobj(objspace, page, zombie);
+#endif
             objspace->profile.total_freed_objects++;
         }
         RB_VM_LOCK_LEAVE();
-=======
-#ifndef USE_THIRD_PARTY_HEAP
-        // TODO: will probably need to re-enable this section when we
-        // implement object/ID bijective mappings
-        GC_ASSERT(BUILTIN_TYPE(zombie) == T_ZOMBIE);
-        if (FL_TEST(zombie, FL_SEEN_OBJ_ID)) {
-            obj_free_object_id(objspace, zombie);
-        }
-
-	RZOMBIE(zombie)->basic.flags = 0;
-        if (LIKELY(heap_pages_final_slots)) heap_pages_final_slots--;
-	page->final_slots--;
-	page->free_slots++;
-	heap_page_add_freeobj(objspace, GET_HEAP_PAGE(zombie), zombie);
-#endif
-	objspace->profile.total_freed_objects++;
->>>>>>> cff77677
 
         zombie = next_zombie;
     }
@@ -5009,7 +4920,9 @@
 static size_t
 objspace_available_slots(rb_objspace_t *objspace)
 {
-<<<<<<< HEAD
+#ifdef USE_THIRD_PARTY_HEAP
+    return mmtk_total_bytes();
+#else
     size_t total_slots = 0;
     for (int i = 0; i < SIZE_POOL_COUNT; i++) {
         rb_size_pool_t *size_pool = &size_pools[i];
@@ -5017,13 +4930,7 @@
         total_slots += SIZE_POOL_TOMB_HEAP(size_pool)->total_slots;
     }
     return total_slots;
-=======
-#ifdef USE_THIRD_PARTY_HEAP
-    return mmtk_total_bytes();
-#else
-    return heap_eden->total_slots + heap_tomb->total_slots;
-#endif
->>>>>>> cff77677
+#endif
 }
 
 static size_t
@@ -8885,15 +8792,8 @@
 void
 rb_gc_ractor_newobj_cache_clear(rb_ractor_newobj_cache_t *newobj_cache)
 {
-<<<<<<< HEAD
     for (size_t size_pool_idx = 0; size_pool_idx < SIZE_POOL_COUNT; size_pool_idx++) {
         rb_ractor_newobj_size_pool_cache_t *cache = &newobj_cache->size_pool_caches[size_pool_idx];
-=======
-#ifdef USE_THIRD_PARTY_HEAP
-    return; // Third party heap is responsible for freeing memory
-#endif
-    rb_objspace_t *objspace = &rb_objspace;
->>>>>>> cff77677
 
         struct heap_page *page = cache->using_page;
         RVALUE *freelist = cache->freelist;
@@ -11050,18 +10950,8 @@
 {
     int old = dont_gc_val();
 
-<<<<<<< HEAD
     dont_gc_off();
     return RBOOL(old);
-=======
-    dont_gc = FALSE;
-#ifdef USE_THIRD_PARTY_HEAP
-    dont_gc = TRUE;
-    // start_control_collector(0); // TODO use pointer to TLS
-    return false;
-#endif
-    return old ? Qtrue : Qfalse;
->>>>>>> cff77677
 }
 
 static VALUE
@@ -11828,15 +11718,11 @@
     void *mem;
 
     size = objspace_malloc_prepare(objspace, size);
-<<<<<<< HEAD
-    TRY_WITH_GC(size, mem = malloc(size));
-=======
 #ifdef USE_THIRD_PARTY_HEAP
     mem = mmtk_alloc(objspace->mutator, size, 8, 0, 0); // Default allocation semantics
 #else
-    TRY_WITH_GC(mem = malloc(size));
-#endif
->>>>>>> cff77677
+    TRY_WITH_GC(size, mem = malloc(size));
+#endif
     RB_DEBUG_COUNTER_INC(heap_xmalloc);
 #ifdef USE_THIRD_PARTY_HEAP
     return mem;
@@ -11910,9 +11796,6 @@
 #endif
 
     old_size = objspace_malloc_size(objspace, ptr, old_size);
-<<<<<<< HEAD
-    TRY_WITH_GC(new_size, mem = realloc(ptr, new_size));
-=======
 #ifdef USE_THIRD_PARTY_HEAP
     old_size = new_size; // TODO: remove this hack.
     // When reallocating an array from heap to heap (i.e. not just promoting from embedded),
@@ -11938,9 +11821,8 @@
     mem = mmtk_alloc(objspace->mutator, new_size, 8, 0, 0);
     memcpy(mem, ptr, (old_size < new_size ? old_size : new_size));
 #else
-    TRY_WITH_GC(mem = realloc(ptr, new_size));
-#endif
->>>>>>> cff77677
+    TRY_WITH_GC(new_size, mem = realloc(ptr, new_size));
+#endif
     new_size = objspace_malloc_size(objspace, mem, new_size);
 
 #if CALC_EXACT_MALLOC_SIZE
@@ -12128,16 +12010,12 @@
     void *mem;
 
     size = objspace_malloc_prepare(objspace, size);
-<<<<<<< HEAD
-    TRY_WITH_GC(size, mem = calloc1(size));
-=======
 #ifdef USE_THIRD_PARTY_HEAP
     mem = mmtk_alloc(objspace->mutator, size, 8, 0, 0);
     memset(mem, 0, size);
 #else
-    TRY_WITH_GC(mem = calloc1(size));
-#endif
->>>>>>> cff77677
+    TRY_WITH_GC(size, mem = calloc1(size));
+#endif
     return objspace_malloc_fixup(objspace, mem, size);
 }
 
