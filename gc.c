--- conflicted
+++ resolved
@@ -2555,7 +2555,11 @@
     p->as.basic.flags = flags;
     *((VALUE *)&p->as.basic.klass) = klass;
 
-<<<<<<< HEAD
+    int t = flags & RUBY_T_MASK;
+    if (t == T_CLASS || t == T_MODULE || t == T_ICLASS) {
+        RVALUE_AGE_SET_CANDIDATE(objspace, obj);
+    }
+
     RUBY_DEBUG_LOG("newobj_init: %p, %s", (void*)obj, rb_type_str(RB_BUILTIN_TYPE(obj)));
 
 #if USE_MMTK
@@ -2564,12 +2568,6 @@
         rb_mmtk_maybe_register_ppp(obj);
     }
 #endif
-=======
-    int t = flags & RUBY_T_MASK;
-    if (t == T_CLASS || t == T_MODULE || t == T_ICLASS) {
-        RVALUE_AGE_SET_CANDIDATE(objspace, obj);
-    }
->>>>>>> 8d9a25a6
 
 #if RACTOR_CHECK_MODE
     rb_ractor_setup_belonging(obj);
@@ -10807,14 +10805,10 @@
     if (!rb_mmtk_enabled_p()) {
 #endif
     RUBY_ASSERT(entry->cref == 0 || (BUILTIN_TYPE((VALUE)entry->cref) == T_IMEMO && IMEMO_TYPE_P(entry->cref, imemo_cref)));
-<<<<<<< HEAD
 #if USE_MMTK
     }
 #endif
-    rb_gc_mark((VALUE) entry->cref);
-=======
     gc_mark(objspace, (VALUE) entry->cref);
->>>>>>> 8d9a25a6
 
     return ID_TABLE_CONTINUE;
 }
