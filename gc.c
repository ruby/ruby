--- conflicted
+++ resolved
@@ -2237,21 +2237,12 @@
     struct heap_page *page = 0, *next;
 
     ccan_list_for_each_safe(&SIZE_POOL_TOMB_HEAP(size_pool)->pages, page, next, page_node) {
-<<<<<<< HEAD
         asan_unlock_freelist(page);
-	if (page->freelist != NULL) {
-	    heap_unlink_page(objspace, &size_pool->tomb_heap, page);
-            asan_lock_freelist(page);
-	    return page;
-	}
-=======
-        asan_unpoison_memory_region(&page->freelist, sizeof(RVALUE*), false);
         if (page->freelist != NULL) {
             heap_unlink_page(objspace, &size_pool->tomb_heap, page);
-            asan_poison_memory_region(&page->freelist, sizeof(RVALUE*));
+            asan_lock_freelist(page);
             return page;
         }
->>>>>>> 17534f3e
     }
 
     return NULL;
