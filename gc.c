/**********************************************************************

  gc.c -

  $Author$
  created at: Tue Oct  5 09:44:46 JST 1993

  Copyright (C) 1993-2007 Yukihiro Matsumoto
  Copyright (C) 2000  Network Applied Communication Laboratory, Inc.
  Copyright (C) 2000  Information-technology Promotion Agency, Japan

**********************************************************************/

#include "ruby/ruby.h"
#include "ruby/st.h"
#include "ruby/re.h"
#include "ruby/io.h"
#include "ruby/util.h"
#include "eval_intern.h"
#include "vm_core.h"
#include "internal.h"
#include "gc.h"
#include "constant.h"
#include <stdio.h>
#include <setjmp.h>
#include <sys/types.h>

#ifdef HAVE_SYS_TIME_H
#include <sys/time.h>
#endif

#ifdef HAVE_SYS_RESOURCE_H
#include <sys/resource.h>
#endif

#if defined _WIN32 || defined __CYGWIN__
#include <windows.h>
#endif

#ifdef HAVE_VALGRIND_MEMCHECK_H
# include <valgrind/memcheck.h>
# ifndef VALGRIND_MAKE_MEM_DEFINED
#  define VALGRIND_MAKE_MEM_DEFINED(p, n) VALGRIND_MAKE_READABLE((p), (n))
# endif
# ifndef VALGRIND_MAKE_MEM_UNDEFINED
#  define VALGRIND_MAKE_MEM_UNDEFINED(p, n) VALGRIND_MAKE_WRITABLE((p), (n))
# endif
#else
# define VALGRIND_MAKE_MEM_DEFINED(p, n) /* empty */
# define VALGRIND_MAKE_MEM_UNDEFINED(p, n) /* empty */
#endif

#define rb_setjmp(env) RUBY_SETJMP(env)
#define rb_jmp_buf rb_jmpbuf_t

/* Make alloca work the best possible way.  */
#ifdef __GNUC__
# ifndef atarist
#  ifndef alloca
#   define alloca __builtin_alloca
#  endif
# endif /* atarist */
#else
# ifdef HAVE_ALLOCA_H
#  include <alloca.h>
# else
#  ifdef _AIX
 #pragma alloca
#  else
#   ifndef alloca /* predefined by HP cc +Olibcalls */
void *alloca ();
#   endif
#  endif /* AIX */
# endif /* HAVE_ALLOCA_H */
#endif /* __GNUC__ */

#ifndef GC_MALLOC_LIMIT
#define GC_MALLOC_LIMIT 8000000
#endif
#define HEAP_MIN_SLOTS 10000
#define FREE_MIN  4096

typedef struct {
    unsigned int initial_malloc_limit;
    unsigned int initial_heap_min_slots;
    unsigned int initial_free_min;
    int gc_stress;
} ruby_gc_params_t;

ruby_gc_params_t initial_params = {
    GC_MALLOC_LIMIT,
    HEAP_MIN_SLOTS,
    FREE_MIN,
#if defined(ENABLE_VM_OBJSPACE) && ENABLE_VM_OBJSPACE
    FALSE,
#endif
};

#define nomem_error GET_VM()->special_exceptions[ruby_error_nomemory]

#define MARK_STACK_MAX 1024

int ruby_gc_debug_indent = 0;

/* for GC profile */
#define GC_PROFILE_MORE_DETAIL 0
typedef struct gc_profile_record {
    double gc_time;
    double gc_mark_time;
    double gc_sweep_time;
    double gc_invoke_time;

    size_t heap_use_slots;
    size_t heap_live_objects;
    size_t heap_free_objects;
    size_t heap_total_objects;
    size_t heap_use_size;
    size_t heap_total_size;

    int have_finalize;
    int is_marked;

    size_t allocate_increase;
    size_t allocate_limit;
} gc_profile_record;

static double
getrusage_time(void)
{
#ifdef RUSAGE_SELF
    struct rusage usage;
    struct timeval time;
    getrusage(RUSAGE_SELF, &usage);
    time = usage.ru_utime;
    return time.tv_sec + time.tv_usec * 1e-6;
#elif defined _WIN32
    FILETIME creation_time, exit_time, kernel_time, user_time;
    ULARGE_INTEGER ui;
    LONG_LONG q;
    double t;

    if (GetProcessTimes(GetCurrentProcess(),
			&creation_time, &exit_time, &kernel_time, &user_time) == 0)
    {
	return 0.0;
    }
    memcpy(&ui, &user_time, sizeof(FILETIME));
    q = ui.QuadPart / 10L;
    t = (DWORD)(q % 1000000L) * 1e-6;
    q /= 1000000L;
#ifdef __GNUC__
    t += q;
#else
    t += (double)(DWORD)(q >> 16) * (1 << 16);
    t += (DWORD)q & ~(~0 << 16);
#endif
    return t;
#else
    return 0.0;
#endif
}

#define GC_PROF_TIMER_START do {\
	if (objspace->profile.run) {\
	    if (!objspace->profile.record) {\
		objspace->profile.size = 1000;\
		objspace->profile.record = malloc(sizeof(gc_profile_record) * objspace->profile.size);\
	    }\
	    if (count >= objspace->profile.size) {\
		objspace->profile.size += 1000;\
		objspace->profile.record = realloc(objspace->profile.record, sizeof(gc_profile_record) * objspace->profile.size);\
	    }\
	    if (!objspace->profile.record) {\
		rb_bug("gc_profile malloc or realloc miss");\
	    }\
	    MEMZERO(&objspace->profile.record[count], gc_profile_record, 1);\
	    gc_time = getrusage_time();\
	    objspace->profile.record[count].gc_invoke_time = gc_time - objspace->profile.invoke_time;\
	}\
    } while(0)

#define GC_PROF_TIMER_STOP(marked) do {\
	if (objspace->profile.run) {\
	    gc_time = getrusage_time() - gc_time;\
	    if (gc_time < 0) gc_time = 0;\
	    objspace->profile.record[count].gc_time = gc_time;\
	    objspace->profile.record[count].is_marked = !!(marked);\
	    GC_PROF_SET_HEAP_INFO(objspace->profile.record[count]);\
	    objspace->profile.count++;\
	}\
    } while(0)

#if GC_PROFILE_MORE_DETAIL
#define INIT_GC_PROF_PARAMS double gc_time = 0, sweep_time = 0;\
    size_t count = objspace->profile.count, total = 0, live = 0

#define GC_PROF_MARK_TIMER_START double mark_time = 0;\
    do {\
	if (objspace->profile.run) {\
	    mark_time = getrusage_time();\
	}\
    } while(0)

#define GC_PROF_MARK_TIMER_STOP do {\
	if (objspace->profile.run) {\
	    mark_time = getrusage_time() - mark_time;\
	    if (mark_time < 0) mark_time = 0;\
	    objspace->profile.record[objspace->profile.count].gc_mark_time = mark_time;\
	}\
    } while(0)

#define GC_PROF_SWEEP_TIMER_START do {\
	if (objspace->profile.run) {\
	    sweep_time = getrusage_time();\
	}\
    } while(0)

#define GC_PROF_SWEEP_TIMER_STOP do {\
	if (objspace->profile.run) {\
	    sweep_time = getrusage_time() - sweep_time;\
	    if (sweep_time < 0) sweep_time = 0;\
	    objspace->profile.record[count].gc_sweep_time = sweep_time;\
	}\
    } while(0)
#define GC_PROF_SET_MALLOC_INFO do {\
	if (objspace->profile.run) {\
	    gc_profile_record *record = &objspace->profile.record[objspace->profile.count];\
	    record->allocate_increase = malloc_increase;\
	    record->allocate_limit = malloc_limit; \
	}\
    } while(0)
#define GC_PROF_SET_HEAP_INFO(record) do {\
        live = objspace->heap.live_num;\
        total = heaps_used * HEAP_OBJ_LIMIT;\
        (record).heap_use_slots = heaps_used;\
        (record).heap_live_objects = live;\
        (record).heap_free_objects = total - live;\
        (record).heap_total_objects = total;\
        (record).have_finalize = deferred_final_list ? Qtrue : Qfalse;\
        (record).heap_use_size = live * sizeof(RVALUE);\
        (record).heap_total_size = total * sizeof(RVALUE);\
    } while(0)
#define GC_PROF_INC_LIVE_NUM objspace->heap.live_num++
#define GC_PROF_DEC_LIVE_NUM objspace->heap.live_num--
#else
#define INIT_GC_PROF_PARAMS double gc_time = 0;\
    size_t count = objspace->profile.count, total = 0, live = 0
#define GC_PROF_MARK_TIMER_START
#define GC_PROF_MARK_TIMER_STOP
#define GC_PROF_SWEEP_TIMER_START
#define GC_PROF_SWEEP_TIMER_STOP
#define GC_PROF_SET_MALLOC_INFO
#define GC_PROF_SET_HEAP_INFO(record) do {\
        live = objspace->heap.live_num;\
        total = heaps_used * HEAP_OBJ_LIMIT;\
        (record).heap_total_objects = total;\
        (record).heap_use_size = live * sizeof(RVALUE);\
        (record).heap_total_size = total * sizeof(RVALUE);\
    } while(0)
#define GC_PROF_INC_LIVE_NUM
#define GC_PROF_DEC_LIVE_NUM
#endif


#if defined(_MSC_VER) || defined(__BORLANDC__) || defined(__CYGWIN__)
#pragma pack(push, 1) /* magic for reducing sizeof(RVALUE): 24 -> 20 */
#endif

typedef struct RVALUE {
    union {
	struct {
	    VALUE flags;		/* always 0 for freed obj */
	    struct RVALUE *next;
	} free;
	struct RBasic  basic;
	struct RObject object;
	struct RClass  klass;
	struct RFloat  flonum;
	struct RString string;
	struct RArray  array;
	struct RRegexp regexp;
	struct RHash   hash;
	struct RData   data;
	struct RTypedData   typeddata;
	struct RStruct rstruct;
	struct RBignum bignum;
	struct RFile   file;
	struct RNode   node;
	struct RMatch  match;
	struct RRational rational;
	struct RComplex complex;
    } as;
#ifdef GC_DEBUG
    const char *file;
    int   line;
#endif
} RVALUE;

#if defined(_MSC_VER) || defined(__BORLANDC__) || defined(__CYGWIN__)
#pragma pack(pop)
#endif

struct heaps_slot {
    void *membase;
    RVALUE *slot;
    size_t limit;
    struct heaps_slot *next;
    struct heaps_slot *prev;
};

struct sorted_heaps_slot {
    RVALUE *start;
    RVALUE *end;
    struct heaps_slot *slot;
};

struct gc_list {
    VALUE *varptr;
    struct gc_list *next;
};

#define CALC_EXACT_MALLOC_SIZE 0

typedef struct rb_objspace {
    struct {
	size_t limit;
	size_t increase;
#if CALC_EXACT_MALLOC_SIZE
	size_t allocated_size;
	size_t allocations;
#endif
    } malloc_params;
    struct {
	size_t increment;
	struct heaps_slot *ptr;
	struct heaps_slot *sweep_slots;
	struct sorted_heaps_slot *sorted;
	size_t length;
	size_t used;
	RVALUE *freelist;
	RVALUE *range[2];
	RVALUE *freed;
	size_t live_num;
	size_t free_num;
	size_t free_min;
	size_t final_num;
	size_t do_heap_free;
    } heap;
    struct {
	int dont_gc;
	int dont_lazy_sweep;
	int during_gc;
    } flags;
    struct {
	st_table *table;
	RVALUE *deferred;
    } final;
    struct {
	VALUE buffer[MARK_STACK_MAX];
	VALUE *ptr;
	int overflow;
    } markstack;
    struct {
	int run;
	gc_profile_record *record;
	size_t count;
	size_t size;
	double invoke_time;
    } profile;
    struct gc_list *global_list;
    size_t count;
    int gc_stress;
} rb_objspace_t;

#if defined(ENABLE_VM_OBJSPACE) && ENABLE_VM_OBJSPACE
#define rb_objspace (*GET_VM()->objspace)
#define ruby_initial_gc_stress	initial_params.gc_stress
int *ruby_initial_gc_stress_ptr = &ruby_initial_gc_stress;
#else
static rb_objspace_t rb_objspace = {{GC_MALLOC_LIMIT}, {HEAP_MIN_SLOTS}};
int *ruby_initial_gc_stress_ptr = &rb_objspace.gc_stress;
#endif
#define malloc_limit		objspace->malloc_params.limit
#define malloc_increase 	objspace->malloc_params.increase
#define heaps			objspace->heap.ptr
#define heaps_length		objspace->heap.length
#define heaps_used		objspace->heap.used
#define freelist		objspace->heap.freelist
#define lomem			objspace->heap.range[0]
#define himem			objspace->heap.range[1]
#define heaps_inc		objspace->heap.increment
#define heaps_freed		objspace->heap.freed
#define dont_gc 		objspace->flags.dont_gc
#define during_gc		objspace->flags.during_gc
#define finalizer_table 	objspace->final.table
#define deferred_final_list	objspace->final.deferred
#define mark_stack		objspace->markstack.buffer
#define mark_stack_ptr		objspace->markstack.ptr
#define mark_stack_overflow	objspace->markstack.overflow
#define global_List		objspace->global_list
#define ruby_gc_stress		objspace->gc_stress
#define initial_malloc_limit	initial_params.initial_malloc_limit
#define initial_heap_min_slots	initial_params.initial_heap_min_slots
#define initial_free_min	initial_params.initial_free_min

static void rb_objspace_call_finalizer(rb_objspace_t *objspace);

#if defined(ENABLE_VM_OBJSPACE) && ENABLE_VM_OBJSPACE
rb_objspace_t *
rb_objspace_alloc(void)
{
    rb_objspace_t *objspace = malloc(sizeof(rb_objspace_t));
    memset(objspace, 0, sizeof(*objspace));
    malloc_limit = initial_malloc_limit;
    ruby_gc_stress = ruby_initial_gc_stress;

    return objspace;
}
#endif

static void initial_expand_heap(rb_objspace_t *objspace);


typedef struct mark_queue_node_struct mark_queue_node_t;
struct mark_queue_node_struct {
    rb_objspace_t* objspace;
    VALUE ptr;
    int lev;
    mark_queue_node_t* next;
};

typedef struct mark_queue_struct {
    mark_queue_node_t* head;
    mark_queue_node_t* tail;
    unsigned int size;
} mark_queue_t;

mark_queue_t mark_queue = {NULL, NULL, 0};

void gc_mark_defer(rb_objspace_t *objspace, VALUE ptr, int lev);
int gc_mark_pop();

void
rb_gc_set_params(void)
{
    char *malloc_limit_ptr, *heap_min_slots_ptr, *free_min_ptr;

    if (rb_safe_level() > 0) return;

    malloc_limit_ptr = getenv("RUBY_GC_MALLOC_LIMIT");
    if (malloc_limit_ptr != NULL) {
	int malloc_limit_i = atoi(malloc_limit_ptr);
	if (RTEST(ruby_verbose))
	    fprintf(stderr, "malloc_limit=%d (%d)\n",
		    malloc_limit_i, initial_malloc_limit);
	if (malloc_limit_i > 0) {
	    initial_malloc_limit = malloc_limit_i;
	}
    }

    heap_min_slots_ptr = getenv("RUBY_HEAP_MIN_SLOTS");
    if (heap_min_slots_ptr != NULL) {
	int heap_min_slots_i = atoi(heap_min_slots_ptr);
	if (RTEST(ruby_verbose))
	    fprintf(stderr, "heap_min_slots=%d (%d)\n",
		    heap_min_slots_i, initial_heap_min_slots);
	if (heap_min_slots_i > 0) {
	    initial_heap_min_slots = heap_min_slots_i;
            initial_expand_heap(&rb_objspace);
	}
    }

    free_min_ptr = getenv("RUBY_FREE_MIN");
    if (free_min_ptr != NULL) {
	int free_min_i = atoi(free_min_ptr);
	if (RTEST(ruby_verbose))
	    fprintf(stderr, "free_min=%d (%d)\n", free_min_i, initial_free_min);
	if (free_min_i > 0) {
	    initial_free_min = free_min_i;
	}
    }
}

#if defined(ENABLE_VM_OBJSPACE) && ENABLE_VM_OBJSPACE
static void gc_sweep(rb_objspace_t *);
static void slot_sweep(rb_objspace_t *, struct heaps_slot *);
static void rest_sweep(rb_objspace_t *);

void
rb_objspace_free(rb_objspace_t *objspace)
{
    rest_sweep(objspace);
    if (objspace->profile.record) {
	free(objspace->profile.record);
	objspace->profile.record = 0;
    }
    if (global_List) {
	struct gc_list *list, *next;
	for (list = global_List; list; list = next) {
	    next = list->next;
	    free(list);
	}
    }
    if (objspace->heap.sorted) {
	size_t i;
	for (i = 0; i < heaps_used; ++i) {
	    free(objspace->heap.sorted[i].slot->membase);
	    free(objspace->heap.sorted[i].slot);
	}
	free(objspace->heap.sorted);
	heaps_used = 0;
	heaps = 0;
    }
    free(objspace);
}
#endif

/* tiny heap size */
/* 32KB */
/*#define HEAP_SIZE 0x8000 */
/* 128KB */
/*#define HEAP_SIZE 0x20000 */
/* 64KB */
/*#define HEAP_SIZE 0x10000 */
/* 16KB */
#define HEAP_SIZE 0x4000
/* 8KB */
/*#define HEAP_SIZE 0x2000 */
/* 4KB */
/*#define HEAP_SIZE 0x1000 */
/* 2KB */
/*#define HEAP_SIZE 0x800 */

#define HEAP_OBJ_LIMIT (unsigned int)(HEAP_SIZE / sizeof(struct RVALUE))

extern st_table *rb_class_tbl;

int ruby_disable_gc_stress = 0;

static void run_final(rb_objspace_t *objspace, VALUE obj);
static int garbage_collect(rb_objspace_t *objspace);
static int gc_lazy_sweep(rb_objspace_t *objspace);

void
rb_global_variable(VALUE *var)
{
    rb_gc_register_address(var);
}

static void *
ruby_memerror_body(void *dummy)
{
    rb_memerror();
    return 0;
}

static void
ruby_memerror(void)
{
    if (ruby_thread_has_gvl_p()) {
	rb_memerror();
    }
    else {
	if (ruby_native_thread_p()) {
	    rb_thread_call_with_gvl(ruby_memerror_body, 0);
	}
	else {
	    /* no ruby thread */
	    fprintf(stderr, "[FATAL] failed to allocate memory\n");
	    exit(EXIT_FAILURE);
	}
    }
}

void
rb_memerror(void)
{
    rb_thread_t *th = GET_THREAD();
    if (!nomem_error ||
	(rb_thread_raised_p(th, RAISED_NOMEMORY) && rb_safe_level() < 4)) {
	fprintf(stderr, "[FATAL] failed to allocate memory\n");
	exit(EXIT_FAILURE);
    }
    if (rb_thread_raised_p(th, RAISED_NOMEMORY)) {
	rb_thread_raised_clear(th);
	GET_THREAD()->errinfo = nomem_error;
	JUMP_TAG(TAG_RAISE);
    }
    rb_thread_raised_set(th, RAISED_NOMEMORY);
    rb_exc_raise(nomem_error);
}

/*
 *  call-seq:
 *    GC.stress                 -> true or false
 *
 *  returns current status of GC stress mode.
 */

static VALUE
gc_stress_get(VALUE self)
{
    rb_objspace_t *objspace = &rb_objspace;
    return ruby_gc_stress ? Qtrue : Qfalse;
}

/*
 *  call-seq:
 *    GC.stress = bool          -> bool
 *
 *  Updates the GC stress mode.
 *
 *  When stress mode is enabled the GC is invoked at every GC opportunity:
 *  all memory and object allocations.
 *
 *  Enabling stress mode makes Ruby very slow, it is only for debugging.
 */

static VALUE
gc_stress_set(VALUE self, VALUE flag)
{
    rb_objspace_t *objspace = &rb_objspace;
    rb_secure(2);
    ruby_gc_stress = RTEST(flag);
    return flag;
}

/*
 *  call-seq:
 *    GC::Profiler.enable?                 -> true or false
 *
 *  The current status of GC profile mode.
 */

static VALUE
gc_profile_enable_get(VALUE self)
{
    rb_objspace_t *objspace = &rb_objspace;
    return objspace->profile.run;
}

/*
 *  call-seq:
 *    GC::Profiler.enable          -> nil
 *
 *  Starts the GC profiler.
 *
 */

static VALUE
gc_profile_enable(void)
{
    rb_objspace_t *objspace = &rb_objspace;

    objspace->profile.run = TRUE;
    return Qnil;
}

/*
 *  call-seq:
 *    GC::Profiler.disable          -> nil
 *
 *  Stops the GC profiler.
 *
 */

static VALUE
gc_profile_disable(void)
{
    rb_objspace_t *objspace = &rb_objspace;

    objspace->profile.run = FALSE;
    return Qnil;
}

/*
 *  call-seq:
 *    GC::Profiler.clear          -> nil
 *
 *  Clears the GC profiler data.
 *
 */

static VALUE
gc_profile_clear(void)
{
    rb_objspace_t *objspace = &rb_objspace;
    MEMZERO(objspace->profile.record, gc_profile_record, objspace->profile.size);
    objspace->profile.count = 0;
    return Qnil;
}

static void *
negative_size_allocation_error_with_gvl(void *ptr)
{
    rb_raise(rb_eNoMemError, "%s", (const char *)ptr);
    return 0; /* should not be reached */
}

static void
negative_size_allocation_error(const char *msg)
{
    if (ruby_thread_has_gvl_p()) {
	rb_raise(rb_eNoMemError, "%s", msg);
    }
    else {
	if (ruby_native_thread_p()) {
	    rb_thread_call_with_gvl(negative_size_allocation_error_with_gvl, (void *)msg);
	}
	else {
	    fprintf(stderr, "[FATAL] %s\n", msg);
	    exit(EXIT_FAILURE);
	}
    }
}

static void *
gc_with_gvl(void *ptr)
{
    return (void *)(VALUE)garbage_collect((rb_objspace_t *)ptr);
}

static int
garbage_collect_with_gvl(rb_objspace_t *objspace)
{
    if (dont_gc) return TRUE;
    if (ruby_thread_has_gvl_p()) {
	return garbage_collect(objspace);
    }
    else {
	if (ruby_native_thread_p()) {
	    return (int)(VALUE)rb_thread_call_with_gvl(gc_with_gvl, (void *)objspace);
	}
	else {
	    /* no ruby thread */
	    fprintf(stderr, "[FATAL] failed to allocate memory\n");
	    exit(EXIT_FAILURE);
	}
    }
}

static void vm_xfree(rb_objspace_t *objspace, void *ptr);

static inline size_t
vm_malloc_prepare(rb_objspace_t *objspace, size_t size)
{
    if ((ssize_t)size < 0) {
	negative_size_allocation_error("negative allocation size (or too big)");
    }
    if (size == 0) size = 1;

#if CALC_EXACT_MALLOC_SIZE
    size += sizeof(size_t);
#endif

    if ((ruby_gc_stress && !ruby_disable_gc_stress) ||
	(malloc_increase+size) > malloc_limit) {
	garbage_collect_with_gvl(objspace);
    }

    return size;
}

static inline void *
vm_malloc_fixup(rb_objspace_t *objspace, void *mem, size_t size)
{
    malloc_increase += size;

#if CALC_EXACT_MALLOC_SIZE
    objspace->malloc_params.allocated_size += size;
    objspace->malloc_params.allocations++;
    ((size_t *)mem)[0] = size;
    mem = (size_t *)mem + 1;
#endif

    return mem;
}

#define TRY_WITH_GC(alloc) do { \
	if (!(alloc) && \
	    (!garbage_collect_with_gvl(objspace) || \
	     !(alloc))) { \
	    ruby_memerror(); \
	} \
    } while (0)

static void *
vm_xmalloc(rb_objspace_t *objspace, size_t size)
{
    void *mem;

    size = vm_malloc_prepare(objspace, size);
    TRY_WITH_GC(mem = malloc(size));
    return vm_malloc_fixup(objspace, mem, size);
}

static void *
vm_xrealloc(rb_objspace_t *objspace, void *ptr, size_t size)
{
    void *mem;

    if ((ssize_t)size < 0) {
	negative_size_allocation_error("negative re-allocation size");
    }
    if (!ptr) return vm_xmalloc(objspace, size);
    if (size == 0) {
	vm_xfree(objspace, ptr);
	return 0;
    }
    if (ruby_gc_stress && !ruby_disable_gc_stress)
	garbage_collect_with_gvl(objspace);

#if CALC_EXACT_MALLOC_SIZE
    size += sizeof(size_t);
    objspace->malloc_params.allocated_size -= size;
    ptr = (size_t *)ptr - 1;
#endif

    mem = realloc(ptr, size);
    if (!mem) {
	if (garbage_collect_with_gvl(objspace)) {
	    mem = realloc(ptr, size);
	}
	if (!mem) {
	    ruby_memerror();
        }
    }
    malloc_increase += size;

#if CALC_EXACT_MALLOC_SIZE
    objspace->malloc_params.allocated_size += size;
    ((size_t *)mem)[0] = size;
    mem = (size_t *)mem + 1;
#endif

    return mem;
}

static void
vm_xfree(rb_objspace_t *objspace, void *ptr)
{
#if CALC_EXACT_MALLOC_SIZE
    size_t size;
    ptr = ((size_t *)ptr) - 1;
    size = ((size_t*)ptr)[0];
    objspace->malloc_params.allocated_size -= size;
    objspace->malloc_params.allocations--;
#endif

    free(ptr);
}

void *
ruby_xmalloc(size_t size)
{
    return vm_xmalloc(&rb_objspace, size);
}

static inline size_t
xmalloc2_size(size_t n, size_t size)
{
    size_t len = size * n;
    if (n != 0 && size != len / n) {
	rb_raise(rb_eArgError, "malloc: possible integer overflow");
    }
    return len;
}

void *
ruby_xmalloc2(size_t n, size_t size)
{
    return vm_xmalloc(&rb_objspace, xmalloc2_size(n, size));
}

static void *
vm_xcalloc(rb_objspace_t *objspace, size_t count, size_t elsize)
{
    void *mem;
    size_t size;

    size = xmalloc2_size(count, elsize);
    size = vm_malloc_prepare(objspace, size);

    TRY_WITH_GC(mem = calloc(1, size));
    return vm_malloc_fixup(objspace, mem, size);
}

void *
ruby_xcalloc(size_t n, size_t size)
{
    return vm_xcalloc(&rb_objspace, n, size);
}

void *
ruby_xrealloc(void *ptr, size_t size)
{
    return vm_xrealloc(&rb_objspace, ptr, size);
}

void *
ruby_xrealloc2(void *ptr, size_t n, size_t size)
{
    size_t len = size * n;
    if (n != 0 && size != len / n) {
	rb_raise(rb_eArgError, "realloc: possible integer overflow");
    }
    return ruby_xrealloc(ptr, len);
}

void
ruby_xfree(void *x)
{
    if (x)
	vm_xfree(&rb_objspace, x);
}


/*
 *  call-seq:
 *     GC.enable    -> true or false
 *
 *  Enables garbage collection, returning <code>true</code> if garbage
 *  collection was previously disabled.
 *
 *     GC.disable   #=> false
 *     GC.enable    #=> true
 *     GC.enable    #=> false
 *
 */

VALUE
rb_gc_enable(void)
{
    rb_objspace_t *objspace = &rb_objspace;
    int old = dont_gc;

    dont_gc = FALSE;
    return old ? Qtrue : Qfalse;
}

/*
 *  call-seq:
 *     GC.disable    -> true or false
 *
 *  Disables garbage collection, returning <code>true</code> if garbage
 *  collection was already disabled.
 *
 *     GC.disable   #=> false
 *     GC.disable   #=> true
 *
 */

VALUE
rb_gc_disable(void)
{
    rb_objspace_t *objspace = &rb_objspace;
    int old = dont_gc;

    dont_gc = TRUE;
    return old ? Qtrue : Qfalse;
}

VALUE rb_mGC;

void
rb_gc_register_mark_object(VALUE obj)
{
    VALUE ary = GET_THREAD()->vm->mark_object_ary;
    rb_ary_push(ary, obj);
}

void
rb_gc_register_address(VALUE *addr)
{
    rb_objspace_t *objspace = &rb_objspace;
    struct gc_list *tmp;

    tmp = ALLOC(struct gc_list);
    tmp->next = global_List;
    tmp->varptr = addr;
    global_List = tmp;
}

void
rb_gc_unregister_address(VALUE *addr)
{
    rb_objspace_t *objspace = &rb_objspace;
    struct gc_list *tmp = global_List;

    if (tmp->varptr == addr) {
	global_List = tmp->next;
	xfree(tmp);
	return;
    }
    while (tmp->next) {
	if (tmp->next->varptr == addr) {
	    struct gc_list *t = tmp->next;

	    tmp->next = tmp->next->next;
	    xfree(t);
	    break;
	}
	tmp = tmp->next;
    }
}


static void
allocate_sorted_heaps(rb_objspace_t *objspace, size_t next_heaps_length)
{
    struct sorted_heaps_slot *p;
    size_t size;

    size = next_heaps_length*sizeof(struct sorted_heaps_slot);

    if (heaps_used > 0) {
	p = (struct sorted_heaps_slot *)realloc(objspace->heap.sorted, size);
	if (p) objspace->heap.sorted = p;
    }
    else {
	p = objspace->heap.sorted = (struct sorted_heaps_slot *)malloc(size);
    }

    if (p == 0) {
	during_gc = 0;
	rb_memerror();
    }
    heaps_length = next_heaps_length;
}

static void
assign_heap_slot(rb_objspace_t *objspace)
{
    RVALUE *p, *pend, *membase;
    struct heaps_slot *slot;
    size_t hi, lo, mid;
    size_t objs;

    objs = HEAP_OBJ_LIMIT;
    p = (RVALUE*)malloc(HEAP_SIZE);
    if (p == 0) {
	during_gc = 0;
	rb_memerror();
    }
    slot = (struct heaps_slot *)malloc(sizeof(struct heaps_slot));
    if (slot == 0) {
	xfree(p);
	during_gc = 0;
	rb_memerror();
    }
    MEMZERO((void*)slot, struct heaps_slot, 1);

    slot->next = heaps;
    if (heaps) heaps->prev = slot;
    heaps = slot;

    membase = p;
    if ((VALUE)p % sizeof(RVALUE) != 0) {
	p = (RVALUE*)((VALUE)p + sizeof(RVALUE) - ((VALUE)p % sizeof(RVALUE)));
	if ((HEAP_SIZE - HEAP_OBJ_LIMIT * sizeof(RVALUE)) < (size_t)((char*)p - (char*)membase)) {
	    objs--;
	}
    }

    lo = 0;
    hi = heaps_used;
    while (lo < hi) {
	register RVALUE *mid_membase;
	mid = (lo + hi) / 2;
	mid_membase = objspace->heap.sorted[mid].slot->membase;
	if (mid_membase < membase) {
	    lo = mid + 1;
	}
	else if (mid_membase > membase) {
	    hi = mid;
	}
	else {
	    rb_bug("same heap slot is allocated: %p at %"PRIuVALUE, (void *)membase, (VALUE)mid);
	}
    }
    if (hi < heaps_used) {
	MEMMOVE(&objspace->heap.sorted[hi+1], &objspace->heap.sorted[hi], struct sorted_heaps_slot, heaps_used - hi);
    }
    objspace->heap.sorted[hi].slot = slot;
    objspace->heap.sorted[hi].start = p;
    objspace->heap.sorted[hi].end = (p + objs);
    heaps->membase = membase;
    heaps->slot = p;
    heaps->limit = objs;
    objspace->heap.free_num += objs;
    pend = p + objs;
    if (lomem == 0 || lomem > p) lomem = p;
    if (himem < pend) himem = pend;
    heaps_used++;

    while (p < pend) {
	p->as.free.flags = 0;
	p->as.free.next = freelist;
	freelist = p;
	p++;
    }
}

static void
add_heap_slots(rb_objspace_t *objspace, size_t add)
{
    size_t i;

    if ((heaps_used + add) > heaps_length) {
        allocate_sorted_heaps(objspace, heaps_used + add);
    }

    for (i = 0; i < add; i++) {
        assign_heap_slot(objspace);
    }
    heaps_inc = 0;
}

static void
init_heap(rb_objspace_t *objspace)
{
    add_heap_slots(objspace, HEAP_MIN_SLOTS / HEAP_OBJ_LIMIT);
#ifdef USE_SIGALTSTACK
    {
	/* altstack of another threads are allocated in another place */
	rb_thread_t *th = GET_THREAD();
	void *tmp = th->altstack;
	th->altstack = malloc(ALT_STACK_SIZE);
	free(tmp); /* free previously allocated area */
    }
#endif

    objspace->profile.invoke_time = getrusage_time();
    finalizer_table = st_init_numtable();
}

static void
initial_expand_heap(rb_objspace_t *objspace)
{
    size_t min_size = initial_heap_min_slots / HEAP_OBJ_LIMIT;

    if (min_size > heaps_used) {
        add_heap_slots(objspace, min_size - heaps_used);
    }
}

static void
set_heaps_increment(rb_objspace_t *objspace)
{
    size_t next_heaps_length = (size_t)(heaps_used * 1.8);

    if (next_heaps_length == heaps_used) {
        next_heaps_length++;
    }

    heaps_inc = next_heaps_length - heaps_used;

    if (next_heaps_length > heaps_length) {
	allocate_sorted_heaps(objspace, next_heaps_length);
    }
}

static int
heaps_increment(rb_objspace_t *objspace)
{
    if (heaps_inc > 0) {
        assign_heap_slot(objspace);
	heaps_inc--;
	return TRUE;
    }
    return FALSE;
}

int
rb_during_gc(void)
{
    rb_objspace_t *objspace = &rb_objspace;
    return during_gc;
}

#define RANY(o) ((RVALUE*)(o))

VALUE
rb_newobj(void)
{
    rb_objspace_t *objspace = &rb_objspace;
    VALUE obj;

    if (UNLIKELY(during_gc)) {
	dont_gc = 1;
	during_gc = 0;
	rb_bug("object allocation during garbage collection phase");
    }

    if (UNLIKELY(ruby_gc_stress && !ruby_disable_gc_stress)) {
	if (!garbage_collect(objspace)) {
	    during_gc = 0;
	    rb_memerror();
	}
    }

    if (UNLIKELY(!freelist)) {
	if (!gc_lazy_sweep(objspace)) {
	    during_gc = 0;
	    rb_memerror();
	}
    }

    obj = (VALUE)freelist;
    freelist = freelist->as.free.next;

    MEMZERO((void*)obj, RVALUE, 1);
#ifdef GC_DEBUG
    RANY(obj)->file = rb_sourcefile();
    RANY(obj)->line = rb_sourceline();
#endif
    GC_PROF_INC_LIVE_NUM;

    return obj;
}

NODE*
rb_node_newnode(enum node_type type, VALUE a0, VALUE a1, VALUE a2)
{
    NODE *n = (NODE*)rb_newobj();

    n->flags |= T_NODE;
    nd_set_type(n, type);

    n->u1.value = a0;
    n->u2.value = a1;
    n->u3.value = a2;

    return n;
}

VALUE
rb_data_object_alloc(VALUE klass, void *datap, RUBY_DATA_FUNC dmark, RUBY_DATA_FUNC dfree)
{
    NEWOBJ(data, struct RData);
    if (klass) Check_Type(klass, T_CLASS);
    OBJSETUP(data, klass, T_DATA);
    data->data = datap;
    data->dfree = dfree;
    data->dmark = dmark;

    return (VALUE)data;
}

VALUE
rb_data_typed_object_alloc(VALUE klass, void *datap, const rb_data_type_t *type)
{
    NEWOBJ(data, struct RTypedData);

    if (klass) Check_Type(klass, T_CLASS);

    OBJSETUP(data, klass, T_DATA);

    data->data = datap;
    data->typed_flag = 1;
    data->type = type;

    return (VALUE)data;
}

size_t
rb_objspace_data_type_memsize(VALUE obj)
{
    if (RTYPEDDATA_P(obj) && RTYPEDDATA_TYPE(obj)->function.dsize) {
	return RTYPEDDATA_TYPE(obj)->function.dsize(RTYPEDDATA_DATA(obj));
    }
    else {
	return 0;
    }
}

const char *
rb_objspace_data_type_name(VALUE obj)
{
    if (RTYPEDDATA_P(obj)) {
	return RTYPEDDATA_TYPE(obj)->wrap_struct_name;
    }
    else {
	return 0;
    }
}

#ifdef __ia64
#define SET_STACK_END (SET_MACHINE_STACK_END(&th->machine_stack_end), th->machine_register_stack_end = rb_ia64_bsp())
#else
#define SET_STACK_END SET_MACHINE_STACK_END(&th->machine_stack_end)
#endif

#define STACK_START (th->machine_stack_start)
#define STACK_END (th->machine_stack_end)
#define STACK_LEVEL_MAX (th->machine_stack_maxsize/sizeof(VALUE))

#if STACK_GROW_DIRECTION < 0
# define STACK_LENGTH  (size_t)(STACK_START - STACK_END)
#elif STACK_GROW_DIRECTION > 0
# define STACK_LENGTH  (size_t)(STACK_END - STACK_START + 1)
#else
# define STACK_LENGTH  ((STACK_END < STACK_START) ? (size_t)(STACK_START - STACK_END) \
			: (size_t)(STACK_END - STACK_START + 1))
#endif
#if !STACK_GROW_DIRECTION
int ruby_stack_grow_direction;
int
ruby_get_stack_grow_direction(volatile VALUE *addr)
{
    VALUE *end;
    SET_MACHINE_STACK_END(&end);

    if (end > addr) return ruby_stack_grow_direction = 1;
    return ruby_stack_grow_direction = -1;
}
#endif

#define GC_LEVEL_MAX 250
#define STACKFRAME_FOR_GC_MARK (GC_LEVEL_MAX * GC_MARK_STACKFRAME_WORD)

size_t
ruby_stack_length(VALUE **p)
{
    rb_thread_t *th = GET_THREAD();
    SET_STACK_END;
    if (p) *p = STACK_UPPER(STACK_END, STACK_START, STACK_END);
    return STACK_LENGTH;
}

static int
stack_check(int water_mark)
{
    int ret;
    rb_thread_t *th = GET_THREAD();
    SET_STACK_END;
    ret = STACK_LENGTH > STACK_LEVEL_MAX - water_mark;
#ifdef __ia64
    if (!ret) {
        ret = (VALUE*)rb_ia64_bsp() - th->machine_register_stack_start >
              th->machine_register_stack_maxsize/sizeof(VALUE) - water_mark;
    }
#endif
    return ret;
}

#define STACKFRAME_FOR_CALL_CFUNC 512

int
ruby_stack_check(void)
{
#if defined(POSIX_SIGNAL) && defined(SIGSEGV) && defined(HAVE_SIGALTSTACK)
    return 0;
#else
    return stack_check(STACKFRAME_FOR_CALL_CFUNC);
#endif
}

static void
init_mark_stack(rb_objspace_t *objspace)
{
    mark_stack_overflow = 0;
    mark_stack_ptr = mark_stack;
}

#define MARK_STACK_EMPTY (mark_stack_ptr == mark_stack)

static void gc_mark(rb_objspace_t *objspace, VALUE ptr, int lev);
static void gc_mark_children(rb_objspace_t *objspace, VALUE ptr, int lev);

static void
gc_mark_all(rb_objspace_t *objspace)
{
    RVALUE *p, *pend;
    size_t i;

    init_mark_stack(objspace);
    for (i = 0; i < heaps_used; i++) {
	p = objspace->heap.sorted[i].start; pend = objspace->heap.sorted[i].end;
	while (p < pend) {
	    if ((p->as.basic.flags & FL_MARK) &&
		(p->as.basic.flags != FL_MARK)) {
		gc_mark_children(objspace, (VALUE)p, 0);
	    }
	    p++;
	}
    }
}

static void
gc_mark_rest(rb_objspace_t *objspace)
{
    VALUE tmp_arry[MARK_STACK_MAX];
    VALUE *p;

    p = (mark_stack_ptr - mark_stack) + tmp_arry;
    MEMCPY(tmp_arry, mark_stack, VALUE, p - tmp_arry);

    init_mark_stack(objspace);
    while (p != tmp_arry) {
	p--;
	gc_mark_children(objspace, *p, 0);
    }
}

static inline int
is_pointer_to_heap(rb_objspace_t *objspace, void *ptr)
{
    register RVALUE *p = RANY(ptr);
    register struct sorted_heaps_slot *heap;
    register size_t hi, lo, mid;

    if (p < lomem || p > himem) return FALSE;
    if ((VALUE)p % sizeof(RVALUE) != 0) return FALSE;

    /* check if p looks like a pointer using bsearch*/
    lo = 0;
    hi = heaps_used;
    while (lo < hi) {
	mid = (lo + hi) / 2;
	heap = &objspace->heap.sorted[mid];
	if (heap->start <= p) {
	    if (p < heap->end)
		return TRUE;
	    lo = mid + 1;
	}
	else {
	    hi = mid;
	}
    }
    return FALSE;
}

static void
mark_locations_array(rb_objspace_t *objspace, register VALUE *x, register long n)
{
    VALUE v;
    while (n--) {
        v = *x;
        VALGRIND_MAKE_MEM_DEFINED(&v, sizeof(v));
	if (is_pointer_to_heap(objspace, (void *)v)) {
	    gc_mark_defer(objspace, v, 0);
	}
	x++;
    }
}

static void
gc_mark_locations(rb_objspace_t *objspace, VALUE *start, VALUE *end)
{
    long n;

    if (end <= start) return;
    n = end - start;
    mark_locations_array(objspace, start, n);
}

void
rb_gc_mark_locations(VALUE *start, VALUE *end)
{
    gc_mark_locations(&rb_objspace, start, end);
}

#define rb_gc_mark_locations(start, end) gc_mark_locations(objspace, (start), (end))

struct mark_tbl_arg {
    rb_objspace_t *objspace;
    int lev;
};

static int
mark_entry(ID key, VALUE value, st_data_t data)
{
    struct mark_tbl_arg *arg = (void*)data;
    gc_mark_defer(arg->objspace, value, arg->lev);
    return ST_CONTINUE;
}

static void
mark_tbl(rb_objspace_t *objspace, st_table *tbl, int lev)
{
    struct mark_tbl_arg arg;
    if (!tbl || tbl->num_entries == 0) return;
    arg.objspace = objspace;
    arg.lev = lev;
    st_foreach(tbl, mark_entry, (st_data_t)&arg);
}

static int
mark_key(VALUE key, VALUE value, st_data_t data)
{
    struct mark_tbl_arg *arg = (void*)data;
    gc_mark_defer(arg->objspace, key, arg->lev);
    return ST_CONTINUE;
}

static void
mark_set(rb_objspace_t *objspace, st_table *tbl, int lev)
{
    struct mark_tbl_arg arg;
    if (!tbl) return;
    arg.objspace = objspace;
    arg.lev = lev;
    st_foreach(tbl, mark_key, (st_data_t)&arg);
}

void
rb_mark_set(st_table *tbl)
{
    mark_set(&rb_objspace, tbl, 0);
}

static int
mark_keyvalue(VALUE key, VALUE value, st_data_t data)
{
    struct mark_tbl_arg *arg = (void*)data;
    gc_mark_defer(arg->objspace, key, arg->lev);
    gc_mark_defer(arg->objspace, value, arg->lev);
    return ST_CONTINUE;
}

static void
mark_hash(rb_objspace_t *objspace, st_table *tbl, int lev)
{
    struct mark_tbl_arg arg;
    if (!tbl) return;
    arg.objspace = objspace;
    arg.lev = lev;
    st_foreach(tbl, mark_keyvalue, (st_data_t)&arg);
}

void
rb_mark_hash(st_table *tbl)
{
    mark_hash(&rb_objspace, tbl, 0);
}

static void
mark_method_entry(rb_objspace_t *objspace, const rb_method_entry_t *me, int lev)
{
    const rb_method_definition_t *def = me->def;

    gc_mark_defer(objspace, me->klass, lev);
    if (!def) return;
    switch (def->type) {
      case VM_METHOD_TYPE_ISEQ:
	gc_mark_defer(objspace, def->body.iseq->self, lev);
	break;
      case VM_METHOD_TYPE_BMETHOD:
	gc_mark_defer(objspace, def->body.proc, lev);
	break;
      case VM_METHOD_TYPE_ATTRSET:
      case VM_METHOD_TYPE_IVAR:
	gc_mark_defer(objspace, def->body.attr.location, lev);
	break;
      default:
	break; /* ignore */
    }
}

void
rb_mark_method_entry(const rb_method_entry_t *me)
{
    mark_method_entry(&rb_objspace, me, 0);
}

static int
mark_method_entry_i(ID key, const rb_method_entry_t *me, st_data_t data)
{
    struct mark_tbl_arg *arg = (void*)data;
    mark_method_entry(arg->objspace, me, arg->lev);
    return ST_CONTINUE;
}

static void
mark_m_tbl(rb_objspace_t *objspace, st_table *tbl, int lev)
{
    struct mark_tbl_arg arg;
    if (!tbl) return;
    arg.objspace = objspace;
    arg.lev = lev;
    st_foreach(tbl, mark_method_entry_i, (st_data_t)&arg);
}

static int
free_method_entry_i(ID key, rb_method_entry_t *me, st_data_t data)
{
    rb_free_method_entry(me);
    return ST_CONTINUE;
}

void
rb_free_m_table(st_table *tbl)
{
    st_foreach(tbl, free_method_entry_i, 0);
    st_free_table(tbl);
}

static int
mark_const_entry_i(ID key, const rb_const_entry_t *ce, st_data_t data)
{
    struct mark_tbl_arg *arg = (void*)data;
    gc_mark_defer(arg->objspace, ce->value, arg->lev);
    return ST_CONTINUE;
}

static void
mark_const_tbl(rb_objspace_t *objspace, st_table *tbl, int lev)
{
    struct mark_tbl_arg arg;
    if (!tbl) return;
    arg.objspace = objspace;
    arg.lev = lev;
    st_foreach(tbl, mark_const_entry_i, (st_data_t)&arg);
}

static int
free_const_entry_i(ID key, rb_const_entry_t *ce, st_data_t data)
{
    xfree(ce);
    return ST_CONTINUE;
}

void
rb_free_const_table(st_table *tbl)
{
    st_foreach(tbl, free_const_entry_i, 0);
    st_free_table(tbl);
}

void
rb_mark_tbl(st_table *tbl)
{
    mark_tbl(&rb_objspace, tbl, 0);
}

void
rb_gc_mark_maybe(VALUE obj)
{
    if (is_pointer_to_heap(&rb_objspace, (void *)obj)) {
	gc_mark_defer(&rb_objspace, obj, 0);
    }
}

/* CS194 TODO: */
static void
gc_mark(rb_objspace_t *objspace, VALUE ptr, int lev)
{
    register RVALUE *obj;

    obj = RANY(ptr);
    if (rb_special_const_p(ptr)) return; /* special const not marked */
    if (obj->as.basic.flags == 0) return;       /* free cell */
    if (obj->as.basic.flags & FL_MARK) return;  /* already marked */
    obj->as.basic.flags |= FL_MARK;
    objspace->heap.live_num++;

    if (lev > GC_LEVEL_MAX || (lev == 0 && stack_check(STACKFRAME_FOR_GC_MARK))) {
	if (!mark_stack_overflow) {
	    if (mark_stack_ptr - mark_stack < MARK_STACK_MAX) {
		*mark_stack_ptr = ptr;
		mark_stack_ptr++;
	    }
	    else {
		mark_stack_overflow = 1;
	    }
	}
	return;
    }
    gc_mark_children(objspace, ptr, lev+1);
}

void
gc_mark_defer(rb_objspace_t *objspace, VALUE ptr, int lev) {
    mark_queue_node_t* node =
	(mark_queue_node_t*) malloc(sizeof(mark_queue_node_t));
    node->objspace = objspace;
    node->ptr = ptr;
    node->lev = lev;
    node->next = NULL;
    //lock
    if (mark_queue.tail == NULL) {
	mark_queue.head = mark_queue.tail = node;
    } else {
	mark_queue.tail->next = node;
	mark_queue.tail = node;
    }
    mark_queue.size++;
    //unlock
}

int
gc_mark_pop() {
    mark_queue_node_t* node;
    //lock
    node = mark_queue.head;
    if (node != NULL) {
	mark_queue.head = node->next;
	if (mark_queue.head == NULL) {
	    mark_queue.tail = NULL;
	}
	mark_queue.size--;
    }
    //unlock
    if (node != NULL) {
	gc_mark(node->objspace, node->ptr, node->lev);
	free(node);
    }
    return node != NULL;
}

void
rb_gc_mark(VALUE ptr)
{
    gc_mark(&rb_objspace, ptr, 0);
}


/* Marks all children of ptr. The children are found by the giant switch statement.
 * CS194 TODO: switch this to something that enqueues children, instead of calling
 * mark directly on them.
 *
 */
static void
gc_mark_children(rb_objspace_t *objspace, VALUE ptr, int lev)
{
    register RVALUE *obj = RANY(ptr);

    goto marking;		/* skip */

  again:
    obj = RANY(ptr);
    if (rb_special_const_p(ptr)) return; /* special const not marked */
    if (obj->as.basic.flags == 0) return;       /* free cell */
    if (obj->as.basic.flags & FL_MARK) return;  /* already marked */
    obj->as.basic.flags |= FL_MARK;
    objspace->heap.live_num++;

  marking:
    if (FL_TEST(obj, FL_EXIVAR)) {
	rb_mark_generic_ivar(ptr);
    }

    switch (BUILTIN_TYPE(obj)) {
      case T_NIL:
      case T_FIXNUM:
	rb_bug("rb_gc_mark() called for broken object");
	break;

      case T_NODE:
	switch (nd_type(obj)) {
	  case NODE_IF:		/* 1,2,3 */
	  case NODE_FOR:
	  case NODE_ITER:
	  case NODE_WHEN:
	  case NODE_MASGN:
	  case NODE_RESCUE:
	  case NODE_RESBODY:
	  case NODE_CLASS:
	  case NODE_BLOCK_PASS:
	    gc_mark_defer(objspace, (VALUE)obj->as.node.u2.node, lev);
	    /* fall through */
	  case NODE_BLOCK:	/* 1,3 */
	  case NODE_OPTBLOCK:
	  case NODE_ARRAY:
	  case NODE_DSTR:
	  case NODE_DXSTR:
	  case NODE_DREGX:
	  case NODE_DREGX_ONCE:
	  case NODE_ENSURE:
	  case NODE_CALL:
	  case NODE_DEFS:
	  case NODE_OP_ASGN1:
	  case NODE_ARGS:
	    gc_mark_defer(objspace, (VALUE)obj->as.node.u1.node, lev);
	    /* fall through */
	  case NODE_SUPER:	/* 3 */
	  case NODE_FCALL:
	  case NODE_DEFN:
	  case NODE_ARGS_AUX:
	    ptr = (VALUE)obj->as.node.u3.node;
	    goto again;

	  case NODE_WHILE:	/* 1,2 */
	  case NODE_UNTIL:
	  case NODE_AND:
	  case NODE_OR:
	  case NODE_CASE:
	  case NODE_SCLASS:
	  case NODE_DOT2:
	  case NODE_DOT3:
	  case NODE_FLIP2:
	  case NODE_FLIP3:
	  case NODE_MATCH2:
	  case NODE_MATCH3:
	  case NODE_OP_ASGN_OR:
	  case NODE_OP_ASGN_AND:
	  case NODE_MODULE:
	  case NODE_ALIAS:
	  case NODE_VALIAS:
	  case NODE_ARGSCAT:
	    gc_mark_defer(objspace, (VALUE)obj->as.node.u1.node, lev);
	    /* fall through */
	  case NODE_GASGN:	/* 2 */
	  case NODE_LASGN:
	  case NODE_DASGN:
	  case NODE_DASGN_CURR:
	  case NODE_IASGN:
	  case NODE_IASGN2:
	  case NODE_CVASGN:
	  case NODE_COLON3:
	  case NODE_OPT_N:
	  case NODE_EVSTR:
	  case NODE_UNDEF:
	  case NODE_POSTEXE:
	    ptr = (VALUE)obj->as.node.u2.node;
	    goto again;

	  case NODE_HASH:	/* 1 */
	  case NODE_LIT:
	  case NODE_STR:
	  case NODE_XSTR:
	  case NODE_DEFINED:
	  case NODE_MATCH:
	  case NODE_RETURN:
	  case NODE_BREAK:
	  case NODE_NEXT:
	  case NODE_YIELD:
	  case NODE_COLON2:
	  case NODE_SPLAT:
	  case NODE_TO_ARY:
	    ptr = (VALUE)obj->as.node.u1.node;
	    goto again;

	  case NODE_SCOPE:	/* 2,3 */
	  case NODE_CDECL:
	  case NODE_OPT_ARG:
	    gc_mark_defer(objspace, (VALUE)obj->as.node.u3.node, lev);
	    ptr = (VALUE)obj->as.node.u2.node;
	    goto again;

	  case NODE_ZARRAY:	/* - */
	  case NODE_ZSUPER:
	  case NODE_VCALL:
	  case NODE_GVAR:
	  case NODE_LVAR:
	  case NODE_DVAR:
	  case NODE_IVAR:
	  case NODE_CVAR:
	  case NODE_NTH_REF:
	  case NODE_BACK_REF:
	  case NODE_REDO:
	  case NODE_RETRY:
	  case NODE_SELF:
	  case NODE_NIL:
	  case NODE_TRUE:
	  case NODE_FALSE:
	  case NODE_ERRINFO:
	  case NODE_BLOCK_ARG:
	    break;
	  case NODE_ALLOCA:
	    mark_locations_array(objspace,
				 (VALUE*)obj->as.node.u1.value,
				 obj->as.node.u3.cnt);
	    ptr = (VALUE)obj->as.node.u2.node;
	    goto again;

	  default:		/* unlisted NODE */
	    if (is_pointer_to_heap(objspace, obj->as.node.u1.node)) {
		gc_mark_defer(objspace, (VALUE)obj->as.node.u1.node, lev);
	    }
	    if (is_pointer_to_heap(objspace, obj->as.node.u2.node)) {
		gc_mark_defer(objspace, (VALUE)obj->as.node.u2.node, lev);
	    }
	    if (is_pointer_to_heap(objspace, obj->as.node.u3.node)) {
		gc_mark_defer(objspace, (VALUE)obj->as.node.u3.node, lev);
	    }
	}
	return;			/* no need to mark class. */
    }

    gc_mark_defer(objspace, obj->as.basic.klass, lev);
    switch (BUILTIN_TYPE(obj)) {
      case T_ICLASS:
      case T_CLASS:
      case T_MODULE:
	mark_m_tbl(objspace, RCLASS_M_TBL(obj), lev);
	mark_tbl(objspace, RCLASS_IV_TBL(obj), lev);
	mark_const_tbl(objspace, RCLASS_CONST_TBL(obj), lev);
	ptr = RCLASS_SUPER(obj);
	goto again;

      case T_ARRAY:
	if (FL_TEST(obj, ELTS_SHARED)) {
	    ptr = obj->as.array.as.heap.aux.shared;
	    goto again;
	}
	else {
	    long i, len = RARRAY_LEN(obj);
	    VALUE *ptr = RARRAY_PTR(obj);
	    for (i=0; i < len; i++) {
		gc_mark_defer(objspace, *ptr++, lev);
	    }
	}
	break;

      case T_HASH:
	mark_hash(objspace, obj->as.hash.ntbl, lev);
	ptr = obj->as.hash.ifnone;
	goto again;

      case T_STRING:
#define STR_ASSOC FL_USER3   /* copied from string.c */
	if (FL_TEST(obj, RSTRING_NOEMBED) && FL_ANY(obj, ELTS_SHARED|STR_ASSOC)) {
	    ptr = obj->as.string.as.heap.aux.shared;
	    goto again;
	}
	break;

      case T_DATA:
	if (RTYPEDDATA_P(obj)) {
	    RUBY_DATA_FUNC mark_func = obj->as.typeddata.type->function.dmark;
	    if (mark_func) (*mark_func)(DATA_PTR(obj));
	}
	else {
	    if (obj->as.data.dmark) (*obj->as.data.dmark)(DATA_PTR(obj));
	}
	break;

      case T_OBJECT:
        {
            long i, len = ROBJECT_NUMIV(obj);
	    VALUE *ptr = ROBJECT_IVPTR(obj);
            for (i  = 0; i < len; i++) {
		gc_mark_defer(objspace, *ptr++, lev);
            }
        }
	break;

      case T_FILE:
        if (obj->as.file.fptr) {
            gc_mark_defer(objspace, obj->as.file.fptr->pathv, lev);
            gc_mark_defer(objspace, obj->as.file.fptr->tied_io_for_writing, lev);
            gc_mark_defer(objspace, obj->as.file.fptr->writeconv_asciicompat, lev);
            gc_mark_defer(objspace, obj->as.file.fptr->writeconv_pre_ecopts, lev);
            gc_mark_defer(objspace, obj->as.file.fptr->encs.ecopts, lev);
            gc_mark_defer(objspace, obj->as.file.fptr->write_lock, lev);
        }
        break;

      case T_REGEXP:
        gc_mark_defer(objspace, obj->as.regexp.src, lev);
        break;

      case T_FLOAT:
      case T_BIGNUM:
      case T_ZOMBIE:
	break;

      case T_MATCH:
	gc_mark_defer(objspace, obj->as.match.regexp, lev);
	if (obj->as.match.str) {
	    ptr = obj->as.match.str;
	    goto again;
	}
	break;

      case T_RATIONAL:
	gc_mark_defer(objspace, obj->as.rational.num, lev);
	gc_mark_defer(objspace, obj->as.rational.den, lev);
	break;

      case T_COMPLEX:
	gc_mark_defer(objspace, obj->as.complex.real, lev);
	gc_mark_defer(objspace, obj->as.complex.imag, lev);
	break;

      case T_STRUCT:
	{
	    long len = RSTRUCT_LEN(obj);
	    VALUE *ptr = RSTRUCT_PTR(obj);

	    while (len--) {
		gc_mark_defer(objspace, *ptr++, lev);
	    }
	}
	break;

      default:
	rb_bug("rb_gc_mark(): unknown data type 0x%x(%p) %s",
	       BUILTIN_TYPE(obj), (void *)obj,
	       is_pointer_to_heap(objspace, obj) ? "corrupted object" : "non object");
    }
}

static int obj_free(rb_objspace_t *, VALUE);

static inline void
add_freelist(rb_objspace_t *objspace, RVALUE *p)
{
    VALGRIND_MAKE_MEM_UNDEFINED((void*)p, sizeof(RVALUE));
    p->as.free.flags = 0;
    p->as.free.next = freelist;
    freelist = p;
}

static void
finalize_list(rb_objspace_t *objspace, RVALUE *p)
{
    while (p) {
	RVALUE *tmp = p->as.free.next;
	run_final(objspace, (VALUE)p);
	if (!FL_TEST(p, FL_SINGLETON)) { /* not freeing page */
            if (objspace->heap.sweep_slots) {
                p->as.free.flags = 0;
            }
            else {
                GC_PROF_DEC_LIVE_NUM;
                add_freelist(objspace, p);
            }
	}
	else {
	    struct heaps_slot *slot = (struct heaps_slot *)(VALUE)RDATA(p)->dmark;
	    slot->limit--;
	}
	p = tmp;
    }
}

static void
unlink_heap_slot(rb_objspace_t *objspace, struct heaps_slot *slot)
{
    if (slot->prev)
        slot->prev->next = slot->next;
    if (slot->next)
        slot->next->prev = slot->prev;
    if (heaps == slot)
        heaps = slot->next;
    if (objspace->heap.sweep_slots == slot)
        objspace->heap.sweep_slots = slot->next;
    slot->prev = NULL;
    slot->next = NULL;
}


static void
free_unused_heaps(rb_objspace_t *objspace)
{
    size_t i, j;
    RVALUE *last = 0;

    for (i = j = 1; j < heaps_used; i++) {
	if (objspace->heap.sorted[i].slot->limit == 0) {
	    if (!last) {
		last = objspace->heap.sorted[i].slot->membase;
	    }
	    else {
		free(objspace->heap.sorted[i].slot->membase);
	    }
            free(objspace->heap.sorted[i].slot);
	    heaps_used--;
	}
	else {
	    if (i != j) {
		objspace->heap.sorted[j] = objspace->heap.sorted[i];
	    }
	    j++;
	}
    }
    if (last) {
	if (last < heaps_freed) {
	    free(heaps_freed);
	    heaps_freed = last;
	}
	else {
	    free(last);
	}
    }
}

static void
slot_sweep(rb_objspace_t *objspace, struct heaps_slot *sweep_slot)
{
    size_t free_num = 0, final_num = 0;
    RVALUE *p, *pend;
    RVALUE *free = freelist, *final = deferred_final_list;
    int deferred;

    p = sweep_slot->slot; pend = p + sweep_slot->limit;
    while (p < pend) {
        if (!(p->as.basic.flags & FL_MARK)) {
            if (p->as.basic.flags &&
                ((deferred = obj_free(objspace, (VALUE)p)) ||
		 (FL_TEST(p, FL_FINALIZE)))) {
                if (!deferred) {
                    p->as.free.flags = T_ZOMBIE;
                    RDATA(p)->dfree = 0;
                }
                p->as.free.flags |= FL_MARK;
                p->as.free.next = deferred_final_list;
                deferred_final_list = p;
                final_num++;
            }
            else {
                add_freelist(objspace, p);
                free_num++;
            }
        }
        else if (BUILTIN_TYPE(p) == T_ZOMBIE) {
            /* objects to be finalized */
            /* do nothing remain marked */
        }
        else {
            RBASIC(p)->flags &= ~FL_MARK;
        }
        p++;
    }
    if (final_num + free_num == sweep_slot->limit &&
        objspace->heap.free_num > objspace->heap.do_heap_free) {
        RVALUE *pp;

        for (pp = deferred_final_list; pp != final; pp = pp->as.free.next) {
	    RDATA(pp)->dmark = (void (*)(void *))(VALUE)sweep_slot;
            pp->as.free.flags |= FL_SINGLETON; /* freeing page mark */
        }
        sweep_slot->limit = final_num;
        freelist = free;	/* cancel this page from freelist */
        unlink_heap_slot(objspace, sweep_slot);
    }
    else {
        objspace->heap.free_num += free_num;
    }
    objspace->heap.final_num += final_num;

    if (deferred_final_list) {
        rb_thread_t *th = GET_THREAD();
        if (th) {
            RUBY_VM_SET_FINALIZER_INTERRUPT(th);
        }
    }
}

static int
ready_to_gc(rb_objspace_t *objspace)
{
    if (dont_gc || during_gc) {
	if (!freelist) {
            if (!heaps_increment(objspace)) {
                set_heaps_increment(objspace);
                heaps_increment(objspace);
            }
	}
	return FALSE;
    }
    return TRUE;
}

static void
before_gc_sweep(rb_objspace_t *objspace)
{
    freelist = 0;
    objspace->heap.do_heap_free = (size_t)((heaps_used * HEAP_OBJ_LIMIT) * 0.65);
    objspace->heap.free_min = (size_t)((heaps_used * HEAP_OBJ_LIMIT)  * 0.2);
    if (objspace->heap.free_min < initial_free_min) {
	objspace->heap.do_heap_free = heaps_used * HEAP_OBJ_LIMIT;
        objspace->heap.free_min = initial_free_min;
    }
    objspace->heap.sweep_slots = heaps;
    objspace->heap.free_num = 0;

    /* sweep unlinked method entries */
    if (GET_VM()->unlinked_method_entry_list) {
	rb_sweep_method_entry(GET_VM());
    }
}

static void
after_gc_sweep(rb_objspace_t *objspace)
{
    GC_PROF_SET_MALLOC_INFO;

    if (objspace->heap.free_num < objspace->heap.free_min) {
        set_heaps_increment(objspace);
        heaps_increment(objspace);
    }

    if (malloc_increase > malloc_limit) {
	malloc_limit += (size_t)((malloc_increase - malloc_limit) * (double)objspace->heap.live_num / (heaps_used * HEAP_OBJ_LIMIT));
	if (malloc_limit < initial_malloc_limit) malloc_limit = initial_malloc_limit;
    }
    malloc_increase = 0;

    free_unused_heaps(objspace);
}

static int
lazy_sweep(rb_objspace_t *objspace)
{
    struct heaps_slot *next;

    heaps_increment(objspace);
    while (objspace->heap.sweep_slots) {
        next = objspace->heap.sweep_slots->next;
	slot_sweep(objspace, objspace->heap.sweep_slots);
        objspace->heap.sweep_slots = next;
        if (freelist) {
            during_gc = 0;
            return TRUE;
        }
    }
    return FALSE;
}

static void
rest_sweep(rb_objspace_t *objspace)
{
    if (objspace->heap.sweep_slots) {
       while (objspace->heap.sweep_slots) {
           lazy_sweep(objspace);
       }
       after_gc_sweep(objspace);
    }
}

static void gc_marks(rb_objspace_t *objspace);

static int
gc_lazy_sweep(rb_objspace_t *objspace)
{
    int res;
    INIT_GC_PROF_PARAMS;

    if (objspace->flags.dont_lazy_sweep)
        return garbage_collect(objspace);


    if (!ready_to_gc(objspace)) return TRUE;

    during_gc++;
    GC_PROF_TIMER_START;
    GC_PROF_SWEEP_TIMER_START;

    if (objspace->heap.sweep_slots) {
        res = lazy_sweep(objspace);
        if (res) {
            GC_PROF_SWEEP_TIMER_STOP;
            GC_PROF_SET_MALLOC_INFO;
            GC_PROF_TIMER_STOP(Qfalse);
            return res;
        }
        after_gc_sweep(objspace);
    }
    else {
        if (heaps_increment(objspace)) {
            during_gc = 0;
            return TRUE;
        }
    }

    gc_marks(objspace);

    before_gc_sweep(objspace);
    if (objspace->heap.free_min > (heaps_used * HEAP_OBJ_LIMIT - objspace->heap.live_num)) {
	set_heaps_increment(objspace);
    }

    GC_PROF_SWEEP_TIMER_START;
    if(!(res = lazy_sweep(objspace))) {
        after_gc_sweep(objspace);
        if(freelist) {
            res = TRUE;
            during_gc = 0;
        }
    }
    GC_PROF_SWEEP_TIMER_STOP;

    GC_PROF_TIMER_STOP(Qtrue);
    return res;
}

static void
gc_sweep(rb_objspace_t *objspace)
{
    struct heaps_slot *next;

    before_gc_sweep(objspace);

    while (objspace->heap.sweep_slots) {
        next = objspace->heap.sweep_slots->next;
	slot_sweep(objspace, objspace->heap.sweep_slots);
        objspace->heap.sweep_slots = next;
    }

    after_gc_sweep(objspace);

    during_gc = 0;
}

void
rb_gc_force_recycle(VALUE p)
{
    rb_objspace_t *objspace = &rb_objspace;
    GC_PROF_DEC_LIVE_NUM;
    if (RBASIC(p)->flags & FL_MARK) {
        RANY(p)->as.free.flags = 0;
    }
    else {
        add_freelist(objspace, (RVALUE *)p);
    }
}

static inline void
make_deferred(RVALUE *p)
{
    p->as.basic.flags = (p->as.basic.flags & ~T_MASK) | T_ZOMBIE;
}

static inline void
make_io_deferred(RVALUE *p)
{
    rb_io_t *fptr = p->as.file.fptr;
    make_deferred(p);
    p->as.data.dfree = (void (*)(void*))rb_io_fptr_finalize;
    p->as.data.data = fptr;
}

static int
obj_free(rb_objspace_t *objspace, VALUE obj)
{
    switch (BUILTIN_TYPE(obj)) {
      case T_NIL:
      case T_FIXNUM:
      case T_TRUE:
      case T_FALSE:
	rb_bug("obj_free() called for broken object");
	break;
    }

    if (FL_TEST(obj, FL_EXIVAR)) {
	rb_free_generic_ivar((VALUE)obj);
	FL_UNSET(obj, FL_EXIVAR);
    }

    switch (BUILTIN_TYPE(obj)) {
      case T_OBJECT:
	if (!(RANY(obj)->as.basic.flags & ROBJECT_EMBED) &&
            RANY(obj)->as.object.as.heap.ivptr) {
	    xfree(RANY(obj)->as.object.as.heap.ivptr);
	}
	break;
      case T_MODULE:
      case T_CLASS:
	rb_clear_cache_by_class((VALUE)obj);
	rb_free_m_table(RCLASS_M_TBL(obj));
	if (RCLASS_IV_TBL(obj)) {
	    st_free_table(RCLASS_IV_TBL(obj));
	}
	if (RCLASS_CONST_TBL(obj)) {
	    rb_free_const_table(RCLASS_CONST_TBL(obj));
	}
	if (RCLASS_IV_INDEX_TBL(obj)) {
	    st_free_table(RCLASS_IV_INDEX_TBL(obj));
	}
        xfree(RANY(obj)->as.klass.ptr);
	break;
      case T_STRING:
	rb_str_free(obj);
	break;
      case T_ARRAY:
	rb_ary_free(obj);
	break;
      case T_HASH:
	if (RANY(obj)->as.hash.ntbl) {
	    st_free_table(RANY(obj)->as.hash.ntbl);
	}
	break;
      case T_REGEXP:
	if (RANY(obj)->as.regexp.ptr) {
	    onig_free(RANY(obj)->as.regexp.ptr);
	}
	break;
      case T_DATA:
	if (DATA_PTR(obj)) {
	    if (RTYPEDDATA_P(obj)) {
		RDATA(obj)->dfree = RANY(obj)->as.typeddata.type->function.dfree;
	    }
	    if (RANY(obj)->as.data.dfree == (RUBY_DATA_FUNC)-1) {
		xfree(DATA_PTR(obj));
	    }
	    else if (RANY(obj)->as.data.dfree) {
		make_deferred(RANY(obj));
		return 1;
	    }
	}
	break;
      case T_MATCH:
	if (RANY(obj)->as.match.rmatch) {
            struct rmatch *rm = RANY(obj)->as.match.rmatch;
	    onig_region_free(&rm->regs, 0);
            if (rm->char_offset)
		xfree(rm->char_offset);
	    xfree(rm);
	}
	break;
      case T_FILE:
	if (RANY(obj)->as.file.fptr) {
	    make_io_deferred(RANY(obj));
	    return 1;
	}
	break;
      case T_RATIONAL:
      case T_COMPLEX:
	break;
      case T_ICLASS:
	/* iClass shares table with the module */
	xfree(RANY(obj)->as.klass.ptr);
	break;

      case T_FLOAT:
	break;

      case T_BIGNUM:
	if (!(RBASIC(obj)->flags & RBIGNUM_EMBED_FLAG) && RBIGNUM_DIGITS(obj)) {
	    xfree(RBIGNUM_DIGITS(obj));
	}
	break;
      case T_NODE:
	switch (nd_type(obj)) {
	  case NODE_SCOPE:
	    if (RANY(obj)->as.node.u1.tbl) {
		xfree(RANY(obj)->as.node.u1.tbl);
	    }
	    break;
	  case NODE_ALLOCA:
	    xfree(RANY(obj)->as.node.u1.node);
	    break;
	}
	break;			/* no need to free iv_tbl */

      case T_STRUCT:
	if ((RBASIC(obj)->flags & RSTRUCT_EMBED_LEN_MASK) == 0 &&
	    RANY(obj)->as.rstruct.as.heap.ptr) {
	    xfree(RANY(obj)->as.rstruct.as.heap.ptr);
	}
	break;

      default:
	rb_bug("gc_sweep(): unknown data type 0x%x(%p)",
	       BUILTIN_TYPE(obj), (void*)obj);
    }

    return 0;
}

#define GC_NOTIFY 0

#if STACK_GROW_DIRECTION < 0
#define GET_STACK_BOUNDS(start, end, appendix) ((start) = STACK_END, (end) = STACK_START)
#elif STACK_GROW_DIRECTION > 0
#define GET_STACK_BOUNDS(start, end, appendix) ((start) = STACK_START, (end) = STACK_END+(appendix))
#else
#define GET_STACK_BOUNDS(start, end, appendix) \
    ((STACK_END < STACK_START) ? \
     ((start) = STACK_END, (end) = STACK_START) : ((start) = STACK_START, (end) = STACK_END+(appendix)))
#endif

#define numberof(array) (int)(sizeof(array) / sizeof((array)[0]))

static void
mark_current_machine_context(rb_objspace_t *objspace, rb_thread_t *th)
{
    union {
	rb_jmp_buf j;
	VALUE v[sizeof(rb_jmp_buf) / sizeof(VALUE)];
    } save_regs_gc_mark;
    VALUE *stack_start, *stack_end;

    FLUSH_REGISTER_WINDOWS;
    /* This assumes that all registers are saved into the jmp_buf (and stack) */
    rb_setjmp(save_regs_gc_mark.j);

    SET_STACK_END;
    GET_STACK_BOUNDS(stack_start, stack_end, 1);

    mark_locations_array(objspace, save_regs_gc_mark.v, numberof(save_regs_gc_mark.v));

    rb_gc_mark_locations(stack_start, stack_end);
#ifdef __ia64
    rb_gc_mark_locations(th->machine_register_stack_start, th->machine_register_stack_end);
#endif
#if defined(__mc68000__)
    mark_locations_array(objspace, (VALUE*)((char*)STACK_END + 2),
			 (STACK_START - STACK_END));
#endif
}

<<<<<<< HEAD
/* CS194 TODO: */
=======
static void gc_mark_loop() {
  while(gc_mark_pop()){};
}

>>>>>>> 036d641a
static void
gc_marks(rb_objspace_t *objspace)
{
    struct gc_list *list;
    rb_thread_t *th = GET_THREAD();
    GC_PROF_MARK_TIMER_START;

    objspace->heap.live_num = 0;
    objspace->count++;


    SET_STACK_END;

    init_mark_stack(objspace);

    th->vm->self ? rb_gc_mark(th->vm->self) : rb_vm_mark(th->vm);

    mark_tbl(objspace, finalizer_table, 0);
    mark_current_machine_context(objspace, th);

    rb_gc_mark_symbols();
    rb_gc_mark_encodings();

    /* mark protected global variables */
    for (list = global_List; list; list = list->next) {
	rb_gc_mark_maybe(*list->varptr);
    }
    rb_mark_end_proc();
    rb_gc_mark_global_tbl();

    mark_tbl(objspace, rb_class_tbl, 0);

    /* mark generic instance variables for special constants */
    rb_mark_generic_ivar_tbl();

    rb_gc_mark_parser();

    rb_gc_mark_unlinked_live_method_entries(th->vm);

    /* gc_mark objects whose marking are not completed*/
    while (!MARK_STACK_EMPTY) {
	if (mark_stack_overflow) {
	    gc_mark_all(objspace);
	}
	else {
	    gc_mark_rest(objspace);
	}
    }
    gc_mark_loop();
    GC_PROF_MARK_TIMER_STOP;
}

static int
garbage_collect(rb_objspace_t *objspace)
{
    INIT_GC_PROF_PARAMS;

    if (GC_NOTIFY) printf("start garbage_collect()\n");

    if (!heaps) {
	return FALSE;
    }
    if (!ready_to_gc(objspace)) {
        return TRUE;
    }

    GC_PROF_TIMER_START;

    rest_sweep(objspace);

    during_gc++;
    gc_marks(objspace);

    GC_PROF_SWEEP_TIMER_START;
    gc_sweep(objspace);
    GC_PROF_SWEEP_TIMER_STOP;

    GC_PROF_TIMER_STOP(Qtrue);
    if (GC_NOTIFY) printf("end garbage_collect()\n");
    return TRUE;
}

int
rb_garbage_collect(void)
{
    return garbage_collect(&rb_objspace);
}

void
rb_gc_mark_machine_stack(rb_thread_t *th)
{
    rb_objspace_t *objspace = &rb_objspace;
    VALUE *stack_start, *stack_end;

    GET_STACK_BOUNDS(stack_start, stack_end, 0);
    rb_gc_mark_locations(stack_start, stack_end);
#ifdef __ia64
    rb_gc_mark_locations(th->machine_register_stack_start, th->machine_register_stack_end);
#endif
}


/*
 *  call-seq:
 *     GC.start                     -> nil
 *     gc.garbage_collect           -> nil
 *     ObjectSpace.garbage_collect  -> nil
 *
 *  Initiates garbage collection, unless manually disabled.
 *
 */

VALUE
rb_gc_start(void)
{
    rb_gc();
    return Qnil;
}

#undef Init_stack

void
Init_stack(volatile VALUE *addr)
{
    ruby_init_stack(addr);
}

/*
 * Document-class: ObjectSpace
 *
 *  The <code>ObjectSpace</code> module contains a number of routines
 *  that interact with the garbage collection facility and allow you to
 *  traverse all living objects with an iterator.
 *
 *  <code>ObjectSpace</code> also provides support for object
 *  finalizers, procs that will be called when a specific object is
 *  about to be destroyed by garbage collection.
 *
 *     include ObjectSpace
 *
 *
 *     a = "A"
 *     b = "B"
 *     c = "C"
 *
 *
 *     define_finalizer(a, proc {|id| puts "Finalizer one on #{id}" })
 *     define_finalizer(a, proc {|id| puts "Finalizer two on #{id}" })
 *     define_finalizer(b, proc {|id| puts "Finalizer three on #{id}" })
 *
 *  <em>produces:</em>
 *
 *     Finalizer three on 537763470
 *     Finalizer one on 537763480
 *     Finalizer two on 537763480
 *
 */

void
Init_heap(void)
{
    init_heap(&rb_objspace);
}

static VALUE
lazy_sweep_enable(void)
{
    rb_objspace_t *objspace = &rb_objspace;

    objspace->flags.dont_lazy_sweep = FALSE;
    return Qnil;
}

typedef int each_obj_callback(void *, void *, size_t, void *);

struct each_obj_args {
    each_obj_callback *callback;
    void *data;
};

static VALUE
objspace_each_objects(VALUE arg)
{
    size_t i;
    RVALUE *membase = 0;
    RVALUE *pstart, *pend;
    rb_objspace_t *objspace = &rb_objspace;
    struct each_obj_args *args = (struct each_obj_args *)arg;
    volatile VALUE v;

    i = 0;
    while (i < heaps_used) {
	while (0 < i && (uintptr_t)membase < (uintptr_t)objspace->heap.sorted[i-1].slot->membase)
	    i--;
	while (i < heaps_used && (uintptr_t)objspace->heap.sorted[i].slot->membase <= (uintptr_t)membase)
	    i++;
	if (heaps_used <= i)
	  break;
	membase = objspace->heap.sorted[i].slot->membase;

	pstart = objspace->heap.sorted[i].slot->slot;
	pend = pstart + objspace->heap.sorted[i].slot->limit;

	for (; pstart != pend; pstart++) {
	    if (pstart->as.basic.flags) {
		v = (VALUE)pstart; /* acquire to save this object */
		break;
	    }
	}
	if (pstart != pend) {
	    if ((*args->callback)(pstart, pend, sizeof(RVALUE), args->data)) {
		break;
	    }
	}
    }

    return Qnil;
}

/*
 * rb_objspace_each_objects() is special C API to walk through
 * Ruby object space.  This C API is too difficult to use it.
 * To be frank, you should not use it. Or you need to read the
 * source code of this function and understand what this function does.
 *
 * 'callback' will be called several times (the number of heap slot,
 * at current implementation) with:
 *   vstart: a pointer to the first living object of the heap_slot.
 *   vend: a pointer to next to the valid heap_slot area.
 *   stride: a distance to next VALUE.
 *
 * If callback() returns non-zero, the iteration will be stopped.
 *
 * This is a sample callback code to iterate liveness objects:
 *
 *   int
 *   sample_callback(void *vstart, void *vend, int stride, void *data) {
 *     VALUE v = (VALUE)vstart;
 *     for (; v != (VALUE)vend; v += stride) {
 *       if (RBASIC(v)->flags) { // liveness check
 *       // do something with live object 'v'
 *     }
 *     return 0; // continue to iteration
 *   }
 *
 * Note: 'vstart' is not a top of heap_slot.  This point the first
 *       living object to grasp at least one object to avoid GC issue.
 *       This means that you can not walk through all Ruby object slot
 *       including freed object slot.
 *
 * Note: On this implementation, 'stride' is same as sizeof(RVALUE).
 *       However, there are possibilities to pass variable values with
 *       'stride' with some reasons.  You must use stride instead of
 *       use some constant value in the iteration.
 */
void
rb_objspace_each_objects(each_obj_callback *callback, void *data)
{
    struct each_obj_args args;
    rb_objspace_t *objspace = &rb_objspace;

    rest_sweep(objspace);
    objspace->flags.dont_lazy_sweep = TRUE;

    args.callback = callback;
    args.data = data;
    rb_ensure(objspace_each_objects, (VALUE)&args, lazy_sweep_enable, Qnil);
}

struct os_each_struct {
    size_t num;
    VALUE of;
};

static int
os_obj_of_i(void *vstart, void *vend, size_t stride, void *data)
{
    struct os_each_struct *oes = (struct os_each_struct *)data;
    RVALUE *p = (RVALUE *)vstart, *pend = (RVALUE *)vend;
    volatile VALUE v;

    for (; p != pend; p++) {
	if (p->as.basic.flags) {
	    switch (BUILTIN_TYPE(p)) {
	      case T_NONE:
	      case T_ICLASS:
	      case T_NODE:
	      case T_ZOMBIE:
		continue;
	      case T_CLASS:
		if (FL_TEST(p, FL_SINGLETON))
		  continue;
	      default:
		if (!p->as.basic.klass) continue;
		v = (VALUE)p;
		if (!oes->of || rb_obj_is_kind_of(v, oes->of)) {
		    rb_yield(v);
		    oes->num++;
		}
	    }
	}
    }

    return 0;
}

static VALUE
os_obj_of(VALUE of)
{
    struct os_each_struct oes;

    oes.num = 0;
    oes.of = of;
    rb_objspace_each_objects(os_obj_of_i, &oes);
    return SIZET2NUM(oes.num);
}

/*
 *  call-seq:
 *     ObjectSpace.each_object([module]) {|obj| ... } -> fixnum
 *     ObjectSpace.each_object([module])              -> an_enumerator
 *
 *  Calls the block once for each living, nonimmediate object in this
 *  Ruby process. If <i>module</i> is specified, calls the block
 *  for only those classes or modules that match (or are a subclass of)
 *  <i>module</i>. Returns the number of objects found. Immediate
 *  objects (<code>Fixnum</code>s, <code>Symbol</code>s
 *  <code>true</code>, <code>false</code>, and <code>nil</code>) are
 *  never returned. In the example below, <code>each_object</code>
 *  returns both the numbers we defined and several constants defined in
 *  the <code>Math</code> module.
 *
 *  If no block is given, an enumerator is returned instead.
 *
 *     a = 102.7
 *     b = 95       # Won't be returned
 *     c = 12345678987654321
 *     count = ObjectSpace.each_object(Numeric) {|x| p x }
 *     puts "Total count: #{count}"
 *
 *  <em>produces:</em>
 *
 *     12345678987654321
 *     102.7
 *     2.71828182845905
 *     3.14159265358979
 *     2.22044604925031e-16
 *     1.7976931348623157e+308
 *     2.2250738585072e-308
 *     Total count: 7
 *
 */

static VALUE
os_each_obj(int argc, VALUE *argv, VALUE os)
{
    VALUE of;

    rb_secure(4);
    if (argc == 0) {
	of = 0;
    }
    else {
	rb_scan_args(argc, argv, "01", &of);
    }
    RETURN_ENUMERATOR(os, 1, &of);
    return os_obj_of(of);
}

/*
 *  call-seq:
 *     ObjectSpace.undefine_finalizer(obj)
 *
 *  Removes all finalizers for <i>obj</i>.
 *
 */

static VALUE
undefine_final(VALUE os, VALUE obj)
{
    rb_objspace_t *objspace = &rb_objspace;
    st_data_t data = obj;
    rb_check_frozen(obj);
    st_delete(finalizer_table, &data, 0);
    FL_UNSET(obj, FL_FINALIZE);
    return obj;
}

/*
 *  call-seq:
 *     ObjectSpace.define_finalizer(obj, aProc=proc())
 *
 *  Adds <i>aProc</i> as a finalizer, to be called after <i>obj</i>
 *  was destroyed.
 *
 */

static VALUE
define_final(int argc, VALUE *argv, VALUE os)
{
    rb_objspace_t *objspace = &rb_objspace;
    VALUE obj, block, table;
    st_data_t data;

    rb_scan_args(argc, argv, "11", &obj, &block);
    rb_check_frozen(obj);
    if (argc == 1) {
	block = rb_block_proc();
    }
    else if (!rb_respond_to(block, rb_intern("call"))) {
	rb_raise(rb_eArgError, "wrong type argument %s (should be callable)",
		 rb_obj_classname(block));
    }
    if (!FL_ABLE(obj)) {
	rb_raise(rb_eArgError, "cannot define finalizer for %s",
		 rb_obj_classname(obj));
    }
    RBASIC(obj)->flags |= FL_FINALIZE;

    block = rb_ary_new3(2, INT2FIX(rb_safe_level()), block);
    OBJ_FREEZE(block);

    if (st_lookup(finalizer_table, obj, &data)) {
	table = (VALUE)data;
	rb_ary_push(table, block);
    }
    else {
	table = rb_ary_new3(1, block);
	RBASIC(table)->klass = 0;
	st_add_direct(finalizer_table, obj, table);
    }
    return block;
}

void
rb_gc_copy_finalizer(VALUE dest, VALUE obj)
{
    rb_objspace_t *objspace = &rb_objspace;
    VALUE table;
    st_data_t data;

    if (!FL_TEST(obj, FL_FINALIZE)) return;
    if (st_lookup(finalizer_table, obj, &data)) {
	table = (VALUE)data;
	st_insert(finalizer_table, dest, table);
    }
    FL_SET(dest, FL_FINALIZE);
}

static VALUE
run_single_final(VALUE arg)
{
    VALUE *args = (VALUE *)arg;
    rb_eval_cmd(args[0], args[1], (int)args[2]);
    return Qnil;
}

static void
run_finalizer(rb_objspace_t *objspace, VALUE objid, VALUE table)
{
    long i;
    int status;
    VALUE args[3];

    if (RARRAY_LEN(table) > 0) {
	args[1] = rb_obj_freeze(rb_ary_new3(1, objid));
    }
    else {
	args[1] = 0;
    }

    args[2] = (VALUE)rb_safe_level();
    for (i=0; i<RARRAY_LEN(table); i++) {
	VALUE final = RARRAY_PTR(table)[i];
	args[0] = RARRAY_PTR(final)[1];
	args[2] = FIX2INT(RARRAY_PTR(final)[0]);
	status = 0;
	rb_protect(run_single_final, (VALUE)args, &status);
	if (status)
	    rb_set_errinfo(Qnil);
    }
}

static void
run_final(rb_objspace_t *objspace, VALUE obj)
{
    VALUE objid;
    RUBY_DATA_FUNC free_func = 0;
    st_data_t key, table;

    objspace->heap.final_num--;

    objid = rb_obj_id(obj);	/* make obj into id */
    RBASIC(obj)->klass = 0;

    if (RTYPEDDATA_P(obj)) {
	free_func = RTYPEDDATA_TYPE(obj)->function.dfree;
    }
    else {
	free_func = RDATA(obj)->dfree;
    }
    if (free_func) {
	(*free_func)(DATA_PTR(obj));
    }

    key = (st_data_t)obj;
    if (st_delete(finalizer_table, &key, &table)) {
	run_finalizer(objspace, objid, (VALUE)table);
    }
}

static void
finalize_deferred(rb_objspace_t *objspace)
{
    RVALUE *p = deferred_final_list;
    deferred_final_list = 0;

    if (p) {
	finalize_list(objspace, p);
    }
}

void
rb_gc_finalize_deferred(void)
{
    finalize_deferred(&rb_objspace);
}

static int
chain_finalized_object(st_data_t key, st_data_t val, st_data_t arg)
{
    RVALUE *p = (RVALUE *)key, **final_list = (RVALUE **)arg;
    if ((p->as.basic.flags & (FL_FINALIZE|FL_MARK)) == FL_FINALIZE) {
	if (BUILTIN_TYPE(p) != T_ZOMBIE) {
	    p->as.free.flags = FL_MARK | T_ZOMBIE; /* remain marked */
	    RDATA(p)->dfree = 0;
	}
	p->as.free.next = *final_list;
	*final_list = p;
    }
    return ST_CONTINUE;
}

struct force_finalize_list {
    VALUE obj;
    VALUE table;
    struct force_finalize_list *next;
};

static int
force_chain_object(st_data_t key, st_data_t val, st_data_t arg)
{
    struct force_finalize_list **prev = (struct force_finalize_list **)arg;
    struct force_finalize_list *curr = ALLOC(struct force_finalize_list);
    curr->obj = key;
    curr->table = val;
    curr->next = *prev;
    *prev = curr;
    return ST_CONTINUE;
}

void
rb_gc_call_finalizer_at_exit(void)
{
    rb_objspace_call_finalizer(&rb_objspace);
}

static void
rb_objspace_call_finalizer(rb_objspace_t *objspace)
{
    RVALUE *p, *pend;
    RVALUE *final_list = 0;
    size_t i;

    /* run finalizers */
    rest_sweep(objspace);

    do {
	/* XXX: this loop will make no sense */
	/* because mark will not be removed */
	finalize_deferred(objspace);
	mark_tbl(objspace, finalizer_table, 0);
	st_foreach(finalizer_table, chain_finalized_object,
		   (st_data_t)&deferred_final_list);
    } while (deferred_final_list);
    /* force to run finalizer */
    while (finalizer_table->num_entries) {
	struct force_finalize_list *list = 0;
	st_foreach(finalizer_table, force_chain_object, (st_data_t)&list);
	while (list) {
	    struct force_finalize_list *curr = list;
	    run_finalizer(objspace, rb_obj_id(curr->obj), curr->table);
	    st_delete(finalizer_table, (st_data_t*)&curr->obj, 0);
	    list = curr->next;
	    xfree(curr);
	}
    }

    /* finalizers are part of garbage collection */
    during_gc++;

    /* run data object's finalizers */
    for (i = 0; i < heaps_used; i++) {
	p = objspace->heap.sorted[i].start; pend = objspace->heap.sorted[i].end;
	while (p < pend) {
	    if (BUILTIN_TYPE(p) == T_DATA &&
		DATA_PTR(p) && RANY(p)->as.data.dfree &&
		!rb_obj_is_thread((VALUE)p) && !rb_obj_is_mutex((VALUE)p) &&
		!rb_obj_is_fiber((VALUE)p)) {
		p->as.free.flags = 0;
		if (RTYPEDDATA_P(p)) {
		    RDATA(p)->dfree = RANY(p)->as.typeddata.type->function.dfree;
		}
		if (RANY(p)->as.data.dfree == (RUBY_DATA_FUNC)-1) {
		    xfree(DATA_PTR(p));
		}
		else if (RANY(p)->as.data.dfree) {
		    make_deferred(RANY(p));
		    RANY(p)->as.free.next = final_list;
		    final_list = p;
		}
	    }
	    else if (BUILTIN_TYPE(p) == T_FILE) {
		if (RANY(p)->as.file.fptr) {
		    make_io_deferred(RANY(p));
		    RANY(p)->as.free.next = final_list;
		    final_list = p;
		}
	    }
	    p++;
	}
    }
    during_gc = 0;
    if (final_list) {
	finalize_list(objspace, final_list);
    }

    st_free_table(finalizer_table);
    finalizer_table = 0;
}

void
rb_gc(void)
{
    rb_objspace_t *objspace = &rb_objspace;
    garbage_collect(objspace);
    finalize_deferred(objspace);
    free_unused_heaps(objspace);
}

/*
 *  call-seq:
 *     ObjectSpace._id2ref(object_id) -> an_object
 *
 *  Converts an object id to a reference to the object. May not be
 *  called on an object id passed as a parameter to a finalizer.
 *
 *     s = "I am a string"                    #=> "I am a string"
 *     r = ObjectSpace._id2ref(s.object_id)   #=> "I am a string"
 *     r == s                                 #=> true
 *
 */

static VALUE
id2ref(VALUE obj, VALUE objid)
{
#if SIZEOF_LONG == SIZEOF_VOIDP
#define NUM2PTR(x) NUM2ULONG(x)
#elif SIZEOF_LONG_LONG == SIZEOF_VOIDP
#define NUM2PTR(x) NUM2ULL(x)
#endif
    rb_objspace_t *objspace = &rb_objspace;
    VALUE ptr;
    void *p0;

    rb_secure(4);
    ptr = NUM2PTR(objid);
    p0 = (void *)ptr;

    if (ptr == Qtrue) return Qtrue;
    if (ptr == Qfalse) return Qfalse;
    if (ptr == Qnil) return Qnil;
    if (FIXNUM_P(ptr)) return (VALUE)ptr;
    ptr = objid ^ FIXNUM_FLAG;	/* unset FIXNUM_FLAG */

    if ((ptr % sizeof(RVALUE)) == (4 << 2)) {
        ID symid = ptr / sizeof(RVALUE);
        if (rb_id2name(symid) == 0)
	    rb_raise(rb_eRangeError, "%p is not symbol id value", p0);
	return ID2SYM(symid);
    }

    if (!is_pointer_to_heap(objspace, (void *)ptr) ||
	BUILTIN_TYPE(ptr) > T_FIXNUM || BUILTIN_TYPE(ptr) == T_ICLASS) {
	rb_raise(rb_eRangeError, "%p is not id value", p0);
    }
    if (BUILTIN_TYPE(ptr) == 0 || RBASIC(ptr)->klass == 0) {
	rb_raise(rb_eRangeError, "%p is recycled object", p0);
    }
    return (VALUE)ptr;
}

/*
 *  Document-method: __id__
 *  Document-method: object_id
 *
 *  call-seq:
 *     obj.__id__       -> fixnum
 *     obj.object_id    -> fixnum
 *
 *  Returns an integer identifier for <i>obj</i>. The same number will
 *  be returned on all calls to <code>id</code> for a given object, and
 *  no two active objects will share an id.
 *  <code>Object#object_id</code> is a different concept from the
 *  <code>:name</code> notation, which returns the symbol id of
 *  <code>name</code>. Replaces the deprecated <code>Object#id</code>.
 */

/*
 *  call-seq:
 *     obj.hash    -> fixnum
 *
 *  Generates a <code>Fixnum</code> hash value for this object. This
 *  function must have the property that <code>a.eql?(b)</code> implies
 *  <code>a.hash == b.hash</code>. The hash value is used by class
 *  <code>Hash</code>. Any hash value that exceeds the capacity of a
 *  <code>Fixnum</code> will be truncated before being used.
 */

VALUE
rb_obj_id(VALUE obj)
{
    /*
     *                32-bit VALUE space
     *          MSB ------------------------ LSB
     *  false   00000000000000000000000000000000
     *  true    00000000000000000000000000000010
     *  nil     00000000000000000000000000000100
     *  undef   00000000000000000000000000000110
     *  symbol  ssssssssssssssssssssssss00001110
     *  object  oooooooooooooooooooooooooooooo00        = 0 (mod sizeof(RVALUE))
     *  fixnum  fffffffffffffffffffffffffffffff1
     *
     *                    object_id space
     *                                       LSB
     *  false   00000000000000000000000000000000
     *  true    00000000000000000000000000000010
     *  nil     00000000000000000000000000000100
     *  undef   00000000000000000000000000000110
     *  symbol   000SSSSSSSSSSSSSSSSSSSSSSSSSSS0        S...S % A = 4 (S...S = s...s * A + 4)
     *  object   oooooooooooooooooooooooooooooo0        o...o % A = 0
     *  fixnum  fffffffffffffffffffffffffffffff1        bignum if required
     *
     *  where A = sizeof(RVALUE)/4
     *
     *  sizeof(RVALUE) is
     *  20 if 32-bit, double is 4-byte aligned
     *  24 if 32-bit, double is 8-byte aligned
     *  40 if 64-bit
     */
    if (SYMBOL_P(obj)) {
        return (SYM2ID(obj) * sizeof(RVALUE) + (4 << 2)) | FIXNUM_FLAG;
    }
    if (SPECIAL_CONST_P(obj)) {
        return LONG2NUM((SIGNED_VALUE)obj);
    }
    return (VALUE)((SIGNED_VALUE)obj|FIXNUM_FLAG);
}

static int
set_zero(st_data_t key, st_data_t val, st_data_t arg)
{
    VALUE k = (VALUE)key;
    VALUE hash = (VALUE)arg;
    rb_hash_aset(hash, k, INT2FIX(0));
    return ST_CONTINUE;
}

/*
 *  call-seq:
 *     ObjectSpace.count_objects([result_hash]) -> hash
 *
 *  Counts objects for each type.
 *
 *  It returns a hash as:
 *  {:TOTAL=>10000, :FREE=>3011, :T_OBJECT=>6, :T_CLASS=>404, ...}
 *
 *  If the optional argument, result_hash, is given,
 *  it is overwritten and returned.
 *  This is intended to avoid probe effect.
 *
 *  The contents of the returned hash is implementation defined.
 *  It may be changed in future.
 *
 *  This method is not expected to work except C Ruby.
 *
 */

static VALUE
count_objects(int argc, VALUE *argv, VALUE os)
{
    rb_objspace_t *objspace = &rb_objspace;
    size_t counts[T_MASK+1];
    size_t freed = 0;
    size_t total = 0;
    size_t i;
    VALUE hash;

    if (rb_scan_args(argc, argv, "01", &hash) == 1) {
        if (TYPE(hash) != T_HASH)
            rb_raise(rb_eTypeError, "non-hash given");
    }

    for (i = 0; i <= T_MASK; i++) {
        counts[i] = 0;
    }

    for (i = 0; i < heaps_used; i++) {
        RVALUE *p, *pend;

        p = objspace->heap.sorted[i].start; pend = objspace->heap.sorted[i].end;
        for (;p < pend; p++) {
            if (p->as.basic.flags) {
                counts[BUILTIN_TYPE(p)]++;
            }
            else {
                freed++;
            }
        }
        total += objspace->heap.sorted[i].slot->limit;
    }

    if (hash == Qnil) {
        hash = rb_hash_new();
    }
    else if (!RHASH_EMPTY_P(hash)) {
        st_foreach(RHASH_TBL(hash), set_zero, hash);
    }
    rb_hash_aset(hash, ID2SYM(rb_intern("TOTAL")), SIZET2NUM(total));
    rb_hash_aset(hash, ID2SYM(rb_intern("FREE")), SIZET2NUM(freed));

    for (i = 0; i <= T_MASK; i++) {
        VALUE type;
        switch (i) {
#define COUNT_TYPE(t) case (t): type = ID2SYM(rb_intern(#t)); break;
	    COUNT_TYPE(T_NONE);
	    COUNT_TYPE(T_OBJECT);
	    COUNT_TYPE(T_CLASS);
	    COUNT_TYPE(T_MODULE);
	    COUNT_TYPE(T_FLOAT);
	    COUNT_TYPE(T_STRING);
	    COUNT_TYPE(T_REGEXP);
	    COUNT_TYPE(T_ARRAY);
	    COUNT_TYPE(T_HASH);
	    COUNT_TYPE(T_STRUCT);
	    COUNT_TYPE(T_BIGNUM);
	    COUNT_TYPE(T_FILE);
	    COUNT_TYPE(T_DATA);
	    COUNT_TYPE(T_MATCH);
	    COUNT_TYPE(T_COMPLEX);
	    COUNT_TYPE(T_RATIONAL);
	    COUNT_TYPE(T_NIL);
	    COUNT_TYPE(T_TRUE);
	    COUNT_TYPE(T_FALSE);
	    COUNT_TYPE(T_SYMBOL);
	    COUNT_TYPE(T_FIXNUM);
	    COUNT_TYPE(T_UNDEF);
	    COUNT_TYPE(T_NODE);
	    COUNT_TYPE(T_ICLASS);
	    COUNT_TYPE(T_ZOMBIE);
#undef COUNT_TYPE
          default:              type = INT2NUM(i); break;
        }
        if (counts[i])
            rb_hash_aset(hash, type, SIZET2NUM(counts[i]));
    }

    return hash;
}

/*
 *  call-seq:
 *     GC.count -> Integer
 *
 *  The number of times GC occurred.
 *
 *  It returns the number of times GC occurred since the process started.
 *
 */

static VALUE
gc_count(VALUE self)
{
    return UINT2NUM((&rb_objspace)->count);
}

/*
 *  call-seq:
 *     GC.stat -> Hash
 *
 *  Returns a Hash containing information about the GC.
 *
 *  The hash includes information about internal statistics about GC such as:
 *
 *    {
 *      :count          => 18,
 *      :heap_used      => 77,
 *      :heap_length    => 77,
 *      :heap_increment => 0,
 *      :heap_live_num  => 23287,
 *      :heap_free_num  => 8115,
 *      :heap_final_num => 0,
 *    }
 *
 *  The contents of the hash are implementation defined and may be changed in
 *  the future.
 *
 *  This method is only expected to work on C Ruby.
 *
 */

static VALUE
gc_stat(int argc, VALUE *argv, VALUE self)
{
    rb_objspace_t *objspace = &rb_objspace;
    VALUE hash;

    if (rb_scan_args(argc, argv, "01", &hash) == 1) {
        if (TYPE(hash) != T_HASH)
            rb_raise(rb_eTypeError, "non-hash given");
    }

    if (hash == Qnil) {
        hash = rb_hash_new();
    }

    rest_sweep(objspace);

    rb_hash_aset(hash, ID2SYM(rb_intern("count")), SIZET2NUM(objspace->count));

    /* implementation dependent counters */
    rb_hash_aset(hash, ID2SYM(rb_intern("heap_used")), SIZET2NUM(objspace->heap.used));
    rb_hash_aset(hash, ID2SYM(rb_intern("heap_length")), SIZET2NUM(objspace->heap.length));
    rb_hash_aset(hash, ID2SYM(rb_intern("heap_increment")), SIZET2NUM(objspace->heap.increment));
    rb_hash_aset(hash, ID2SYM(rb_intern("heap_live_num")), SIZET2NUM(objspace->heap.live_num));
    rb_hash_aset(hash, ID2SYM(rb_intern("heap_free_num")), SIZET2NUM(objspace->heap.free_num));
    rb_hash_aset(hash, ID2SYM(rb_intern("heap_final_num")), SIZET2NUM(objspace->heap.final_num));
    return hash;
}


#if CALC_EXACT_MALLOC_SIZE
/*
 *  call-seq:
 *     GC.malloc_allocated_size -> Integer
 *
 *  The allocated size by malloc().
 *
 *  It returns the allocated size by malloc().
 */

static VALUE
gc_malloc_allocated_size(VALUE self)
{
    return UINT2NUM((&rb_objspace)->malloc_params.allocated_size);
}

/*
 *  call-seq:
 *     GC.malloc_allocations -> Integer
 *
 *  The number of allocated memory object by malloc().
 *
 *  It returns the number of allocated memory object by malloc().
 */

static VALUE
gc_malloc_allocations(VALUE self)
{
    return UINT2NUM((&rb_objspace)->malloc_params.allocations);
}
#endif

static VALUE
gc_profile_record_get(void)
{
    VALUE prof;
    VALUE gc_profile = rb_ary_new();
    size_t i;
    rb_objspace_t *objspace = (&rb_objspace);

    if (!objspace->profile.run) {
	return Qnil;
    }

    for (i =0; i < objspace->profile.count; i++) {
	prof = rb_hash_new();
        rb_hash_aset(prof, ID2SYM(rb_intern("GC_TIME")), DBL2NUM(objspace->profile.record[i].gc_time));
        rb_hash_aset(prof, ID2SYM(rb_intern("GC_INVOKE_TIME")), DBL2NUM(objspace->profile.record[i].gc_invoke_time));
        rb_hash_aset(prof, ID2SYM(rb_intern("HEAP_USE_SIZE")), SIZET2NUM(objspace->profile.record[i].heap_use_size));
        rb_hash_aset(prof, ID2SYM(rb_intern("HEAP_TOTAL_SIZE")), SIZET2NUM(objspace->profile.record[i].heap_total_size));
        rb_hash_aset(prof, ID2SYM(rb_intern("HEAP_TOTAL_OBJECTS")), SIZET2NUM(objspace->profile.record[i].heap_total_objects));
        rb_hash_aset(prof, ID2SYM(rb_intern("GC_IS_MARKED")), objspace->profile.record[i].is_marked);
#if GC_PROFILE_MORE_DETAIL
        rb_hash_aset(prof, ID2SYM(rb_intern("GC_MARK_TIME")), DBL2NUM(objspace->profile.record[i].gc_mark_time));
        rb_hash_aset(prof, ID2SYM(rb_intern("GC_SWEEP_TIME")), DBL2NUM(objspace->profile.record[i].gc_sweep_time));
        rb_hash_aset(prof, ID2SYM(rb_intern("ALLOCATE_INCREASE")), SIZET2NUM(objspace->profile.record[i].allocate_increase));
        rb_hash_aset(prof, ID2SYM(rb_intern("ALLOCATE_LIMIT")), SIZET2NUM(objspace->profile.record[i].allocate_limit));
        rb_hash_aset(prof, ID2SYM(rb_intern("HEAP_USE_SLOTS")), SIZET2NUM(objspace->profile.record[i].heap_use_slots));
        rb_hash_aset(prof, ID2SYM(rb_intern("HEAP_LIVE_OBJECTS")), SIZET2NUM(objspace->profile.record[i].heap_live_objects));
        rb_hash_aset(prof, ID2SYM(rb_intern("HEAP_FREE_OBJECTS")), SIZET2NUM(objspace->profile.record[i].heap_free_objects));
        rb_hash_aset(prof, ID2SYM(rb_intern("HAVE_FINALIZE")), objspace->profile.record[i].have_finalize);
#endif
	rb_ary_push(gc_profile, prof);
    }

    return gc_profile;
}

/*
 *  call-seq:
 *     GC::Profiler.result -> String
 *
 *  Returns a profile data report such as:
 *
 *    GC 1 invokes.
 *    Index    Invoke Time(sec)       Use Size(byte)     Total Size(byte)         Total Object                    GC time(ms)
 *        1               0.012               159240               212940                10647         0.00000000000001530000
 */

static VALUE
gc_profile_result(void)
{
    rb_objspace_t *objspace = &rb_objspace;
    VALUE record;
    VALUE result;
    int i, index;

    record = gc_profile_record_get();
    if (objspace->profile.run && objspace->profile.count) {
	result = rb_sprintf("GC %d invokes.\n", NUM2INT(gc_count(0)));
        index = 1;
	rb_str_cat2(result, "Index    Invoke Time(sec)       Use Size(byte)     Total Size(byte)         Total Object                    GC Time(ms)\n");
	for (i = 0; i < (int)RARRAY_LEN(record); i++) {
	    VALUE r = RARRAY_PTR(record)[i];
#if !GC_PROFILE_MORE_DETAIL
            if (rb_hash_aref(r, ID2SYM(rb_intern("GC_IS_MARKED")))) {
#endif
	    rb_str_catf(result, "%5d %19.3f %20"PRIuSIZE" %20"PRIuSIZE" %20"PRIuSIZE" %30.20f\n",
			index++, NUM2DBL(rb_hash_aref(r, ID2SYM(rb_intern("GC_INVOKE_TIME")))),
			(size_t)NUM2SIZET(rb_hash_aref(r, ID2SYM(rb_intern("HEAP_USE_SIZE")))),
			(size_t)NUM2SIZET(rb_hash_aref(r, ID2SYM(rb_intern("HEAP_TOTAL_SIZE")))),
			(size_t)NUM2SIZET(rb_hash_aref(r, ID2SYM(rb_intern("HEAP_TOTAL_OBJECTS")))),
			NUM2DBL(rb_hash_aref(r, ID2SYM(rb_intern("GC_TIME"))))*1000);
#if !GC_PROFILE_MORE_DETAIL
            }
#endif
	}
#if GC_PROFILE_MORE_DETAIL
	rb_str_cat2(result, "\n\n");
	rb_str_cat2(result, "More detail.\n");
	rb_str_cat2(result, "Index Allocate Increase    Allocate Limit  Use Slot  Have Finalize             Mark Time(ms)            Sweep Time(ms)\n");
        index = 1;
	for (i = 0; i < (int)RARRAY_LEN(record); i++) {
	    VALUE r = RARRAY_PTR(record)[i];
	    rb_str_catf(result, "%5d %17"PRIuSIZE" %17"PRIuSIZE" %9"PRIuSIZE" %14s %25.20f %25.20f\n",
			index++, (size_t)NUM2SIZET(rb_hash_aref(r, ID2SYM(rb_intern("ALLOCATE_INCREASE")))),
			(size_t)NUM2SIZET(rb_hash_aref(r, ID2SYM(rb_intern("ALLOCATE_LIMIT")))),
			(size_t)NUM2SIZET(rb_hash_aref(r, ID2SYM(rb_intern("HEAP_USE_SLOTS")))),
			rb_hash_aref(r, ID2SYM(rb_intern("HAVE_FINALIZE")))? "true" : "false",
			NUM2DBL(rb_hash_aref(r, ID2SYM(rb_intern("GC_MARK_TIME"))))*1000,
			NUM2DBL(rb_hash_aref(r, ID2SYM(rb_intern("GC_SWEEP_TIME"))))*1000);
	}
#endif
    }
    else {
	result = rb_str_new2("");
    }
    return result;
}


/*
 *  call-seq:
 *     GC::Profiler.report
 *     GC::Profiler.report io
 *
 *  Writes the GC::Profiler#result to <tt>$stdout</tt> or the given IO object.
 *
 */

static VALUE
gc_profile_report(int argc, VALUE *argv, VALUE self)
{
    VALUE out;

    if (argc == 0) {
	out = rb_stdout;
    }
    else {
	rb_scan_args(argc, argv, "01", &out);
    }
    rb_io_write(out, gc_profile_result());

    return Qnil;
}

/*
 *  call-seq:
 *     GC::Profiler.total_time -> float
 *
 *  The total time used for garbage collection in milliseconds
 */

static VALUE
gc_profile_total_time(VALUE self)
{
    double time = 0;
    rb_objspace_t *objspace = &rb_objspace;
    size_t i;

    if (objspace->profile.run && objspace->profile.count) {
	for (i = 0; i < objspace->profile.count; i++) {
	    time += objspace->profile.record[i].gc_time;
	}
    }
    return DBL2NUM(time);
}

/*  Document-class: GC::Profiler
 *
 *  The GC profiler provides access to information on GC runs including time,
 *  length and object space size.
 *
 *  Example:
 *
 *    GC::Profiler.enable
 *
 *    require 'rdoc/rdoc'
 *
 *    puts GC::Profiler.result
 *
 *    GC::Profiler.disable
 *
 *  See also GC.count, GC.malloc_allocated_size and GC.malloc_allocations
 */

/*
 *  The <code>GC</code> module provides an interface to Ruby's mark and
 *  sweep garbage collection mechanism. Some of the underlying methods
 *  are also available via the ObjectSpace module.
 *
 *  You may obtain information about the operation of the GC through
 *  GC::Profiler.
 */

void
Init_GC(void)
{
    VALUE rb_mObSpace;
    VALUE rb_mProfiler;

    rb_mGC = rb_define_module("GC");
    rb_define_singleton_method(rb_mGC, "start", rb_gc_start, 0);
    rb_define_singleton_method(rb_mGC, "enable", rb_gc_enable, 0);
    rb_define_singleton_method(rb_mGC, "disable", rb_gc_disable, 0);
    rb_define_singleton_method(rb_mGC, "stress", gc_stress_get, 0);
    rb_define_singleton_method(rb_mGC, "stress=", gc_stress_set, 1);
    rb_define_singleton_method(rb_mGC, "count", gc_count, 0);
    rb_define_singleton_method(rb_mGC, "stat", gc_stat, -1);
    rb_define_method(rb_mGC, "garbage_collect", rb_gc_start, 0);

    rb_mProfiler = rb_define_module_under(rb_mGC, "Profiler");
    rb_define_singleton_method(rb_mProfiler, "enabled?", gc_profile_enable_get, 0);
    rb_define_singleton_method(rb_mProfiler, "enable", gc_profile_enable, 0);
    rb_define_singleton_method(rb_mProfiler, "disable", gc_profile_disable, 0);
    rb_define_singleton_method(rb_mProfiler, "clear", gc_profile_clear, 0);
    rb_define_singleton_method(rb_mProfiler, "result", gc_profile_result, 0);
    rb_define_singleton_method(rb_mProfiler, "report", gc_profile_report, -1);
    rb_define_singleton_method(rb_mProfiler, "total_time", gc_profile_total_time, 0);

    rb_mObSpace = rb_define_module("ObjectSpace");
    rb_define_module_function(rb_mObSpace, "each_object", os_each_obj, -1);
    rb_define_module_function(rb_mObSpace, "garbage_collect", rb_gc_start, 0);

    rb_define_module_function(rb_mObSpace, "define_finalizer", define_final, -1);
    rb_define_module_function(rb_mObSpace, "undefine_finalizer", undefine_final, 1);

    rb_define_module_function(rb_mObSpace, "_id2ref", id2ref, 1);

    nomem_error = rb_exc_new3(rb_eNoMemError,
			      rb_obj_freeze(rb_str_new2("failed to allocate memory")));
    OBJ_TAINT(nomem_error);
    OBJ_FREEZE(nomem_error);

    rb_define_method(rb_cBasicObject, "__id__", rb_obj_id, 0);
    rb_define_method(rb_mKernel, "object_id", rb_obj_id, 0);

    rb_define_module_function(rb_mObSpace, "count_objects", count_objects, -1);

#if CALC_EXACT_MALLOC_SIZE
    rb_define_singleton_method(rb_mGC, "malloc_allocated_size", gc_malloc_allocated_size, 0);
    rb_define_singleton_method(rb_mGC, "malloc_allocations", gc_malloc_allocations, 0);
#endif
}<|MERGE_RESOLUTION|>--- conflicted
+++ resolved
@@ -2494,14 +2494,12 @@
 #endif
 }
 
-<<<<<<< HEAD
 /* CS194 TODO: */
-=======
 static void gc_mark_loop() {
   while(gc_mark_pop()){};
 }
 
->>>>>>> 036d641a
+
 static void
 gc_marks(rb_objspace_t *objspace)
 {
