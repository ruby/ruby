/**********************************************************************

  gc.c -

  $Author$
  created at: Tue Oct  5 09:44:46 JST 1993

  Copyright (C) 1993-2007 Yukihiro Matsumoto
  Copyright (C) 2000  Network Applied Communication Laboratory, Inc.
  Copyright (C) 2000  Information-technology Promotion Agency, Japan

**********************************************************************/

#define rb_data_object_alloc rb_data_object_alloc
#define rb_data_typed_object_alloc rb_data_typed_object_alloc

#include "ruby/internal/config.h"
#ifdef _WIN32
# include "ruby/ruby.h"
#endif

#include <signal.h>

#define sighandler_t ruby_sighandler_t

#ifndef _WIN32
#include <unistd.h>
#include <sys/mman.h>
#endif

#if defined(__wasm__) && !defined(__EMSCRIPTEN__)
# include "wasm/setjmp.h"
# include "wasm/machine.h"
#else
# include <setjmp.h>
#endif
#include <stdarg.h>
#include <stdio.h>

#if USE_MMTK
#include "internal/cmdlineopt.h"
#include "internal/mmtk.h"
#include "internal/mmtk_support.h"
#endif

/* MALLOC_HEADERS_BEGIN */
#ifndef HAVE_MALLOC_USABLE_SIZE
# ifdef _WIN32
#  define HAVE_MALLOC_USABLE_SIZE
#  define malloc_usable_size(a) _msize(a)
# elif defined HAVE_MALLOC_SIZE
#  define HAVE_MALLOC_USABLE_SIZE
#  define malloc_usable_size(a) malloc_size(a)
# endif
#endif

#ifdef HAVE_MALLOC_USABLE_SIZE
# ifdef RUBY_ALTERNATIVE_MALLOC_HEADER
/* Alternative malloc header is included in ruby/missing.h */
# elif defined(HAVE_MALLOC_H)
#  include <malloc.h>
# elif defined(HAVE_MALLOC_NP_H)
#  include <malloc_np.h>
# elif defined(HAVE_MALLOC_MALLOC_H)
#  include <malloc/malloc.h>
# endif
#endif

#ifdef HAVE_MALLOC_TRIM
# include <malloc.h>

# ifdef __EMSCRIPTEN__
/* malloc_trim is defined in emscripten/emmalloc.h on emscripten. */
#  include <emscripten/emmalloc.h>
# endif
#endif

#if !defined(PAGE_SIZE) && defined(HAVE_SYS_USER_H)
/* LIST_HEAD conflicts with sys/queue.h on macOS */
# include <sys/user.h>
#endif
/* MALLOC_HEADERS_END */

#ifdef HAVE_SYS_TIME_H
# include <sys/time.h>
#endif

#ifdef HAVE_SYS_RESOURCE_H
# include <sys/resource.h>
#endif

#if defined _WIN32 || defined __CYGWIN__
# include <windows.h>
#elif defined(HAVE_POSIX_MEMALIGN)
#elif defined(HAVE_MEMALIGN)
# include <malloc.h>
#endif

#include <sys/types.h>

#ifdef __EMSCRIPTEN__
#include <emscripten.h>
#endif

#ifdef HAVE_MACH_TASK_EXCEPTION_PORTS
# include <mach/task.h>
# include <mach/mach_init.h>
# include <mach/mach_port.h>
#endif
#undef LIST_HEAD /* ccan/list conflicts with BSD-origin sys/queue.h. */

#include "constant.h"
#include "darray.h"
#include "debug_counter.h"
#include "eval_intern.h"
#include "id_table.h"
#include "internal.h"
#include "internal/class.h"
#include "internal/compile.h"
#include "internal/complex.h"
#include "internal/cont.h"
#include "internal/error.h"
#include "internal/eval.h"
#include "internal/gc.h"
#include "internal/hash.h"
#include "internal/imemo.h"
#include "internal/io.h"
#include "internal/numeric.h"
#include "internal/object.h"
#include "internal/proc.h"
#include "internal/rational.h"
#include "internal/sanitizers.h"
#include "internal/struct.h"
#include "internal/symbol.h"
#include "internal/thread.h"
#include "internal/variable.h"
#include "internal/warnings.h"
#include "rjit.h"
#include "probes.h"
#include "regint.h"
#include "ruby/debug.h"
#include "ruby/io.h"
#include "ruby/re.h"
#include "ruby/st.h"
#include "ruby/thread.h"
#include "ruby/util.h"
#include "ruby_assert.h"
#include "ruby_atomic.h"
#include "symbol.h"
#include "vm_core.h"
#include "vm_sync.h"
#include "vm_callinfo.h"
#include "ractor_core.h"

#include "builtin.h"
#include "shape.h"

#define rb_setjmp(env) RUBY_SETJMP(env)
#define rb_jmp_buf rb_jmpbuf_t
#undef rb_data_object_wrap

#if !defined(MAP_ANONYMOUS) && defined(MAP_ANON)
#define MAP_ANONYMOUS MAP_ANON
#endif


static size_t malloc_offset = 0;
#if defined(HAVE_MALLOC_USABLE_SIZE)
static size_t
gc_compute_malloc_offset(void)
{
    // Different allocators use different metadata storage strategies which result in different
    // ideal sizes.
    // For instance malloc(64) will waste 8B with glibc, but waste 0B with jemalloc.
    // But malloc(56) will waste 0B with glibc, but waste 8B with jemalloc.
    // So we try allocating 64, 56 and 48 bytes and select the first offset that doesn't
    // waste memory.
    // This was tested on Linux with glibc 2.35 and jemalloc 5, and for both it result in
    // no wasted memory.
    size_t offset = 0;
    for (offset = 0; offset <= 16; offset += 8) {
        size_t allocated = (64 - offset);
        void *test_ptr = malloc(allocated);
        size_t wasted = malloc_usable_size(test_ptr) - allocated;
        free(test_ptr);

        if (wasted == 0) {
            return offset;
        }
    }
    return 0;
}
#else
static size_t
gc_compute_malloc_offset(void)
{
    // If we don't have malloc_usable_size, we use powers of 2.
    return 0;
}
#endif

size_t
rb_malloc_grow_capa(size_t current, size_t type_size)
{
    size_t current_capacity = current;
    if (current_capacity < 4) {
        current_capacity = 4;
    }
    current_capacity *= type_size;

    // We double the current capacity.
    size_t new_capacity = (current_capacity * 2);

    // And round up to the next power of 2 if it's not already one.
    if (rb_popcount64(new_capacity) != 1) {
        new_capacity = (size_t)(1 << (64 - nlz_int64(new_capacity)));
    }

    new_capacity -= malloc_offset;
    new_capacity /= type_size;
    if (current > new_capacity) {
        rb_bug("rb_malloc_grow_capa: current_capacity=%zu, new_capacity=%zu, malloc_offset=%zu", current, new_capacity, malloc_offset);
    }
    RUBY_ASSERT(new_capacity > current);
    return new_capacity;
}

static inline struct rbimpl_size_mul_overflow_tag
size_add_overflow(size_t x, size_t y)
{
    size_t z;
    bool p;
#if 0

#elif __has_builtin(__builtin_add_overflow)
    p = __builtin_add_overflow(x, y, &z);

#elif defined(DSIZE_T)
    RB_GNUC_EXTENSION DSIZE_T dx = x;
    RB_GNUC_EXTENSION DSIZE_T dy = y;
    RB_GNUC_EXTENSION DSIZE_T dz = dx + dy;
    p = dz > SIZE_MAX;
    z = (size_t)dz;

#else
    z = x + y;
    p = z < y;

#endif
    return (struct rbimpl_size_mul_overflow_tag) { p, z, };
}

static inline struct rbimpl_size_mul_overflow_tag
size_mul_add_overflow(size_t x, size_t y, size_t z) /* x * y + z */
{
    struct rbimpl_size_mul_overflow_tag t = rbimpl_size_mul_overflow(x, y);
    struct rbimpl_size_mul_overflow_tag u = size_add_overflow(t.right, z);
    return (struct rbimpl_size_mul_overflow_tag) { t.left || u.left, u.right };
}

static inline struct rbimpl_size_mul_overflow_tag
size_mul_add_mul_overflow(size_t x, size_t y, size_t z, size_t w) /* x * y + z * w */
{
    struct rbimpl_size_mul_overflow_tag t = rbimpl_size_mul_overflow(x, y);
    struct rbimpl_size_mul_overflow_tag u = rbimpl_size_mul_overflow(z, w);
    struct rbimpl_size_mul_overflow_tag v = size_add_overflow(t.right, u.right);
    return (struct rbimpl_size_mul_overflow_tag) { t.left || u.left || v.left, v.right };
}

PRINTF_ARGS(NORETURN(static void gc_raise(VALUE, const char*, ...)), 2, 3);

static inline size_t
size_mul_or_raise(size_t x, size_t y, VALUE exc)
{
    struct rbimpl_size_mul_overflow_tag t = rbimpl_size_mul_overflow(x, y);
    if (LIKELY(!t.left)) {
        return t.right;
    }
    else if (rb_during_gc()) {
        rb_memerror();          /* or...? */
    }
    else {
        gc_raise(
            exc,
            "integer overflow: %"PRIuSIZE
            " * %"PRIuSIZE
            " > %"PRIuSIZE,
            x, y, (size_t)SIZE_MAX);
    }
}

size_t
rb_size_mul_or_raise(size_t x, size_t y, VALUE exc)
{
    return size_mul_or_raise(x, y, exc);
}

static inline size_t
size_mul_add_or_raise(size_t x, size_t y, size_t z, VALUE exc)
{
    struct rbimpl_size_mul_overflow_tag t = size_mul_add_overflow(x, y, z);
    if (LIKELY(!t.left)) {
        return t.right;
    }
    else if (rb_during_gc()) {
        rb_memerror();          /* or...? */
    }
    else {
        gc_raise(
            exc,
            "integer overflow: %"PRIuSIZE
            " * %"PRIuSIZE
            " + %"PRIuSIZE
            " > %"PRIuSIZE,
            x, y, z, (size_t)SIZE_MAX);
    }
}

size_t
rb_size_mul_add_or_raise(size_t x, size_t y, size_t z, VALUE exc)
{
    return size_mul_add_or_raise(x, y, z, exc);
}

static inline size_t
size_mul_add_mul_or_raise(size_t x, size_t y, size_t z, size_t w, VALUE exc)
{
    struct rbimpl_size_mul_overflow_tag t = size_mul_add_mul_overflow(x, y, z, w);
    if (LIKELY(!t.left)) {
        return t.right;
    }
    else if (rb_during_gc()) {
        rb_memerror();          /* or...? */
    }
    else {
        gc_raise(
            exc,
            "integer overflow: %"PRIdSIZE
            " * %"PRIdSIZE
            " + %"PRIdSIZE
            " * %"PRIdSIZE
            " > %"PRIdSIZE,
            x, y, z, w, (size_t)SIZE_MAX);
    }
}

#if defined(HAVE_RB_GC_GUARDED_PTR_VAL) && HAVE_RB_GC_GUARDED_PTR_VAL
/* trick the compiler into thinking a external signal handler uses this */
volatile VALUE rb_gc_guarded_val;
volatile VALUE *
rb_gc_guarded_ptr_val(volatile VALUE *ptr, VALUE val)
{
    rb_gc_guarded_val = val;

    return ptr;
}
#endif

#ifndef GC_HEAP_INIT_SLOTS
#define GC_HEAP_INIT_SLOTS 10000
#endif
#ifndef GC_HEAP_FREE_SLOTS
#define GC_HEAP_FREE_SLOTS  4096
#endif
#ifndef GC_HEAP_GROWTH_FACTOR
#define GC_HEAP_GROWTH_FACTOR 1.8
#endif
#ifndef GC_HEAP_GROWTH_MAX_SLOTS
#define GC_HEAP_GROWTH_MAX_SLOTS 0 /* 0 is disable */
#endif
#ifndef GC_HEAP_REMEMBERED_WB_UNPROTECTED_OBJECTS_LIMIT_RATIO
# define GC_HEAP_REMEMBERED_WB_UNPROTECTED_OBJECTS_LIMIT_RATIO 0.01
#endif
#ifndef GC_HEAP_OLDOBJECT_LIMIT_FACTOR
#define GC_HEAP_OLDOBJECT_LIMIT_FACTOR 2.0
#endif

#ifndef GC_HEAP_FREE_SLOTS_MIN_RATIO
#define GC_HEAP_FREE_SLOTS_MIN_RATIO  0.20
#endif
#ifndef GC_HEAP_FREE_SLOTS_GOAL_RATIO
#define GC_HEAP_FREE_SLOTS_GOAL_RATIO 0.40
#endif
#ifndef GC_HEAP_FREE_SLOTS_MAX_RATIO
#define GC_HEAP_FREE_SLOTS_MAX_RATIO  0.65
#endif

#ifndef GC_MALLOC_LIMIT_MIN
#define GC_MALLOC_LIMIT_MIN (16 * 1024 * 1024 /* 16MB */)
#endif
#ifndef GC_MALLOC_LIMIT_MAX
#define GC_MALLOC_LIMIT_MAX (32 * 1024 * 1024 /* 32MB */)
#endif
#ifndef GC_MALLOC_LIMIT_GROWTH_FACTOR
#define GC_MALLOC_LIMIT_GROWTH_FACTOR 1.4
#endif

#ifndef GC_OLDMALLOC_LIMIT_MIN
#define GC_OLDMALLOC_LIMIT_MIN (16 * 1024 * 1024 /* 16MB */)
#endif
#ifndef GC_OLDMALLOC_LIMIT_GROWTH_FACTOR
#define GC_OLDMALLOC_LIMIT_GROWTH_FACTOR 1.2
#endif
#ifndef GC_OLDMALLOC_LIMIT_MAX
#define GC_OLDMALLOC_LIMIT_MAX (128 * 1024 * 1024 /* 128MB */)
#endif

#ifndef GC_CAN_COMPILE_COMPACTION
#if defined(__wasi__) /* WebAssembly doesn't support signals */
# define GC_CAN_COMPILE_COMPACTION 0
#else
# define GC_CAN_COMPILE_COMPACTION 1
#endif
#endif

#ifndef PRINT_MEASURE_LINE
#define PRINT_MEASURE_LINE 0
#endif
#ifndef PRINT_ENTER_EXIT_TICK
#define PRINT_ENTER_EXIT_TICK 0
#endif
#ifndef PRINT_ROOT_TICKS
#define PRINT_ROOT_TICKS 0
#endif

#define USE_TICK_T                 (PRINT_ENTER_EXIT_TICK || PRINT_MEASURE_LINE || PRINT_ROOT_TICKS)
#define TICK_TYPE 1

typedef struct {
    size_t size_pool_init_slots[SIZE_POOL_COUNT];
    size_t heap_free_slots;
    double growth_factor;
    size_t growth_max_slots;

    double heap_free_slots_min_ratio;
    double heap_free_slots_goal_ratio;
    double heap_free_slots_max_ratio;
    double uncollectible_wb_unprotected_objects_limit_ratio;
    double oldobject_limit_factor;

    size_t malloc_limit_min;
    size_t malloc_limit_max;
    double malloc_limit_growth_factor;

    size_t oldmalloc_limit_min;
    size_t oldmalloc_limit_max;
    double oldmalloc_limit_growth_factor;
} ruby_gc_params_t;

static ruby_gc_params_t gc_params = {
    { 0 },
    GC_HEAP_FREE_SLOTS,
    GC_HEAP_GROWTH_FACTOR,
    GC_HEAP_GROWTH_MAX_SLOTS,

    GC_HEAP_FREE_SLOTS_MIN_RATIO,
    GC_HEAP_FREE_SLOTS_GOAL_RATIO,
    GC_HEAP_FREE_SLOTS_MAX_RATIO,
    GC_HEAP_REMEMBERED_WB_UNPROTECTED_OBJECTS_LIMIT_RATIO,
    GC_HEAP_OLDOBJECT_LIMIT_FACTOR,

    GC_MALLOC_LIMIT_MIN,
    GC_MALLOC_LIMIT_MAX,
    GC_MALLOC_LIMIT_GROWTH_FACTOR,

    GC_OLDMALLOC_LIMIT_MIN,
    GC_OLDMALLOC_LIMIT_MAX,
    GC_OLDMALLOC_LIMIT_GROWTH_FACTOR,
};

/* GC_DEBUG:
 *  enable to embed GC debugging information.
 */
#ifndef GC_DEBUG
#define GC_DEBUG 0
#endif

/* RGENGC_DEBUG:
 * 1: basic information
 * 2: remember set operation
 * 3: mark
 * 4:
 * 5: sweep
 */
#ifndef RGENGC_DEBUG
#ifdef RUBY_DEVEL
#define RGENGC_DEBUG       -1
#else
#define RGENGC_DEBUG       0
#endif
#endif
#if RGENGC_DEBUG < 0 && !defined(_MSC_VER)
# define RGENGC_DEBUG_ENABLED(level) (-(RGENGC_DEBUG) >= (level) && ruby_rgengc_debug >= (level))
#elif defined(HAVE_VA_ARGS_MACRO)
# define RGENGC_DEBUG_ENABLED(level) ((RGENGC_DEBUG) >= (level))
#else
# define RGENGC_DEBUG_ENABLED(level) 0
#endif
int ruby_rgengc_debug;

/* RGENGC_CHECK_MODE
 * 0: disable all assertions
 * 1: enable assertions (to debug RGenGC)
 * 2: enable internal consistency check at each GC (for debugging)
 * 3: enable internal consistency check at each GC steps (for debugging)
 * 4: enable liveness check
 * 5: show all references
 */
#ifndef RGENGC_CHECK_MODE
#define RGENGC_CHECK_MODE  0
#endif

// Note: using RUBY_ASSERT_WHEN() extend a macro in expr (info by nobu).
#define GC_ASSERT(expr) RUBY_ASSERT_MESG_WHEN(RGENGC_CHECK_MODE > 0, expr, #expr)

/* RGENGC_PROFILE
 * 0: disable RGenGC profiling
 * 1: enable profiling for basic information
 * 2: enable profiling for each types
 */
#ifndef RGENGC_PROFILE
#define RGENGC_PROFILE     0
#endif

/* RGENGC_ESTIMATE_OLDMALLOC
 * Enable/disable to estimate increase size of malloc'ed size by old objects.
 * If estimation exceeds threshold, then will invoke full GC.
 * 0: disable estimation.
 * 1: enable estimation.
 */
#ifndef RGENGC_ESTIMATE_OLDMALLOC
#define RGENGC_ESTIMATE_OLDMALLOC 1
#endif

/* RGENGC_FORCE_MAJOR_GC
 * Force major/full GC if this macro is not 0.
 */
#ifndef RGENGC_FORCE_MAJOR_GC
#define RGENGC_FORCE_MAJOR_GC 0
#endif

#ifndef GC_PROFILE_MORE_DETAIL
#define GC_PROFILE_MORE_DETAIL 0
#endif
#ifndef GC_PROFILE_DETAIL_MEMORY
#define GC_PROFILE_DETAIL_MEMORY 0
#endif
#ifndef GC_ENABLE_LAZY_SWEEP
#define GC_ENABLE_LAZY_SWEEP   1
#endif
#ifndef CALC_EXACT_MALLOC_SIZE
#define CALC_EXACT_MALLOC_SIZE USE_GC_MALLOC_OBJ_INFO_DETAILS
#endif
#if defined(HAVE_MALLOC_USABLE_SIZE) || CALC_EXACT_MALLOC_SIZE > 0
#ifndef MALLOC_ALLOCATED_SIZE
#define MALLOC_ALLOCATED_SIZE 0
#endif
#else
#define MALLOC_ALLOCATED_SIZE 0
#endif
#ifndef MALLOC_ALLOCATED_SIZE_CHECK
#define MALLOC_ALLOCATED_SIZE_CHECK 0
#endif

#ifndef GC_DEBUG_STRESS_TO_CLASS
#define GC_DEBUG_STRESS_TO_CLASS RUBY_DEBUG
#endif

#ifndef RGENGC_OBJ_INFO
#define RGENGC_OBJ_INFO (RGENGC_DEBUG | RGENGC_CHECK_MODE)
#endif

typedef enum {
    GPR_FLAG_NONE               = 0x000,
    /* major reason */
    GPR_FLAG_MAJOR_BY_NOFREE    = 0x001,
    GPR_FLAG_MAJOR_BY_OLDGEN    = 0x002,
    GPR_FLAG_MAJOR_BY_SHADY     = 0x004,
    GPR_FLAG_MAJOR_BY_FORCE     = 0x008,
#if RGENGC_ESTIMATE_OLDMALLOC
    GPR_FLAG_MAJOR_BY_OLDMALLOC = 0x020,
#endif
    GPR_FLAG_MAJOR_MASK         = 0x0ff,

    /* gc reason */
    GPR_FLAG_NEWOBJ             = 0x100,
    GPR_FLAG_MALLOC             = 0x200,
    GPR_FLAG_METHOD             = 0x400,
    GPR_FLAG_CAPI               = 0x800,
    GPR_FLAG_STRESS            = 0x1000,

    /* others */
    GPR_FLAG_IMMEDIATE_SWEEP   = 0x2000,
    GPR_FLAG_HAVE_FINALIZE     = 0x4000,
    GPR_FLAG_IMMEDIATE_MARK    = 0x8000,
    GPR_FLAG_FULL_MARK        = 0x10000,
    GPR_FLAG_COMPACT          = 0x20000,

    GPR_DEFAULT_REASON =
        (GPR_FLAG_FULL_MARK | GPR_FLAG_IMMEDIATE_MARK |
         GPR_FLAG_IMMEDIATE_SWEEP | GPR_FLAG_CAPI),
} gc_profile_record_flag;

typedef struct gc_profile_record {
    unsigned int flags;

    double gc_time;
    double gc_invoke_time;

    size_t heap_total_objects;
    size_t heap_use_size;
    size_t heap_total_size;
    size_t moved_objects;

#if GC_PROFILE_MORE_DETAIL
    double gc_mark_time;
    double gc_sweep_time;

    size_t heap_use_pages;
    size_t heap_live_objects;
    size_t heap_free_objects;

    size_t allocate_increase;
    size_t allocate_limit;

    double prepare_time;
    size_t removing_objects;
    size_t empty_objects;
#if GC_PROFILE_DETAIL_MEMORY
    long maxrss;
    long minflt;
    long majflt;
#endif
#endif
#if MALLOC_ALLOCATED_SIZE
    size_t allocated_size;
#endif

#if RGENGC_PROFILE > 0
    size_t old_objects;
    size_t remembered_normal_objects;
    size_t remembered_shady_objects;
#endif
} gc_profile_record;

struct RMoved {
    VALUE flags;
    VALUE dummy;
    VALUE destination;
    shape_id_t original_shape_id;
};

#define RMOVED(obj) ((struct RMoved *)(obj))

typedef struct RVALUE {
    union {
        struct {
            VALUE flags;		/* always 0 for freed obj */
            struct RVALUE *next;
        } free;
        struct RMoved  moved;
        struct RBasic  basic;
        struct RObject object;
        struct RClass  klass;
        struct RFloat  flonum;
        struct RString string;
        struct RArray  array;
        struct RRegexp regexp;
        struct RHash   hash;
        struct RData   data;
        struct RTypedData   typeddata;
        struct RStruct rstruct;
        struct RBignum bignum;
        struct RFile   file;
        struct RMatch  match;
        struct RRational rational;
        struct RComplex complex;
        struct RSymbol symbol;
        union {
            rb_cref_t cref;
            struct vm_svar svar;
            struct vm_throw_data throw_data;
            struct vm_ifunc ifunc;
            struct MEMO memo;
            struct rb_method_entry_struct ment;
            const rb_iseq_t iseq;
            rb_env_t env;
            struct rb_imemo_tmpbuf_struct alloc;
            rb_ast_t ast;
        } imemo;
        struct {
            struct RBasic basic;
            VALUE v1;
            VALUE v2;
            VALUE v3;
        } values;
    } as;

    /* Start of RVALUE_OVERHEAD.
     * Do not directly read these members from the RVALUE as they're located
     * at the end of the slot (which may differ in size depending on the size
     * pool). */
#if RACTOR_CHECK_MODE
    uint32_t _ractor_belonging_id;
#endif
#if GC_DEBUG
    const char *file;
    int line;
#endif
} RVALUE;

#if RACTOR_CHECK_MODE
# define RVALUE_OVERHEAD (sizeof(RVALUE) - offsetof(RVALUE, _ractor_belonging_id))
#elif GC_DEBUG
# define RVALUE_OVERHEAD (sizeof(RVALUE) - offsetof(RVALUE, file))
#else
# define RVALUE_OVERHEAD 0
#endif

STATIC_ASSERT(sizeof_rvalue, sizeof(RVALUE) == (SIZEOF_VALUE * 5) + RVALUE_OVERHEAD);
STATIC_ASSERT(alignof_rvalue, RUBY_ALIGNOF(RVALUE) == SIZEOF_VALUE);

typedef uintptr_t bits_t;
enum {
    BITS_SIZE = sizeof(bits_t),
    BITS_BITLENGTH = ( BITS_SIZE * CHAR_BIT )
};
#define popcount_bits rb_popcount_intptr

struct heap_page_header {
    struct heap_page *page;
};

struct heap_page_body {
    struct heap_page_header header;
    /* char gap[];      */
    /* RVALUE values[]; */
};

#define STACK_CHUNK_SIZE 500

typedef struct stack_chunk {
    VALUE data[STACK_CHUNK_SIZE];
    struct stack_chunk *next;
} stack_chunk_t;

typedef struct mark_stack {
    stack_chunk_t *chunk;
    stack_chunk_t *cache;
    int index;
    int limit;
    size_t cache_size;
    size_t unused_cache_size;
} mark_stack_t;

#define SIZE_POOL_EDEN_HEAP(size_pool) (&(size_pool)->eden_heap)
#define SIZE_POOL_TOMB_HEAP(size_pool) (&(size_pool)->tomb_heap)

typedef int (*gc_compact_compare_func)(const void *l, const void *r, void *d);

typedef struct rb_heap_struct {
    struct heap_page *free_pages;
    struct ccan_list_head pages;
    struct heap_page *sweeping_page; /* iterator for .pages */
    struct heap_page *compact_cursor;
    uintptr_t compact_cursor_index;
    struct heap_page *pooled_pages;
    size_t total_pages;      /* total page count in a heap */
    size_t total_slots;      /* total slot count (about total_pages * HEAP_PAGE_OBJ_LIMIT) */
} rb_heap_t;

typedef struct rb_size_pool_struct {
    short slot_size;

    size_t allocatable_pages;

    /* Basic statistics */
    size_t total_allocated_pages;
    size_t total_freed_pages;
    size_t force_major_gc_count;
    size_t force_incremental_marking_finish_count;
    size_t total_allocated_objects;
    size_t total_freed_objects;

    /* Sweeping statistics */
    size_t freed_slots;
    size_t empty_slots;

    rb_heap_t eden_heap;
    rb_heap_t tomb_heap;
} rb_size_pool_t;

enum gc_mode {
    gc_mode_none,
    gc_mode_marking,
    gc_mode_sweeping,
    gc_mode_compacting,
};

typedef struct rb_objspace {
    // NOTE: Some fields are not used when using MMTk.
    // However, since whether MMTk is used is determined at launch time via the
    // `--mmtk` command line flag, we need to keep all fields so that the
    // original CRuby GC still works.
    struct {
        size_t limit;
        size_t increase;
#if MALLOC_ALLOCATED_SIZE
        size_t allocated_size;
        size_t allocations;
#endif

    } malloc_params;

    struct {
        unsigned int mode : 2;
        unsigned int immediate_sweep : 1;
        unsigned int dont_gc : 1;
        unsigned int dont_incremental : 1;
        unsigned int during_gc : 1;
        unsigned int during_compacting : 1;
        unsigned int during_reference_updating : 1;
        unsigned int gc_stressful: 1;
        unsigned int has_newobj_hook: 1;
        unsigned int during_minor_gc : 1;
        unsigned int during_incremental_marking : 1;
        unsigned int measure_gc : 1;
    } flags;

    rb_event_flag_t hook_events;
    VALUE next_object_id;

    rb_size_pool_t size_pools[SIZE_POOL_COUNT];

    struct {
        rb_atomic_t finalizing;
    } atomic_flags;

    mark_stack_t mark_stack;
    size_t marked_slots;

    struct {
        struct heap_page **sorted;
        size_t allocated_pages;
        size_t allocatable_pages;
        size_t sorted_length;
        uintptr_t range[2];
        size_t freeable_pages;

        /* final */
        size_t final_slots;
        VALUE deferred_final;
    } heap_pages;

    st_table *finalizer_table;

    struct {
        int run;
        unsigned int latest_gc_info;
        gc_profile_record *records;
        gc_profile_record *current_record;
        size_t next_index;
        size_t size;

#if GC_PROFILE_MORE_DETAIL
        double prepare_time;
#endif
        double invoke_time;

        size_t minor_gc_count;
        size_t major_gc_count;
        size_t compact_count;
        size_t read_barrier_faults;
#if RGENGC_PROFILE > 0
        size_t total_generated_normal_object_count;
        size_t total_generated_shady_object_count;
        size_t total_shade_operation_count;
        size_t total_promoted_count;
        size_t total_remembered_normal_object_count;
        size_t total_remembered_shady_object_count;

#if RGENGC_PROFILE >= 2
        size_t generated_normal_object_count_types[RUBY_T_MASK];
        size_t generated_shady_object_count_types[RUBY_T_MASK];
        size_t shade_operation_count_types[RUBY_T_MASK];
        size_t promoted_types[RUBY_T_MASK];
        size_t remembered_normal_object_count_types[RUBY_T_MASK];
        size_t remembered_shady_object_count_types[RUBY_T_MASK];
#endif
#endif /* RGENGC_PROFILE */

        /* temporary profiling space */
        double gc_sweep_start_time;
        size_t total_allocated_objects_at_gc_start;
        size_t heap_used_at_gc_start;

        /* basic statistics */
        size_t count;
        uint64_t marking_time_ns;
        struct timespec marking_start_time;
        uint64_t sweeping_time_ns;
        struct timespec sweeping_start_time;

        /* Weak references */
        size_t weak_references_count;
        size_t retained_weak_references_count;
    } profile;

    VALUE gc_stress_mode;

    struct {
        VALUE parent_object;
        int need_major_gc;
        size_t last_major_gc;
        size_t uncollectible_wb_unprotected_objects;
        size_t uncollectible_wb_unprotected_objects_limit;
        size_t old_objects;
        size_t old_objects_limit;

#if RGENGC_ESTIMATE_OLDMALLOC
        size_t oldmalloc_increase;
        size_t oldmalloc_increase_limit;
#endif

#if RGENGC_CHECK_MODE >= 2
        struct st_table *allrefs_table;
        size_t error_count;
#endif
    } rgengc;

    struct {
        size_t considered_count_table[T_MASK];
        size_t moved_count_table[T_MASK];
        size_t moved_up_count_table[T_MASK];
        size_t moved_down_count_table[T_MASK];
        size_t total_moved;

        /* This function will be used, if set, to sort the heap prior to compaction */
        gc_compact_compare_func compare_func;
    } rcompactor;

    struct {
        size_t pooled_slots;
        size_t step_slots;
    } rincgc;

    st_table *id_to_obj_tbl;
    st_table *obj_to_id_tbl;

#if GC_DEBUG_STRESS_TO_CLASS
    VALUE stress_to_class;
#endif

    rb_darray(VALUE *) weak_references;
    rb_postponed_job_handle_t finalize_deferred_pjob;

#ifdef RUBY_ASAN_ENABLED
    const rb_execution_context_t *marking_machine_context_ec;
#endif

} rb_objspace_t;


#ifndef HEAP_PAGE_ALIGN_LOG
/* default tiny heap size: 64KiB */
#define HEAP_PAGE_ALIGN_LOG 16
#endif

#define BASE_SLOT_SIZE sizeof(RVALUE)

#define CEILDIV(i, mod) roomof(i, mod)
enum {
    HEAP_PAGE_ALIGN = (1UL << HEAP_PAGE_ALIGN_LOG),
    HEAP_PAGE_ALIGN_MASK = (~(~0UL << HEAP_PAGE_ALIGN_LOG)),
    HEAP_PAGE_SIZE = HEAP_PAGE_ALIGN,
    HEAP_PAGE_OBJ_LIMIT = (unsigned int)((HEAP_PAGE_SIZE - sizeof(struct heap_page_header)) / BASE_SLOT_SIZE),
    HEAP_PAGE_BITMAP_LIMIT = CEILDIV(CEILDIV(HEAP_PAGE_SIZE, BASE_SLOT_SIZE), BITS_BITLENGTH),
    HEAP_PAGE_BITMAP_SIZE = (BITS_SIZE * HEAP_PAGE_BITMAP_LIMIT),
};
#define HEAP_PAGE_ALIGN (1 << HEAP_PAGE_ALIGN_LOG)
#define HEAP_PAGE_SIZE HEAP_PAGE_ALIGN

#if !defined(INCREMENTAL_MARK_STEP_ALLOCATIONS)
# define INCREMENTAL_MARK_STEP_ALLOCATIONS 500
#endif

#undef INIT_HEAP_PAGE_ALLOC_USE_MMAP
/* Must define either HEAP_PAGE_ALLOC_USE_MMAP or
 * INIT_HEAP_PAGE_ALLOC_USE_MMAP. */

#ifndef HAVE_MMAP
/* We can't use mmap of course, if it is not available. */
static const bool HEAP_PAGE_ALLOC_USE_MMAP = false;

#elif defined(__wasm__)
/* wasmtime does not have proper support for mmap.
 * See https://github.com/bytecodealliance/wasmtime/blob/main/docs/WASI-rationale.md#why-no-mmap-and-friends
 */
static const bool HEAP_PAGE_ALLOC_USE_MMAP = false;

#elif HAVE_CONST_PAGE_SIZE
/* If we have the PAGE_SIZE and it is a constant, then we can directly use it. */
static const bool HEAP_PAGE_ALLOC_USE_MMAP = (PAGE_SIZE <= HEAP_PAGE_SIZE);

#elif defined(PAGE_MAX_SIZE) && (PAGE_MAX_SIZE <= HEAP_PAGE_SIZE)
/* If we can use the maximum page size. */
static const bool HEAP_PAGE_ALLOC_USE_MMAP = true;

#elif defined(PAGE_SIZE)
/* If the PAGE_SIZE macro can be used dynamically. */
# define INIT_HEAP_PAGE_ALLOC_USE_MMAP (PAGE_SIZE <= HEAP_PAGE_SIZE)

#elif defined(HAVE_SYSCONF) && defined(_SC_PAGE_SIZE)
/* If we can use sysconf to determine the page size. */
# define INIT_HEAP_PAGE_ALLOC_USE_MMAP (sysconf(_SC_PAGE_SIZE) <= HEAP_PAGE_SIZE)

#else
/* Otherwise we can't determine the system page size, so don't use mmap. */
static const bool HEAP_PAGE_ALLOC_USE_MMAP = false;
#endif

#ifdef INIT_HEAP_PAGE_ALLOC_USE_MMAP
/* We can determine the system page size at runtime. */
# define HEAP_PAGE_ALLOC_USE_MMAP (heap_page_alloc_use_mmap != false)

static bool heap_page_alloc_use_mmap;
#endif

#define RVALUE_AGE_BIT_COUNT 2
#define RVALUE_AGE_BIT_MASK (((bits_t)1 << RVALUE_AGE_BIT_COUNT) - 1)

struct heap_page {
    short slot_size;
    short total_slots;
    short free_slots;
    short final_slots;
    short pinned_slots;
    struct {
        unsigned int before_sweep : 1;
        unsigned int has_remembered_objects : 1;
        unsigned int has_uncollectible_wb_unprotected_objects : 1;
        unsigned int in_tomb : 1;
    } flags;

    rb_size_pool_t *size_pool;

    struct heap_page *free_next;
    uintptr_t start;
    RVALUE *freelist;
    struct ccan_list_node page_node;

    bits_t wb_unprotected_bits[HEAP_PAGE_BITMAP_LIMIT];
    /* the following three bitmaps are cleared at the beginning of full GC */
    bits_t mark_bits[HEAP_PAGE_BITMAP_LIMIT];
    bits_t uncollectible_bits[HEAP_PAGE_BITMAP_LIMIT];
    bits_t marking_bits[HEAP_PAGE_BITMAP_LIMIT];

    bits_t remembered_bits[HEAP_PAGE_BITMAP_LIMIT];

    /* If set, the object is not movable */
    bits_t pinned_bits[HEAP_PAGE_BITMAP_LIMIT];
    bits_t age_bits[HEAP_PAGE_BITMAP_LIMIT * RVALUE_AGE_BIT_COUNT];
};

/*
 * When asan is enabled, this will prohibit writing to the freelist until it is unlocked
 */
static void
asan_lock_freelist(struct heap_page *page)
{
    asan_poison_memory_region(&page->freelist, sizeof(RVALUE*));
}

/*
 * When asan is enabled, this will enable the ability to write to the freelist
 */
static void
asan_unlock_freelist(struct heap_page *page)
{
    asan_unpoison_memory_region(&page->freelist, sizeof(RVALUE*), false);
}

#define GET_PAGE_BODY(x)   ((struct heap_page_body *)((bits_t)(x) & ~(HEAP_PAGE_ALIGN_MASK)))
#define GET_PAGE_HEADER(x) (&GET_PAGE_BODY(x)->header)
#define GET_HEAP_PAGE(x)   (GET_PAGE_HEADER(x)->page)

#define NUM_IN_PAGE(p)   (((bits_t)(p) & HEAP_PAGE_ALIGN_MASK) / BASE_SLOT_SIZE)
#define BITMAP_INDEX(p)  (NUM_IN_PAGE(p) / BITS_BITLENGTH )
#define BITMAP_OFFSET(p) (NUM_IN_PAGE(p) & (BITS_BITLENGTH-1))
#define BITMAP_BIT(p)    ((bits_t)1 << BITMAP_OFFSET(p))

/* Bitmap Operations */
#define MARKED_IN_BITMAP(bits, p)    ((bits)[BITMAP_INDEX(p)] & BITMAP_BIT(p))
#define MARK_IN_BITMAP(bits, p)      ((bits)[BITMAP_INDEX(p)] = (bits)[BITMAP_INDEX(p)] | BITMAP_BIT(p))
#define CLEAR_IN_BITMAP(bits, p)     ((bits)[BITMAP_INDEX(p)] = (bits)[BITMAP_INDEX(p)] & ~BITMAP_BIT(p))

/* getting bitmap */
#define GET_HEAP_MARK_BITS(x)           (&GET_HEAP_PAGE(x)->mark_bits[0])
#define GET_HEAP_PINNED_BITS(x)         (&GET_HEAP_PAGE(x)->pinned_bits[0])
#define GET_HEAP_UNCOLLECTIBLE_BITS(x)  (&GET_HEAP_PAGE(x)->uncollectible_bits[0])
#define GET_HEAP_WB_UNPROTECTED_BITS(x) (&GET_HEAP_PAGE(x)->wb_unprotected_bits[0])
#define GET_HEAP_MARKING_BITS(x)        (&GET_HEAP_PAGE(x)->marking_bits[0])

#define GC_SWEEP_PAGES_FREEABLE_PER_STEP 3

#define RVALUE_AGE_BITMAP_INDEX(n)  (NUM_IN_PAGE(n) / (BITS_BITLENGTH / RVALUE_AGE_BIT_COUNT))
#define RVALUE_AGE_BITMAP_OFFSET(n) ((NUM_IN_PAGE(n) % (BITS_BITLENGTH / RVALUE_AGE_BIT_COUNT)) * RVALUE_AGE_BIT_COUNT)

#define RVALUE_OLD_AGE   3

static int
RVALUE_AGE_GET(VALUE obj)
{
#if RUBY_DEBUG && USE_MMTK
    if (rb_mmtk_enabled_p()) {
        rb_bug("Attempted to get age bits while using MMTk.");
    }
#endif
    bits_t *age_bits = GET_HEAP_PAGE(obj)->age_bits;
    return (int)(age_bits[RVALUE_AGE_BITMAP_INDEX(obj)] >> RVALUE_AGE_BITMAP_OFFSET(obj)) & RVALUE_AGE_BIT_MASK;
}

static void
RVALUE_AGE_SET(VALUE obj, int age)
{
#if RUBY_DEBUG && USE_MMTK
    if (rb_mmtk_enabled_p()) {
        rb_bug("Attempted to set age bits while using MMTk.");
    }
#endif
    RUBY_ASSERT(age <= RVALUE_OLD_AGE);
    bits_t *age_bits = GET_HEAP_PAGE(obj)->age_bits;
    // clear the bits
    age_bits[RVALUE_AGE_BITMAP_INDEX(obj)] &= ~(RVALUE_AGE_BIT_MASK << (RVALUE_AGE_BITMAP_OFFSET(obj)));
    // shift the correct value in
    age_bits[RVALUE_AGE_BITMAP_INDEX(obj)] |= ((bits_t)age << RVALUE_AGE_BITMAP_OFFSET(obj));
    if (age == RVALUE_OLD_AGE) {
        RB_FL_SET_RAW(obj, RUBY_FL_PROMOTED);
    }
    else {
        RB_FL_UNSET_RAW(obj, RUBY_FL_PROMOTED);
    }
}

/* Aliases */
#define rb_objspace (*rb_objspace_of(GET_VM()))
#define rb_objspace_of(vm) ((vm)->objspace)
#define unless_objspace(objspace) \
    rb_objspace_t *objspace; \
    rb_vm_t *unless_objspace_vm = GET_VM(); \
    if (unless_objspace_vm) objspace = unless_objspace_vm->objspace; \
    else /* return; or objspace will be warned uninitialized */

#define malloc_limit		objspace->malloc_params.limit
#define malloc_increase 	objspace->malloc_params.increase
#define malloc_allocated_size 	objspace->malloc_params.allocated_size
#define heap_pages_sorted       objspace->heap_pages.sorted
#define heap_allocated_pages    objspace->heap_pages.allocated_pages
#define heap_pages_sorted_length objspace->heap_pages.sorted_length
#define heap_pages_lomem	objspace->heap_pages.range[0]
#define heap_pages_himem	objspace->heap_pages.range[1]
#define heap_pages_freeable_pages	objspace->heap_pages.freeable_pages
#define heap_pages_final_slots		objspace->heap_pages.final_slots
#define heap_pages_deferred_final	objspace->heap_pages.deferred_final
#define size_pools              objspace->size_pools
#define during_gc		objspace->flags.during_gc
#define finalizing		objspace->atomic_flags.finalizing
#define finalizer_table 	objspace->finalizer_table
#define ruby_gc_stressful	objspace->flags.gc_stressful
#define ruby_gc_stress_mode     objspace->gc_stress_mode
#if GC_DEBUG_STRESS_TO_CLASS
#define stress_to_class         objspace->stress_to_class
#define set_stress_to_class(c)  (stress_to_class = (c))
#else
#define stress_to_class         (objspace, 0)
#define set_stress_to_class(c)  (objspace, (c))
#endif

#if 0
#define dont_gc_on()          (fprintf(stderr, "dont_gc_on@%s:%d\n",      __FILE__, __LINE__), objspace->flags.dont_gc = 1)
#define dont_gc_off()         (fprintf(stderr, "dont_gc_off@%s:%d\n",     __FILE__, __LINE__), objspace->flags.dont_gc = 0)
#define dont_gc_set(b)        (fprintf(stderr, "dont_gc_set(%d)@%s:%d\n", __FILE__, __LINE__), (int)b), objspace->flags.dont_gc = (b))
#define dont_gc_val()         (objspace->flags.dont_gc)
#else
#define dont_gc_on()          (objspace->flags.dont_gc = 1)
#define dont_gc_off()         (objspace->flags.dont_gc = 0)
#define dont_gc_set(b)        (((int)b), objspace->flags.dont_gc = (b))
#define dont_gc_val()         (objspace->flags.dont_gc)
#endif

static inline enum gc_mode
gc_mode_verify(enum gc_mode mode)
{
#if RGENGC_CHECK_MODE > 0
    switch (mode) {
      case gc_mode_none:
      case gc_mode_marking:
      case gc_mode_sweeping:
      case gc_mode_compacting:
        break;
      default:
        rb_bug("gc_mode_verify: unreachable (%d)", (int)mode);
    }
#endif
    return mode;
}

static inline bool
has_sweeping_pages(rb_objspace_t *objspace)
{
    for (int i = 0; i < SIZE_POOL_COUNT; i++) {
        if (SIZE_POOL_EDEN_HEAP(&size_pools[i])->sweeping_page) {
            return TRUE;
        }
    }
    return FALSE;
}

static inline size_t
heap_eden_total_pages(rb_objspace_t *objspace)
{
    size_t count = 0;
    for (int i = 0; i < SIZE_POOL_COUNT; i++) {
        count += SIZE_POOL_EDEN_HEAP(&size_pools[i])->total_pages;
    }
    return count;
}

static inline size_t
heap_eden_total_slots(rb_objspace_t *objspace)
{
    size_t count = 0;
    for (int i = 0; i < SIZE_POOL_COUNT; i++) {
        count += SIZE_POOL_EDEN_HEAP(&size_pools[i])->total_slots;
    }
    return count;
}

static inline size_t
heap_tomb_total_pages(rb_objspace_t *objspace)
{
    size_t count = 0;
    for (int i = 0; i < SIZE_POOL_COUNT; i++) {
        count += SIZE_POOL_TOMB_HEAP(&size_pools[i])->total_pages;
    }
    return count;
}

static inline size_t
heap_allocatable_pages(rb_objspace_t *objspace)
{
    size_t count = 0;
    for (int i = 0; i < SIZE_POOL_COUNT; i++) {
        count += size_pools[i].allocatable_pages;
    }
    return count;
}

static inline size_t
heap_allocatable_slots(rb_objspace_t *objspace)
{
    size_t count = 0;
    for (int i = 0; i < SIZE_POOL_COUNT; i++) {
        rb_size_pool_t *size_pool = &size_pools[i];
        int slot_size_multiple = size_pool->slot_size / BASE_SLOT_SIZE;
        count += size_pool->allocatable_pages * HEAP_PAGE_OBJ_LIMIT / slot_size_multiple;
    }
    return count;
}

static inline size_t
total_allocated_pages(rb_objspace_t *objspace)
{
    size_t count = 0;
    for (int i = 0; i < SIZE_POOL_COUNT; i++) {
        rb_size_pool_t *size_pool = &size_pools[i];
        count += size_pool->total_allocated_pages;
    }
    return count;
}

static inline size_t
total_freed_pages(rb_objspace_t *objspace)
{
    size_t count = 0;
    for (int i = 0; i < SIZE_POOL_COUNT; i++) {
        rb_size_pool_t *size_pool = &size_pools[i];
        count += size_pool->total_freed_pages;
    }
    return count;
}

static inline size_t
total_allocated_objects(rb_objspace_t *objspace)
{
    size_t count = 0;
    for (int i = 0; i < SIZE_POOL_COUNT; i++) {
        rb_size_pool_t *size_pool = &size_pools[i];
        count += size_pool->total_allocated_objects;
    }
    return count;
}

static inline size_t
total_freed_objects(rb_objspace_t *objspace)
{
    size_t count = 0;
    for (int i = 0; i < SIZE_POOL_COUNT; i++) {
        rb_size_pool_t *size_pool = &size_pools[i];
        count += size_pool->total_freed_objects;
    }
    return count;
}

#define gc_mode(objspace)                gc_mode_verify((enum gc_mode)(objspace)->flags.mode)
#define gc_mode_set(objspace, m)         ((objspace)->flags.mode = (unsigned int)gc_mode_verify(m))

#define is_marking(objspace)             (gc_mode(objspace) == gc_mode_marking)
#define is_sweeping(objspace)            (gc_mode(objspace) == gc_mode_sweeping)
#define is_full_marking(objspace)        ((objspace)->flags.during_minor_gc == FALSE)
#define is_incremental_marking(objspace) ((objspace)->flags.during_incremental_marking != FALSE)
#define will_be_incremental_marking(objspace) ((objspace)->rgengc.need_major_gc != GPR_FLAG_NONE)
#define GC_INCREMENTAL_SWEEP_SLOT_COUNT 2048
#define GC_INCREMENTAL_SWEEP_POOL_SLOT_COUNT 1024
#define is_lazy_sweeping(objspace)           (GC_ENABLE_LAZY_SWEEP && has_sweeping_pages(objspace))

#if SIZEOF_LONG == SIZEOF_VOIDP
# define obj_id_to_ref(objid) ((objid) ^ FIXNUM_FLAG) /* unset FIXNUM_FLAG */
#elif SIZEOF_LONG_LONG == SIZEOF_VOIDP
# define obj_id_to_ref(objid) (FIXNUM_P(objid) ? \
   ((objid) ^ FIXNUM_FLAG) : (NUM2PTR(objid) << 1))
#else
# error not supported
#endif

#define RANY(o) ((RVALUE*)(o))

struct RZombie {
    struct RBasic basic;
    VALUE next;
    void (*dfree)(void *);
    void *data;
};

#define RZOMBIE(o) ((struct RZombie *)(o))

#if USE_MMTK
// When using MMTk, this is the alternative to RZombie.
// MMTk_FinalJob instances are allocated with xmalloc,
// and do not reuse the space of dead heap objects.
struct MMTk_FinalJob {
    struct MMTk_FinalJob *next;
    enum {
        MMTK_FJOB_DFREE,
        MMTK_FJOB_FINALIZE,
    } kind;
    union {
        struct {
            void (*dfree)(void *);
            void *data;
        } dfree;
        struct {
            VALUE observed_id;
            VALUE finalizer_array;
        } finalize;
    } as;
};
#endif

#define nomem_error GET_VM()->special_exceptions[ruby_error_nomemory]

#if RUBY_MARK_FREE_DEBUG
int ruby_gc_debug_indent = 0;
#endif
VALUE rb_mGC;
int ruby_disable_gc = 0;
int ruby_enable_autocompact = 0;
#if RGENGC_CHECK_MODE
gc_compact_compare_func ruby_autocompact_compare_func;
#endif

void rb_vm_update_references(void *ptr);

void rb_gcdebug_print_obj_condition(VALUE obj);

NORETURN(static void *gc_vraise(void *ptr));
NORETURN(static void gc_raise(VALUE exc, const char *fmt, ...));
NORETURN(static void negative_size_allocation_error(const char *));

static void init_mark_stack(mark_stack_t *stack);
static int garbage_collect(rb_objspace_t *, unsigned int reason);

static int  gc_start(rb_objspace_t *objspace, unsigned int reason);
static void gc_rest(rb_objspace_t *objspace);

enum gc_enter_event {
    gc_enter_event_start,
    gc_enter_event_continue,
    gc_enter_event_rest,
    gc_enter_event_finalizer,
    gc_enter_event_rb_memerror,
};

static inline void gc_enter(rb_objspace_t *objspace, enum gc_enter_event event, unsigned int *lock_lev);
static inline void gc_exit(rb_objspace_t *objspace, enum gc_enter_event event, unsigned int *lock_lev);
static void gc_marking_enter(rb_objspace_t *objspace);
static void gc_marking_exit(rb_objspace_t *objspace);
static void gc_sweeping_enter(rb_objspace_t *objspace);
static void gc_sweeping_exit(rb_objspace_t *objspace);
static bool gc_marks_continue(rb_objspace_t *objspace, rb_size_pool_t *size_pool, rb_heap_t *heap);

static void gc_sweep(rb_objspace_t *objspace);
static void gc_sweep_finish_size_pool(rb_objspace_t *objspace, rb_size_pool_t *size_pool);
static void gc_sweep_continue(rb_objspace_t *objspace, rb_size_pool_t *size_pool, rb_heap_t *heap);

static inline void gc_mark(rb_objspace_t *objspace, VALUE ptr);
static inline void gc_pin(rb_objspace_t *objspace, VALUE ptr);
static inline void gc_mark_and_pin(rb_objspace_t *objspace, VALUE ptr);
NO_SANITIZE("memory", static void gc_mark_maybe(rb_objspace_t *objspace, VALUE ptr));

static int gc_mark_stacked_objects_incremental(rb_objspace_t *, size_t count);
NO_SANITIZE("memory", static inline int is_pointer_to_heap(rb_objspace_t *objspace, const void *ptr));

static size_t obj_memsize_of(VALUE obj, int use_all_types);
static void gc_verify_internal_consistency(rb_objspace_t *objspace);

static VALUE gc_disable_no_rest(rb_objspace_t *);

static double getrusage_time(void);
static inline void gc_prof_setup_new_record(rb_objspace_t *objspace, unsigned int reason);
static inline void gc_prof_timer_start(rb_objspace_t *);
static inline void gc_prof_timer_stop(rb_objspace_t *);
static inline void gc_prof_mark_timer_start(rb_objspace_t *);
static inline void gc_prof_mark_timer_stop(rb_objspace_t *);
static inline void gc_prof_sweep_timer_start(rb_objspace_t *);
static inline void gc_prof_sweep_timer_stop(rb_objspace_t *);
static inline void gc_prof_set_malloc_info(rb_objspace_t *);
static inline void gc_prof_set_heap_info(rb_objspace_t *);


#if USE_MMTK
#define TYPED_UPDATE_IF_MOVED(_objspace, _type, _thing) do { \
    if (rb_mmtk_enabled_p()) { \
        *(_type *)&(_thing) = (_type)rb_mmtk_maybe_forward((VALUE)(_thing)); \
    } else if (gc_object_moved_p((_objspace), (VALUE)(_thing))) {    \
        *(_type *)&(_thing) = (_type)RMOVED(_thing)->destination; \
    } \
} while (0)
#else
#define TYPED_UPDATE_IF_MOVED(_objspace, _type, _thing) do { \
    if (gc_object_moved_p((_objspace), (VALUE)(_thing))) {    \
        *(_type *)&(_thing) = (_type)RMOVED(_thing)->destination; \
    } \
} while (0)
#endif

#define UPDATE_IF_MOVED(_objspace, _thing) TYPED_UPDATE_IF_MOVED(_objspace, VALUE, _thing)

#define gc_prof_record(objspace) (objspace)->profile.current_record
#define gc_prof_enabled(objspace) ((objspace)->profile.run && (objspace)->profile.current_record)

#ifdef HAVE_VA_ARGS_MACRO
# define gc_report(level, objspace, ...) \
    if (!RGENGC_DEBUG_ENABLED(level)) {} else gc_report_body(level, objspace, __VA_ARGS__)
#else
# define gc_report if (!RGENGC_DEBUG_ENABLED(0)) {} else gc_report_body
#endif
PRINTF_ARGS(static void gc_report_body(int level, rb_objspace_t *objspace, const char *fmt, ...), 3, 4);
static const char *obj_info(VALUE obj);
static const char *obj_info_basic(VALUE obj);
static const char *obj_type_name(VALUE obj);

static void gc_finalize_deferred(void *dmy);

/*
 * 1 - TSC (H/W Time Stamp Counter)
 * 2 - getrusage
 */
#ifndef TICK_TYPE
#define TICK_TYPE 1
#endif

#if USE_TICK_T

#if TICK_TYPE == 1
/* the following code is only for internal tuning. */

/* Source code to use RDTSC is quoted and modified from
 * https://www.mcs.anl.gov/~kazutomo/rdtsc.html
 * written by Kazutomo Yoshii <kazutomo@mcs.anl.gov>
 */

#if defined(__GNUC__) && defined(__i386__)
typedef unsigned long long tick_t;
#define PRItick "llu"
static inline tick_t
tick(void)
{
    unsigned long long int x;
    __asm__ __volatile__ ("rdtsc" : "=A" (x));
    return x;
}

#elif defined(__GNUC__) && defined(__x86_64__)
typedef unsigned long long tick_t;
#define PRItick "llu"

static __inline__ tick_t
tick(void)
{
    unsigned long hi, lo;
    __asm__ __volatile__ ("rdtsc" : "=a"(lo), "=d"(hi));
    return ((unsigned long long)lo)|( ((unsigned long long)hi)<<32);
}

#elif defined(__powerpc64__) && (GCC_VERSION_SINCE(4,8,0) || defined(__clang__))
typedef unsigned long long tick_t;
#define PRItick "llu"

static __inline__ tick_t
tick(void)
{
    unsigned long long val = __builtin_ppc_get_timebase();
    return val;
}

/* Implementation for macOS PPC by @nobu
 * See: https://github.com/ruby/ruby/pull/5975#discussion_r890045558
 */
#elif defined(__POWERPC__) && defined(__APPLE__)
typedef unsigned long long tick_t;
#define PRItick "llu"

static __inline__ tick_t
tick(void)
{
    unsigned long int upper, lower, tmp;
    # define mftbu(r) __asm__ volatile("mftbu   %0" : "=r"(r))
    # define mftb(r)  __asm__ volatile("mftb    %0" : "=r"(r))
        do {
            mftbu(upper);
            mftb(lower);
            mftbu(tmp);
        } while (tmp != upper);
    return ((tick_t)upper << 32) | lower;
}

#elif defined(__aarch64__) &&  defined(__GNUC__)
typedef unsigned long tick_t;
#define PRItick "lu"

static __inline__ tick_t
tick(void)
{
    unsigned long val;
    __asm__ __volatile__ ("mrs %0, cntvct_el0" : "=r" (val));
    return val;
}


#elif defined(_WIN32) && defined(_MSC_VER)
#include <intrin.h>
typedef unsigned __int64 tick_t;
#define PRItick "llu"

static inline tick_t
tick(void)
{
    return __rdtsc();
}

#else /* use clock */
typedef clock_t tick_t;
#define PRItick "llu"

static inline tick_t
tick(void)
{
    return clock();
}
#endif /* TSC */

#elif TICK_TYPE == 2
typedef double tick_t;
#define PRItick "4.9f"

static inline tick_t
tick(void)
{
    return getrusage_time();
}
#else /* TICK_TYPE */
#error "choose tick type"
#endif /* TICK_TYPE */

#define MEASURE_LINE(expr) do { \
    volatile tick_t start_time = tick(); \
    volatile tick_t end_time; \
    expr; \
    end_time = tick(); \
    fprintf(stderr, "0\t%"PRItick"\t%s\n", end_time - start_time, #expr); \
} while (0)

#else /* USE_TICK_T */
#define MEASURE_LINE(expr) expr
#endif /* USE_TICK_T */

#define asan_unpoisoning_object(obj) \
    for (void *poisoned = asan_unpoison_object_temporary(obj), \
              *unpoisoning = &poisoned; /* flag to loop just once */ \
         unpoisoning; \
         unpoisoning = asan_poison_object_restore(obj, poisoned))

#define FL_CHECK2(name, x, pred) \
    ((RGENGC_CHECK_MODE && SPECIAL_CONST_P(x)) ? \
     (rb_bug(name": SPECIAL_CONST (%p)", (void *)(x)), 0) : (pred))
#define FL_TEST2(x,f)  FL_CHECK2("FL_TEST2",  x, FL_TEST_RAW((x),(f)) != 0)
#define FL_SET2(x,f)   FL_CHECK2("FL_SET2",   x, RBASIC(x)->flags |= (f))
#define FL_UNSET2(x,f) FL_CHECK2("FL_UNSET2", x, RBASIC(x)->flags &= ~(f))

#define RVALUE_MARK_BITMAP(obj)           MARKED_IN_BITMAP(GET_HEAP_MARK_BITS(obj), (obj))
#define RVALUE_PIN_BITMAP(obj)            MARKED_IN_BITMAP(GET_HEAP_PINNED_BITS(obj), (obj))
#define RVALUE_PAGE_MARKED(page, obj)     MARKED_IN_BITMAP((page)->mark_bits, (obj))

#define RVALUE_WB_UNPROTECTED_BITMAP(obj) MARKED_IN_BITMAP(GET_HEAP_WB_UNPROTECTED_BITS(obj), (obj))
#define RVALUE_UNCOLLECTIBLE_BITMAP(obj)  MARKED_IN_BITMAP(GET_HEAP_UNCOLLECTIBLE_BITS(obj), (obj))
#define RVALUE_MARKING_BITMAP(obj)        MARKED_IN_BITMAP(GET_HEAP_MARKING_BITS(obj), (obj))

#define RVALUE_PAGE_WB_UNPROTECTED(page, obj) MARKED_IN_BITMAP((page)->wb_unprotected_bits, (obj))
#define RVALUE_PAGE_UNCOLLECTIBLE(page, obj)  MARKED_IN_BITMAP((page)->uncollectible_bits, (obj))
#define RVALUE_PAGE_MARKING(page, obj)        MARKED_IN_BITMAP((page)->marking_bits, (obj))

static int rgengc_remember(rb_objspace_t *objspace, VALUE obj);
static void rgengc_mark_and_rememberset_clear(rb_objspace_t *objspace, rb_heap_t *heap);
static void rgengc_rememberset_mark(rb_objspace_t *objspace, rb_heap_t *heap);

static int
check_rvalue_consistency_force(const VALUE obj, int terminate)
{
#if USE_MMTK
    if (rb_mmtk_enabled_p()) {
        rb_bug("Function %s should not be called when MMTk is enabled.", RUBY_FUNCTION_NAME_STRING);
    }
#endif

    int err = 0;
    rb_objspace_t *objspace = &rb_objspace;

    RB_VM_LOCK_ENTER_NO_BARRIER();
    {
        if (SPECIAL_CONST_P(obj)) {
            fprintf(stderr, "check_rvalue_consistency: %p is a special const.\n", (void *)obj);
            err++;
        }
        else if (!is_pointer_to_heap(objspace, (void *)obj)) {
            /* check if it is in tomb_pages */
            struct heap_page *page = NULL;
            for (int i = 0; i < SIZE_POOL_COUNT; i++) {
                rb_size_pool_t *size_pool = &size_pools[i];
                ccan_list_for_each(&size_pool->tomb_heap.pages, page, page_node) {
                    if (page->start <= (uintptr_t)obj &&
                            (uintptr_t)obj < (page->start + (page->total_slots * size_pool->slot_size))) {
                        fprintf(stderr, "check_rvalue_consistency: %p is in a tomb_heap (%p).\n",
                                (void *)obj, (void *)page);
                        err++;
                        goto skip;
                    }
                }
            }
            bp();
            fprintf(stderr, "check_rvalue_consistency: %p is not a Ruby object.\n", (void *)obj);
            err++;
          skip:
            ;
        }
        else {
            const int wb_unprotected_bit = RVALUE_WB_UNPROTECTED_BITMAP(obj) != 0;
            const int uncollectible_bit = RVALUE_UNCOLLECTIBLE_BITMAP(obj) != 0;
            const int mark_bit = RVALUE_MARK_BITMAP(obj) != 0;
            const int marking_bit = RVALUE_MARKING_BITMAP(obj) != 0;
            const int remembered_bit = MARKED_IN_BITMAP(GET_HEAP_PAGE(obj)->remembered_bits, obj) != 0;
            const int age = RVALUE_AGE_GET((VALUE)obj);

                if (GET_HEAP_PAGE(obj)->flags.in_tomb) {
                    fprintf(stderr, "check_rvalue_consistency: %s is in tomb page.\n", obj_info(obj));
                    err++;
                }
            if (BUILTIN_TYPE(obj) == T_NONE) {
                fprintf(stderr, "check_rvalue_consistency: %s is T_NONE.\n", obj_info(obj));
                err++;
            }
            if (BUILTIN_TYPE(obj) == T_ZOMBIE) {
                fprintf(stderr, "check_rvalue_consistency: %s is T_ZOMBIE.\n", obj_info(obj));
                err++;
            }

            obj_memsize_of((VALUE)obj, FALSE);

            /* check generation
             *
             * OLD == age == 3 && old-bitmap && mark-bit (except incremental marking)
             */
            if (age > 0 && wb_unprotected_bit) {
                fprintf(stderr, "check_rvalue_consistency: %s is not WB protected, but age is %d > 0.\n", obj_info(obj), age);
                err++;
            }

            if (!is_marking(objspace) && uncollectible_bit && !mark_bit) {
                fprintf(stderr, "check_rvalue_consistency: %s is uncollectible, but is not marked while !gc.\n", obj_info(obj));
                err++;
            }

            if (!is_full_marking(objspace)) {
                if (uncollectible_bit && age != RVALUE_OLD_AGE && !wb_unprotected_bit) {
                    fprintf(stderr, "check_rvalue_consistency: %s is uncollectible, but not old (age: %d) and not WB unprotected.\n",
                            obj_info(obj), age);
                    err++;
                }
                if (remembered_bit && age != RVALUE_OLD_AGE) {
                    fprintf(stderr, "check_rvalue_consistency: %s is remembered, but not old (age: %d).\n",
                            obj_info(obj), age);
                    err++;
                }
            }

            /*
             * check coloring
             *
             *               marking:false marking:true
             * marked:false  white         *invalid*
             * marked:true   black         grey
             */
            if (is_incremental_marking(objspace) && marking_bit) {
                if (!is_marking(objspace) && !mark_bit) {
                    fprintf(stderr, "check_rvalue_consistency: %s is marking, but not marked.\n", obj_info(obj));
                    err++;
                }
            }
        }
    }
    RB_VM_LOCK_LEAVE_NO_BARRIER();

    if (err > 0 && terminate) {
        rb_bug("check_rvalue_consistency_force: there is %d errors.", err);
    }
    return err;
}

#if RGENGC_CHECK_MODE == 0
static inline VALUE
check_rvalue_consistency(const VALUE obj)
{
    return obj;
}
#else
static VALUE
check_rvalue_consistency(const VALUE obj)
{
    check_rvalue_consistency_force(obj, TRUE);
    return obj;
}
#endif

static inline int
gc_object_moved_p(rb_objspace_t * objspace, VALUE obj)
{
#if USE_MMTK
    if (rb_mmtk_enabled_p()) {
        return rb_mmtk_object_moved_p(obj);
    }
#endif

    if (RB_SPECIAL_CONST_P(obj)) {
        return FALSE;
    }
    else {
        void *poisoned = asan_unpoison_object_temporary(obj);

        int ret =  BUILTIN_TYPE(obj) == T_MOVED;
        /* Re-poison slot if it's not the one we want */
        if (poisoned) {
            GC_ASSERT(BUILTIN_TYPE(obj) == T_NONE);
            asan_poison_object(obj);
        }
        return ret;
    }
}

static inline int
RVALUE_MARKED(VALUE obj)
{
    check_rvalue_consistency(obj);
    return RVALUE_MARK_BITMAP(obj) != 0;
}

static inline int
RVALUE_PINNED(VALUE obj)
{
    check_rvalue_consistency(obj);
    return RVALUE_PIN_BITMAP(obj) != 0;
}

static inline int
RVALUE_WB_UNPROTECTED(VALUE obj)
{
    check_rvalue_consistency(obj);
    return RVALUE_WB_UNPROTECTED_BITMAP(obj) != 0;
}

static inline int
RVALUE_MARKING(VALUE obj)
{
    check_rvalue_consistency(obj);
    return RVALUE_MARKING_BITMAP(obj) != 0;
}

static inline int
RVALUE_REMEMBERED(VALUE obj)
{
    check_rvalue_consistency(obj);
    return MARKED_IN_BITMAP(GET_HEAP_PAGE(obj)->remembered_bits, obj) != 0;
}

static inline int
RVALUE_UNCOLLECTIBLE(VALUE obj)
{
    check_rvalue_consistency(obj);
    return RVALUE_UNCOLLECTIBLE_BITMAP(obj) != 0;
}

static inline int
RVALUE_OLD_P(VALUE obj)
{
    GC_ASSERT(!RB_SPECIAL_CONST_P(obj));
    check_rvalue_consistency(obj);
    // Because this will only ever be called on GC controlled objects,
    // we can use the faster _RAW function here
    return RB_OBJ_PROMOTED_RAW(obj);
}

static inline void
RVALUE_PAGE_OLD_UNCOLLECTIBLE_SET(rb_objspace_t *objspace, struct heap_page *page, VALUE obj)
{
    MARK_IN_BITMAP(&page->uncollectible_bits[0], obj);
    objspace->rgengc.old_objects++;

#if RGENGC_PROFILE >= 2
    objspace->profile.total_promoted_count++;
    objspace->profile.promoted_types[BUILTIN_TYPE(obj)]++;
#endif
}

static inline void
RVALUE_OLD_UNCOLLECTIBLE_SET(rb_objspace_t *objspace, VALUE obj)
{
    RB_DEBUG_COUNTER_INC(obj_promote);
    RVALUE_PAGE_OLD_UNCOLLECTIBLE_SET(objspace, GET_HEAP_PAGE(obj), obj);
}

/* set age to age+1 */
static inline void
RVALUE_AGE_INC(rb_objspace_t *objspace, VALUE obj)
{
    int age = RVALUE_AGE_GET((VALUE)obj);

    if (RGENGC_CHECK_MODE && age == RVALUE_OLD_AGE) {
        rb_bug("RVALUE_AGE_INC: can not increment age of OLD object %s.", obj_info(obj));
    }

    age++;
    RVALUE_AGE_SET(obj, age);

    if (age == RVALUE_OLD_AGE) {
        RVALUE_OLD_UNCOLLECTIBLE_SET(objspace, obj);
    }

    check_rvalue_consistency(obj);
}

static inline void
RVALUE_AGE_SET_CANDIDATE(rb_objspace_t *objspace, VALUE obj)
{
    check_rvalue_consistency(obj);
    GC_ASSERT(!RVALUE_OLD_P(obj));
    RVALUE_AGE_SET(obj, RVALUE_OLD_AGE - 1);
    check_rvalue_consistency(obj);
}

static inline void
RVALUE_AGE_RESET(VALUE obj)
{
    RVALUE_AGE_SET(obj, 0);
}

static inline void
RVALUE_DEMOTE(rb_objspace_t *objspace, VALUE obj)
{
    check_rvalue_consistency(obj);
    GC_ASSERT(RVALUE_OLD_P(obj));

    if (!is_incremental_marking(objspace) && RVALUE_REMEMBERED(obj)) {
        CLEAR_IN_BITMAP(GET_HEAP_PAGE(obj)->remembered_bits, obj);
    }

    CLEAR_IN_BITMAP(GET_HEAP_UNCOLLECTIBLE_BITS(obj), obj);
    RVALUE_AGE_RESET(obj);

    if (RVALUE_MARKED(obj)) {
        objspace->rgengc.old_objects--;
    }

    check_rvalue_consistency(obj);
}

static inline int
RVALUE_BLACK_P(VALUE obj)
{
    return RVALUE_MARKED(obj) && !RVALUE_MARKING(obj);
}

#if 0
static inline int
RVALUE_GREY_P(VALUE obj)
{
    return RVALUE_MARKED(obj) && RVALUE_MARKING(obj);
}
#endif

static inline int
RVALUE_WHITE_P(VALUE obj)
{
    return RVALUE_MARKED(obj) == FALSE;
}

/*
  --------------------------- ObjectSpace -----------------------------
*/

static inline void *
calloc1(size_t n)
{
    return calloc(1, n);
}

static VALUE initial_stress = Qfalse;

<<<<<<< HEAD
#if USE_MMTK
    if (rb_mmtk_enabled_p()) {
        rb_mmtk_main_thread_init();
    }
#endif

    return objspace;
=======
void
rb_gc_initial_stress_set(VALUE flag)
{
    initial_stress = flag;
>>>>>>> 971b5527
}

static void free_stack_chunks(mark_stack_t *);
static void mark_stack_free_cache(mark_stack_t *);
static void heap_page_free(rb_objspace_t *objspace, struct heap_page *page);

void
rb_objspace_free(rb_objspace_t *objspace)
{
    // TODO fix for MMTk?
    if (is_lazy_sweeping(objspace))
        rb_bug("lazy sweeping underway when freeing object space");

    free(objspace->profile.records);
    objspace->profile.records = NULL;

    if (heap_pages_sorted) {
        size_t i;
        size_t total_heap_pages = heap_allocated_pages;
        for (i = 0; i < total_heap_pages; ++i) {
            heap_page_free(objspace, heap_pages_sorted[i]);
        }
        free(heap_pages_sorted);
        heap_allocated_pages = 0;
        heap_pages_sorted_length = 0;
        heap_pages_lomem = 0;
        heap_pages_himem = 0;

        for (int i = 0; i < SIZE_POOL_COUNT; i++) {
            rb_size_pool_t *size_pool = &size_pools[i];
            SIZE_POOL_EDEN_HEAP(size_pool)->total_pages = 0;
            SIZE_POOL_EDEN_HEAP(size_pool)->total_slots = 0;
        }
    }
    st_free_table(objspace->id_to_obj_tbl);
    st_free_table(objspace->obj_to_id_tbl);

    free_stack_chunks(&objspace->mark_stack);
    mark_stack_free_cache(&objspace->mark_stack);

    rb_darray_free(objspace->weak_references);

    free(objspace);
}

static void
heap_pages_expand_sorted_to(rb_objspace_t *objspace, size_t next_length)
{
    struct heap_page **sorted;
    size_t size = size_mul_or_raise(next_length, sizeof(struct heap_page *), rb_eRuntimeError);

    gc_report(3, objspace, "heap_pages_expand_sorted: next_length: %"PRIdSIZE", size: %"PRIdSIZE"\n",
              next_length, size);

    if (heap_pages_sorted_length > 0) {
        sorted = (struct heap_page **)realloc(heap_pages_sorted, size);
        if (sorted) heap_pages_sorted = sorted;
    }
    else {
        sorted = heap_pages_sorted = (struct heap_page **)malloc(size);
    }

    if (sorted == 0) {
        rb_memerror();
    }

    heap_pages_sorted_length = next_length;
}

static void
heap_pages_expand_sorted(rb_objspace_t *objspace)
{
    /* usually heap_allocatable_pages + heap_eden->total_pages == heap_pages_sorted_length
     * because heap_allocatable_pages contains heap_tomb->total_pages (recycle heap_tomb pages).
     * however, if there are pages which do not have empty slots, then try to create new pages
     * so that the additional allocatable_pages counts (heap_tomb->total_pages) are added.
     */
    size_t next_length = heap_allocatable_pages(objspace);
    for (int i = 0; i < SIZE_POOL_COUNT; i++) {
        rb_size_pool_t *size_pool = &size_pools[i];
        next_length += SIZE_POOL_EDEN_HEAP(size_pool)->total_pages;
        next_length += SIZE_POOL_TOMB_HEAP(size_pool)->total_pages;
    }

    if (next_length > heap_pages_sorted_length) {
        heap_pages_expand_sorted_to(objspace, next_length);
    }

    GC_ASSERT(heap_allocatable_pages(objspace) + heap_eden_total_pages(objspace) <= heap_pages_sorted_length);
    GC_ASSERT(heap_allocated_pages <= heap_pages_sorted_length);
}

static void
size_pool_allocatable_pages_set(rb_objspace_t *objspace, rb_size_pool_t *size_pool, size_t s)
{
    size_pool->allocatable_pages = s;
    heap_pages_expand_sorted(objspace);
}

static inline void
heap_page_add_freeobj(rb_objspace_t *objspace, struct heap_page *page, VALUE obj)
{
    ASSERT_vm_locking();

    RVALUE *p = (RVALUE *)obj;

    asan_unpoison_object(obj, false);

    asan_unlock_freelist(page);

    p->as.free.flags = 0;
    p->as.free.next = page->freelist;
    page->freelist = p;
    asan_lock_freelist(page);

    RVALUE_AGE_RESET(obj);

    if (RGENGC_CHECK_MODE &&
        /* obj should belong to page */
        !(page->start <= (uintptr_t)obj &&
          (uintptr_t)obj   <  ((uintptr_t)page->start + (page->total_slots * page->slot_size)) &&
          obj % BASE_SLOT_SIZE == 0)) {
        rb_bug("heap_page_add_freeobj: %p is not rvalue.", (void *)p);
    }

    asan_poison_object(obj);
    gc_report(3, objspace, "heap_page_add_freeobj: add %p to freelist\n", (void *)obj);
}

static inline void
heap_add_freepage(rb_heap_t *heap, struct heap_page *page)
{
    asan_unlock_freelist(page);
    GC_ASSERT(page->free_slots != 0);
    GC_ASSERT(page->freelist != NULL);

    page->free_next = heap->free_pages;
    heap->free_pages = page;

    RUBY_DEBUG_LOG("page:%p freelist:%p", (void *)page, (void *)page->freelist);

    asan_lock_freelist(page);
}

static inline void
heap_add_poolpage(rb_objspace_t *objspace, rb_heap_t *heap, struct heap_page *page)
{
    asan_unlock_freelist(page);
    GC_ASSERT(page->free_slots != 0);
    GC_ASSERT(page->freelist != NULL);

    page->free_next = heap->pooled_pages;
    heap->pooled_pages = page;
    objspace->rincgc.pooled_slots += page->free_slots;

    asan_lock_freelist(page);
}

static void
heap_unlink_page(rb_objspace_t *objspace, rb_heap_t *heap, struct heap_page *page)
{
    ccan_list_del(&page->page_node);
    heap->total_pages--;
    heap->total_slots -= page->total_slots;
}

static void rb_aligned_free(void *ptr, size_t size);

static void
heap_page_body_free(struct heap_page_body *page_body)
{
    GC_ASSERT((uintptr_t)page_body % HEAP_PAGE_ALIGN == 0);

    if (HEAP_PAGE_ALLOC_USE_MMAP) {
#ifdef HAVE_MMAP
        GC_ASSERT(HEAP_PAGE_SIZE % sysconf(_SC_PAGE_SIZE) == 0);
        if (munmap(page_body, HEAP_PAGE_SIZE)) {
            rb_bug("heap_page_body_free: munmap failed");
        }
#endif
    }
    else {
        rb_aligned_free(page_body, HEAP_PAGE_SIZE);
    }
}

static void
heap_page_free(rb_objspace_t *objspace, struct heap_page *page)
{
    heap_allocated_pages--;
    page->size_pool->total_freed_pages++;
    heap_page_body_free(GET_PAGE_BODY(page->start));
    free(page);
}

static void *
rb_aligned_malloc(size_t alignment, size_t size)
{
    /* alignment must be a power of 2 */
    GC_ASSERT(((alignment - 1) & alignment) == 0);
    GC_ASSERT(alignment % sizeof(void*) == 0);

    void *res;

#if defined __MINGW32__
    res = __mingw_aligned_malloc(size, alignment);
#elif defined _WIN32
    void *_aligned_malloc(size_t, size_t);
    res = _aligned_malloc(size, alignment);
#elif defined(HAVE_POSIX_MEMALIGN)
    if (posix_memalign(&res, alignment, size) != 0) {
        return NULL;
    }
#elif defined(HAVE_MEMALIGN)
    res = memalign(alignment, size);
#else
    char* aligned;
    res = malloc(alignment + size + sizeof(void*));
    aligned = (char*)res + alignment + sizeof(void*);
    aligned -= ((VALUE)aligned & (alignment - 1));
    ((void**)aligned)[-1] = res;
    res = (void*)aligned;
#endif

    GC_ASSERT((uintptr_t)res % alignment == 0);

    return res;
}

static void
heap_pages_free_unused_pages(rb_objspace_t *objspace)
{
    size_t i, j;

    bool has_pages_in_tomb_heap = FALSE;
    for (i = 0; i < SIZE_POOL_COUNT; i++) {
        if (!ccan_list_empty(&SIZE_POOL_TOMB_HEAP(&size_pools[i])->pages)) {
            has_pages_in_tomb_heap = TRUE;
            break;
        }
    }

    if (has_pages_in_tomb_heap) {
        for (i = j = 0; j < heap_allocated_pages; i++) {
            struct heap_page *page = heap_pages_sorted[i];

            if (page->flags.in_tomb && page->free_slots == page->total_slots) {
                heap_unlink_page(objspace, SIZE_POOL_TOMB_HEAP(page->size_pool), page);
                heap_page_free(objspace, page);
            }
            else {
                if (i != j) {
                    heap_pages_sorted[j] = page;
                }
                j++;
            }
        }

        struct heap_page *hipage = heap_pages_sorted[heap_allocated_pages - 1];
        uintptr_t himem = (uintptr_t)hipage->start + (hipage->total_slots * hipage->slot_size);
        GC_ASSERT(himem <= heap_pages_himem);
        heap_pages_himem = himem;

        struct heap_page *lopage = heap_pages_sorted[0];
        uintptr_t lomem = (uintptr_t)lopage->start;
        GC_ASSERT(lomem >= heap_pages_lomem);
        heap_pages_lomem = lomem;

        GC_ASSERT(j == heap_allocated_pages);
    }
}

static struct heap_page_body *
heap_page_body_allocate(void)
{
    struct heap_page_body *page_body;

    if (HEAP_PAGE_ALLOC_USE_MMAP) {
#ifdef HAVE_MMAP
        GC_ASSERT(HEAP_PAGE_ALIGN % sysconf(_SC_PAGE_SIZE) == 0);

        char *ptr = mmap(NULL, HEAP_PAGE_ALIGN + HEAP_PAGE_SIZE,
                         PROT_READ | PROT_WRITE, MAP_PRIVATE | MAP_ANONYMOUS, -1, 0);
        if (ptr == MAP_FAILED) {
            return NULL;
        }

        char *aligned = ptr + HEAP_PAGE_ALIGN;
        aligned -= ((VALUE)aligned & (HEAP_PAGE_ALIGN - 1));
        GC_ASSERT(aligned > ptr);
        GC_ASSERT(aligned <= ptr + HEAP_PAGE_ALIGN);

        size_t start_out_of_range_size = aligned - ptr;
        GC_ASSERT(start_out_of_range_size % sysconf(_SC_PAGE_SIZE) == 0);
        if (start_out_of_range_size > 0) {
            if (munmap(ptr, start_out_of_range_size)) {
                rb_bug("heap_page_body_allocate: munmap failed for start");
            }
        }

        size_t end_out_of_range_size = HEAP_PAGE_ALIGN - start_out_of_range_size;
        GC_ASSERT(end_out_of_range_size % sysconf(_SC_PAGE_SIZE) == 0);
        if (end_out_of_range_size > 0) {
            if (munmap(aligned + HEAP_PAGE_SIZE, end_out_of_range_size)) {
                rb_bug("heap_page_body_allocate: munmap failed for end");
            }
        }

        page_body = (struct heap_page_body *)aligned;
#endif
    }
    else {
        page_body = rb_aligned_malloc(HEAP_PAGE_ALIGN, HEAP_PAGE_SIZE);
    }

    GC_ASSERT((uintptr_t)page_body % HEAP_PAGE_ALIGN == 0);

    return page_body;
}

static struct heap_page *
heap_page_allocate(rb_objspace_t *objspace, rb_size_pool_t *size_pool)
{
    uintptr_t start, end, p;
    struct heap_page *page;
    uintptr_t hi, lo, mid;
    size_t stride = size_pool->slot_size;
    unsigned int limit = (unsigned int)((HEAP_PAGE_SIZE - sizeof(struct heap_page_header)))/(int)stride;

    // TODO - stop this from running when third party heap activated
    /* assign heap_page body (contains heap_page_header and RVALUEs) */
    struct heap_page_body *page_body = heap_page_body_allocate();
    if (page_body == 0) {
        rb_memerror();
    }

    // TODO also stop this from running
    /* assign heap_page entry */
    page = calloc1(sizeof(struct heap_page));
    if (page == 0) {
        heap_page_body_free(page_body);
        rb_memerror();
    }

    /* adjust obj_limit (object number available in this page) */
    start = (uintptr_t)((VALUE)page_body + sizeof(struct heap_page_header));

    if (start % BASE_SLOT_SIZE != 0) {
        int delta = BASE_SLOT_SIZE - (start % BASE_SLOT_SIZE);
        start = start + delta;
        GC_ASSERT(NUM_IN_PAGE(start) == 0 || NUM_IN_PAGE(start) == 1);

        /* Find a num in page that is evenly divisible by `stride`.
         * This is to ensure that objects are aligned with bit planes.
         * In other words, ensure there are an even number of objects
         * per bit plane. */
        if (NUM_IN_PAGE(start) == 1) {
            start += stride - BASE_SLOT_SIZE;
        }

        GC_ASSERT(NUM_IN_PAGE(start) * BASE_SLOT_SIZE % stride == 0);

        limit = (HEAP_PAGE_SIZE - (int)(start - (uintptr_t)page_body))/(int)stride;
    }
    end = start + (limit * (int)stride);

    /* setup heap_pages_sorted */
    lo = 0;
    hi = (uintptr_t)heap_allocated_pages;
    while (lo < hi) {
        struct heap_page *mid_page;

        mid = (lo + hi) / 2;
        mid_page = heap_pages_sorted[mid];
        if ((uintptr_t)mid_page->start < start) {
            lo = mid + 1;
        }
        else if ((uintptr_t)mid_page->start > start) {
            hi = mid;
        }
        else {
            rb_bug("same heap page is allocated: %p at %"PRIuVALUE, (void *)page_body, (VALUE)mid);
        }
    }

    if (hi < (uintptr_t)heap_allocated_pages) {
        MEMMOVE(&heap_pages_sorted[hi+1], &heap_pages_sorted[hi], struct heap_page_header*, heap_allocated_pages - hi);
    }

    heap_pages_sorted[hi] = page;

    heap_allocated_pages++;

    GC_ASSERT(heap_eden_total_pages(objspace) + heap_allocatable_pages(objspace) <= heap_pages_sorted_length);
    GC_ASSERT(heap_eden_total_pages(objspace) + heap_tomb_total_pages(objspace) == heap_allocated_pages - 1);
    GC_ASSERT(heap_allocated_pages <= heap_pages_sorted_length);

    size_pool->total_allocated_pages++;

    if (heap_allocated_pages > heap_pages_sorted_length) {
        rb_bug("heap_page_allocate: allocated(%"PRIdSIZE") > sorted(%"PRIdSIZE")",
               heap_allocated_pages, heap_pages_sorted_length);
    }

    if (heap_pages_lomem == 0 || heap_pages_lomem > start) heap_pages_lomem = start;
    if (heap_pages_himem < end) heap_pages_himem = end;

    page->start = start;
    page->total_slots = limit;
    page->slot_size = size_pool->slot_size;
    page->size_pool = size_pool;
    page_body->header.page = page;

    for (p = start; p != end; p += stride) {
        gc_report(3, objspace, "assign_heap_page: %p is added to freelist\n", (void *)p);
        heap_page_add_freeobj(objspace, page, (VALUE)p);
    }
    page->free_slots = limit;

    asan_lock_freelist(page);
    return page;
}

static struct heap_page *
heap_page_resurrect(rb_objspace_t *objspace, rb_size_pool_t *size_pool)
{
    struct heap_page *page = 0, *next;

    ccan_list_for_each_safe(&SIZE_POOL_TOMB_HEAP(size_pool)->pages, page, next, page_node) {
        asan_unlock_freelist(page);
        if (page->freelist != NULL) {
            heap_unlink_page(objspace, &size_pool->tomb_heap, page);
            asan_lock_freelist(page);
            return page;
        }
    }

    return NULL;
}

static struct heap_page *
heap_page_create(rb_objspace_t *objspace, rb_size_pool_t *size_pool)
{
    struct heap_page *page;
    const char *method = "recycle";

    size_pool->allocatable_pages--;

    page = heap_page_resurrect(objspace, size_pool);

    if (page == NULL) {
        page = heap_page_allocate(objspace, size_pool);
        method = "allocate";
    }
    if (0) fprintf(stderr, "heap_page_create: %s - %p, "
                   "heap_allocated_pages: %"PRIdSIZE", "
                   "heap_allocated_pages: %"PRIdSIZE", "
                   "tomb->total_pages: %"PRIdSIZE"\n",
                   method, (void *)page, heap_pages_sorted_length, heap_allocated_pages, SIZE_POOL_TOMB_HEAP(size_pool)->total_pages);
    return page;
}

static void
heap_add_page(rb_objspace_t *objspace, rb_size_pool_t *size_pool, rb_heap_t *heap, struct heap_page *page)
{
    /* Adding to eden heap during incremental sweeping is forbidden */
    GC_ASSERT(!(heap == SIZE_POOL_EDEN_HEAP(size_pool) && heap->sweeping_page));
    page->flags.in_tomb = (heap == SIZE_POOL_TOMB_HEAP(size_pool));
    ccan_list_add_tail(&heap->pages, &page->page_node);
    heap->total_pages++;
    heap->total_slots += page->total_slots;
}

static void
heap_assign_page(rb_objspace_t *objspace, rb_size_pool_t *size_pool, rb_heap_t *heap)
{
    struct heap_page *page = heap_page_create(objspace, size_pool);
    heap_add_page(objspace, size_pool, heap, page);
    heap_add_freepage(heap, page);
}

#if GC_CAN_COMPILE_COMPACTION
static void
heap_add_pages(rb_objspace_t *objspace, rb_size_pool_t *size_pool, rb_heap_t *heap, size_t add)
{
    size_t i;

    size_pool_allocatable_pages_set(objspace, size_pool, add);

    for (i = 0; i < add; i++) {
        heap_assign_page(objspace, size_pool, heap);
    }

    GC_ASSERT(size_pool->allocatable_pages == 0);
}
#endif

static size_t
slots_to_pages_for_size_pool(rb_objspace_t *objspace, rb_size_pool_t *size_pool, size_t slots)
{
    size_t multiple = size_pool->slot_size / BASE_SLOT_SIZE;
    /* Due to alignment, heap pages may have one less slot. We should
     * ensure there is enough pages to guarantee that we will have at
     * least the required number of slots after allocating all the pages. */
    size_t slots_per_page = (HEAP_PAGE_OBJ_LIMIT / multiple) - 1;
    return CEILDIV(slots, slots_per_page);
}

static size_t
minimum_pages_for_size_pool(rb_objspace_t *objspace, rb_size_pool_t *size_pool)
{
    size_t size_pool_idx = size_pool - size_pools;
    size_t init_slots = gc_params.size_pool_init_slots[size_pool_idx];
    return slots_to_pages_for_size_pool(objspace, size_pool, init_slots);
}

static size_t
heap_extend_pages(rb_objspace_t *objspace, rb_size_pool_t *size_pool, size_t free_slots, size_t total_slots, size_t used)
{
    double goal_ratio = gc_params.heap_free_slots_goal_ratio;
    size_t next_used;

    if (goal_ratio == 0.0) {
        next_used = (size_t)(used * gc_params.growth_factor);
    }
    else if (total_slots == 0) {
        next_used = minimum_pages_for_size_pool(objspace, size_pool);
    }
    else {
        /* Find `f' where free_slots = f * total_slots * goal_ratio
         * => f = (total_slots - free_slots) / ((1 - goal_ratio) * total_slots)
         */
        double f = (double)(total_slots - free_slots) / ((1 - goal_ratio) * total_slots);

        if (f > gc_params.growth_factor) f = gc_params.growth_factor;
        if (f < 1.0) f = 1.1;

        next_used = (size_t)(f * used);

        if (0) {
            fprintf(stderr,
                    "free_slots(%8"PRIuSIZE")/total_slots(%8"PRIuSIZE")=%1.2f,"
                    " G(%1.2f), f(%1.2f),"
                    " used(%8"PRIuSIZE") => next_used(%8"PRIuSIZE")\n",
                    free_slots, total_slots, free_slots/(double)total_slots,
                    goal_ratio, f, used, next_used);
        }
    }

    if (gc_params.growth_max_slots > 0) {
        size_t max_used = (size_t)(used + gc_params.growth_max_slots/HEAP_PAGE_OBJ_LIMIT);
        if (next_used > max_used) next_used = max_used;
    }

    size_t extend_page_count = next_used - used;
    /* Extend by at least 1 page. */
    if (extend_page_count == 0) extend_page_count = 1;

    return extend_page_count;
}

static int
heap_increment(rb_objspace_t *objspace, rb_size_pool_t *size_pool, rb_heap_t *heap)
{
    if (size_pool->allocatable_pages > 0) {
        gc_report(1, objspace, "heap_increment: heap_pages_sorted_length: %"PRIdSIZE", "
                  "heap_pages_inc: %"PRIdSIZE", heap->total_pages: %"PRIdSIZE"\n",
                  heap_pages_sorted_length, size_pool->allocatable_pages, heap->total_pages);

        GC_ASSERT(heap_allocatable_pages(objspace) + heap_eden_total_pages(objspace) <= heap_pages_sorted_length);
        GC_ASSERT(heap_allocated_pages <= heap_pages_sorted_length);

        heap_assign_page(objspace, size_pool, heap);
        return TRUE;
    }
    return FALSE;
}

static void
gc_continue(rb_objspace_t *objspace, rb_size_pool_t *size_pool, rb_heap_t *heap)
{
    unsigned int lock_lev;
    gc_enter(objspace, gc_enter_event_continue, &lock_lev);

    /* Continue marking if in incremental marking. */
    if (is_incremental_marking(objspace)) {
        if (gc_marks_continue(objspace, size_pool, heap)) {
            gc_sweep(objspace);
        }
    }

    /* Continue sweeping if in lazy sweeping or the previous incremental
     * marking finished and did not yield a free page. */
    if (heap->free_pages == NULL && is_lazy_sweeping(objspace)) {
        gc_sweep_continue(objspace, size_pool, heap);
    }

    gc_exit(objspace, gc_enter_event_continue, &lock_lev);
}

static void
heap_prepare(rb_objspace_t *objspace, rb_size_pool_t *size_pool, rb_heap_t *heap)
{
    GC_ASSERT(heap->free_pages == NULL);

#if USE_MMTK
    if (!rb_mmtk_enabled_p()) {
        // Do not count the following `gc_continue` into "GC time".
        // In MMTk, we count the allocation slow path, including acquiring additional pages,
        // as part of the "mutator time".  The following `gc_continue` serves the same purpose,
        // i.e. making more available to the allocator.
        // To make a fare comparison, we exclude this portion from the "GC time".
        rb_mmtk_gc_probe_slowpath(true);
    }
#endif

    /* Continue incremental marking or lazy sweeping, if in any of those steps. */
    gc_continue(objspace, size_pool, heap);

#if USE_MMTK
    if (!rb_mmtk_enabled_p()) {
        rb_mmtk_gc_probe_slowpath(false);
    }
#endif

    /* If we still don't have a free page and not allowed to create a new page,
     * we should start a new GC cycle. */
    if (heap->free_pages == NULL &&
            (will_be_incremental_marking(objspace) ||
                (heap_increment(objspace, size_pool, heap) == FALSE))) {
        if (gc_start(objspace, GPR_FLAG_NEWOBJ) == FALSE) {
            rb_memerror();
        }
        else {
            /* Do steps of incremental marking or lazy sweeping if the GC run permits. */
            gc_continue(objspace, size_pool, heap);

            /* If we're not incremental marking (e.g. a minor GC) or finished
             * sweeping and still don't have a free page, then
             * gc_sweep_finish_size_pool should allow us to create a new page. */
            if (heap->free_pages == NULL && !heap_increment(objspace, size_pool, heap)) {
                if (objspace->rgengc.need_major_gc == GPR_FLAG_NONE) {
                    rb_bug("cannot create a new page after GC");
                }
                else { // Major GC is required, which will allow us to create new page
                    if (gc_start(objspace, GPR_FLAG_NEWOBJ) == FALSE) {
                        rb_memerror();
                    }
                    else {
                        /* Do steps of incremental marking or lazy sweeping. */
                        gc_continue(objspace, size_pool, heap);

                        if (heap->free_pages == NULL &&
                                !heap_increment(objspace, size_pool, heap)) {
                            rb_bug("cannot create a new page after major GC");
                        }
                    }
                }
            }
        }
    }

    GC_ASSERT(heap->free_pages != NULL);
}

void
rb_objspace_set_event_hook(const rb_event_flag_t event)
{
    rb_objspace_t *objspace = &rb_objspace;
    objspace->hook_events = event & RUBY_INTERNAL_EVENT_OBJSPACE_MASK;
    objspace->flags.has_newobj_hook = !!(objspace->hook_events & RUBY_INTERNAL_EVENT_NEWOBJ);
}

static void
gc_event_hook_body(rb_execution_context_t *ec, rb_objspace_t *objspace, const rb_event_flag_t event, VALUE data)
{
    if (UNLIKELY(!ec->cfp)) return;
    EXEC_EVENT_HOOK(ec, event, ec->cfp->self, 0, 0, 0, data);
}

#define gc_event_newobj_hook_needed_p(objspace) ((objspace)->flags.has_newobj_hook)
#define gc_event_hook_needed_p(objspace, event) ((objspace)->hook_events & (event))

#define gc_event_hook_prep(objspace, event, data, prep) do { \
    if (UNLIKELY(gc_event_hook_needed_p(objspace, event))) { \
        prep; \
        gc_event_hook_body(GET_EC(), (objspace), (event), (data)); \
    } \
} while (0)

#define gc_event_hook(objspace, event, data) gc_event_hook_prep(objspace, event, data, (void)0)

#if USE_MMTK

#endif

static inline VALUE
newobj_init(VALUE klass, VALUE flags, int wb_protected, rb_objspace_t *objspace, VALUE obj)
{
#if !__has_feature(memory_sanitizer)
    GC_ASSERT(BUILTIN_TYPE(obj) == T_NONE);
    GC_ASSERT((flags & FL_WB_PROTECTED) == 0);
#endif
    RVALUE *p = RANY(obj);
    p->as.basic.flags = flags;
    *((VALUE *)&p->as.basic.klass) = klass;

#if USE_MMTK
    // MMTk uses its own way to distinguish young objects from old objects.
    if (!rb_mmtk_enabled_p()) {
    int t = flags & RUBY_T_MASK;
    if (t == T_CLASS || t == T_MODULE || t == T_ICLASS) {
        RVALUE_AGE_SET_CANDIDATE(objspace, obj);
    }
    }
#endif

    RUBY_DEBUG_LOG("newobj_init: %p, %s", (void*)obj, rb_type_str(RB_BUILTIN_TYPE(obj)));

#if USE_MMTK
    if (rb_mmtk_enabled_p()) {
        rb_mmtk_maybe_register_obj_free_candidate(obj);
        rb_mmtk_maybe_register_ppp(obj);
    }
#endif

#if RACTOR_CHECK_MODE
    rb_ractor_setup_belonging(obj);
#endif

#if RGENGC_CHECK_MODE
    p->as.values.v1 = p->as.values.v2 = p->as.values.v3 = 0;

    RB_VM_LOCK_ENTER_NO_BARRIER();
    {
        check_rvalue_consistency(obj);

        GC_ASSERT(RVALUE_MARKED(obj) == FALSE);
        GC_ASSERT(RVALUE_MARKING(obj) == FALSE);
        GC_ASSERT(RVALUE_OLD_P(obj) == FALSE);
        GC_ASSERT(RVALUE_WB_UNPROTECTED(obj) == FALSE);

        if (RVALUE_REMEMBERED((VALUE)obj)) rb_bug("newobj: %s is remembered.", obj_info(obj));
    }
    RB_VM_LOCK_LEAVE_NO_BARRIER();
#endif

#if USE_MMTK
    if (!rb_mmtk_enabled_p()) {
#endif
    if (UNLIKELY(wb_protected == FALSE)) {
        ASSERT_vm_locking();
        MARK_IN_BITMAP(GET_HEAP_WB_UNPROTECTED_BITS(obj), obj);
    }
#if USE_MMTK
    }
#endif

#if RGENGC_PROFILE
    if (wb_protected) {
        objspace->profile.total_generated_normal_object_count++;
#if RGENGC_PROFILE >= 2
        objspace->profile.generated_normal_object_count_types[BUILTIN_TYPE(obj)]++;
#endif
    }
    else {
        objspace->profile.total_generated_shady_object_count++;
#if RGENGC_PROFILE >= 2
        objspace->profile.generated_shady_object_count_types[BUILTIN_TYPE(obj)]++;
#endif
    }
#endif

#if GC_DEBUG
    RANY(obj)->file = rb_source_location_cstr(&RANY(obj)->line);
    GC_ASSERT(!SPECIAL_CONST_P(obj)); /* check alignment */
#endif

    gc_report(5, objspace, "newobj: %s\n", obj_info_basic(obj));

    // RUBY_DEBUG_LOG("obj:%p (%s)", (void *)obj, obj_type_name(obj));
    return obj;
}

size_t
rb_gc_obj_slot_size(VALUE obj)
{
#if USE_MMTK
    if (rb_mmtk_enabled_p()) {
        // Load from our hidden field before the object.
        return *(size_t*)(obj - MMTK_OBJREF_OFFSET);
    }
#endif
    return GET_HEAP_PAGE(obj)->slot_size - RVALUE_OVERHEAD;
}

static inline size_t
size_pool_slot_size(unsigned char pool_id)
{
    GC_ASSERT(pool_id < SIZE_POOL_COUNT);

    size_t slot_size = (1 << pool_id) * BASE_SLOT_SIZE;

#if RGENGC_CHECK_MODE
    rb_objspace_t *objspace = &rb_objspace;
    GC_ASSERT(size_pools[pool_id].slot_size == (short)slot_size);
#endif

    slot_size -= RVALUE_OVERHEAD;

    return slot_size;
}

size_t
rb_size_pool_slot_size(unsigned char pool_id)
{
    return size_pool_slot_size(pool_id);
}

bool
rb_gc_size_allocatable_p(size_t size)
{
    return size <= size_pool_slot_size(SIZE_POOL_COUNT - 1);
}

static size_t size_pool_sizes[SIZE_POOL_COUNT + 1] = { 0 };

size_t *
rb_gc_size_pool_sizes(void)
{
    if (size_pool_sizes[0] == 0) {
        for (unsigned char i = 0; i < SIZE_POOL_COUNT; i++) {
            size_pool_sizes[i] = rb_size_pool_slot_size(i);
        }
    }

    return size_pool_sizes;
}

size_t
rb_gc_size_pool_id_for_size(size_t size)
{
    size += RVALUE_OVERHEAD;

    size_t slot_count = CEILDIV(size, BASE_SLOT_SIZE);

    /* size_pool_idx is ceil(log2(slot_count)) */
    size_t size_pool_idx = 64 - nlz_int64(slot_count - 1);

    if (size_pool_idx >= SIZE_POOL_COUNT) {
        rb_bug("rb_gc_size_pool_id_for_size: allocation size too large "
               "(size=%"PRIuSIZE"u, size_pool_idx=%"PRIuSIZE"u)", size, size_pool_idx);
    }

#if RGENGC_CHECK_MODE
    rb_objspace_t *objspace = &rb_objspace;
    GC_ASSERT(size <= (size_t)size_pools[size_pool_idx].slot_size);
    if (size_pool_idx > 0) GC_ASSERT(size > (size_t)size_pools[size_pool_idx - 1].slot_size);
#endif

    return size_pool_idx;
}

static inline VALUE
ractor_cache_allocate_slot(rb_objspace_t *objspace, rb_ractor_newobj_cache_t *cache,
                           size_t size_pool_idx)
{
    rb_ractor_newobj_size_pool_cache_t *size_pool_cache = &cache->size_pool_caches[size_pool_idx];
    RVALUE *p = size_pool_cache->freelist;

    if (is_incremental_marking(objspace)) {
        // Not allowed to allocate without running an incremental marking step
        if (cache->incremental_mark_step_allocated_slots >= INCREMENTAL_MARK_STEP_ALLOCATIONS) {
            return Qfalse;
        }

        if (p) {
            cache->incremental_mark_step_allocated_slots++;
        }
    }

    if (p) {
        VALUE obj = (VALUE)p;
        MAYBE_UNUSED(const size_t) stride = size_pool_slot_size(size_pool_idx);
        size_pool_cache->freelist = p->as.free.next;
        asan_unpoison_memory_region(p, stride, true);
#if RGENGC_CHECK_MODE
        GC_ASSERT(rb_gc_obj_slot_size(obj) == stride);
        // zero clear
        MEMZERO((char *)obj, char, stride);
#endif
        return obj;
    }
    else {
        return Qfalse;
    }
}

static struct heap_page *
heap_next_free_page(rb_objspace_t *objspace, rb_size_pool_t *size_pool, rb_heap_t *heap)
{
    ASSERT_vm_locking();

    struct heap_page *page;

    if (heap->free_pages == NULL) {
        heap_prepare(objspace, size_pool, heap);
    }

    page = heap->free_pages;
    heap->free_pages = page->free_next;

    GC_ASSERT(page->free_slots != 0);
    RUBY_DEBUG_LOG("page:%p freelist:%p cnt:%d", (void *)page, (void *)page->freelist, page->free_slots);

    asan_unlock_freelist(page);

    return page;
}

static inline void
ractor_cache_set_page(rb_ractor_newobj_cache_t *cache, size_t size_pool_idx,
                      struct heap_page *page)
{
    gc_report(3, &rb_objspace, "ractor_set_cache: Using page %p\n", (void *)GET_PAGE_BODY(page->start));

    rb_ractor_newobj_size_pool_cache_t *size_pool_cache = &cache->size_pool_caches[size_pool_idx];

    GC_ASSERT(size_pool_cache->freelist == NULL);
    GC_ASSERT(page->free_slots != 0);
    GC_ASSERT(page->freelist != NULL);

    size_pool_cache->using_page = page;
    size_pool_cache->freelist = page->freelist;
    page->free_slots = 0;
    page->freelist = NULL;

    asan_unpoison_object((VALUE)size_pool_cache->freelist, false);
    GC_ASSERT(RB_TYPE_P((VALUE)size_pool_cache->freelist, T_NONE));
    asan_poison_object((VALUE)size_pool_cache->freelist);
}

static inline VALUE
newobj_fill(VALUE obj, VALUE v1, VALUE v2, VALUE v3)
{
    RVALUE *p = (RVALUE *)obj;
    p->as.values.v1 = v1;
    p->as.values.v2 = v2;
    p->as.values.v3 = v3;
    return obj;
}

static VALUE
newobj_alloc(rb_objspace_t *objspace, rb_ractor_newobj_cache_t *cache, size_t size_pool_idx, bool vm_locked)
{
    rb_size_pool_t *size_pool = &size_pools[size_pool_idx];
    rb_heap_t *heap = SIZE_POOL_EDEN_HEAP(size_pool);

    VALUE obj = ractor_cache_allocate_slot(objspace, cache, size_pool_idx);

    if (UNLIKELY(obj == Qfalse)) {
        unsigned int lev;
        bool unlock_vm = false;

        if (!vm_locked) {
            RB_VM_LOCK_ENTER_CR_LEV(GET_RACTOR(), &lev);
            vm_locked = true;
            unlock_vm = true;
        }

        {
            ASSERT_vm_locking();

            if (is_incremental_marking(objspace)) {
                gc_continue(objspace, size_pool, heap);
                cache->incremental_mark_step_allocated_slots = 0;

                // Retry allocation after resetting incremental_mark_step_allocated_slots
                obj = ractor_cache_allocate_slot(objspace, cache, size_pool_idx);
            }

            if (obj == Qfalse) {
                // Get next free page (possibly running GC)
                struct heap_page *page = heap_next_free_page(objspace, size_pool, heap);
                ractor_cache_set_page(cache, size_pool_idx, page);

                // Retry allocation after moving to new page
                obj = ractor_cache_allocate_slot(objspace, cache, size_pool_idx);

                GC_ASSERT(obj != Qfalse);
            }
        }

        if (unlock_vm) {
            RB_VM_LOCK_LEAVE_CR_LEV(GET_RACTOR(), &lev);
        }
    }

    size_pool->total_allocated_objects++;

    return obj;
}

static void
newobj_zero_slot(VALUE obj)
{
    memset((char *)obj + sizeof(struct RBasic), 0, rb_gc_obj_slot_size(obj) - sizeof(struct RBasic));
}

ALWAYS_INLINE(static VALUE newobj_slowpath(VALUE klass, VALUE flags, rb_objspace_t *objspace, rb_ractor_newobj_cache_t *cache, int wb_protected, size_t size_pool_idx));

static inline VALUE
newobj_slowpath(VALUE klass, VALUE flags, rb_objspace_t *objspace, rb_ractor_newobj_cache_t *cache, int wb_protected, size_t size_pool_idx)
{
    VALUE obj;
    unsigned int lev;

    RB_VM_LOCK_ENTER_CR_LEV(GET_RACTOR(), &lev);
    {
        if (UNLIKELY(during_gc || ruby_gc_stressful)) {
            if (during_gc) {
                dont_gc_on();
                during_gc = 0;
                rb_bug("object allocation during garbage collection phase");
            }

            if (ruby_gc_stressful) {
                if (!garbage_collect(objspace, GPR_FLAG_NEWOBJ)) {
                    rb_memerror();
                }
            }
        }

        obj = newobj_alloc(objspace, cache, size_pool_idx, true);
        newobj_init(klass, flags, wb_protected, objspace, obj);

        gc_event_hook_prep(objspace, RUBY_INTERNAL_EVENT_NEWOBJ, obj, newobj_zero_slot(obj));
    }
    RB_VM_LOCK_LEAVE_CR_LEV(GET_RACTOR(), &lev);

    return obj;
}

NOINLINE(static VALUE newobj_slowpath_wb_protected(VALUE klass, VALUE flags,
                                                   rb_objspace_t *objspace, rb_ractor_newobj_cache_t *cache, size_t size_pool_idx));
NOINLINE(static VALUE newobj_slowpath_wb_unprotected(VALUE klass, VALUE flags,
                                                     rb_objspace_t *objspace, rb_ractor_newobj_cache_t *cache, size_t size_pool_idx));

static VALUE
newobj_slowpath_wb_protected(VALUE klass, VALUE flags, rb_objspace_t *objspace, rb_ractor_newobj_cache_t *cache, size_t size_pool_idx)
{
    return newobj_slowpath(klass, flags, objspace, cache, TRUE, size_pool_idx);
}

static VALUE
newobj_slowpath_wb_unprotected(VALUE klass, VALUE flags, rb_objspace_t *objspace, rb_ractor_newobj_cache_t *cache, size_t size_pool_idx)
{
    return newobj_slowpath(klass, flags, objspace, cache, FALSE, size_pool_idx);
}

#if USE_MMTK
// Allocate an object, bypassing size pool check.
static inline VALUE
rb_mmtk_newobj_of_inner(VALUE klass, VALUE flags, int wb_protected, size_t payload_size)
{
    rb_objspace_t *objspace = &rb_objspace;

    size_t prefix_size = rb_mmtk_prefix_size();
    size_t suffix_size = rb_mmtk_suffix_size();

    // We prepend a size field before the object.
    size_t mmtk_alloc_size = payload_size + prefix_size + suffix_size;

    // Allocate the object.
    VALUE obj = rb_mmtk_alloc_obj(mmtk_alloc_size, payload_size, prefix_size);

    // Finally, do the rest of Ruby-level initialization.
    return newobj_init(klass, flags, wb_protected, objspace, obj);
}
#endif

static inline VALUE
newobj_of(rb_ractor_t *cr, VALUE klass, VALUE flags, VALUE v1, VALUE v2, VALUE v3, int wb_protected, size_t alloc_size)
{
    VALUE obj;
    rb_objspace_t *objspace = &rb_objspace;

    RB_DEBUG_COUNTER_INC(obj_newobj);
    (void)RB_DEBUG_COUNTER_INC_IF(obj_newobj_wb_unprotected, !wb_protected);

    if (UNLIKELY(stress_to_class)) {
        long i, cnt = RARRAY_LEN(stress_to_class);
        for (i = 0; i < cnt; ++i) {
            if (klass == RARRAY_AREF(stress_to_class, i)) rb_memerror();
        }
    }

    size_t size_pool_idx = rb_gc_size_pool_id_for_size(alloc_size);

#if USE_MMTK
    if (rb_mmtk_enabled_p()) {
        // FIXME: Currently, types that uses VWA asks the GC for the object size (rb_gc_obj_slot_size).
        // It is only convenient to implement for size-segregated free-list allocators which
        // Ruby currently implements. However, for high-performance bump-pointer allcators,
        // we have to allocate one extra word before every object to record the object size.
        // For this reason, MMTk expects the VM to tell the object size, because the size of
        // most objects can be known only from its classes, except for variable-sized objects
        // like String, Array, Hash, etc.
        //
        // We make a compromise here:
        // 1.  The VM will only ask MMTk to allocate objects of size 40, 80, 160 or 320, the
        //     current size classes of the size pool.
        // 2.  We add a hidden size_t field before every object to hold the object size.
        //
        // Please keep in mind that this is only a temporary solution.

        // We first calculate the object size if the object were allocated using Ruby's own GC.
        size_t size_pool_size = size_pool_slot_size(size_pool_idx);
        RUBY_ASSERT(size_pool_size % MMTK_MIN_OBJ_ALIGN == 0);

        obj = rb_mmtk_newobj_of_inner(klass, flags, wb_protected, size_pool_size);
    } else {
#endif

    rb_ractor_newobj_cache_t *cache = &cr->newobj_cache;

    if (!UNLIKELY(during_gc ||
                  ruby_gc_stressful ||
                  gc_event_newobj_hook_needed_p(objspace)) &&
            wb_protected) {
        obj = newobj_alloc(objspace, cache, size_pool_idx, false);
        newobj_init(klass, flags, wb_protected, objspace, obj);
    }
    else {
        RB_DEBUG_COUNTER_INC(obj_newobj_slowpath);

        obj = wb_protected ?
          newobj_slowpath_wb_protected(klass, flags, objspace, cache, size_pool_idx) :
          newobj_slowpath_wb_unprotected(klass, flags, objspace, cache, size_pool_idx);
    }

#if USE_MMTK
    }
#endif

    return newobj_fill(obj, v1, v2, v3);
}

VALUE
rb_wb_unprotected_newobj_of(VALUE klass, VALUE flags, size_t size)
{
    GC_ASSERT((flags & FL_WB_PROTECTED) == 0);
    return newobj_of(GET_RACTOR(), klass, flags, 0, 0, 0, FALSE, size);
}

VALUE
rb_wb_protected_newobj_of(rb_execution_context_t *ec, VALUE klass, VALUE flags, size_t size)
{
    GC_ASSERT((flags & FL_WB_PROTECTED) == 0);
    return newobj_of(rb_ec_ractor_ptr(ec), klass, flags, 0, 0, 0, TRUE, size);
}

#define UNEXPECTED_NODE(func) \
    rb_bug(#func"(): GC does not handle T_NODE 0x%x(%p) 0x%"PRIxVALUE, \
           BUILTIN_TYPE(obj), (void*)(obj), RBASIC(obj)->flags)


static inline void
rb_data_object_check(VALUE klass)
{
    if (klass != rb_cObject && (rb_get_alloc_func(klass) == rb_class_allocate_instance)) {
        rb_undef_alloc_func(klass);
        rb_warn("undefining the allocator of T_DATA class %"PRIsVALUE, klass);
    }
}

VALUE
rb_data_object_wrap(VALUE klass, void *datap, RUBY_DATA_FUNC dmark, RUBY_DATA_FUNC dfree)
{
    RUBY_ASSERT_ALWAYS(dfree != (RUBY_DATA_FUNC)1);
    if (klass) rb_data_object_check(klass);
    return newobj_of(GET_RACTOR(), klass, T_DATA, (VALUE)dmark, (VALUE)dfree, (VALUE)datap, !dmark, sizeof(struct RTypedData));
}

VALUE
rb_data_object_zalloc(VALUE klass, size_t size, RUBY_DATA_FUNC dmark, RUBY_DATA_FUNC dfree)
{
    VALUE obj = rb_data_object_wrap(klass, 0, dmark, dfree);
    DATA_PTR(obj) = xcalloc(1, size);
    return obj;
}

static VALUE
typed_data_alloc(VALUE klass, VALUE typed_flag, void *datap, const rb_data_type_t *type, size_t size)
{
    RBIMPL_NONNULL_ARG(type);
    if (klass) rb_data_object_check(klass);
    bool wb_protected = (type->flags & RUBY_FL_WB_PROTECTED) || !type->function.dmark;
    return newobj_of(GET_RACTOR(), klass, T_DATA, (VALUE)type, 1 | typed_flag, (VALUE)datap, wb_protected, size);
}

VALUE
rb_data_typed_object_wrap(VALUE klass, void *datap, const rb_data_type_t *type)
{
    if (UNLIKELY(type->flags & RUBY_TYPED_EMBEDDABLE)) {
        rb_raise(rb_eTypeError, "Cannot wrap an embeddable TypedData");
    }

    return typed_data_alloc(klass, 0, datap, type, sizeof(struct RTypedData));
}

VALUE
rb_data_typed_object_zalloc(VALUE klass, size_t size, const rb_data_type_t *type)
{
    if (type->flags & RUBY_TYPED_EMBEDDABLE) {
        if (!(type->flags & RUBY_TYPED_FREE_IMMEDIATELY)) {
            rb_raise(rb_eTypeError, "Embeddable TypedData must be freed immediately");
        }

        size_t embed_size = offsetof(struct RTypedData, data) + size;
        if (rb_gc_size_allocatable_p(embed_size)) {
            VALUE obj = typed_data_alloc(klass, TYPED_DATA_EMBEDDED, 0, type, embed_size);
            memset((char *)obj + offsetof(struct RTypedData, data), 0, size);
            return obj;
        }
    }

    VALUE obj = typed_data_alloc(klass, 0, NULL, type, sizeof(struct RTypedData));
    DATA_PTR(obj) = xcalloc(1, size);
    return obj;
}

static size_t
rb_objspace_data_type_memsize(VALUE obj)
{
    size_t size = 0;
    if (RTYPEDDATA_P(obj)) {
        const rb_data_type_t *type = RTYPEDDATA_TYPE(obj);
        const void *ptr = RTYPEDDATA_GET_DATA(obj);

        if (RTYPEDDATA_TYPE(obj)->flags & RUBY_TYPED_EMBEDDABLE && !RTYPEDDATA_EMBEDDED_P(obj)) {
#ifdef HAVE_MALLOC_USABLE_SIZE
            size += malloc_usable_size((void *)ptr);
#endif
        }

        if (ptr && type->function.dsize) {
            size += type->function.dsize(ptr);
        }
    }

    return size;
}

const char *
rb_objspace_data_type_name(VALUE obj)
{
    if (RTYPEDDATA_P(obj)) {
        return RTYPEDDATA_TYPE(obj)->wrap_struct_name;
    }
    else {
        return 0;
    }
}

static int
ptr_in_page_body_p(const void *ptr, const void *memb)
{
    struct heap_page *page = *(struct heap_page **)memb;
    uintptr_t p_body = (uintptr_t)GET_PAGE_BODY(page->start);

    if ((uintptr_t)ptr >= p_body) {
        return (uintptr_t)ptr < (p_body + HEAP_PAGE_SIZE) ? 0 : 1;
    }
    else {
        return -1;
    }
}

PUREFUNC(static inline struct heap_page * heap_page_for_ptr(rb_objspace_t *objspace, uintptr_t ptr);)
static inline struct heap_page *
heap_page_for_ptr(rb_objspace_t *objspace, uintptr_t ptr)
{
    struct heap_page **res;

    if (ptr < (uintptr_t)heap_pages_lomem ||
            ptr > (uintptr_t)heap_pages_himem) {
        return NULL;
    }

    res = bsearch((void *)ptr, heap_pages_sorted,
                  (size_t)heap_allocated_pages, sizeof(struct heap_page *),
                  ptr_in_page_body_p);

    if (res) {
        return *res;
    }
    else {
        return NULL;
    }
}

PUREFUNC(static inline int is_pointer_to_heap(rb_objspace_t *objspace, const void *ptr);)
static inline int
is_pointer_to_heap(rb_objspace_t *objspace, const void *ptr)
{
#if USE_MMTK
    if (rb_mmtk_enabled_p()) {
        if (ptr == NULL) {
            RUBY_DEBUG_LOG("      %18p: It is NULL. Nope.", ptr);
            return false;
        }

        // The granularity of MMTk's alloc_bit bitmap is one bit per word.
        // We must check for alignment before asking MMTk.
        if ((uintptr_t)ptr % sizeof(void*) != 0) {
            RUBY_DEBUG_LOG("      %18p: Not properly aligned. Nope.", ptr);
            return false;
        }

        // Now let MMTk decide.
        bool result = mmtk_is_mmtk_object((MMTk_Address)ptr);

        if (USE_RUBY_DEBUG_LOG) {
            if (result) {
                RUBY_DEBUG_LOG("***** %18p: YEAH! It looks like an object reference! *****", ptr);
            } else {
                RUBY_DEBUG_LOG("      %18p: MMTk says nope.", ptr);
            }
        }

        return result;
    }
#endif

    register uintptr_t p = (uintptr_t)ptr;
    register struct heap_page *page;

    RB_DEBUG_COUNTER_INC(gc_isptr_trial);

    if (p < heap_pages_lomem || p > heap_pages_himem) return FALSE;
    RB_DEBUG_COUNTER_INC(gc_isptr_range);

    if (p % BASE_SLOT_SIZE != 0) return FALSE;
    RB_DEBUG_COUNTER_INC(gc_isptr_align);

    page = heap_page_for_ptr(objspace, (uintptr_t)ptr);
    if (page) {
        RB_DEBUG_COUNTER_INC(gc_isptr_maybe);
        if (page->flags.in_tomb) {
            return FALSE;
        }
        else {
            if (p < page->start) return FALSE;
            if (p >= page->start + (page->total_slots * page->slot_size)) return FALSE;
            if ((NUM_IN_PAGE(p) * BASE_SLOT_SIZE) % page->slot_size != 0) return FALSE;

            return TRUE;
        }
    }
    return FALSE;
}

static enum rb_id_table_iterator_result
cvar_table_free_i(VALUE value, void *ctx)
{
    xfree((void *)value);
    return ID_TABLE_CONTINUE;
}

#define ZOMBIE_OBJ_KEPT_FLAGS (FL_SEEN_OBJ_ID | FL_FINALIZE)

#if USE_MMTK
static inline void rb_mmtk_push_final_job(struct MMTk_FinalJob *job)
{
    rb_objspace_t *objspace = &rb_objspace;

    VALUE prev, next = heap_pages_deferred_final;
    do {
        prev = next;
        job->next = (struct MMTk_FinalJob*)next;
        next = RUBY_ATOMIC_VALUE_CAS(heap_pages_deferred_final, prev, (VALUE)job);
    } while (next != prev);
}

static inline void
rb_mmtk_make_dfree_job(void (*dfree)(void *), void *data)
{
    struct MMTk_FinalJob *job = (struct MMTk_FinalJob*)xmalloc(sizeof(struct MMTk_FinalJob));
    job->kind = MMTK_FJOB_DFREE;
    job->as.dfree.dfree = dfree;
    job->as.dfree.data = data;
    rb_mmtk_push_final_job(job);
}

static inline void
rb_mmtk_make_finalize_job(VALUE obj, VALUE finalizer_array)
{
    if (rb_gc_obj_free_on_exit_started()) {
        rb_bug("Finalize job created when obj_free on exit has started.");
    }

    struct MMTk_FinalJob *job = (struct MMTk_FinalJob*)xmalloc(sizeof(struct MMTk_FinalJob));
    job->kind = MMTK_FJOB_FINALIZE;

    VALUE observed_id = Qnil;
    if (FL_TEST(obj, FL_SEEN_OBJ_ID)) {
        // obj is technically dead already,
        // but finalizer_table is processed before obj_to_id_table,
        // so the cached ID is still in the table.
        observed_id = rb_obj_id(obj);
    }

    job->as.finalize.observed_id = observed_id;
    job->as.finalize.finalizer_array = finalizer_array;

    rb_mmtk_push_final_job(job);
}
#endif

static inline void
make_zombie(rb_objspace_t *objspace, VALUE obj, void (*dfree)(void *), void *data)
{
#if USE_MMTK
    // When using MMTk, we assume `make_zombie` is called for creating dfree jobs, only.
    // We removed the code path in `obj_free` that calls `make_zombie` for finalizable objects,
    // in which case `dfree` is null.
    if (rb_mmtk_enabled_p()) {
        RUBY_ASSERT(dfree != NULL);
        rb_mmtk_make_dfree_job(dfree, data);
        return;
    }
#endif

    struct RZombie *zombie = RZOMBIE(obj);
    zombie->basic.flags = T_ZOMBIE | (zombie->basic.flags & ZOMBIE_OBJ_KEPT_FLAGS);
    zombie->dfree = dfree;
    zombie->data = data;
    VALUE prev, next = heap_pages_deferred_final;
    do {
        zombie->next = prev = next;
        next = RUBY_ATOMIC_VALUE_CAS(heap_pages_deferred_final, prev, obj);
    } while (next != prev);

    struct heap_page *page = GET_HEAP_PAGE(obj);
    page->final_slots++;
    heap_pages_final_slots++;
}


static inline void
make_io_zombie(rb_objspace_t *objspace, VALUE obj)
{
    rb_io_t *fptr = RANY(obj)->as.file.fptr;
    make_zombie(objspace, obj, rb_io_fptr_finalize_internal, fptr);
}

static void
obj_free_object_id(rb_objspace_t *objspace, VALUE obj)
{
    ASSERT_vm_locking();
    st_data_t o = (st_data_t)obj, id;

    GC_ASSERT(FL_TEST(obj, FL_SEEN_OBJ_ID));
    FL_UNSET(obj, FL_SEEN_OBJ_ID);

    if (st_delete(objspace->obj_to_id_tbl, &o, &id)) {
        GC_ASSERT(id);
        st_delete(objspace->id_to_obj_tbl, &id, NULL);
    }
    else {
        rb_bug("Object ID seen, but not in mapping table: %s", obj_info(obj));
    }
}

static bool
rb_data_free(rb_objspace_t *objspace, VALUE obj)
{
    void *data = RTYPEDDATA_P(obj) ? RTYPEDDATA_GET_DATA(obj) : DATA_PTR(obj);
    if (data) {
        int free_immediately = false;
        void (*dfree)(void *);

        if (RTYPEDDATA_P(obj)) {
            free_immediately = (RANY(obj)->as.typeddata.type->flags & RUBY_TYPED_FREE_IMMEDIATELY) != 0;
            dfree = RANY(obj)->as.typeddata.type->function.dfree;
        }
        else {
            dfree = RANY(obj)->as.data.dfree;
        }

        if (dfree) {
            if (dfree == RUBY_DEFAULT_FREE) {
                if (!RTYPEDDATA_EMBEDDED_P(obj)) {
                    xfree(data);
                    RB_DEBUG_COUNTER_INC(obj_data_xfree);
                }
            }
            else if (free_immediately) {
                (*dfree)(data);
                if (RTYPEDDATA_TYPE(obj)->flags & RUBY_TYPED_EMBEDDABLE && !RTYPEDDATA_EMBEDDED_P(obj)) {
                    xfree(data);
                }

                RB_DEBUG_COUNTER_INC(obj_data_imm_free);
            }
            else {
                make_zombie(objspace, obj, dfree, data);
                RB_DEBUG_COUNTER_INC(obj_data_zombie);
                return FALSE;
            }
        }
        else {
            RB_DEBUG_COUNTER_INC(obj_data_empty);
        }
    }

    return true;
}

static int
obj_free(rb_objspace_t *objspace, VALUE obj)
{
    RB_DEBUG_COUNTER_INC(obj_free);
    // RUBY_DEBUG_LOG("obj:%p (%s)", (void *)obj, obj_type_name(obj));

    gc_event_hook(objspace, RUBY_INTERNAL_EVENT_FREEOBJ, obj);

    switch (BUILTIN_TYPE(obj)) {
      case T_NIL:
      case T_FIXNUM:
      case T_TRUE:
      case T_FALSE:
        rb_bug("obj_free() called for broken object");
        break;
      default:
        break;
    }

#if USE_MMTK
    /* If MMTk is enabled, we process generic ivar table and the ID tables in bulk. */
    if (!rb_mmtk_enabled_p()) {
#endif
    if (FL_TEST(obj, FL_EXIVAR)) {
        rb_free_generic_ivar((VALUE)obj);
        FL_UNSET(obj, FL_EXIVAR);
    }

    if (FL_TEST(obj, FL_SEEN_OBJ_ID) && !FL_TEST(obj, FL_FINALIZE)) {
        obj_free_object_id(objspace, obj);
    }
#if USE_MMTK
    }
#endif

#if USE_MMTK
    if (!rb_mmtk_enabled_p()) {
#endif
    if (RVALUE_WB_UNPROTECTED(obj)) CLEAR_IN_BITMAP(GET_HEAP_WB_UNPROTECTED_BITS(obj), obj);
#if USE_MMTK
    }
#endif

#if RGENGC_CHECK_MODE
#define CHECK(x) if (x(obj) != FALSE) rb_bug("obj_free: " #x "(%s) != FALSE", obj_info(obj))
        CHECK(RVALUE_WB_UNPROTECTED);
        CHECK(RVALUE_MARKED);
        CHECK(RVALUE_MARKING);
        CHECK(RVALUE_UNCOLLECTIBLE);
#undef CHECK
#endif

    switch (BUILTIN_TYPE(obj)) {
      case T_OBJECT:
        if (rb_shape_obj_too_complex(obj)) {
            RB_DEBUG_COUNTER_INC(obj_obj_too_complex);
            st_free_table(ROBJECT_IV_HASH(obj));
        }
        else if (RANY(obj)->as.basic.flags & ROBJECT_EMBED) {
            RB_DEBUG_COUNTER_INC(obj_obj_embed);
        }
        else {
            xfree(RANY(obj)->as.object.as.heap.ivptr);
            RB_DEBUG_COUNTER_INC(obj_obj_ptr);
        }
        break;
      case T_MODULE:
      case T_CLASS:
        rb_id_table_free(RCLASS_M_TBL(obj));
        rb_cc_table_free(obj);
        if (rb_shape_obj_too_complex(obj)) {
            st_free_table((st_table *)RCLASS_IVPTR(obj));
        }
        else {
            xfree(RCLASS_IVPTR(obj));
        }

        if (RCLASS_CONST_TBL(obj)) {
            rb_free_const_table(RCLASS_CONST_TBL(obj));
        }
        if (RCLASS_CVC_TBL(obj)) {
            rb_id_table_foreach_values(RCLASS_CVC_TBL(obj), cvar_table_free_i, NULL);
            rb_id_table_free(RCLASS_CVC_TBL(obj));
        }
        rb_class_remove_subclass_head(obj);
        rb_class_remove_from_module_subclasses(obj);
        rb_class_remove_from_super_subclasses(obj);
        if (FL_TEST_RAW(obj, RCLASS_SUPERCLASSES_INCLUDE_SELF)) {
            xfree(RCLASS_SUPERCLASSES(obj));
        }

        (void)RB_DEBUG_COUNTER_INC_IF(obj_module_ptr, BUILTIN_TYPE(obj) == T_MODULE);
        (void)RB_DEBUG_COUNTER_INC_IF(obj_class_ptr, BUILTIN_TYPE(obj) == T_CLASS);
        break;
      case T_STRING:
        rb_str_free(obj);
        break;
      case T_ARRAY:
        rb_ary_free(obj);
        break;
      case T_HASH:
#if USE_DEBUG_COUNTER
        switch (RHASH_SIZE(obj)) {
          case 0:
            RB_DEBUG_COUNTER_INC(obj_hash_empty);
            break;
          case 1:
            RB_DEBUG_COUNTER_INC(obj_hash_1);
            break;
          case 2:
            RB_DEBUG_COUNTER_INC(obj_hash_2);
            break;
          case 3:
            RB_DEBUG_COUNTER_INC(obj_hash_3);
            break;
          case 4:
            RB_DEBUG_COUNTER_INC(obj_hash_4);
            break;
          case 5:
          case 6:
          case 7:
          case 8:
            RB_DEBUG_COUNTER_INC(obj_hash_5_8);
            break;
          default:
            GC_ASSERT(RHASH_SIZE(obj) > 8);
            RB_DEBUG_COUNTER_INC(obj_hash_g8);
        }

        if (RHASH_AR_TABLE_P(obj)) {
            if (RHASH_AR_TABLE(obj) == NULL) {
                RB_DEBUG_COUNTER_INC(obj_hash_null);
            }
            else {
                RB_DEBUG_COUNTER_INC(obj_hash_ar);
            }
        }
        else {
            RB_DEBUG_COUNTER_INC(obj_hash_st);
        }
#endif

        rb_hash_free(obj);
        break;
      case T_REGEXP:
        if (RANY(obj)->as.regexp.ptr) {
            onig_free(RANY(obj)->as.regexp.ptr);
            RB_DEBUG_COUNTER_INC(obj_regexp_ptr);
        }
        break;
      case T_DATA:
        if (!rb_data_free(objspace, obj)) return false;
        break;
      case T_MATCH:
        {
#if USE_MMTK
            if (rb_mmtk_enabled_p()) {
                rb_bug("T_MATCH is not a candidate of obj_free when using MMTk.");
            }
#endif

            rb_matchext_t *rm = RMATCH_EXT(obj);
#if USE_DEBUG_COUNTER
            if (rm->regs.num_regs >= 8) {
                RB_DEBUG_COUNTER_INC(obj_match_ge8);
            }
            else if (rm->regs.num_regs >= 4) {
                RB_DEBUG_COUNTER_INC(obj_match_ge4);
            }
            else if (rm->regs.num_regs >= 1) {
                RB_DEBUG_COUNTER_INC(obj_match_under4);
            }
#endif
            onig_region_free(&rm->regs, 0);
            xfree(rm->char_offset);

            RB_DEBUG_COUNTER_INC(obj_match_ptr);
        }
        break;
      case T_FILE:
        if (RANY(obj)->as.file.fptr) {
            make_io_zombie(objspace, obj);
            RB_DEBUG_COUNTER_INC(obj_file_ptr);
            return FALSE;
        }
        break;
      case T_RATIONAL:
        RB_DEBUG_COUNTER_INC(obj_rational);
        break;
      case T_COMPLEX:
        RB_DEBUG_COUNTER_INC(obj_complex);
        break;
      case T_MOVED:
        break;
      case T_ICLASS:
        /* Basically , T_ICLASS shares table with the module */
        if (RICLASS_OWNS_M_TBL_P(obj)) {
            /* Method table is not shared for origin iclasses of classes */
            rb_id_table_free(RCLASS_M_TBL(obj));
        }
        if (RCLASS_CALLABLE_M_TBL(obj) != NULL) {
            rb_id_table_free(RCLASS_CALLABLE_M_TBL(obj));
        }
        rb_class_remove_subclass_head(obj);
        rb_cc_table_free(obj);
        rb_class_remove_from_module_subclasses(obj);
        rb_class_remove_from_super_subclasses(obj);

        RB_DEBUG_COUNTER_INC(obj_iclass_ptr);
        break;

      case T_FLOAT:
        RB_DEBUG_COUNTER_INC(obj_float);
        break;

      case T_BIGNUM:
        if (!BIGNUM_EMBED_P(obj) && BIGNUM_DIGITS(obj)) {
            xfree(BIGNUM_DIGITS(obj));
            RB_DEBUG_COUNTER_INC(obj_bignum_ptr);
        }
        else {
            RB_DEBUG_COUNTER_INC(obj_bignum_embed);
        }
        break;

      case T_NODE:
        UNEXPECTED_NODE(obj_free);
        break;

      case T_STRUCT:
        if ((RBASIC(obj)->flags & RSTRUCT_EMBED_LEN_MASK) ||
            RANY(obj)->as.rstruct.as.heap.ptr == NULL) {
            RB_DEBUG_COUNTER_INC(obj_struct_embed);
        }
        else {
            xfree((void *)RANY(obj)->as.rstruct.as.heap.ptr);
            RB_DEBUG_COUNTER_INC(obj_struct_ptr);
        }
        break;

      case T_SYMBOL:
        {
            rb_gc_free_dsymbol(obj);
            RB_DEBUG_COUNTER_INC(obj_symbol);
        }
        break;

      case T_IMEMO:
        rb_imemo_free((VALUE)obj);
        break;

      default:
        rb_bug("gc_sweep(): unknown data type 0x%x(%p) 0x%"PRIxVALUE,
               BUILTIN_TYPE(obj), (void*)obj, RBASIC(obj)->flags);
    }

#if USE_MMTK
    if (rb_mmtk_enabled_p()) {
        // MMTk handles FL_FINALIZE when scanning the finalizer_table.
        return TRUE;
    } else
#endif
    if (FL_TEST(obj, FL_FINALIZE)) {
        make_zombie(objspace, obj, 0, 0);
        return FALSE;
    }
    else {
        RBASIC(obj)->flags = 0;
        return TRUE;
    }
}


#define OBJ_ID_INCREMENT (sizeof(RVALUE) / 2)
#define OBJ_ID_INITIAL (OBJ_ID_INCREMENT * 2)

static int
object_id_cmp(st_data_t x, st_data_t y)
{
    if (RB_BIGNUM_TYPE_P(x)) {
        return !rb_big_eql(x, y);
    }
    else {
        return x != y;
    }
}

static st_index_t
object_id_hash(st_data_t n)
{
    if (RB_BIGNUM_TYPE_P(n)) {
        return FIX2LONG(rb_big_hash(n));
    }
    else {
        return st_numhash(n);
    }
}
static const struct st_hash_type object_id_hash_type = {
    object_id_cmp,
    object_id_hash,
};

rb_objspace_t *
rb_objspace_alloc(void)
{
    rb_objspace_t *objspace = calloc1(sizeof(rb_objspace_t));
    ruby_current_vm_ptr->objspace = objspace;

    objspace->flags.gc_stressful = RTEST(initial_stress);
    objspace->gc_stress_mode = initial_stress;

    objspace->flags.measure_gc = 1;
    malloc_limit = gc_params.malloc_limit_min;
    objspace->finalize_deferred_pjob = rb_postponed_job_preregister(0, gc_finalize_deferred, objspace);
    if (objspace->finalize_deferred_pjob == POSTPONED_JOB_HANDLE_INVALID) {
        rb_bug("Could not preregister postponed job for GC");
    }

    for (int i = 0; i < SIZE_POOL_COUNT; i++) {
        rb_size_pool_t *size_pool = &size_pools[i];

        size_pool->slot_size = (1 << i) * BASE_SLOT_SIZE;

        ccan_list_head_init(&SIZE_POOL_EDEN_HEAP(size_pool)->pages);
        ccan_list_head_init(&SIZE_POOL_TOMB_HEAP(size_pool)->pages);
    }

    rb_darray_make(&objspace->weak_references, 0);

    // TODO: debug why on Windows Ruby crashes on boot when GC is on.
#ifdef _WIN32
    dont_gc_on();
#endif

#if defined(INIT_HEAP_PAGE_ALLOC_USE_MMAP)
    /* Need to determine if we can use mmap at runtime. */
    heap_page_alloc_use_mmap = INIT_HEAP_PAGE_ALLOC_USE_MMAP;
#endif

    objspace->next_object_id = INT2FIX(OBJ_ID_INITIAL);
    objspace->id_to_obj_tbl = st_init_table(&object_id_hash_type);
    objspace->obj_to_id_tbl = st_init_numtable();

#if USE_MMTK
    if (!rb_mmtk_enabled_p()) {
#endif
#if RGENGC_ESTIMATE_OLDMALLOC
    objspace->rgengc.oldmalloc_increase_limit = gc_params.oldmalloc_limit_min;
#endif

    /* Set size pools allocatable pages. */
    for (int i = 0; i < SIZE_POOL_COUNT; i++) {
        rb_size_pool_t *size_pool = &size_pools[i];

        /* Set the default value of size_pool_init_slots. */
        gc_params.size_pool_init_slots[i] = GC_HEAP_INIT_SLOTS;

        size_pool->allocatable_pages = minimum_pages_for_size_pool(objspace, size_pool);
    }
    heap_pages_expand_sorted(objspace);

    init_mark_stack(&objspace->mark_stack);
#if USE_MMTK
    }
#endif

    objspace->profile.invoke_time = getrusage_time();
    finalizer_table = st_init_numtable();
    return objspace;
}

typedef int each_obj_callback(void *, void *, size_t, void *);
typedef int each_page_callback(struct heap_page *, void *);

static void objspace_each_objects(rb_objspace_t *objspace, each_obj_callback *callback, void *data, bool protected);
static void objspace_reachable_objects_from_root(rb_objspace_t *, void (func)(const char *, VALUE, void *), void *);

struct each_obj_data {
    rb_objspace_t *objspace;
    bool reenable_incremental;

    each_obj_callback *each_obj_callback;
    each_page_callback *each_page_callback;
    void *data;

    struct heap_page **pages[SIZE_POOL_COUNT];
    size_t pages_counts[SIZE_POOL_COUNT];
};

static VALUE
objspace_each_objects_ensure(VALUE arg)
{
    struct each_obj_data *data = (struct each_obj_data *)arg;
    rb_objspace_t *objspace = data->objspace;

    /* Reenable incremental GC */
    if (data->reenable_incremental) {
        objspace->flags.dont_incremental = FALSE;
    }

    for (int i = 0; i < SIZE_POOL_COUNT; i++) {
        struct heap_page **pages = data->pages[i];
        free(pages);
    }

    return Qnil;
}

static VALUE
objspace_each_objects_try(VALUE arg)
{
    struct each_obj_data *data = (struct each_obj_data *)arg;
    rb_objspace_t *objspace = data->objspace;

    /* Copy pages from all size_pools to their respective buffers. */
    for (int i = 0; i < SIZE_POOL_COUNT; i++) {
        rb_size_pool_t *size_pool = &size_pools[i];
        size_t size = size_mul_or_raise(SIZE_POOL_EDEN_HEAP(size_pool)->total_pages, sizeof(struct heap_page *), rb_eRuntimeError);

        struct heap_page **pages = malloc(size);
        if (!pages) rb_memerror();

        /* Set up pages buffer by iterating over all pages in the current eden
         * heap. This will be a snapshot of the state of the heap before we
         * call the callback over each page that exists in this buffer. Thus it
         * is safe for the callback to allocate objects without possibly entering
         * an infinite loop. */
        struct heap_page *page = 0;
        size_t pages_count = 0;
        ccan_list_for_each(&SIZE_POOL_EDEN_HEAP(size_pool)->pages, page, page_node) {
            pages[pages_count] = page;
            pages_count++;
        }
        data->pages[i] = pages;
        data->pages_counts[i] = pages_count;
        GC_ASSERT(pages_count == SIZE_POOL_EDEN_HEAP(size_pool)->total_pages);
    }

    for (int i = 0; i < SIZE_POOL_COUNT; i++) {
        rb_size_pool_t *size_pool = &size_pools[i];
        size_t pages_count = data->pages_counts[i];
        struct heap_page **pages = data->pages[i];

        struct heap_page *page = ccan_list_top(&SIZE_POOL_EDEN_HEAP(size_pool)->pages, struct heap_page, page_node);
        for (size_t i = 0; i < pages_count; i++) {
            /* If we have reached the end of the linked list then there are no
             * more pages, so break. */
            if (page == NULL) break;

            /* If this page does not match the one in the buffer, then move to
             * the next page in the buffer. */
            if (pages[i] != page) continue;

            uintptr_t pstart = (uintptr_t)page->start;
            uintptr_t pend = pstart + (page->total_slots * size_pool->slot_size);

            if (data->each_obj_callback &&
                (*data->each_obj_callback)((void *)pstart, (void *)pend, size_pool->slot_size, data->data)) {
                break;
            }
            if (data->each_page_callback &&
                (*data->each_page_callback)(page, data->data)) {
                break;
            }

            page = ccan_list_next(&SIZE_POOL_EDEN_HEAP(size_pool)->pages, page, page_node);
        }
    }

    return Qnil;
}

/*
 * rb_objspace_each_objects() is special C API to walk through
 * Ruby object space.  This C API is too difficult to use it.
 * To be frank, you should not use it. Or you need to read the
 * source code of this function and understand what this function does.
 *
 * 'callback' will be called several times (the number of heap page,
 * at current implementation) with:
 *   vstart: a pointer to the first living object of the heap_page.
 *   vend: a pointer to next to the valid heap_page area.
 *   stride: a distance to next VALUE.
 *
 * If callback() returns non-zero, the iteration will be stopped.
 *
 * This is a sample callback code to iterate liveness objects:
 *
 *   static int
 *   sample_callback(void *vstart, void *vend, int stride, void *data)
 *   {
 *       VALUE v = (VALUE)vstart;
 *       for (; v != (VALUE)vend; v += stride) {
 *           if (!rb_objspace_internal_object_p(v)) { // liveness check
 *               // do something with live object 'v'
 *           }
 *       }
 *       return 0; // continue to iteration
 *   }
 *
 * Note: 'vstart' is not a top of heap_page.  This point the first
 *       living object to grasp at least one object to avoid GC issue.
 *       This means that you can not walk through all Ruby object page
 *       including freed object page.
 *
 * Note: On this implementation, 'stride' is the same as sizeof(RVALUE).
 *       However, there are possibilities to pass variable values with
 *       'stride' with some reasons.  You must use stride instead of
 *       use some constant value in the iteration.
 */
void
rb_objspace_each_objects(each_obj_callback *callback, void *data)
{
    objspace_each_objects(&rb_objspace, callback, data, TRUE);
}

static void
objspace_each_exec(bool protected, struct each_obj_data *each_obj_data)
{
    /* Disable incremental GC */
    rb_objspace_t *objspace = each_obj_data->objspace;
    bool reenable_incremental = FALSE;
    if (protected) {
        reenable_incremental = !objspace->flags.dont_incremental;

        gc_rest(objspace);
        objspace->flags.dont_incremental = TRUE;
    }

    each_obj_data->reenable_incremental = reenable_incremental;
    memset(&each_obj_data->pages, 0, sizeof(each_obj_data->pages));
    memset(&each_obj_data->pages_counts, 0, sizeof(each_obj_data->pages_counts));
    rb_ensure(objspace_each_objects_try, (VALUE)each_obj_data,
              objspace_each_objects_ensure, (VALUE)each_obj_data);
}

static void
objspace_each_objects(rb_objspace_t *objspace, each_obj_callback *callback, void *data, bool protected)
{
    struct each_obj_data each_obj_data = {
        .objspace = objspace,
        .each_obj_callback = callback,
        .each_page_callback = NULL,
        .data = data,
    };
    objspace_each_exec(protected, &each_obj_data);
}

#if GC_CAN_COMPILE_COMPACTION
static void
objspace_each_pages(rb_objspace_t *objspace, each_page_callback *callback, void *data, bool protected)
{
    struct each_obj_data each_obj_data = {
        .objspace = objspace,
        .each_obj_callback = NULL,
        .each_page_callback = callback,
        .data = data,
    };
    objspace_each_exec(protected, &each_obj_data);
}
#endif

struct os_each_struct {
    size_t num;
    VALUE of;
};

static int
internal_object_p(VALUE obj)
{
    RVALUE *p = (RVALUE *)obj;
    void *ptr = asan_unpoison_object_temporary(obj);
    bool used_p = p->as.basic.flags;

    if (used_p) {
        switch (BUILTIN_TYPE(obj)) {
          case T_NODE:
            UNEXPECTED_NODE(internal_object_p);
            break;
          case T_NONE:
          case T_MOVED:
          case T_IMEMO:
          case T_ICLASS:
          case T_ZOMBIE:
            break;
          case T_CLASS:
            if (!p->as.basic.klass) break;
            if (RCLASS_SINGLETON_P(obj)) {
                return rb_singleton_class_internal_p(obj);
            }
            return 0;
          default:
            if (!p->as.basic.klass) break;
            return 0;
        }
    }
    if (ptr || ! used_p) {
        asan_poison_object(obj);
    }
    return 1;
}

int
rb_objspace_internal_object_p(VALUE obj)
{
    return internal_object_p(obj);
}

static int
os_obj_of_i(void *vstart, void *vend, size_t stride, void *data)
{
    struct os_each_struct *oes = (struct os_each_struct *)data;

    VALUE v = (VALUE)vstart;
    for (; v != (VALUE)vend; v += stride) {
        if (!internal_object_p(v)) {
            if (!oes->of || rb_obj_is_kind_of(v, oes->of)) {
                if (!rb_multi_ractor_p() || rb_ractor_shareable_p(v)) {
                    rb_yield(v);
                    oes->num++;
                }
            }
        }
    }

    return 0;
}

static VALUE
os_obj_of(VALUE of)
{
    struct os_each_struct oes;

    oes.num = 0;
    oes.of = of;
    rb_objspace_each_objects(os_obj_of_i, &oes);
    return SIZET2NUM(oes.num);
}

/*
 *  call-seq:
 *     ObjectSpace.each_object([module]) {|obj| ... } -> integer
 *     ObjectSpace.each_object([module])              -> an_enumerator
 *
 *  Calls the block once for each living, nonimmediate object in this
 *  Ruby process. If <i>module</i> is specified, calls the block
 *  for only those classes or modules that match (or are a subclass of)
 *  <i>module</i>. Returns the number of objects found. Immediate
 *  objects (<code>Fixnum</code>s, <code>Symbol</code>s
 *  <code>true</code>, <code>false</code>, and <code>nil</code>) are
 *  never returned. In the example below, #each_object returns both
 *  the numbers we defined and several constants defined in the Math
 *  module.
 *
 *  If no block is given, an enumerator is returned instead.
 *
 *     a = 102.7
 *     b = 95       # Won't be returned
 *     c = 12345678987654321
 *     count = ObjectSpace.each_object(Numeric) {|x| p x }
 *     puts "Total count: #{count}"
 *
 *  <em>produces:</em>
 *
 *     12345678987654321
 *     102.7
 *     2.71828182845905
 *     3.14159265358979
 *     2.22044604925031e-16
 *     1.7976931348623157e+308
 *     2.2250738585072e-308
 *     Total count: 7
 *
 */

static VALUE
os_each_obj(int argc, VALUE *argv, VALUE os)
{
    VALUE of;

    of = (!rb_check_arity(argc, 0, 1) ? 0 : argv[0]);
    RETURN_ENUMERATOR(os, 1, &of);
    return os_obj_of(of);
}

/*
 *  call-seq:
 *     ObjectSpace.undefine_finalizer(obj)
 *
 *  Removes all finalizers for <i>obj</i>.
 *
 */

static VALUE
undefine_final(VALUE os, VALUE obj)
{
    return rb_undefine_finalizer(obj);
}

VALUE
rb_undefine_finalizer(VALUE obj)
{
    rb_objspace_t *objspace = &rb_objspace;
    st_data_t data = obj;
    rb_check_frozen(obj);
    st_delete(finalizer_table, &data, 0);
    FL_UNSET(obj, FL_FINALIZE);
    return obj;
}

static void
should_be_callable(VALUE block)
{
    if (!rb_obj_respond_to(block, idCall, TRUE)) {
        rb_raise(rb_eArgError, "wrong type argument %"PRIsVALUE" (should be callable)",
                 rb_obj_class(block));
    }
}

static void
should_be_finalizable(VALUE obj)
{
    if (!FL_ABLE(obj)) {
        rb_raise(rb_eArgError, "cannot define finalizer for %s",
                 rb_obj_classname(obj));
    }
    rb_check_frozen(obj);
}

static VALUE
rb_define_finalizer_no_check(VALUE obj, VALUE block)
{
    rb_objspace_t *objspace = &rb_objspace;
    VALUE table;
    st_data_t data;

    RBASIC(obj)->flags |= FL_FINALIZE;

    if (st_lookup(finalizer_table, obj, &data)) {
        table = (VALUE)data;

        /* avoid duplicate block, table is usually small */
        {
            long len = RARRAY_LEN(table);
            long i;

            for (i = 0; i < len; i++) {
                VALUE recv = RARRAY_AREF(table, i);
                if (rb_equal(recv, block)) {
                    block = recv;
                    goto end;
                }
            }
        }

        rb_ary_push(table, block);
    }
    else {
        table = rb_ary_new3(1, block);
        RBASIC_CLEAR_CLASS(table);
        st_add_direct(finalizer_table, obj, table);
    }
  end:
    block = rb_ary_new3(2, INT2FIX(0), block);
    OBJ_FREEZE(block);
    return block;
}

/*
 *  call-seq:
 *     ObjectSpace.define_finalizer(obj, aProc=proc())
 *
 *  Adds <i>aProc</i> as a finalizer, to be called after <i>obj</i>
 *  was destroyed. The object ID of the <i>obj</i> will be passed
 *  as an argument to <i>aProc</i>. If <i>aProc</i> is a lambda or
 *  method, make sure it can be called with a single argument.
 *
 *  The return value is an array <code>[0, aProc]</code>.
 *
 *  The two recommended patterns are to either create the finaliser proc
 *  in a non-instance method where it can safely capture the needed state,
 *  or to use a custom callable object that stores the needed state
 *  explicitly as instance variables.
 *
 *      class Foo
 *        def initialize(data_needed_for_finalization)
 *          ObjectSpace.define_finalizer(self, self.class.create_finalizer(data_needed_for_finalization))
 *        end
 *
 *        def self.create_finalizer(data_needed_for_finalization)
 *          proc {
 *            puts "finalizing #{data_needed_for_finalization}"
 *          }
 *        end
 *      end
 *
 *      class Bar
 *       class Remover
 *          def initialize(data_needed_for_finalization)
 *            @data_needed_for_finalization = data_needed_for_finalization
 *          end
 *
 *          def call(id)
 *            puts "finalizing #{@data_needed_for_finalization}"
 *          end
 *        end
 *
 *        def initialize(data_needed_for_finalization)
 *          ObjectSpace.define_finalizer(self, Remover.new(data_needed_for_finalization))
 *        end
 *      end
 *
 *  Note that if your finalizer references the object to be
 *  finalized it will never be run on GC, although it will still be
 *  run at exit. You will get a warning if you capture the object
 *  to be finalized as the receiver of the finalizer.
 *
 *      class CapturesSelf
 *        def initialize(name)
 *          ObjectSpace.define_finalizer(self, proc {
 *            # this finalizer will only be run on exit
 *            puts "finalizing #{name}"
 *          })
 *        end
 *      end
 *
 *  Also note that finalization can be unpredictable and is never guaranteed
 *  to be run except on exit.
 */

static VALUE
define_final(int argc, VALUE *argv, VALUE os)
{
    VALUE obj, block;

    rb_scan_args(argc, argv, "11", &obj, &block);
    should_be_finalizable(obj);
    if (argc == 1) {
        block = rb_block_proc();
    }
    else {
        should_be_callable(block);
    }

    if (rb_callable_receiver(block) == obj) {
        rb_warn("finalizer references object to be finalized");
    }

    return rb_define_finalizer_no_check(obj, block);
}

VALUE
rb_define_finalizer(VALUE obj, VALUE block)
{
    should_be_finalizable(obj);
    should_be_callable(block);
    return rb_define_finalizer_no_check(obj, block);
}

void
rb_gc_copy_finalizer(VALUE dest, VALUE obj)
{
    rb_objspace_t *objspace = &rb_objspace;
    VALUE table;
    st_data_t data;

    if (!FL_TEST(obj, FL_FINALIZE)) return;

    if (RB_LIKELY(st_lookup(finalizer_table, obj, &data))) {
        table = (VALUE)data;
        st_insert(finalizer_table, dest, table);
        FL_SET(dest, FL_FINALIZE);
    }
    else {
        rb_bug("rb_gc_copy_finalizer: FL_FINALIZE set but not found in finalizer_table: %s", obj_info(obj));
    }
}

static VALUE
run_single_final(VALUE cmd, VALUE objid)
{
    return rb_check_funcall(cmd, idCall, 1, &objid);
}

static void
warn_exception_in_finalizer(rb_execution_context_t *ec, VALUE final)
{
    if (!UNDEF_P(final) && !NIL_P(ruby_verbose)) {
        VALUE errinfo = ec->errinfo;
        rb_warn("Exception in finalizer %+"PRIsVALUE, final);
        rb_ec_error_print(ec, errinfo);
    }
}

static void
run_finalizer(rb_objspace_t *objspace, VALUE obj, VALUE table)
{
    long i;
    enum ruby_tag_type state;
    volatile struct {
        VALUE errinfo;
        VALUE objid;
        VALUE final;
        rb_control_frame_t *cfp;
        VALUE *sp;
        long finished;
    } saved;

    rb_execution_context_t * volatile ec = GET_EC();
#define RESTORE_FINALIZER() (\
        ec->cfp = saved.cfp, \
        ec->cfp->sp = saved.sp, \
        ec->errinfo = saved.errinfo)

    saved.errinfo = ec->errinfo;
#if USE_MMTK
    if (rb_mmtk_enabled_p()) {
        // When using MMTk, we pass the observed ID directly as the `obj` parameter.
        saved.objid = obj;
    } else {
#endif
    saved.objid = rb_obj_id(obj);
#if USE_MMTK
    }
#endif
    saved.cfp = ec->cfp;
    saved.sp = ec->cfp->sp;
    saved.finished = 0;
    saved.final = Qundef;

    EC_PUSH_TAG(ec);
    state = EC_EXEC_TAG();
    if (state != TAG_NONE) {
        ++saved.finished;	/* skip failed finalizer */
        warn_exception_in_finalizer(ec, ATOMIC_VALUE_EXCHANGE(saved.final, Qundef));
    }
    for (i = saved.finished;
         RESTORE_FINALIZER(), i<RARRAY_LEN(table);
         saved.finished = ++i) {
        run_single_final(saved.final = RARRAY_AREF(table, i), saved.objid);
    }
    EC_POP_TAG();
#undef RESTORE_FINALIZER
}

static void
run_final(rb_objspace_t *objspace, VALUE zombie)
{
    if (RZOMBIE(zombie)->dfree) {
        RZOMBIE(zombie)->dfree(RZOMBIE(zombie)->data);
    }

    st_data_t key = (st_data_t)zombie;
    if (FL_TEST_RAW(zombie, FL_FINALIZE)) {
        FL_UNSET(zombie, FL_FINALIZE);
        st_data_t table;
        if (st_delete(finalizer_table, &key, &table)) {
            run_finalizer(objspace, zombie, (VALUE)table);
        }
        else {
            rb_bug("FL_FINALIZE flag is set, but finalizers are not found");
        }
    }
    else {
        GC_ASSERT(!st_lookup(finalizer_table, key, NULL));
    }
}

#if USE_MMTK
static void
rb_mmtk_run_final_job(struct MMTk_FinalJob *job)
{
    switch (job->kind) {
        case MMTK_FJOB_DFREE: {
            job->as.dfree.dfree(job->as.dfree.data);
            break;
        }
        case MMTK_FJOB_FINALIZE: {
            if (rb_gc_obj_free_on_exit_started()) {
                rb_bug("Finalize job still exists after obj_free on exit has started.");
            }
            run_finalizer(&rb_objspace,
                            job->as.finalize.observed_id,
                            job->as.finalize.finalizer_array);
            break;
        }
    }

    xfree(job);
}

static struct MMTk_FinalJob*
rb_mmtk_poll_one_final_job(rb_objspace_t *objspace)
{
    while (true) {
        struct MMTk_FinalJob *job = (struct MMTk_FinalJob*)heap_pages_deferred_final;
        if (job == NULL) {
            break;
        }

        struct MMTk_FinalJob *next_job = job->next;

        VALUE old = ATOMIC_VALUE_CAS(heap_pages_deferred_final, (VALUE)job, (VALUE)next_job);
        if (old == (VALUE)job) {
            return job;
        }
    }

    return NULL;
}

static void
rb_mmtk_run_final_jobs(rb_objspace_t *objspace)
{
    struct MMTk_FinalJob *job;
    // Note: We could poll all jobs at once, but that'll require us to keep the linked list of
    // polled jobs as thread-local roots.  Currently we choose the easy way, i.e. making the global
    // linked list (starting with heap_pages_deferred_final) global roots.
    while ((job = rb_mmtk_poll_one_final_job(objspace)) != NULL) {
        rb_mmtk_run_final_job(job);
    }
}
#endif

static void
finalize_list(rb_objspace_t *objspace, VALUE zombie)
{
    while (zombie) {
        VALUE next_zombie;
        struct heap_page *page;
        asan_unpoison_object(zombie, false);
        next_zombie = RZOMBIE(zombie)->next;
        page = GET_HEAP_PAGE(zombie);

        run_final(objspace, zombie);

        RB_VM_LOCK_ENTER();
        {
            GC_ASSERT(BUILTIN_TYPE(zombie) == T_ZOMBIE);
            if (FL_TEST(zombie, FL_SEEN_OBJ_ID)) {
                obj_free_object_id(objspace, zombie);
            }

            GC_ASSERT(heap_pages_final_slots > 0);
            GC_ASSERT(page->final_slots > 0);

            heap_pages_final_slots--;
            page->final_slots--;
            page->free_slots++;
            heap_page_add_freeobj(objspace, page, zombie);
            page->size_pool->total_freed_objects++;
        }
        RB_VM_LOCK_LEAVE();

        zombie = next_zombie;
    }
}

static void
finalize_deferred_heap_pages(rb_objspace_t *objspace)
{
#if USE_MMTK
    if (rb_mmtk_enabled_p()) {
        rb_mmtk_run_final_jobs(objspace);
        return;
    }
#endif

    VALUE zombie;
    while ((zombie = ATOMIC_VALUE_EXCHANGE(heap_pages_deferred_final, 0)) != 0) {
        finalize_list(objspace, zombie);
    }
}

static void
finalize_deferred(rb_objspace_t *objspace)
{
    rb_execution_context_t *ec = GET_EC();
    ec->interrupt_mask |= PENDING_INTERRUPT_MASK;
    finalize_deferred_heap_pages(objspace);
    ec->interrupt_mask &= ~PENDING_INTERRUPT_MASK;
}

static void
gc_finalize_deferred(void *dmy)
{
    rb_objspace_t *objspace = dmy;
    if (ATOMIC_EXCHANGE(finalizing, 1)) return;

    finalize_deferred(objspace);
    ATOMIC_SET(finalizing, 0);
}

static void
gc_finalize_deferred_register(rb_objspace_t *objspace)
{
    /* will enqueue a call to gc_finalize_deferred */
    rb_postponed_job_trigger(objspace->finalize_deferred_pjob);
}

static int pop_mark_stack(mark_stack_t *stack, VALUE *data);

static void
gc_abort(rb_objspace_t *objspace)
{
    if (is_incremental_marking(objspace)) {
        /* Remove all objects from the mark stack. */
        VALUE obj;
        while (pop_mark_stack(&objspace->mark_stack, &obj));

        objspace->flags.during_incremental_marking = FALSE;
    }

    if (is_lazy_sweeping(objspace)) {
        for (int i = 0; i < SIZE_POOL_COUNT; i++) {
            rb_size_pool_t *size_pool = &size_pools[i];
            rb_heap_t *heap = SIZE_POOL_EDEN_HEAP(size_pool);

            heap->sweeping_page = NULL;
            struct heap_page *page = NULL;

            ccan_list_for_each(&heap->pages, page, page_node) {
                page->flags.before_sweep = false;
            }
        }
    }

    for (int i = 0; i < SIZE_POOL_COUNT; i++) {
        rb_size_pool_t *size_pool = &size_pools[i];
        rb_heap_t *heap = SIZE_POOL_EDEN_HEAP(size_pool);
        rgengc_mark_and_rememberset_clear(objspace, heap);
    }

    gc_mode_set(objspace, gc_mode_none);
}

struct force_finalize_list {
    VALUE obj;
    VALUE table;
    struct force_finalize_list *next;
};

static int
force_chain_object(st_data_t key, st_data_t val, st_data_t arg)
{
    struct force_finalize_list **prev = (struct force_finalize_list **)arg;
    struct force_finalize_list *curr = ALLOC(struct force_finalize_list);
    curr->obj = key;
    curr->table = val;
    curr->next = *prev;
    *prev = curr;
    return ST_CONTINUE;
}

#if USE_MMTK
int
rb_mmtk_evacuate_finalizer_table_on_exit_i(st_data_t key, st_data_t value, st_data_t data)
{
    VALUE obj = (VALUE)key;
    VALUE finalizer_array = (VALUE)value;

    rb_mmtk_make_finalize_job(obj, finalizer_array);

    return ST_DELETE;
}
#endif

static void
gc_each_object(rb_objspace_t *objspace, void (*func)(VALUE obj, void *data), void *data)
{
    for (size_t i = 0; i < heap_allocated_pages; i++) {
        struct heap_page *page = heap_pages_sorted[i];
        short stride = page->slot_size;

        uintptr_t p = (uintptr_t)page->start;
        uintptr_t pend = p + page->total_slots * stride;
        for (; p < pend; p += stride) {
            VALUE obj = (VALUE)p;

            void *poisoned = asan_unpoison_object_temporary(obj);

            func(obj, data);

            if (poisoned) {
                GC_ASSERT(BUILTIN_TYPE(obj) == T_NONE);
                asan_poison_object(obj);
            }
        }
    }
}

bool rb_obj_is_main_ractor(VALUE gv);

static void
rb_objspace_free_objects_i(VALUE obj, void *data)
{
    rb_objspace_t *objspace = (rb_objspace_t *)data;

    switch (BUILTIN_TYPE(obj)) {
      case T_NONE:
      case T_SYMBOL:
        break;
      default:
        obj_free(objspace, obj);
        break;
    }
}

void
rb_objspace_free_objects(rb_objspace_t *objspace)
{
    gc_each_object(objspace, rb_objspace_free_objects_i, objspace);
}

static void
rb_objspace_call_finalizer_i(VALUE obj, void *data)
{
    rb_objspace_t *objspace = (rb_objspace_t *)data;

    switch (BUILTIN_TYPE(obj)) {
      case T_DATA:
        if (!rb_free_at_exit && (!DATA_PTR(obj) || !RANY(obj)->as.data.dfree)) break;
        if (rb_obj_is_thread(obj)) break;
        if (rb_obj_is_mutex(obj)) break;
        if (rb_obj_is_fiber(obj)) break;
        if (rb_obj_is_main_ractor(obj)) break;

        obj_free(objspace, obj);
        break;
      case T_FILE:
        obj_free(objspace, obj);
        break;
      case T_SYMBOL:
      case T_ARRAY:
      case T_NONE:
        break;
      default:
        if (rb_free_at_exit) {
            obj_free(objspace, obj);
        }
        break;
    }
}

void
rb_objspace_call_finalizer(rb_objspace_t *objspace)
{
#if USE_MMTK
    // The following lines are related to Ruby's own GC.
    // They should not be executed when using MMTk.
    if (!rb_mmtk_enabled_p()) {
#endif
#if RGENGC_CHECK_MODE >= 2
    gc_verify_internal_consistency(objspace);
#endif
#if USE_MMTK
    }
#endif

    if (ATOMIC_EXCHANGE(finalizing, 1)) return;

    /* run finalizers */
    finalize_deferred(objspace);
    GC_ASSERT(heap_pages_deferred_final == 0);

#if USE_MMTK
    // The following lines are related to Ruby's own GC.
    // They should not be executedn when using MMTk.
    if (!rb_mmtk_enabled_p()) {
#endif
    /* prohibit incremental GC */
    objspace->flags.dont_incremental = 1;
#if USE_MMTK
    }
#endif

#if USE_MMTK
    if (rb_mmtk_enabled_p()) {
        // Force to run finalizers, the MMTk style.
        while (finalizer_table->num_entries) {
            // We move all elements from the finalizer_table to heap_pages_deferred_final.
            st_foreach(finalizer_table, rb_mmtk_evacuate_finalizer_table_on_exit_i, 0);

            // Then call all pushed finalizers in heap_pages_deferred_final.
            finalize_deferred_heap_pages(objspace);

            // We need to repeat because a finalizer may register new finalizers.
        }

        // Tell the world that obj_free on exit has started.
        rb_gc_set_obj_free_on_exit_started();

        // TODO: Should we disable GC, too?

        // Running data/file finalizers on exit, the MMTk style.
        // When using MMTk, we maintain a list of obj_free candidates in the Rust code,
        // similar to the FinalizerProcessor for JVM which maintains a list of finalizable objects.
        // But since we are on exit, we call obj_free immediately on those objects instead of in GC.
        rb_mmtk_call_obj_free_on_exit();

        // Some `T_DATA` and `T_FILE` objects still make final jobs (or zombies if not using MMTk).
        // We execute the final jobs here.
        finalize_deferred_heap_pages(objspace);
    } else {
#endif
    /* force to run finalizer */
    while (finalizer_table->num_entries) {
        struct force_finalize_list *list = 0;
        st_foreach(finalizer_table, force_chain_object, (st_data_t)&list);
        while (list) {
            struct force_finalize_list *curr = list;

            st_data_t obj = (st_data_t)curr->obj;
            st_delete(finalizer_table, &obj, 0);
            FL_UNSET(curr->obj, FL_FINALIZE);

            run_finalizer(objspace, curr->obj, curr->table);

            list = curr->next;
            xfree(curr);
        }
    }

    /* Abort incremental marking and lazy sweeping to speed up shutdown. */
    gc_abort(objspace);

    /* prohibit GC because force T_DATA finalizers can break an object graph consistency */
    dont_gc_on();

    /* running data/file finalizers are part of garbage collection */
    unsigned int lock_lev;
    gc_enter(objspace, gc_enter_event_finalizer, &lock_lev);

    gc_each_object(objspace, rb_objspace_call_finalizer_i, objspace);

    gc_exit(objspace, gc_enter_event_finalizer, &lock_lev);

    finalize_deferred_heap_pages(objspace);

#if USE_MMTK
    }
#endif

    st_free_table(finalizer_table);
    finalizer_table = 0;
    ATOMIC_SET(finalizing, 0);
}

#if USE_MMTK
/* Mark all final jobs. */
static void
rb_mmtk_mark_final_jobs(void)
{
    rb_vm_t *vm = GET_VM();

    struct MMTk_FinalJob *cur_job = (struct MMTk_FinalJob*)vm->objspace->heap_pages.deferred_final;
    while (cur_job != NULL) {
        if (cur_job->kind == MMTK_FJOB_FINALIZE) {
            // The finalizer array is a proper MMTk heap object, and needs to be kept alive.
            // We treat it as a root.  Currently we pin all roots.
            rb_gc_mark(cur_job->as.finalize.finalizer_array);
        }

        cur_job = cur_job->next;
    }
}
#endif

/* garbage objects will be collected soon. */
static inline bool
is_garbage_object(rb_objspace_t *objspace, VALUE ptr)
{
    return is_lazy_sweeping(objspace) && GET_HEAP_PAGE(ptr)->flags.before_sweep &&
        !MARKED_IN_BITMAP(GET_HEAP_MARK_BITS(ptr), ptr);
}

static inline bool
is_live_object(rb_objspace_t *objspace, VALUE ptr)
{
    switch (BUILTIN_TYPE(ptr)) {
      case T_NONE:
      case T_MOVED:
      case T_ZOMBIE:
        return FALSE;
      default:
        break;
    }

    return !is_garbage_object(objspace, ptr);
}

static inline int
is_markable_object(VALUE obj)
{
    return !RB_SPECIAL_CONST_P(obj);
}

int
rb_objspace_markable_object_p(VALUE obj)
{
    rb_objspace_t *objspace = &rb_objspace;
    return is_markable_object(obj) && is_live_object(objspace, obj);
}

int
rb_objspace_garbage_object_p(VALUE obj)
{
    rb_objspace_t *objspace = &rb_objspace;
    return is_garbage_object(objspace, obj);
}

bool
rb_gc_is_ptr_to_obj(const void *ptr)
{
    rb_objspace_t *objspace = &rb_objspace;
    return is_pointer_to_heap(objspace, ptr);
}

/*
 *  call-seq:
 *     ObjectSpace._id2ref(object_id) -> an_object
 *
 *  Converts an object id to a reference to the object. May not be
 *  called on an object id passed as a parameter to a finalizer.
 *
 *     s = "I am a string"                    #=> "I am a string"
 *     r = ObjectSpace._id2ref(s.object_id)   #=> "I am a string"
 *     r == s                                 #=> true
 *
 *  On multi-ractor mode, if the object is not shareable, it raises
 *  RangeError.
 */

static VALUE
id2ref(VALUE objid)
{
#if SIZEOF_LONG == SIZEOF_VOIDP
#define NUM2PTR(x) NUM2ULONG(x)
#elif SIZEOF_LONG_LONG == SIZEOF_VOIDP
#define NUM2PTR(x) NUM2ULL(x)
#endif
    rb_objspace_t *objspace = &rb_objspace;
    VALUE ptr;
    void *p0;

    objid = rb_to_int(objid);
    if (FIXNUM_P(objid) || rb_big_size(objid) <= SIZEOF_VOIDP) {
        ptr = NUM2PTR(objid);
        if (ptr == Qtrue) return Qtrue;
        if (ptr == Qfalse) return Qfalse;
        if (NIL_P(ptr)) return Qnil;
        if (FIXNUM_P(ptr)) return ptr;
        if (FLONUM_P(ptr)) return ptr;

        ptr = obj_id_to_ref(objid);
        if ((ptr % sizeof(RVALUE)) == (4 << 2)) {
            ID symid = ptr / sizeof(RVALUE);
            p0 = (void *)ptr;
            if (!rb_static_id_valid_p(symid))
                rb_raise(rb_eRangeError, "%p is not symbol id value", p0);
            return ID2SYM(symid);
        }
    }

    VALUE orig;
    if (st_lookup(objspace->id_to_obj_tbl, objid, &orig) &&
            is_live_object(objspace, orig)) {
        if (!rb_multi_ractor_p() || rb_ractor_shareable_p(orig)) {
            return orig;
        }
        else {
            rb_raise(rb_eRangeError, "%+"PRIsVALUE" is id of the unshareable object on multi-ractor", rb_int2str(objid, 10));
        }
    }

    if (rb_int_ge(objid, objspace->next_object_id)) {
        rb_raise(rb_eRangeError, "%+"PRIsVALUE" is not id value", rb_int2str(objid, 10));
    }
    else {
        rb_raise(rb_eRangeError, "%+"PRIsVALUE" is recycled object", rb_int2str(objid, 10));
    }
}

/* :nodoc: */
static VALUE
os_id2ref(VALUE os, VALUE objid)
{
    return id2ref(objid);
}

static VALUE
rb_find_object_id(VALUE obj, VALUE (*get_heap_object_id)(VALUE))
{
    if (STATIC_SYM_P(obj)) {
        return (SYM2ID(obj) * sizeof(RVALUE) + (4 << 2)) | FIXNUM_FLAG;
    }
    else if (FLONUM_P(obj)) {
#if SIZEOF_LONG == SIZEOF_VOIDP
        return LONG2NUM((SIGNED_VALUE)obj);
#else
        return LL2NUM((SIGNED_VALUE)obj);
#endif
    }
    else if (SPECIAL_CONST_P(obj)) {
        return LONG2NUM((SIGNED_VALUE)obj);
    }

    return get_heap_object_id(obj);
}

static VALUE
cached_object_id(VALUE obj)
{
    VALUE id;
    rb_objspace_t *objspace = &rb_objspace;

    RB_VM_LOCK_ENTER();
    if (st_lookup(objspace->obj_to_id_tbl, (st_data_t)obj, &id)) {
        GC_ASSERT(FL_TEST(obj, FL_SEEN_OBJ_ID));
    }
    else {
        GC_ASSERT(!FL_TEST(obj, FL_SEEN_OBJ_ID));

        id = objspace->next_object_id;
        objspace->next_object_id = rb_int_plus(id, INT2FIX(OBJ_ID_INCREMENT));

        VALUE already_disabled = rb_gc_disable_no_rest();
        st_insert(objspace->obj_to_id_tbl, (st_data_t)obj, (st_data_t)id);
        st_insert(objspace->id_to_obj_tbl, (st_data_t)id, (st_data_t)obj);
        if (already_disabled == Qfalse) rb_objspace_gc_enable(objspace);
        FL_SET(obj, FL_SEEN_OBJ_ID);
    }
    RB_VM_LOCK_LEAVE();

    return id;
}

static VALUE
nonspecial_obj_id(VALUE obj)
{
#if SIZEOF_LONG == SIZEOF_VOIDP
    return (VALUE)((SIGNED_VALUE)(obj)|FIXNUM_FLAG);
#elif SIZEOF_LONG_LONG == SIZEOF_VOIDP
    return LL2NUM((SIGNED_VALUE)(obj) / 2);
#else
# error not supported
#endif
}

VALUE
rb_memory_id(VALUE obj)
{
    return rb_find_object_id(obj, nonspecial_obj_id);
}

/*
 *  Document-method: __id__
 *  Document-method: object_id
 *
 *  call-seq:
 *     obj.__id__       -> integer
 *     obj.object_id    -> integer
 *
 *  Returns an integer identifier for +obj+.
 *
 *  The same number will be returned on all calls to +object_id+ for a given
 *  object, and no two active objects will share an id.
 *
 *  Note: that some objects of builtin classes are reused for optimization.
 *  This is the case for immediate values and frozen string literals.
 *
 *  BasicObject implements +__id__+, Kernel implements +object_id+.
 *
 *  Immediate values are not passed by reference but are passed by value:
 *  +nil+, +true+, +false+, Fixnums, Symbols, and some Floats.
 *
 *      Object.new.object_id  == Object.new.object_id  # => false
 *      (21 * 2).object_id    == (21 * 2).object_id    # => true
 *      "hello".object_id     == "hello".object_id     # => false
 *      "hi".freeze.object_id == "hi".freeze.object_id # => true
 */

VALUE
rb_obj_id(VALUE obj)
{
    /*
     *                32-bit VALUE space
     *          MSB ------------------------ LSB
     *  false   00000000000000000000000000000000
     *  true    00000000000000000000000000000010
     *  nil     00000000000000000000000000000100
     *  undef   00000000000000000000000000000110
     *  symbol  ssssssssssssssssssssssss00001110
     *  object  oooooooooooooooooooooooooooooo00        = 0 (mod sizeof(RVALUE))
     *  fixnum  fffffffffffffffffffffffffffffff1
     *
     *                    object_id space
     *                                       LSB
     *  false   00000000000000000000000000000000
     *  true    00000000000000000000000000000010
     *  nil     00000000000000000000000000000100
     *  undef   00000000000000000000000000000110
     *  symbol   000SSSSSSSSSSSSSSSSSSSSSSSSSSS0        S...S % A = 4 (S...S = s...s * A + 4)
     *  object   oooooooooooooooooooooooooooooo0        o...o % A = 0
     *  fixnum  fffffffffffffffffffffffffffffff1        bignum if required
     *
     *  where A = sizeof(RVALUE)/4
     *
     *  sizeof(RVALUE) is
     *  20 if 32-bit, double is 4-byte aligned
     *  24 if 32-bit, double is 8-byte aligned
     *  40 if 64-bit
     */

    return rb_find_object_id(obj, cached_object_id);
}

static enum rb_id_table_iterator_result
cc_table_memsize_i(VALUE ccs_ptr, void *data_ptr)
{
    size_t *total_size = data_ptr;
    struct rb_class_cc_entries *ccs = (struct rb_class_cc_entries *)ccs_ptr;
    *total_size += sizeof(*ccs);
    *total_size += sizeof(ccs->entries[0]) * ccs->capa;
    return ID_TABLE_CONTINUE;
}

static size_t
cc_table_memsize(struct rb_id_table *cc_table)
{
    size_t total = rb_id_table_memsize(cc_table);
    rb_id_table_foreach_values(cc_table, cc_table_memsize_i, &total);
    return total;
}

static size_t
obj_memsize_of(VALUE obj, int use_all_types)
{
    size_t size = 0;

    if (SPECIAL_CONST_P(obj)) {
        return 0;
    }

    if (FL_TEST(obj, FL_EXIVAR)) {
        size += rb_generic_ivar_memsize(obj);
    }

    switch (BUILTIN_TYPE(obj)) {
      case T_OBJECT:
        if (rb_shape_obj_too_complex(obj)) {
            size += rb_st_memsize(ROBJECT_IV_HASH(obj));
        }
        else if (!(RBASIC(obj)->flags & ROBJECT_EMBED)) {
            size += ROBJECT_IV_CAPACITY(obj) * sizeof(VALUE);
        }
        break;
      case T_MODULE:
      case T_CLASS:
        if (RCLASS_M_TBL(obj)) {
            size += rb_id_table_memsize(RCLASS_M_TBL(obj));
        }
        // class IV sizes are allocated as powers of two
        size += SIZEOF_VALUE << bit_length(RCLASS_IV_COUNT(obj));
        if (RCLASS_CVC_TBL(obj)) {
            size += rb_id_table_memsize(RCLASS_CVC_TBL(obj));
        }
        if (RCLASS_EXT(obj)->const_tbl) {
            size += rb_id_table_memsize(RCLASS_EXT(obj)->const_tbl);
        }
        if (RCLASS_CC_TBL(obj)) {
            size += cc_table_memsize(RCLASS_CC_TBL(obj));
        }
        if (FL_TEST_RAW(obj, RCLASS_SUPERCLASSES_INCLUDE_SELF)) {
            size += (RCLASS_SUPERCLASS_DEPTH(obj) + 1) * sizeof(VALUE);
        }
        break;
      case T_ICLASS:
        if (RICLASS_OWNS_M_TBL_P(obj)) {
            if (RCLASS_M_TBL(obj)) {
                size += rb_id_table_memsize(RCLASS_M_TBL(obj));
            }
        }
        if (RCLASS_CC_TBL(obj)) {
            size += cc_table_memsize(RCLASS_CC_TBL(obj));
        }
        break;
      case T_STRING:
        size += rb_str_memsize(obj);
        break;
      case T_ARRAY:
        size += rb_ary_memsize(obj);
        break;
      case T_HASH:
        if (RHASH_ST_TABLE_P(obj)) {
            VM_ASSERT(RHASH_ST_TABLE(obj) != NULL);
            /* st_table is in the slot */
            size += st_memsize(RHASH_ST_TABLE(obj)) - sizeof(st_table);
        }
        break;
      case T_REGEXP:
        if (RREGEXP_PTR(obj)) {
            size += onig_memsize(RREGEXP_PTR(obj));
        }
        break;
      case T_DATA:
        if (use_all_types) size += rb_objspace_data_type_memsize(obj);
        break;
      case T_MATCH:
        {
            rb_matchext_t *rm = RMATCH_EXT(obj);
            size += onig_region_memsize(&rm->regs);
            size += sizeof(struct rmatch_offset) * rm->char_offset_num_allocated;
        }
        break;
      case T_FILE:
        if (RFILE(obj)->fptr) {
            size += rb_io_memsize(RFILE(obj)->fptr);
        }
        break;
      case T_RATIONAL:
      case T_COMPLEX:
        break;
      case T_IMEMO:
        size += rb_imemo_memsize(obj);
        break;

      case T_FLOAT:
      case T_SYMBOL:
        break;

      case T_BIGNUM:
        if (!(RBASIC(obj)->flags & BIGNUM_EMBED_FLAG) && BIGNUM_DIGITS(obj)) {
            size += BIGNUM_LEN(obj) * sizeof(BDIGIT);
        }
        break;

      case T_NODE:
        UNEXPECTED_NODE(obj_memsize_of);
        break;

      case T_STRUCT:
        if ((RBASIC(obj)->flags & RSTRUCT_EMBED_LEN_MASK) == 0 &&
            RSTRUCT(obj)->as.heap.ptr) {
            size += sizeof(VALUE) * RSTRUCT_LEN(obj);
        }
        break;

      case T_ZOMBIE:
      case T_MOVED:
        break;

      default:
        rb_bug("objspace/memsize_of(): unknown data type 0x%x(%p)",
               BUILTIN_TYPE(obj), (void*)obj);
    }

    return size + rb_gc_obj_slot_size(obj);
}

size_t
rb_obj_memsize_of(VALUE obj)
{
    return obj_memsize_of(obj, TRUE);
}

static int
set_zero(st_data_t key, st_data_t val, st_data_t arg)
{
    VALUE k = (VALUE)key;
    VALUE hash = (VALUE)arg;
    rb_hash_aset(hash, k, INT2FIX(0));
    return ST_CONTINUE;
}

static VALUE
type_sym(size_t type)
{
    switch (type) {
#define COUNT_TYPE(t) case (t): return ID2SYM(rb_intern(#t)); break;
        COUNT_TYPE(T_NONE);
        COUNT_TYPE(T_OBJECT);
        COUNT_TYPE(T_CLASS);
        COUNT_TYPE(T_MODULE);
        COUNT_TYPE(T_FLOAT);
        COUNT_TYPE(T_STRING);
        COUNT_TYPE(T_REGEXP);
        COUNT_TYPE(T_ARRAY);
        COUNT_TYPE(T_HASH);
        COUNT_TYPE(T_STRUCT);
        COUNT_TYPE(T_BIGNUM);
        COUNT_TYPE(T_FILE);
        COUNT_TYPE(T_DATA);
        COUNT_TYPE(T_MATCH);
        COUNT_TYPE(T_COMPLEX);
        COUNT_TYPE(T_RATIONAL);
        COUNT_TYPE(T_NIL);
        COUNT_TYPE(T_TRUE);
        COUNT_TYPE(T_FALSE);
        COUNT_TYPE(T_SYMBOL);
        COUNT_TYPE(T_FIXNUM);
        COUNT_TYPE(T_IMEMO);
        COUNT_TYPE(T_UNDEF);
        COUNT_TYPE(T_NODE);
        COUNT_TYPE(T_ICLASS);
        COUNT_TYPE(T_ZOMBIE);
        COUNT_TYPE(T_MOVED);
#undef COUNT_TYPE
        default:              return SIZET2NUM(type); break;
    }
}

struct count_objects_data {
    size_t counts[T_MASK+1];
    size_t freed;
    size_t total;
};

static void
count_objects_i(VALUE obj, void *d)
{
    struct count_objects_data *data = (struct count_objects_data *)d;

    if (RANY(obj)->as.basic.flags) {
        data->counts[BUILTIN_TYPE(obj)]++;
    }
    else {
        data->freed++;
    }

    data->total++;
}

/*
 *  call-seq:
 *     ObjectSpace.count_objects([result_hash]) -> hash
 *
 *  Counts all objects grouped by type.
 *
 *  It returns a hash, such as:
 *	{
 *	  :TOTAL=>10000,
 *	  :FREE=>3011,
 *	  :T_OBJECT=>6,
 *	  :T_CLASS=>404,
 *	  # ...
 *	}
 *
 *  The contents of the returned hash are implementation specific.
 *  It may be changed in future.
 *
 *  The keys starting with +:T_+ means live objects.
 *  For example, +:T_ARRAY+ is the number of arrays.
 *  +:FREE+ means object slots which is not used now.
 *  +:TOTAL+ means sum of above.
 *
 *  If the optional argument +result_hash+ is given,
 *  it is overwritten and returned. This is intended to avoid probe effect.
 *
 *    h = {}
 *    ObjectSpace.count_objects(h)
 *    puts h
 *    # => { :TOTAL=>10000, :T_CLASS=>158280, :T_MODULE=>20672, :T_STRING=>527249 }
 *
 *  This method is only expected to work on C Ruby.
 *
 */

static VALUE
count_objects(int argc, VALUE *argv, VALUE os)
{
    rb_objspace_t *objspace = &rb_objspace;
    struct count_objects_data data = { 0 };
    VALUE hash = Qnil;

    if (rb_check_arity(argc, 0, 1) == 1) {
        hash = argv[0];
        if (!RB_TYPE_P(hash, T_HASH))
            rb_raise(rb_eTypeError, "non-hash given");
    }

    gc_each_object(objspace, count_objects_i, &data);

    if (NIL_P(hash)) {
        hash = rb_hash_new();
    }
    else if (!RHASH_EMPTY_P(hash)) {
        rb_hash_stlike_foreach(hash, set_zero, hash);
    }
    rb_hash_aset(hash, ID2SYM(rb_intern("TOTAL")), SIZET2NUM(data.total));
    rb_hash_aset(hash, ID2SYM(rb_intern("FREE")), SIZET2NUM(data.freed));

    for (size_t i = 0; i <= T_MASK; i++) {
        VALUE type = type_sym(i);
        if (data.counts[i])
            rb_hash_aset(hash, type, SIZET2NUM(data.counts[i]));
    }

    return hash;
}

/*
  ------------------------ Garbage Collection ------------------------
*/

/* Sweeping */

static size_t
objspace_available_slots(rb_objspace_t *objspace)
{
#if USE_MMTK
    if (rb_mmtk_enabled_p()) {
        return mmtk_total_bytes();
    }
#endif

    size_t total_slots = 0;
    for (int i = 0; i < SIZE_POOL_COUNT; i++) {
        rb_size_pool_t *size_pool = &size_pools[i];
        total_slots += SIZE_POOL_EDEN_HEAP(size_pool)->total_slots;
        total_slots += SIZE_POOL_TOMB_HEAP(size_pool)->total_slots;
    }
    return total_slots;
}

static size_t
objspace_live_slots(rb_objspace_t *objspace)
{
    return total_allocated_objects(objspace) - total_freed_objects(objspace) - heap_pages_final_slots;
}

static size_t
objspace_free_slots(rb_objspace_t *objspace)
{
#if USE_MMTK
    if (rb_mmtk_enabled_p()) {
        return mmtk_free_bytes();
    }
#endif
    return objspace_available_slots(objspace) - objspace_live_slots(objspace) - heap_pages_final_slots;
}

static void
gc_setup_mark_bits(struct heap_page *page)
{
    /* copy oldgen bitmap to mark bitmap */
    memcpy(&page->mark_bits[0], &page->uncollectible_bits[0], HEAP_PAGE_BITMAP_SIZE);
}

static int gc_is_moveable_obj(rb_objspace_t *objspace, VALUE obj);
static VALUE gc_move(rb_objspace_t *objspace, VALUE scan, VALUE free, size_t src_slot_size, size_t slot_size);

#if defined(_WIN32)
enum {HEAP_PAGE_LOCK = PAGE_NOACCESS, HEAP_PAGE_UNLOCK = PAGE_READWRITE};

static BOOL
protect_page_body(struct heap_page_body *body, DWORD protect)
{
    DWORD old_protect;
    return VirtualProtect(body, HEAP_PAGE_SIZE, protect, &old_protect) != 0;
}
#else
enum {HEAP_PAGE_LOCK = PROT_NONE, HEAP_PAGE_UNLOCK = PROT_READ | PROT_WRITE};
#define protect_page_body(body, protect) !mprotect((body), HEAP_PAGE_SIZE, (protect))
#endif

static void
lock_page_body(rb_objspace_t *objspace, struct heap_page_body *body)
{
    if (!protect_page_body(body, HEAP_PAGE_LOCK)) {
        rb_bug("Couldn't protect page %p, errno: %s", (void *)body, strerror(errno));
    }
    else {
        gc_report(5, objspace, "Protecting page in move %p\n", (void *)body);
    }
}

static void
unlock_page_body(rb_objspace_t *objspace, struct heap_page_body *body)
{
    if (!protect_page_body(body, HEAP_PAGE_UNLOCK)) {
        rb_bug("Couldn't unprotect page %p, errno: %s", (void *)body, strerror(errno));
    }
    else {
        gc_report(5, objspace, "Unprotecting page in move %p\n", (void *)body);
    }
}

static bool
try_move(rb_objspace_t *objspace, rb_heap_t *heap, struct heap_page *free_page, VALUE src)
{
    GC_ASSERT(gc_is_moveable_obj(objspace, src));

    struct heap_page *src_page = GET_HEAP_PAGE(src);
    if (!free_page) {
        return false;
    }

    /* We should return true if either src is successfully moved, or src is
     * unmoveable. A false return will cause the sweeping cursor to be
     * incremented to the next page, and src will attempt to move again */
    GC_ASSERT(MARKED_IN_BITMAP(GET_HEAP_MARK_BITS(src), src));

    asan_unlock_freelist(free_page);
    VALUE dest = (VALUE)free_page->freelist;
    asan_lock_freelist(free_page);
    asan_unpoison_object(dest, false);
    if (!dest) {
        /* if we can't get something from the freelist then the page must be
         * full */
        return false;
    }
    asan_unlock_freelist(free_page);
    free_page->freelist = RANY(dest)->as.free.next;
    asan_lock_freelist(free_page);

    GC_ASSERT(RB_BUILTIN_TYPE(dest) == T_NONE);

    if (src_page->slot_size > free_page->slot_size) {
        objspace->rcompactor.moved_down_count_table[BUILTIN_TYPE(src)]++;
    }
    else if (free_page->slot_size > src_page->slot_size) {
        objspace->rcompactor.moved_up_count_table[BUILTIN_TYPE(src)]++;
    }
    objspace->rcompactor.moved_count_table[BUILTIN_TYPE(src)]++;
    objspace->rcompactor.total_moved++;

    gc_move(objspace, src, dest, src_page->slot_size, free_page->slot_size);
    gc_pin(objspace, src);
    free_page->free_slots--;

    return true;
}

static void
gc_unprotect_pages(rb_objspace_t *objspace, rb_heap_t *heap)
{
    struct heap_page *cursor = heap->compact_cursor;

    while (cursor) {
        unlock_page_body(objspace, GET_PAGE_BODY(cursor->start));
        cursor = ccan_list_next(&heap->pages, cursor, page_node);
    }
}

static void gc_update_references(rb_objspace_t * objspace);
#if GC_CAN_COMPILE_COMPACTION
static void invalidate_moved_page(rb_objspace_t *objspace, struct heap_page *page);
#endif

#if defined(__MINGW32__) || defined(_WIN32)
# define GC_COMPACTION_SUPPORTED 1
#else
/* If not MinGW, Windows, or does not have mmap, we cannot use mprotect for
 * the read barrier, so we must disable compaction. */
# define GC_COMPACTION_SUPPORTED (GC_CAN_COMPILE_COMPACTION && HEAP_PAGE_ALLOC_USE_MMAP)
#endif

#if GC_CAN_COMPILE_COMPACTION
static void
read_barrier_handler(uintptr_t original_address)
{
    VALUE obj;
    rb_objspace_t * objspace = &rb_objspace;

    /* Calculate address aligned to slots. */
    uintptr_t address = original_address - (original_address % BASE_SLOT_SIZE);

    obj = (VALUE)address;

    struct heap_page_body *page_body = GET_PAGE_BODY(obj);

    /* If the page_body is NULL, then mprotect cannot handle it and will crash
     * with "Cannot allocate memory". */
    if (page_body == NULL) {
        rb_bug("read_barrier_handler: segmentation fault at %p", (void *)original_address);
    }

    RB_VM_LOCK_ENTER();
    {
        unlock_page_body(objspace, page_body);

        objspace->profile.read_barrier_faults++;

        invalidate_moved_page(objspace, GET_HEAP_PAGE(obj));
    }
    RB_VM_LOCK_LEAVE();
}
#endif

#if !GC_CAN_COMPILE_COMPACTION
static void
uninstall_handlers(void)
{
    /* no-op */
}

static void
install_handlers(void)
{
    /* no-op */
}
#elif defined(_WIN32)
static LPTOP_LEVEL_EXCEPTION_FILTER old_handler;
typedef void (*signal_handler)(int);
static signal_handler old_sigsegv_handler;

static LONG WINAPI
read_barrier_signal(EXCEPTION_POINTERS * info)
{
    /* EXCEPTION_ACCESS_VIOLATION is what's raised by access to protected pages */
    if (info->ExceptionRecord->ExceptionCode == EXCEPTION_ACCESS_VIOLATION) {
        /* > The second array element specifies the virtual address of the inaccessible data.
         * https://docs.microsoft.com/en-us/windows/win32/api/winnt/ns-winnt-exception_record
         *
         * Use this address to invalidate the page */
        read_barrier_handler((uintptr_t)info->ExceptionRecord->ExceptionInformation[1]);
        return EXCEPTION_CONTINUE_EXECUTION;
    }
    else {
        return EXCEPTION_CONTINUE_SEARCH;
    }
}

static void
uninstall_handlers(void)
{
    signal(SIGSEGV, old_sigsegv_handler);
    SetUnhandledExceptionFilter(old_handler);
}

static void
install_handlers(void)
{
    /* Remove SEGV handler so that the Unhandled Exception Filter handles it */
    old_sigsegv_handler = signal(SIGSEGV, NULL);
    /* Unhandled Exception Filter has access to the violation address similar
     * to si_addr from sigaction */
    old_handler = SetUnhandledExceptionFilter(read_barrier_signal);
}
#else
static struct sigaction old_sigbus_handler;
static struct sigaction old_sigsegv_handler;

#ifdef HAVE_MACH_TASK_EXCEPTION_PORTS
static exception_mask_t old_exception_masks[32];
static mach_port_t old_exception_ports[32];
static exception_behavior_t old_exception_behaviors[32];
static thread_state_flavor_t old_exception_flavors[32];
static mach_msg_type_number_t old_exception_count;

static void
disable_mach_bad_access_exc(void)
{
    old_exception_count = sizeof(old_exception_masks) / sizeof(old_exception_masks[0]);
    task_swap_exception_ports(
        mach_task_self(), EXC_MASK_BAD_ACCESS,
        MACH_PORT_NULL, EXCEPTION_DEFAULT, 0,
        old_exception_masks, &old_exception_count,
        old_exception_ports, old_exception_behaviors, old_exception_flavors
    );
}

static void
restore_mach_bad_access_exc(void)
{
    for (mach_msg_type_number_t i = 0; i < old_exception_count; i++) {
        task_set_exception_ports(
            mach_task_self(),
            old_exception_masks[i], old_exception_ports[i],
            old_exception_behaviors[i], old_exception_flavors[i]
        );
    }
}
#endif

static void
read_barrier_signal(int sig, siginfo_t * info, void * data)
{
    // setup SEGV/BUS handlers for errors
    struct sigaction prev_sigbus, prev_sigsegv;
    sigaction(SIGBUS, &old_sigbus_handler, &prev_sigbus);
    sigaction(SIGSEGV, &old_sigsegv_handler, &prev_sigsegv);

    // enable SIGBUS/SEGV
    sigset_t set, prev_set;
    sigemptyset(&set);
    sigaddset(&set, SIGBUS);
    sigaddset(&set, SIGSEGV);
    sigprocmask(SIG_UNBLOCK, &set, &prev_set);
#ifdef HAVE_MACH_TASK_EXCEPTION_PORTS
    disable_mach_bad_access_exc();
#endif
    // run handler
    read_barrier_handler((uintptr_t)info->si_addr);

    // reset SEGV/BUS handlers
#ifdef HAVE_MACH_TASK_EXCEPTION_PORTS
    restore_mach_bad_access_exc();
#endif
    sigaction(SIGBUS, &prev_sigbus, NULL);
    sigaction(SIGSEGV, &prev_sigsegv, NULL);
    sigprocmask(SIG_SETMASK, &prev_set, NULL);
}

static void
uninstall_handlers(void)
{
#ifdef HAVE_MACH_TASK_EXCEPTION_PORTS
    restore_mach_bad_access_exc();
#endif
    sigaction(SIGBUS, &old_sigbus_handler, NULL);
    sigaction(SIGSEGV, &old_sigsegv_handler, NULL);
}

static void
install_handlers(void)
{
    struct sigaction action;
    memset(&action, 0, sizeof(struct sigaction));
    sigemptyset(&action.sa_mask);
    action.sa_sigaction = read_barrier_signal;
    action.sa_flags = SA_SIGINFO | SA_ONSTACK;

    sigaction(SIGBUS, &action, &old_sigbus_handler);
    sigaction(SIGSEGV, &action, &old_sigsegv_handler);
#ifdef HAVE_MACH_TASK_EXCEPTION_PORTS
    disable_mach_bad_access_exc();
#endif
}
#endif

static void
gc_compact_finish(rb_objspace_t *objspace)
{
    for (int i = 0; i < SIZE_POOL_COUNT; i++) {
        rb_size_pool_t *size_pool = &size_pools[i];
        rb_heap_t *heap = SIZE_POOL_EDEN_HEAP(size_pool);
        gc_unprotect_pages(objspace, heap);
    }

    uninstall_handlers();

    gc_update_references(objspace);
    objspace->profile.compact_count++;

    for (int i = 0; i < SIZE_POOL_COUNT; i++) {
        rb_size_pool_t *size_pool = &size_pools[i];
        rb_heap_t *heap = SIZE_POOL_EDEN_HEAP(size_pool);
        heap->compact_cursor = NULL;
        heap->free_pages = NULL;
        heap->compact_cursor_index = 0;
    }

    if (gc_prof_enabled(objspace)) {
        gc_profile_record *record = gc_prof_record(objspace);
        record->moved_objects = objspace->rcompactor.total_moved - record->moved_objects;
    }
    objspace->flags.during_compacting = FALSE;
}

struct gc_sweep_context {
    struct heap_page *page;
    int final_slots;
    int freed_slots;
    int empty_slots;
};

static inline void
gc_sweep_plane(rb_objspace_t *objspace, rb_heap_t *heap, uintptr_t p, bits_t bitset, struct gc_sweep_context *ctx)
{
    struct heap_page * sweep_page = ctx->page;
    short slot_size = sweep_page->slot_size;
    short slot_bits = slot_size / BASE_SLOT_SIZE;
    GC_ASSERT(slot_bits > 0);

    do {
        VALUE vp = (VALUE)p;
        GC_ASSERT(vp % BASE_SLOT_SIZE == 0);

        asan_unpoison_object(vp, false);
        if (bitset & 1) {
            switch (BUILTIN_TYPE(vp)) {
              default: /* majority case */
                gc_report(2, objspace, "page_sweep: free %p\n", (void *)p);
#if RGENGC_CHECK_MODE
                if (!is_full_marking(objspace)) {
                    if (RVALUE_OLD_P(vp)) rb_bug("page_sweep: %p - old while minor GC.", (void *)p);
                    if (RVALUE_REMEMBERED(vp)) rb_bug("page_sweep: %p - remembered.", (void *)p);
                }
#endif
                if (obj_free(objspace, vp)) {
                    // always add free slots back to the swept pages freelist,
                    // so that if we're comapacting, we can re-use the slots
                    (void)VALGRIND_MAKE_MEM_UNDEFINED((void*)p, BASE_SLOT_SIZE);
                    heap_page_add_freeobj(objspace, sweep_page, vp);
                    gc_report(3, objspace, "page_sweep: %s is added to freelist\n", obj_info(vp));
                    ctx->freed_slots++;
                }
                else {
                    ctx->final_slots++;
                }
                break;

              case T_MOVED:
                if (objspace->flags.during_compacting) {
                    /* The sweep cursor shouldn't have made it to any
                     * T_MOVED slots while the compact flag is enabled.
                     * The sweep cursor and compact cursor move in
                     * opposite directions, and when they meet references will
                     * get updated and "during_compacting" should get disabled */
                    rb_bug("T_MOVED shouldn't be seen until compaction is finished");
                }
                gc_report(3, objspace, "page_sweep: %s is added to freelist\n", obj_info(vp));
                ctx->empty_slots++;
                heap_page_add_freeobj(objspace, sweep_page, vp);
                break;
              case T_ZOMBIE:
                /* already counted */
                break;
              case T_NONE:
                ctx->empty_slots++; /* already freed */
                break;
            }
        }
        p += slot_size;
        bitset >>= slot_bits;
    } while (bitset);
}

static inline void
gc_sweep_page(rb_objspace_t *objspace, rb_heap_t *heap, struct gc_sweep_context *ctx)
{
    struct heap_page *sweep_page = ctx->page;
    GC_ASSERT(SIZE_POOL_EDEN_HEAP(sweep_page->size_pool) == heap);

    uintptr_t p;
    bits_t *bits, bitset;

    gc_report(2, objspace, "page_sweep: start.\n");

#if RGENGC_CHECK_MODE
    if (!objspace->flags.immediate_sweep) {
        GC_ASSERT(sweep_page->flags.before_sweep == TRUE);
    }
#endif
    sweep_page->flags.before_sweep = FALSE;
    sweep_page->free_slots = 0;

    p = (uintptr_t)sweep_page->start;
    bits = sweep_page->mark_bits;

    int page_rvalue_count = sweep_page->total_slots * (sweep_page->slot_size / BASE_SLOT_SIZE);
    int out_of_range_bits = (NUM_IN_PAGE(p) + page_rvalue_count) % BITS_BITLENGTH;
    if (out_of_range_bits != 0) { // sizeof(RVALUE) == 64
        bits[BITMAP_INDEX(p) + page_rvalue_count / BITS_BITLENGTH] |= ~(((bits_t)1 << out_of_range_bits) - 1);
    }

    /* The last bitmap plane may not be used if the last plane does not
     * have enough space for the slot_size. In that case, the last plane must
     * be skipped since none of the bits will be set. */
    int bitmap_plane_count = CEILDIV(NUM_IN_PAGE(p) + page_rvalue_count, BITS_BITLENGTH);
    GC_ASSERT(bitmap_plane_count == HEAP_PAGE_BITMAP_LIMIT - 1 ||
                  bitmap_plane_count == HEAP_PAGE_BITMAP_LIMIT);

    // Skip out of range slots at the head of the page
    bitset = ~bits[0];
    bitset >>= NUM_IN_PAGE(p);
    if (bitset) {
        gc_sweep_plane(objspace, heap, p, bitset, ctx);
    }
    p += (BITS_BITLENGTH - NUM_IN_PAGE(p)) * BASE_SLOT_SIZE;

    for (int i = 1; i < bitmap_plane_count; i++) {
        bitset = ~bits[i];
        if (bitset) {
            gc_sweep_plane(objspace, heap, p, bitset, ctx);
        }
        p += BITS_BITLENGTH * BASE_SLOT_SIZE;
    }

    if (!heap->compact_cursor) {
        gc_setup_mark_bits(sweep_page);
    }

#if GC_PROFILE_MORE_DETAIL
    if (gc_prof_enabled(objspace)) {
        gc_profile_record *record = gc_prof_record(objspace);
        record->removing_objects += ctx->final_slots + ctx->freed_slots;
        record->empty_objects += ctx->empty_slots;
    }
#endif
    if (0) fprintf(stderr, "gc_sweep_page(%"PRIdSIZE"): total_slots: %d, freed_slots: %d, empty_slots: %d, final_slots: %d\n",
                   rb_gc_count(),
                   sweep_page->total_slots,
                   ctx->freed_slots, ctx->empty_slots, ctx->final_slots);

    sweep_page->free_slots += ctx->freed_slots + ctx->empty_slots;
    sweep_page->size_pool->total_freed_objects += ctx->freed_slots;

    if (heap_pages_deferred_final && !finalizing) {
        rb_thread_t *th = GET_THREAD();
        if (th) {
            gc_finalize_deferred_register(objspace);
        }
    }

#if RGENGC_CHECK_MODE
    short freelist_len = 0;
    asan_unlock_freelist(sweep_page);
    RVALUE *ptr = sweep_page->freelist;
    while (ptr) {
        freelist_len++;
        ptr = ptr->as.free.next;
    }
    asan_lock_freelist(sweep_page);
    if (freelist_len != sweep_page->free_slots) {
        rb_bug("inconsistent freelist length: expected %d but was %d", sweep_page->free_slots, freelist_len);
    }
#endif

    gc_report(2, objspace, "page_sweep: end.\n");
}

static const char *
gc_mode_name(enum gc_mode mode)
{
    switch (mode) {
      case gc_mode_none: return "none";
      case gc_mode_marking: return "marking";
      case gc_mode_sweeping: return "sweeping";
      case gc_mode_compacting: return "compacting";
      default: rb_bug("gc_mode_name: unknown mode: %d", (int)mode);
    }
}

static void
gc_mode_transition(rb_objspace_t *objspace, enum gc_mode mode)
{
#if RGENGC_CHECK_MODE
    enum gc_mode prev_mode = gc_mode(objspace);
    switch (prev_mode) {
      case gc_mode_none:     GC_ASSERT(mode == gc_mode_marking); break;
      case gc_mode_marking:  GC_ASSERT(mode == gc_mode_sweeping); break;
      case gc_mode_sweeping: GC_ASSERT(mode == gc_mode_none || mode == gc_mode_compacting); break;
      case gc_mode_compacting: GC_ASSERT(mode == gc_mode_none); break;
    }
#endif
    if (0) fprintf(stderr, "gc_mode_transition: %s->%s\n", gc_mode_name(gc_mode(objspace)), gc_mode_name(mode));
    gc_mode_set(objspace, mode);
}

static void
heap_page_freelist_append(struct heap_page *page, RVALUE *freelist)
{
    if (freelist) {
        asan_unlock_freelist(page);
        if (page->freelist) {
            RVALUE *p = page->freelist;
            asan_unpoison_object((VALUE)p, false);
            while (p->as.free.next) {
                RVALUE *prev = p;
                p = p->as.free.next;
                asan_poison_object((VALUE)prev);
                asan_unpoison_object((VALUE)p, false);
            }
            p->as.free.next = freelist;
            asan_poison_object((VALUE)p);
        }
        else {
            page->freelist = freelist;
        }
        asan_lock_freelist(page);
    }
}

static void
gc_sweep_start_heap(rb_objspace_t *objspace, rb_heap_t *heap)
{
    heap->sweeping_page = ccan_list_top(&heap->pages, struct heap_page, page_node);
    heap->free_pages = NULL;
    heap->pooled_pages = NULL;
    if (!objspace->flags.immediate_sweep) {
        struct heap_page *page = NULL;

        ccan_list_for_each(&heap->pages, page, page_node) {
            page->flags.before_sweep = TRUE;
        }
    }
}

#if defined(__GNUC__) && __GNUC__ == 4 && __GNUC_MINOR__ == 4
__attribute__((noinline))
#endif

#if GC_CAN_COMPILE_COMPACTION
static void gc_sort_heap_by_compare_func(rb_objspace_t *objspace, gc_compact_compare_func compare_func);
static int compare_pinned_slots(const void *left, const void *right, void *d);
#endif

static void
gc_sweep_start(rb_objspace_t *objspace)
{
    gc_mode_transition(objspace, gc_mode_sweeping);
    objspace->rincgc.pooled_slots = 0;

#if GC_CAN_COMPILE_COMPACTION
    if (objspace->flags.during_compacting) {
        gc_sort_heap_by_compare_func(
            objspace,
            objspace->rcompactor.compare_func ? objspace->rcompactor.compare_func : compare_pinned_slots
        );
    }
#endif

    for (int i = 0; i < SIZE_POOL_COUNT; i++) {
        rb_size_pool_t *size_pool = &size_pools[i];
        rb_heap_t *heap = SIZE_POOL_EDEN_HEAP(size_pool);

        gc_sweep_start_heap(objspace, heap);

        /* We should call gc_sweep_finish_size_pool for size pools with no pages. */
        if (heap->sweeping_page == NULL) {
            GC_ASSERT(heap->total_pages == 0);
            GC_ASSERT(heap->total_slots == 0);
            gc_sweep_finish_size_pool(objspace, size_pool);
        }
    }

    rb_ractor_t *r = NULL;
    ccan_list_for_each(&GET_VM()->ractor.set, r, vmlr_node) {
        rb_gc_ractor_newobj_cache_clear(&r->newobj_cache);
    }
}

static void
gc_sweep_finish_size_pool(rb_objspace_t *objspace, rb_size_pool_t *size_pool)
{
    rb_heap_t *heap = SIZE_POOL_EDEN_HEAP(size_pool);
    size_t total_slots = heap->total_slots + SIZE_POOL_TOMB_HEAP(size_pool)->total_slots;
    size_t total_pages = heap->total_pages + SIZE_POOL_TOMB_HEAP(size_pool)->total_pages;
    size_t swept_slots = size_pool->freed_slots + size_pool->empty_slots;

    size_t init_slots = gc_params.size_pool_init_slots[size_pool - size_pools];
    size_t min_free_slots = (size_t)(MAX(total_slots, init_slots) * gc_params.heap_free_slots_min_ratio);

    /* If we don't have enough slots and we have pages on the tomb heap, move
     * pages from the tomb heap to the eden heap. This may prevent page
     * creation thrashing (frequently allocating and deallocting pages) and
     * GC thrashing (running GC more frequently than required). */
    struct heap_page *resurrected_page;
    while (swept_slots < min_free_slots &&
            (resurrected_page = heap_page_resurrect(objspace, size_pool))) {
        swept_slots += resurrected_page->free_slots;

        heap_add_page(objspace, size_pool, heap, resurrected_page);
        heap_add_freepage(heap, resurrected_page);
    }

    if (swept_slots < min_free_slots) {
        bool grow_heap = is_full_marking(objspace);

        /* Consider growing or starting a major GC if we are not currently in a
         * major GC and we can't allocate any more pages. */
        if (!is_full_marking(objspace) && size_pool->allocatable_pages == 0) {
            /* The heap is a growth heap if it freed more slots than had empty slots. */
            bool is_growth_heap = size_pool->empty_slots == 0 || size_pool->freed_slots > size_pool->empty_slots;

            /* Grow this heap if we haven't run at least RVALUE_OLD_AGE minor
             * GC since the last major GC or if this heap is smaller than the
             * the configured initial size. */
            if (objspace->profile.count - objspace->rgengc.last_major_gc < RVALUE_OLD_AGE ||
                    total_slots < init_slots) {
                grow_heap = TRUE;
            }
            else if (is_growth_heap) { /* Only growth heaps are allowed to start a major GC. */
                objspace->rgengc.need_major_gc |= GPR_FLAG_MAJOR_BY_NOFREE;
                size_pool->force_major_gc_count++;
            }
        }

        if (grow_heap) {
            size_t extend_page_count = heap_extend_pages(objspace, size_pool, swept_slots, total_slots, total_pages);

            if (extend_page_count > size_pool->allocatable_pages) {
                size_pool_allocatable_pages_set(objspace, size_pool, extend_page_count);
            }
        }
    }
}

static void
gc_sweep_finish(rb_objspace_t *objspace)
{
    gc_report(1, objspace, "gc_sweep_finish\n");

    gc_prof_set_heap_info(objspace);
    heap_pages_free_unused_pages(objspace);

    for (int i = 0; i < SIZE_POOL_COUNT; i++) {
        rb_size_pool_t *size_pool = &size_pools[i];

        /* if heap_pages has unused pages, then assign them to increment */
        size_t tomb_pages = SIZE_POOL_TOMB_HEAP(size_pool)->total_pages;
        if (size_pool->allocatable_pages < tomb_pages) {
            size_pool->allocatable_pages = tomb_pages;
        }

        size_pool->freed_slots = 0;
        size_pool->empty_slots = 0;

        if (!will_be_incremental_marking(objspace)) {
            rb_heap_t *eden_heap = SIZE_POOL_EDEN_HEAP(size_pool);
            struct heap_page *end_page = eden_heap->free_pages;
            if (end_page) {
                while (end_page->free_next) end_page = end_page->free_next;
                end_page->free_next = eden_heap->pooled_pages;
            }
            else {
                eden_heap->free_pages = eden_heap->pooled_pages;
            }
            eden_heap->pooled_pages = NULL;
            objspace->rincgc.pooled_slots = 0;
        }
    }
    heap_pages_expand_sorted(objspace);

    gc_event_hook(objspace, RUBY_INTERNAL_EVENT_GC_END_SWEEP, 0);
    gc_mode_transition(objspace, gc_mode_none);

#if RGENGC_CHECK_MODE >= 2
    gc_verify_internal_consistency(objspace);
#endif
}

static int
gc_sweep_step(rb_objspace_t *objspace, rb_size_pool_t *size_pool, rb_heap_t *heap)
{
    struct heap_page *sweep_page = heap->sweeping_page;
    int unlink_limit = GC_SWEEP_PAGES_FREEABLE_PER_STEP;
    int swept_slots = 0;
    int pooled_slots = 0;

    if (sweep_page == NULL) return FALSE;

#if GC_ENABLE_LAZY_SWEEP
    gc_prof_sweep_timer_start(objspace);
#endif

    do {
        RUBY_DEBUG_LOG("sweep_page:%p", (void *)sweep_page);

        struct gc_sweep_context ctx = {
            .page = sweep_page,
            .final_slots = 0,
            .freed_slots = 0,
            .empty_slots = 0,
        };
        gc_sweep_page(objspace, heap, &ctx);
        int free_slots = ctx.freed_slots + ctx.empty_slots;

        heap->sweeping_page = ccan_list_next(&heap->pages, sweep_page, page_node);

        if (sweep_page->final_slots + free_slots == sweep_page->total_slots &&
            heap_pages_freeable_pages > 0 &&
            unlink_limit > 0) {
            heap_pages_freeable_pages--;
            unlink_limit--;
            /* there are no living objects -> move this page to tomb heap */
            heap_unlink_page(objspace, heap, sweep_page);
            heap_add_page(objspace, size_pool, SIZE_POOL_TOMB_HEAP(size_pool), sweep_page);
        }
        else if (free_slots > 0) {
            size_pool->freed_slots += ctx.freed_slots;
            size_pool->empty_slots += ctx.empty_slots;

            if (pooled_slots < GC_INCREMENTAL_SWEEP_POOL_SLOT_COUNT) {
                heap_add_poolpage(objspace, heap, sweep_page);
                pooled_slots += free_slots;
            }
            else {
                heap_add_freepage(heap, sweep_page);
                swept_slots += free_slots;
                if (swept_slots > GC_INCREMENTAL_SWEEP_SLOT_COUNT) {
                    break;
                }
            }
        }
        else {
            sweep_page->free_next = NULL;
        }
    } while ((sweep_page = heap->sweeping_page));

    if (!heap->sweeping_page) {
        gc_sweep_finish_size_pool(objspace, size_pool);

        if (!has_sweeping_pages(objspace)) {
            gc_sweep_finish(objspace);
        }
    }

#if GC_ENABLE_LAZY_SWEEP
    gc_prof_sweep_timer_stop(objspace);
#endif

    return heap->free_pages != NULL;
}

static void
gc_sweep_rest(rb_objspace_t *objspace)
{
    for (int i = 0; i < SIZE_POOL_COUNT; i++) {
        rb_size_pool_t *size_pool = &size_pools[i];

        while (SIZE_POOL_EDEN_HEAP(size_pool)->sweeping_page) {
            gc_sweep_step(objspace, size_pool, SIZE_POOL_EDEN_HEAP(size_pool));
        }
    }
}

static void
gc_sweep_continue(rb_objspace_t *objspace, rb_size_pool_t *sweep_size_pool, rb_heap_t *heap)
{
    GC_ASSERT(dont_gc_val() == FALSE);
    if (!GC_ENABLE_LAZY_SWEEP) return;

    gc_sweeping_enter(objspace);

    for (int i = 0; i < SIZE_POOL_COUNT; i++) {
        rb_size_pool_t *size_pool = &size_pools[i];
        if (!gc_sweep_step(objspace, size_pool, SIZE_POOL_EDEN_HEAP(size_pool))) {
            /* sweep_size_pool requires a free slot but sweeping did not yield any. */
            if (size_pool == sweep_size_pool) {
                if (size_pool->allocatable_pages > 0) {
                    heap_increment(objspace, size_pool, heap);
                }
                else {
                    /* Not allowed to create a new page so finish sweeping. */
                    gc_sweep_rest(objspace);
                    break;
                }
            }
        }
    }

    gc_sweeping_exit(objspace);
}

#if GC_CAN_COMPILE_COMPACTION
static void
invalidate_moved_plane(rb_objspace_t *objspace, struct heap_page *page, uintptr_t p, bits_t bitset)
{
    if (bitset) {
        do {
            if (bitset & 1) {
                VALUE forwarding_object = (VALUE)p;
                VALUE object;

                if (BUILTIN_TYPE(forwarding_object) == T_MOVED) {
                    GC_ASSERT(MARKED_IN_BITMAP(GET_HEAP_PINNED_BITS(forwarding_object), forwarding_object));
                    GC_ASSERT(!MARKED_IN_BITMAP(GET_HEAP_MARK_BITS(forwarding_object), forwarding_object));

                    CLEAR_IN_BITMAP(GET_HEAP_PINNED_BITS(forwarding_object), forwarding_object);

                    object = rb_gc_location(forwarding_object);

                    shape_id_t original_shape_id = 0;
                    if (RB_TYPE_P(object, T_OBJECT)) {
                        original_shape_id = RMOVED(forwarding_object)->original_shape_id;
                    }

                    gc_move(objspace, object, forwarding_object, GET_HEAP_PAGE(object)->slot_size, page->slot_size);
                    /* forwarding_object is now our actual object, and "object"
                     * is the free slot for the original page */

                    if (original_shape_id) {
                        ROBJECT_SET_SHAPE_ID(forwarding_object, original_shape_id);
                    }

                    struct heap_page *orig_page = GET_HEAP_PAGE(object);
                    orig_page->free_slots++;
                    heap_page_add_freeobj(objspace, orig_page, object);

                    GC_ASSERT(MARKED_IN_BITMAP(GET_HEAP_MARK_BITS(forwarding_object), forwarding_object));
                    GC_ASSERT(BUILTIN_TYPE(forwarding_object) != T_MOVED);
                    GC_ASSERT(BUILTIN_TYPE(forwarding_object) != T_NONE);
                }
            }
            p += BASE_SLOT_SIZE;
            bitset >>= 1;
        } while (bitset);
    }
}

static void
invalidate_moved_page(rb_objspace_t *objspace, struct heap_page *page)
{
    int i;
    bits_t *mark_bits, *pin_bits;
    bits_t bitset;

    mark_bits = page->mark_bits;
    pin_bits = page->pinned_bits;

    uintptr_t p = page->start;

    // Skip out of range slots at the head of the page
    bitset = pin_bits[0] & ~mark_bits[0];
    bitset >>= NUM_IN_PAGE(p);
    invalidate_moved_plane(objspace, page, p, bitset);
    p += (BITS_BITLENGTH - NUM_IN_PAGE(p)) * BASE_SLOT_SIZE;

    for (i=1; i < HEAP_PAGE_BITMAP_LIMIT; i++) {
        /* Moved objects are pinned but never marked. We reuse the pin bits
         * to indicate there is a moved object in this slot. */
        bitset = pin_bits[i] & ~mark_bits[i];

        invalidate_moved_plane(objspace, page, p, bitset);
        p += BITS_BITLENGTH * BASE_SLOT_SIZE;
    }
}
#endif

static void
gc_compact_start(rb_objspace_t *objspace)
{
    struct heap_page *page = NULL;
    gc_mode_transition(objspace, gc_mode_compacting);

    for (int i = 0; i < SIZE_POOL_COUNT; i++) {
        rb_heap_t *heap = SIZE_POOL_EDEN_HEAP(&size_pools[i]);
        ccan_list_for_each(&heap->pages, page, page_node) {
            page->flags.before_sweep = TRUE;
        }

        heap->compact_cursor = ccan_list_tail(&heap->pages, struct heap_page, page_node);
        heap->compact_cursor_index = 0;
    }

    if (gc_prof_enabled(objspace)) {
        gc_profile_record *record = gc_prof_record(objspace);
        record->moved_objects = objspace->rcompactor.total_moved;
    }

    memset(objspace->rcompactor.considered_count_table, 0, T_MASK * sizeof(size_t));
    memset(objspace->rcompactor.moved_count_table, 0, T_MASK * sizeof(size_t));
    memset(objspace->rcompactor.moved_up_count_table, 0, T_MASK * sizeof(size_t));
    memset(objspace->rcompactor.moved_down_count_table, 0, T_MASK * sizeof(size_t));

    /* Set up read barrier for pages containing MOVED objects */
    install_handlers();
}

static void gc_sweep_compact(rb_objspace_t *objspace);

static void
gc_sweep(rb_objspace_t *objspace)
{
    gc_sweeping_enter(objspace);

    const unsigned int immediate_sweep = objspace->flags.immediate_sweep;

    gc_report(1, objspace, "gc_sweep: immediate: %d\n", immediate_sweep);

    gc_sweep_start(objspace);
    if (objspace->flags.during_compacting) {
        gc_sweep_compact(objspace);
    }

    if (immediate_sweep) {
#if !GC_ENABLE_LAZY_SWEEP
        gc_prof_sweep_timer_start(objspace);
#endif
        gc_sweep_rest(objspace);
#if !GC_ENABLE_LAZY_SWEEP
        gc_prof_sweep_timer_stop(objspace);
#endif
    }
    else {

        /* Sweep every size pool. */
        for (int i = 0; i < SIZE_POOL_COUNT; i++) {
            rb_size_pool_t *size_pool = &size_pools[i];
            gc_sweep_step(objspace, size_pool, SIZE_POOL_EDEN_HEAP(size_pool));
        }
    }

    gc_sweeping_exit(objspace);
}

/* Marking - Marking stack */

static stack_chunk_t *
stack_chunk_alloc(void)
{
    stack_chunk_t *res;

    res = malloc(sizeof(stack_chunk_t));
    if (!res)
        rb_memerror();

    return res;
}

static inline int
is_mark_stack_empty(mark_stack_t *stack)
{
    return stack->chunk == NULL;
}

static size_t
mark_stack_size(mark_stack_t *stack)
{
    size_t size = stack->index;
    stack_chunk_t *chunk = stack->chunk ? stack->chunk->next : NULL;

    while (chunk) {
        size += stack->limit;
        chunk = chunk->next;
    }
    return size;
}

static void
add_stack_chunk_cache(mark_stack_t *stack, stack_chunk_t *chunk)
{
    chunk->next = stack->cache;
    stack->cache = chunk;
    stack->cache_size++;
}

static void
shrink_stack_chunk_cache(mark_stack_t *stack)
{
    stack_chunk_t *chunk;

    if (stack->unused_cache_size > (stack->cache_size/2)) {
        chunk = stack->cache;
        stack->cache = stack->cache->next;
        stack->cache_size--;
        free(chunk);
    }
    stack->unused_cache_size = stack->cache_size;
}

static void
push_mark_stack_chunk(mark_stack_t *stack)
{
    stack_chunk_t *next;

    GC_ASSERT(stack->index == stack->limit);

    if (stack->cache_size > 0) {
        next = stack->cache;
        stack->cache = stack->cache->next;
        stack->cache_size--;
        if (stack->unused_cache_size > stack->cache_size)
            stack->unused_cache_size = stack->cache_size;
    }
    else {
        next = stack_chunk_alloc();
    }
    next->next = stack->chunk;
    stack->chunk = next;
    stack->index = 0;
}

static void
pop_mark_stack_chunk(mark_stack_t *stack)
{
    stack_chunk_t *prev;

    prev = stack->chunk->next;
    GC_ASSERT(stack->index == 0);
    add_stack_chunk_cache(stack, stack->chunk);
    stack->chunk = prev;
    stack->index = stack->limit;
}

static void
mark_stack_chunk_list_free(stack_chunk_t *chunk)
{
    stack_chunk_t *next = NULL;

    while (chunk != NULL) {
        next = chunk->next;
        free(chunk);
        chunk = next;
    }
}

static void
free_stack_chunks(mark_stack_t *stack)
{
    mark_stack_chunk_list_free(stack->chunk);
}

static void
mark_stack_free_cache(mark_stack_t *stack)
{
    mark_stack_chunk_list_free(stack->cache);
    stack->cache_size = 0;
    stack->unused_cache_size = 0;
}

static void
push_mark_stack(mark_stack_t *stack, VALUE obj)
{
    switch (BUILTIN_TYPE(obj)) {
      case T_OBJECT:
      case T_CLASS:
      case T_MODULE:
      case T_FLOAT:
      case T_STRING:
      case T_REGEXP:
      case T_ARRAY:
      case T_HASH:
      case T_STRUCT:
      case T_BIGNUM:
      case T_FILE:
      case T_DATA:
      case T_MATCH:
      case T_COMPLEX:
      case T_RATIONAL:
      case T_TRUE:
      case T_FALSE:
      case T_SYMBOL:
      case T_IMEMO:
      case T_ICLASS:
        if (stack->index == stack->limit) {
            push_mark_stack_chunk(stack);
        }
        stack->chunk->data[stack->index++] = obj;
        return;

      case T_NONE:
      case T_NIL:
      case T_FIXNUM:
      case T_MOVED:
      case T_ZOMBIE:
      case T_UNDEF:
      case T_MASK:
        rb_bug("push_mark_stack() called for broken object");
        break;

      case T_NODE:
        UNEXPECTED_NODE(push_mark_stack);
        break;
    }

    rb_bug("rb_gc_mark(): unknown data type 0x%x(%p) %s",
            BUILTIN_TYPE(obj), (void *)obj,
            is_pointer_to_heap(&rb_objspace, (void *)obj) ? "corrupted object" : "non object");
}

static int
pop_mark_stack(mark_stack_t *stack, VALUE *data)
{
    if (is_mark_stack_empty(stack)) {
        return FALSE;
    }
    if (stack->index == 1) {
        *data = stack->chunk->data[--stack->index];
        pop_mark_stack_chunk(stack);
    }
    else {
        *data = stack->chunk->data[--stack->index];
    }
    return TRUE;
}

static void
init_mark_stack(mark_stack_t *stack)
{
    int i;

    MEMZERO(stack, mark_stack_t, 1);
    stack->index = stack->limit = STACK_CHUNK_SIZE;

    for (i=0; i < 4; i++) {
        add_stack_chunk_cache(stack, stack_chunk_alloc());
    }
    stack->unused_cache_size = stack->cache_size;
}

/* Marking */

#define SET_STACK_END SET_MACHINE_STACK_END(&ec->machine.stack_end)

#define STACK_START (ec->machine.stack_start)
#define STACK_END (ec->machine.stack_end)
#define STACK_LEVEL_MAX (ec->machine.stack_maxsize/sizeof(VALUE))

#if STACK_GROW_DIRECTION < 0
# define STACK_LENGTH  (size_t)(STACK_START - STACK_END)
#elif STACK_GROW_DIRECTION > 0
# define STACK_LENGTH  (size_t)(STACK_END - STACK_START + 1)
#else
# define STACK_LENGTH  ((STACK_END < STACK_START) ? (size_t)(STACK_START - STACK_END) \
                        : (size_t)(STACK_END - STACK_START + 1))
#endif
#if !STACK_GROW_DIRECTION
int ruby_stack_grow_direction;
int
ruby_get_stack_grow_direction(volatile VALUE *addr)
{
    VALUE *end;
    SET_MACHINE_STACK_END(&end);

    if (end > addr) return ruby_stack_grow_direction = 1;
    return ruby_stack_grow_direction = -1;
}
#endif

size_t
ruby_stack_length(VALUE **p)
{
    rb_execution_context_t *ec = GET_EC();
    SET_STACK_END;
    if (p) *p = STACK_UPPER(STACK_END, STACK_START, STACK_END);
    return STACK_LENGTH;
}

#define PREVENT_STACK_OVERFLOW 1
#ifndef PREVENT_STACK_OVERFLOW
#if !(defined(POSIX_SIGNAL) && defined(SIGSEGV) && defined(HAVE_SIGALTSTACK))
# define PREVENT_STACK_OVERFLOW 1
#else
# define PREVENT_STACK_OVERFLOW 0
#endif
#endif
#if PREVENT_STACK_OVERFLOW && !defined(__EMSCRIPTEN__)
static int
stack_check(rb_execution_context_t *ec, int water_mark)
{
    SET_STACK_END;

    size_t length = STACK_LENGTH;
    size_t maximum_length = STACK_LEVEL_MAX - water_mark;

    return length > maximum_length;
}
#else
#define stack_check(ec, water_mark) FALSE
#endif

#define STACKFRAME_FOR_CALL_CFUNC 2048

int
rb_ec_stack_check(rb_execution_context_t *ec)
{
    return stack_check(ec, STACKFRAME_FOR_CALL_CFUNC);
}

int
ruby_stack_check(void)
{
    return stack_check(GET_EC(), STACKFRAME_FOR_CALL_CFUNC);
}

ATTRIBUTE_NO_ADDRESS_SAFETY_ANALYSIS(static void each_location(rb_objspace_t *objspace, register const VALUE *x, register long n, void (*cb)(rb_objspace_t *, VALUE)));
static void
each_location(rb_objspace_t *objspace, register const VALUE *x, register long n, void (*cb)(rb_objspace_t *, VALUE))
{
    VALUE v;
    while (n--) {
        v = *x;
        cb(objspace, v);
        x++;
    }
}

static void
gc_mark_locations(rb_objspace_t *objspace, const VALUE *start, const VALUE *end, void (*cb)(rb_objspace_t *, VALUE))
{
    long n;

    if (end <= start) return;
    n = end - start;
    each_location(objspace, start, n, cb);
}

void
rb_gc_mark_locations(const VALUE *start, const VALUE *end)
{
    gc_mark_locations(&rb_objspace, start, end, gc_mark_maybe);
}

void
rb_gc_mark_values(long n, const VALUE *values)
{
    long i;
    rb_objspace_t *objspace = &rb_objspace;

    for (i=0; i<n; i++) {
        gc_mark(objspace, values[i]);
    }
}

void
rb_gc_mark_vm_stack_values(long n, const VALUE *values)
{
    rb_objspace_t *objspace = &rb_objspace;

    for (long i = 0; i < n; i++) {
        gc_mark_and_pin(objspace, values[i]);
    }
}

static int
mark_value(st_data_t key, st_data_t value, st_data_t data)
{
    rb_objspace_t *objspace = (rb_objspace_t *)data;
    gc_mark(objspace, (VALUE)value);
    return ST_CONTINUE;
}

static int
mark_value_pin(st_data_t key, st_data_t value, st_data_t data)
{
    rb_objspace_t *objspace = (rb_objspace_t *)data;
    gc_mark_and_pin(objspace, (VALUE)value);
    return ST_CONTINUE;
}

static void
mark_tbl_no_pin(rb_objspace_t *objspace, st_table *tbl)
{
    if (!tbl || tbl->num_entries == 0) return;
    st_foreach(tbl, mark_value, (st_data_t)objspace);
}

static void
mark_tbl(rb_objspace_t *objspace, st_table *tbl)
{
    if (!tbl || tbl->num_entries == 0) return;
    st_foreach(tbl, mark_value_pin, (st_data_t)objspace);
}

static int
mark_key(st_data_t key, st_data_t value, st_data_t data)
{
    rb_objspace_t *objspace = (rb_objspace_t *)data;
    gc_mark_and_pin(objspace, (VALUE)key);
    return ST_CONTINUE;
}

static void
mark_set(rb_objspace_t *objspace, st_table *tbl)
{
    if (!tbl) return;
    st_foreach(tbl, mark_key, (st_data_t)objspace);
}

static int
pin_value(st_data_t key, st_data_t value, st_data_t data)
{
    rb_objspace_t *objspace = (rb_objspace_t *)data;
    gc_mark_and_pin(objspace, (VALUE)value);
    return ST_CONTINUE;
}

static void
mark_finalizer_tbl(rb_objspace_t *objspace, st_table *tbl)
{
    if (!tbl) return;
    st_foreach(tbl, pin_value, (st_data_t)objspace);
}

void
rb_mark_set(st_table *tbl)
{
    mark_set(&rb_objspace, tbl);
}

static int
mark_keyvalue(st_data_t key, st_data_t value, st_data_t data)
{
    rb_objspace_t *objspace = (rb_objspace_t *)data;

    gc_mark(objspace, (VALUE)key);
    gc_mark(objspace, (VALUE)value);
    return ST_CONTINUE;
}

static int
pin_key_pin_value(st_data_t key, st_data_t value, st_data_t data)
{
    rb_objspace_t *objspace = (rb_objspace_t *)data;

    gc_mark_and_pin(objspace, (VALUE)key);
    gc_mark_and_pin(objspace, (VALUE)value);
    return ST_CONTINUE;
}

static int
pin_key_mark_value(st_data_t key, st_data_t value, st_data_t data)
{
    rb_objspace_t *objspace = (rb_objspace_t *)data;

    gc_mark_and_pin(objspace, (VALUE)key);
    gc_mark(objspace, (VALUE)value);
    return ST_CONTINUE;
}

static void
mark_hash(rb_objspace_t *objspace, VALUE hash)
{
    if (rb_hash_compare_by_id_p(hash)) {
        rb_hash_stlike_foreach(hash, pin_key_mark_value, (st_data_t)objspace);
    }
    else {
        rb_hash_stlike_foreach(hash, mark_keyvalue, (st_data_t)objspace);
    }

    gc_mark(objspace, RHASH(hash)->ifnone);
}

static void
mark_st(rb_objspace_t *objspace, st_table *tbl)
{
    if (!tbl) return;
    st_foreach(tbl, pin_key_pin_value, (st_data_t)objspace);
}

void
rb_mark_hash(st_table *tbl)
{
    mark_st(&rb_objspace, tbl);
}

static enum rb_id_table_iterator_result
mark_method_entry_i(VALUE me, void *data)
{
    rb_objspace_t *objspace = (rb_objspace_t *)data;

    gc_mark(objspace, me);
    return ID_TABLE_CONTINUE;
}

static void
mark_m_tbl(rb_objspace_t *objspace, struct rb_id_table *tbl)
{
    if (tbl) {
        rb_id_table_foreach_values(tbl, mark_method_entry_i, objspace);
    }
}

static enum rb_id_table_iterator_result
mark_const_entry_i(VALUE value, void *data)
{
    const rb_const_entry_t *ce = (const rb_const_entry_t *)value;
    rb_objspace_t *objspace = data;

    gc_mark(objspace, ce->value);
    gc_mark(objspace, ce->file);
    return ID_TABLE_CONTINUE;
}

static void
mark_const_tbl(rb_objspace_t *objspace, struct rb_id_table *tbl)
{
    if (!tbl) return;
    rb_id_table_foreach_values(tbl, mark_const_entry_i, objspace);
}

#if STACK_GROW_DIRECTION < 0
#define GET_STACK_BOUNDS(start, end, appendix) ((start) = STACK_END, (end) = STACK_START)
#elif STACK_GROW_DIRECTION > 0
#define GET_STACK_BOUNDS(start, end, appendix) ((start) = STACK_START, (end) = STACK_END+(appendix))
#else
#define GET_STACK_BOUNDS(start, end, appendix) \
    ((STACK_END < STACK_START) ? \
     ((start) = STACK_END, (end) = STACK_START) : ((start) = STACK_START, (end) = STACK_END+(appendix)))
#endif

static void each_stack_location(rb_objspace_t *objspace, const rb_execution_context_t *ec,
                                 const VALUE *stack_start, const VALUE *stack_end, void (*cb)(rb_objspace_t *, VALUE));

static void
gc_mark_machine_stack_location_maybe(rb_objspace_t *objspace, VALUE obj)
{
    gc_mark_maybe(objspace, obj);

#ifdef RUBY_ASAN_ENABLED
    const rb_execution_context_t *ec = objspace->marking_machine_context_ec;
    void *fake_frame_start;
    void *fake_frame_end;
    bool is_fake_frame = asan_get_fake_stack_extents(
        ec->machine.asan_fake_stack_handle, obj,
        ec->machine.stack_start, ec->machine.stack_end,
        &fake_frame_start, &fake_frame_end
    );
    if (is_fake_frame) {
        each_stack_location(objspace, ec, fake_frame_start, fake_frame_end, gc_mark_maybe);
    }
#endif
}

#if defined(__wasm__)


static VALUE *rb_stack_range_tmp[2];

static void
rb_mark_locations(void *begin, void *end)
{
    rb_stack_range_tmp[0] = begin;
    rb_stack_range_tmp[1] = end;
}

# if defined(__EMSCRIPTEN__)

static void
mark_current_machine_context(rb_objspace_t *objspace, rb_execution_context_t *ec)
{
    emscripten_scan_stack(rb_mark_locations);
    each_stack_location(objspace, ec, rb_stack_range_tmp[0], rb_stack_range_tmp[1], gc_mark_maybe);

    emscripten_scan_registers(rb_mark_locations);
    each_stack_location(objspace, ec, rb_stack_range_tmp[0], rb_stack_range_tmp[1], gc_mark_maybe);
}
# else // use Asyncify version

static void
mark_current_machine_context(rb_objspace_t *objspace, rb_execution_context_t *ec)
{
    VALUE *stack_start, *stack_end;
    SET_STACK_END;
    GET_STACK_BOUNDS(stack_start, stack_end, 1);
    each_stack_location(objspace, ec, stack_start, stack_end, gc_mark_maybe);

    rb_wasm_scan_locals(rb_mark_locations);
    each_stack_location(objspace, ec, rb_stack_range_tmp[0], rb_stack_range_tmp[1], gc_mark_maybe);
}

# endif

#else // !defined(__wasm__)

static void
mark_current_machine_context(rb_objspace_t *objspace, rb_execution_context_t *ec)
{
    union {
        rb_jmp_buf j;
        VALUE v[sizeof(rb_jmp_buf) / (sizeof(VALUE))];
    } save_regs_gc_mark;
    VALUE *stack_start, *stack_end;

    FLUSH_REGISTER_WINDOWS;
    memset(&save_regs_gc_mark, 0, sizeof(save_regs_gc_mark));
    /* This assumes that all registers are saved into the jmp_buf (and stack) */
    rb_setjmp(save_regs_gc_mark.j);

    /* SET_STACK_END must be called in this function because
     * the stack frame of this function may contain
     * callee save registers and they should be marked. */
    SET_STACK_END;
    GET_STACK_BOUNDS(stack_start, stack_end, 1);

#ifdef RUBY_ASAN_ENABLED
    objspace->marking_machine_context_ec = ec;
#endif

    each_location(objspace, save_regs_gc_mark.v, numberof(save_regs_gc_mark.v), gc_mark_machine_stack_location_maybe);
    each_stack_location(objspace, ec, stack_start, stack_end, gc_mark_machine_stack_location_maybe);

#ifdef RUBY_ASAN_ENABLED
    objspace->marking_machine_context_ec = NULL;
#endif
}
#endif

void
rb_gc_mark_machine_context(const rb_execution_context_t *ec)
{
    rb_objspace_t *objspace = &rb_objspace;
#ifdef RUBY_ASAN_ENABLED
    objspace->marking_machine_context_ec = ec;
#endif

    VALUE *stack_start, *stack_end;

    GET_STACK_BOUNDS(stack_start, stack_end, 0);
    RUBY_DEBUG_LOG("ec->th:%u stack_start:%p stack_end:%p", rb_ec_thread_ptr(ec)->serial, stack_start, stack_end);

    each_stack_location(objspace, ec, stack_start, stack_end, gc_mark_machine_stack_location_maybe);
    int num_regs = sizeof(ec->machine.regs)/(sizeof(VALUE));
    each_location(objspace, (VALUE*)&ec->machine.regs, num_regs, gc_mark_machine_stack_location_maybe);

#ifdef RUBY_ASAN_ENABLED
    objspace->marking_machine_context_ec = NULL;
#endif
}

static void
each_stack_location(rb_objspace_t *objspace, const rb_execution_context_t *ec,
                     const VALUE *stack_start, const VALUE *stack_end, void (*cb)(rb_objspace_t *, VALUE))
{

    gc_mark_locations(objspace, stack_start, stack_end, cb);

#if defined(__mc68000__)
    gc_mark_locations(objspace,
                      (VALUE*)((char*)stack_start + 2),
                      (VALUE*)((char*)stack_end - 2), cb);
#endif
}

void
rb_mark_tbl(st_table *tbl)
{
    mark_tbl(&rb_objspace, tbl);
}

void
rb_mark_tbl_no_pin(st_table *tbl)
{
    mark_tbl_no_pin(&rb_objspace, tbl);
}

static void
gc_mark_maybe(rb_objspace_t *objspace, VALUE obj)
{
    (void)VALGRIND_MAKE_MEM_DEFINED(&obj, sizeof(obj));

    if (is_pointer_to_heap(objspace, (void *)obj)) {
        void *ptr = asan_unpoison_object_temporary(obj);

        /* Garbage can live on the stack, so do not mark or pin */
        switch (BUILTIN_TYPE(obj)) {
          case T_ZOMBIE:
          case T_NONE:
            break;
          default:
            gc_mark_and_pin(objspace, obj);
            break;
        }

        if (ptr) {
            GC_ASSERT(BUILTIN_TYPE(obj) == T_NONE);
            asan_poison_object(obj);
        }
    }
}

void
rb_gc_mark_maybe(VALUE obj)
{
    gc_mark_maybe(&rb_objspace, obj);
}

static inline int
gc_mark_set(rb_objspace_t *objspace, VALUE obj)
{
    ASSERT_vm_locking();
    if (RVALUE_MARKED(obj)) return 0;
    MARK_IN_BITMAP(GET_HEAP_MARK_BITS(obj), obj);
    return 1;
}

static int
gc_remember_unprotected(rb_objspace_t *objspace, VALUE obj)
{
    struct heap_page *page = GET_HEAP_PAGE(obj);
    bits_t *uncollectible_bits = &page->uncollectible_bits[0];

    if (!MARKED_IN_BITMAP(uncollectible_bits, obj)) {
        page->flags.has_uncollectible_wb_unprotected_objects = TRUE;
        MARK_IN_BITMAP(uncollectible_bits, obj);
        objspace->rgengc.uncollectible_wb_unprotected_objects++;

#if RGENGC_PROFILE > 0
        objspace->profile.total_remembered_shady_object_count++;
#if RGENGC_PROFILE >= 2
        objspace->profile.remembered_shady_object_count_types[BUILTIN_TYPE(obj)]++;
#endif
#endif
        return TRUE;
    }
    else {
        return FALSE;
    }
}

static void
rgengc_check_relation(rb_objspace_t *objspace, VALUE obj)
{
    const VALUE old_parent = objspace->rgengc.parent_object;

    if (old_parent) { /* parent object is old */
        if (RVALUE_WB_UNPROTECTED(obj) || !RVALUE_OLD_P(obj)) {
            rgengc_remember(objspace, old_parent);
        }
    }

    GC_ASSERT(old_parent == objspace->rgengc.parent_object);
}

static void
gc_grey(rb_objspace_t *objspace, VALUE obj)
{
#if RGENGC_CHECK_MODE
    if (RVALUE_MARKED(obj) == FALSE) rb_bug("gc_grey: %s is not marked.", obj_info(obj));
    if (RVALUE_MARKING(obj) == TRUE) rb_bug("gc_grey: %s is marking/remembered.", obj_info(obj));
#endif

    if (is_incremental_marking(objspace)) {
        MARK_IN_BITMAP(GET_HEAP_MARKING_BITS(obj), obj);
    }

    push_mark_stack(&objspace->mark_stack, obj);
}

static void
gc_aging(rb_objspace_t *objspace, VALUE obj)
{
    struct heap_page *page = GET_HEAP_PAGE(obj);

    GC_ASSERT(RVALUE_MARKING(obj) == FALSE);
    check_rvalue_consistency(obj);

    if (!RVALUE_PAGE_WB_UNPROTECTED(page, obj)) {
        if (!RVALUE_OLD_P(obj)) {
            gc_report(3, objspace, "gc_aging: YOUNG: %s\n", obj_info(obj));
            RVALUE_AGE_INC(objspace, obj);
        }
        else if (is_full_marking(objspace)) {
            GC_ASSERT(RVALUE_PAGE_UNCOLLECTIBLE(page, obj) == FALSE);
            RVALUE_PAGE_OLD_UNCOLLECTIBLE_SET(objspace, page, obj);
        }
    }
    check_rvalue_consistency(obj);

    objspace->marked_slots++;
}

NOINLINE(static void gc_mark_ptr(rb_objspace_t *objspace, VALUE obj));
static void reachable_objects_from_callback(VALUE obj);

static void
gc_mark_ptr(rb_objspace_t *objspace, VALUE obj)
{
    if (LIKELY(during_gc)) {
        rgengc_check_relation(objspace, obj);
        if (!gc_mark_set(objspace, obj)) return; /* already marked */

        if (0) { // for debug GC marking miss
            if (objspace->rgengc.parent_object) {
                RUBY_DEBUG_LOG("%p (%s) parent:%p (%s)",
                               (void *)obj, obj_type_name(obj),
                               (void *)objspace->rgengc.parent_object, obj_type_name(objspace->rgengc.parent_object));
            }
            else {
                RUBY_DEBUG_LOG("%p (%s)", (void *)obj, obj_type_name(obj));
            }
        }

        if (UNLIKELY(RB_TYPE_P(obj, T_NONE))) {
            rp(obj);
            rb_bug("try to mark T_NONE object"); /* check here will help debugging */
        }
        gc_aging(objspace, obj);
        gc_grey(objspace, obj);
    }
    else {
        reachable_objects_from_callback(obj);
    }
}

static inline void
gc_pin(rb_objspace_t *objspace, VALUE obj)
{
    GC_ASSERT(is_markable_object(obj));
    if (UNLIKELY(objspace->flags.during_compacting)) {
        if (LIKELY(during_gc)) {
            if (!MARKED_IN_BITMAP(GET_HEAP_PINNED_BITS(obj), obj)) {
                GC_ASSERT(GET_HEAP_PAGE(obj)->pinned_slots <= GET_HEAP_PAGE(obj)->total_slots);
                GET_HEAP_PAGE(obj)->pinned_slots++;
                MARK_IN_BITMAP(GET_HEAP_PINNED_BITS(obj), obj);
            }
        }
    }
}

static inline void
gc_mark_and_pin(rb_objspace_t *objspace, VALUE obj)
{
#if USE_MMTK
    if (rb_mmtk_enabled_p()) {
        if (!LIKELY(during_gc)) {
            reachable_objects_from_callback(obj);
            return;
        }
        rb_mmtk_mark_pin(obj);
        return;
    }
#endif
    if (!is_markable_object(obj)) return;
    gc_pin(objspace, obj);
    gc_mark_ptr(objspace, obj);
}

static inline void
gc_mark(rb_objspace_t *objspace, VALUE obj)
{
#if USE_MMTK
    if (rb_mmtk_enabled_p()) {
        if (!LIKELY(during_gc)) {
            reachable_objects_from_callback(obj);
            return;
        }
        rb_mmtk_mark_movable(obj);
        return;
    }
#endif
    if (!is_markable_object(obj)) return;
    gc_mark_ptr(objspace, obj);
}

void
rb_gc_mark_movable(VALUE ptr)
{
    gc_mark(&rb_objspace, ptr);
}

void
rb_gc_mark(VALUE ptr)
{
    gc_mark_and_pin(&rb_objspace, ptr);
}

void
rb_gc_mark_and_move(VALUE *ptr)
{
#if USE_MMTK
    if (rb_mmtk_enabled_p()) {
        rb_mmtk_mark_and_move(ptr);
        return;
    }
#endif

    rb_objspace_t *objspace = &rb_objspace;
    if (RB_SPECIAL_CONST_P(*ptr)) return;

    if (UNLIKELY(objspace->flags.during_reference_updating)) {
        GC_ASSERT(objspace->flags.during_compacting);
        GC_ASSERT(during_gc);

        *ptr = rb_gc_location(*ptr);
    }
    else {
        gc_mark_ptr(objspace, *ptr);
    }
}

void
rb_gc_mark_weak(VALUE *ptr)
{
    rb_objspace_t *objspace = &rb_objspace;

    if (UNLIKELY(!during_gc)) return;

    VALUE obj = *ptr;
    if (RB_SPECIAL_CONST_P(obj)) return;

    GC_ASSERT(objspace->rgengc.parent_object == 0 || FL_TEST(objspace->rgengc.parent_object, FL_WB_PROTECTED));

    if (UNLIKELY(RB_TYPE_P(obj, T_NONE))) {
        rp(obj);
        rb_bug("try to mark T_NONE object");
    }

    /* If we are in a minor GC and the other object is old, then obj should
     * already be marked and cannot be reclaimed in this GC cycle so we don't
     * need to add it to the weak refences list. */
    if (!is_full_marking(objspace) && RVALUE_OLD_P(obj)) {
        GC_ASSERT(RVALUE_MARKED(obj));
        GC_ASSERT(!objspace->flags.during_compacting);

        return;
    }

    rgengc_check_relation(objspace, obj);

    DURING_GC_COULD_MALLOC_REGION_START();
    {
        rb_darray_append(&objspace->weak_references, ptr);
    }
    DURING_GC_COULD_MALLOC_REGION_END();

    objspace->profile.weak_references_count++;
}

void
rb_gc_remove_weak(VALUE parent_obj, VALUE *ptr)
{
    rb_objspace_t *objspace = &rb_objspace;

    /* If we're not incremental marking, then the state of the objects can't
     * change so we don't need to do anything. */
    if (!is_incremental_marking(objspace)) return;
    /* If parent_obj has not been marked, then ptr has not yet been marked
     * weak, so we don't need to do anything. */
    if (!RVALUE_MARKED(parent_obj)) return;

    VALUE **ptr_ptr;
    rb_darray_foreach(objspace->weak_references, i, ptr_ptr) {
        if (*ptr_ptr == ptr) {
            *ptr_ptr = NULL;
            break;
        }
    }
}

static inline void
gc_mark_set_parent(rb_objspace_t *objspace, VALUE obj)
{
    if (RVALUE_OLD_P(obj)) {
        objspace->rgengc.parent_object = obj;
    }
    else {
        objspace->rgengc.parent_object = Qfalse;
    }
}

static bool
gc_declarative_marking_p(const rb_data_type_t *type)
{
    return (type->flags & RUBY_TYPED_DECL_MARKING) != 0;
}

static void mark_cvc_tbl(rb_objspace_t *objspace, VALUE klass);

static void
gc_mark_children(rb_objspace_t *objspace, VALUE obj)
{
    register RVALUE *any = RANY(obj);
    gc_mark_set_parent(objspace, obj);

    if (FL_TEST(obj, FL_EXIVAR)) {
        rb_mark_generic_ivar(obj);
    }

    switch (BUILTIN_TYPE(obj)) {
      case T_FLOAT:
      case T_BIGNUM:
      case T_SYMBOL:
        /* Not immediates, but does not have references and singleton class.
         *
         * RSYMBOL(obj)->fstr intentionally not marked. See log for 96815f1e
         * ("symbol.c: remove rb_gc_mark_symbols()") */
#if USE_MMTK
        // Note: When using MMTk, RSYMBOL(obj)->fstr is a reference field.
        // It will be scanned in gc_update_object_references.
#endif
        return;

      case T_NIL:
      case T_FIXNUM:
        rb_bug("rb_gc_mark() called for broken object");
        break;

      case T_NODE:
        UNEXPECTED_NODE(rb_gc_mark);
        break;

      case T_IMEMO:
        rb_imemo_mark_and_move(obj, false);
        return;

      default:
        break;
    }

    gc_mark(objspace, any->as.basic.klass);

    switch (BUILTIN_TYPE(obj)) {
      case T_CLASS:
        if (FL_TEST(obj, FL_SINGLETON)) {
            gc_mark(objspace, RCLASS_ATTACHED_OBJECT(obj));
        }
        // Continue to the shared T_CLASS/T_MODULE
      case T_MODULE:
        if (RCLASS_SUPER(obj)) {
            gc_mark(objspace, RCLASS_SUPER(obj));
        }

        mark_m_tbl(objspace, RCLASS_M_TBL(obj));
        mark_cvc_tbl(objspace, obj);
        rb_cc_table_mark(obj);
        if (rb_shape_obj_too_complex(obj)) {
            mark_tbl_no_pin(objspace, (st_table *)RCLASS_IVPTR(obj));
        }
        else {
            for (attr_index_t i = 0; i < RCLASS_IV_COUNT(obj); i++) {
                gc_mark(objspace, RCLASS_IVPTR(obj)[i]);
            }
        }
        mark_const_tbl(objspace, RCLASS_CONST_TBL(obj));

        gc_mark(objspace, RCLASS_EXT(obj)->classpath);
        break;

      case T_ICLASS:
        if (RICLASS_OWNS_M_TBL_P(obj)) {
            mark_m_tbl(objspace, RCLASS_M_TBL(obj));
        }
        if (RCLASS_SUPER(obj)) {
            gc_mark(objspace, RCLASS_SUPER(obj));
        }

        if (RCLASS_INCLUDER(obj)) {
            gc_mark(objspace, RCLASS_INCLUDER(obj));
        }
        mark_m_tbl(objspace, RCLASS_CALLABLE_M_TBL(obj));
        rb_cc_table_mark(obj);
        break;

      case T_ARRAY:
#if USE_MMTK
        if (rb_mmtk_enabled_p()) {
            // MMTk guarantees to call both `gc_mark_children` and `gc_update_object_references`
            // when visiting an object.  We do everything in `gc_update_object_references`.
            break;
        }
#endif
        if (ARY_SHARED_P(obj)) {
            VALUE root = ARY_SHARED_ROOT(obj);
            gc_mark(objspace, root);
        }
        else {
            long i, len = RARRAY_LEN(obj);
            const VALUE *ptr = RARRAY_CONST_PTR(obj);
            for (i=0; i < len; i++) {
                gc_mark(objspace, ptr[i]);
            }
        }
        break;

      case T_HASH:
        mark_hash(objspace, obj);
        break;

      case T_STRING:
#if USE_MMTK
        if (rb_mmtk_enabled_p()) {
            // MMTk guarantees to call both `gc_mark_children` and `gc_update_object_references`
            // when visiting an object.  We do everything in `gc_update_object_references`.
            break;
        }
#endif
        if (STR_SHARED_P(obj)) {
            if (STR_EMBED_P(any->as.string.as.heap.aux.shared)) {
                /* Embedded shared strings cannot be moved because this string
                 * points into the slot of the shared string. There may be code
                 * using the RSTRING_PTR on the stack, which would pin this
                 * string but not pin the shared string, causing it to move. */
                gc_mark_and_pin(objspace, any->as.string.as.heap.aux.shared);
            }
            else {
                gc_mark(objspace, any->as.string.as.heap.aux.shared);
            }
        }
        break;

      case T_DATA:
        {
            void *const ptr = RTYPEDDATA_P(obj) ? RTYPEDDATA_GET_DATA(obj) : DATA_PTR(obj);

            if (ptr) {
                if (RTYPEDDATA_P(obj) && gc_declarative_marking_p(any->as.typeddata.type)) {
                    size_t *offset_list = (size_t *)RANY(obj)->as.typeddata.type->function.dmark;

                    for (size_t offset = *offset_list; offset != RUBY_REF_END; offset = *offset_list++) {
                        rb_gc_mark_movable(*(VALUE *)((char *)ptr + offset));
                    }
                }
                else {
                    RUBY_DATA_FUNC mark_func = RTYPEDDATA_P(obj) ?
                        any->as.typeddata.type->function.dmark :
                        any->as.data.dmark;
                    if (mark_func) (*mark_func)(ptr);
                }
            }
        }
        break;

      case T_OBJECT:
        {
            rb_shape_t *shape = rb_shape_get_shape_by_id(ROBJECT_SHAPE_ID(obj));
            if (rb_shape_obj_too_complex(obj)) {
                mark_tbl_no_pin(objspace, ROBJECT_IV_HASH(obj));
            }
            else {
                const VALUE * const ptr = ROBJECT_IVPTR(obj);

                uint32_t i, len = ROBJECT_IV_COUNT(obj);
                for (i  = 0; i < len; i++) {
                    gc_mark(objspace, ptr[i]);
                }
            }
            if (shape) {
                VALUE klass = RBASIC_CLASS(obj);

                // Increment max_iv_count if applicable, used to determine size pool allocation
                attr_index_t num_of_ivs = shape->next_iv_index;
                if (RCLASS_EXT(klass)->max_iv_count < num_of_ivs) {
                    RCLASS_EXT(klass)->max_iv_count = num_of_ivs;
                }
            }
        }
        break;

      case T_FILE:
        if (any->as.file.fptr) {
            gc_mark(objspace, any->as.file.fptr->self);
            gc_mark(objspace, any->as.file.fptr->pathv);
            gc_mark(objspace, any->as.file.fptr->tied_io_for_writing);
            gc_mark(objspace, any->as.file.fptr->writeconv_asciicompat);
            gc_mark(objspace, any->as.file.fptr->writeconv_pre_ecopts);
            gc_mark(objspace, any->as.file.fptr->encs.ecopts);
            gc_mark(objspace, any->as.file.fptr->write_lock);
            gc_mark(objspace, any->as.file.fptr->timeout);
        }
        break;

      case T_REGEXP:
        gc_mark(objspace, any->as.regexp.src);
        break;

      case T_MATCH:
        gc_mark(objspace, any->as.match.regexp);
        if (any->as.match.str) {
            gc_mark(objspace, any->as.match.str);
        }
        #if USE_MMTK
        if (rb_mmtk_enabled_p()) {
            // If GC is triggered when the mutator is resizing the following buffers, we retain
            // them because their contents need to be copied to the new buffers after GC.
            rb_mmtk_scan_offsetted_strbuf_field((char**)&RMATCH_EXT(any)->char_offset, false);
            rb_mmtk_scan_offsetted_strbuf_field((char**)&RMATCH_EXT(any)->regs.beg, false);
            rb_mmtk_scan_offsetted_strbuf_field((char**)&RMATCH_EXT(any)->regs.end, false);
        }
        #endif
        break;

      case T_RATIONAL:
        gc_mark(objspace, any->as.rational.num);
        gc_mark(objspace, any->as.rational.den);
        break;

      case T_COMPLEX:
        gc_mark(objspace, any->as.complex.real);
        gc_mark(objspace, any->as.complex.imag);
        break;

      case T_STRUCT:
        {
            long i;
            const long len = RSTRUCT_LEN(obj);
            const VALUE * const ptr = RSTRUCT_CONST_PTR(obj);

            for (i=0; i<len; i++) {
                gc_mark(objspace, ptr[i]);
            }
        }
        break;

      default:
#if GC_DEBUG
        rb_gcdebug_print_obj_condition((VALUE)obj);
#endif
        if (BUILTIN_TYPE(obj) == T_MOVED)   rb_bug("rb_gc_mark(): %p is T_MOVED", (void *)obj);
        if (BUILTIN_TYPE(obj) == T_NONE)   rb_bug("rb_gc_mark(): %p is T_NONE", (void *)obj);
        if (BUILTIN_TYPE(obj) == T_ZOMBIE) rb_bug("rb_gc_mark(): %p is T_ZOMBIE", (void *)obj);
        rb_bug("rb_gc_mark(): unknown data type 0x%x(%p) %s",
               BUILTIN_TYPE(obj), (void *)any,
               is_pointer_to_heap(objspace, any) ? "corrupted object" : "non object");
    }
}

/**
 * incremental: 0 -> not incremental (do all)
 * incremental: n -> mark at most `n' objects
 */
static inline int
gc_mark_stacked_objects(rb_objspace_t *objspace, int incremental, size_t count)
{
    mark_stack_t *mstack = &objspace->mark_stack;
    VALUE obj;
    size_t marked_slots_at_the_beginning = objspace->marked_slots;
    size_t popped_count = 0;

    while (pop_mark_stack(mstack, &obj)) {
        if (UNDEF_P(obj)) continue; /* skip */

        if (RGENGC_CHECK_MODE && !RVALUE_MARKED(obj)) {
            rb_bug("gc_mark_stacked_objects: %s is not marked.", obj_info(obj));
        }
        gc_mark_children(objspace, obj);

        if (incremental) {
            if (RGENGC_CHECK_MODE && !RVALUE_MARKING(obj)) {
                rb_bug("gc_mark_stacked_objects: incremental, but marking bit is 0");
            }
            CLEAR_IN_BITMAP(GET_HEAP_MARKING_BITS(obj), obj);
            popped_count++;

            if (popped_count + (objspace->marked_slots - marked_slots_at_the_beginning) > count) {
                break;
            }
        }
        else {
            /* just ignore marking bits */
        }
    }

    if (RGENGC_CHECK_MODE >= 3) gc_verify_internal_consistency(objspace);

    if (is_mark_stack_empty(mstack)) {
        shrink_stack_chunk_cache(mstack);
        return TRUE;
    }
    else {
        return FALSE;
    }
}

static int
gc_mark_stacked_objects_incremental(rb_objspace_t *objspace, size_t count)
{
    return gc_mark_stacked_objects(objspace, TRUE, count);
}

static int
gc_mark_stacked_objects_all(rb_objspace_t *objspace)
{
    return gc_mark_stacked_objects(objspace, FALSE, 0);
}

#if PRINT_ROOT_TICKS
#define MAX_TICKS 0x100
static tick_t mark_ticks[MAX_TICKS];
static const char *mark_ticks_categories[MAX_TICKS];

static void
show_mark_ticks(void)
{
    int i;
    fprintf(stderr, "mark ticks result:\n");
    for (i=0; i<MAX_TICKS; i++) {
        const char *category = mark_ticks_categories[i];
        if (category) {
            fprintf(stderr, "%s\t%8lu\n", category, (unsigned long)mark_ticks[i]);
        }
        else {
            break;
        }
    }
}

#endif /* PRINT_ROOT_TICKS */

static void
gc_mark_roots(rb_objspace_t *objspace, const char **categoryp)
{
<<<<<<< HEAD
    struct gc_list *list;
    rb_execution_context_t *ec;
    rb_vm_t *vm;

#if USE_MMTK
    const bool mmtk_enabled_local = rb_mmtk_enabled_p(); // Allows control-flow sensitive analysis of ec etc
    if (mmtk_enabled_local) {
        rb_mmtk_assert_mmtk_worker();
        vm = GET_VM();
    } else {
#endif
        ec = GET_EC();
        vm = rb_ec_vm_ptr(ec);
#if USE_MMTK
    }
#endif
=======
    rb_execution_context_t *ec = GET_EC();
    rb_vm_t *vm = rb_ec_vm_ptr(ec);
>>>>>>> 971b5527

#if PRINT_ROOT_TICKS
    tick_t start_tick = tick();
    int tick_count = 0;
    const char *prev_category = 0;

    if (mark_ticks_categories[0] == 0) {
        atexit(show_mark_ticks);
    }
#endif

    if (categoryp) *categoryp = "xxx";

    objspace->rgengc.parent_object = Qfalse;

#if PRINT_ROOT_TICKS
#define MARK_CHECKPOINT_PRINT_TICK(category) do { \
    if (prev_category) { \
        tick_t t = tick(); \
        mark_ticks[tick_count] = t - start_tick; \
        mark_ticks_categories[tick_count] = prev_category; \
        tick_count++; \
    } \
    prev_category = category; \
    start_tick = tick(); \
} while (0)
#else /* PRINT_ROOT_TICKS */
#define MARK_CHECKPOINT_PRINT_TICK(category)
#endif

#define MARK_CHECKPOINT(category) do { \
    if (categoryp) *categoryp = category; \
    MARK_CHECKPOINT_PRINT_TICK(category); \
} while (0)

    MARK_CHECKPOINT("vm");

#if USE_MMTK
    // Note that when using MMTk, this function is executed by a GC worker thread, not a mutator.
    // Therefore we don't set stack end or scan the current stack.
    if (!mmtk_enabled_local) {
#endif
    SET_STACK_END;
#if USE_MMTK
    }
#endif

    rb_vm_mark(vm);
    if (vm->self) gc_mark(objspace, vm->self);

    MARK_CHECKPOINT("finalizers");
    mark_finalizer_tbl(objspace, finalizer_table);

#if USE_MMTK
    if (!mmtk_enabled_local) {
#endif
    // When using MMTk, the current thread is a GC worker.  Mutators are scanned separately.
    MARK_CHECKPOINT("machine_context");
    mark_current_machine_context(objspace, ec);
#if USE_MMTK
    }
#endif

    /* mark protected global variables */

    MARK_CHECKPOINT("end_proc");
    rb_mark_end_proc();

    MARK_CHECKPOINT("global_tbl");
    rb_gc_mark_global_tbl();

    MARK_CHECKPOINT("object_id");
    rb_gc_mark(objspace->next_object_id);
    mark_tbl_no_pin(objspace, objspace->obj_to_id_tbl); /* Only mark ids */

    if (stress_to_class) rb_gc_mark(stress_to_class);

    MARK_CHECKPOINT("finish");
#undef MARK_CHECKPOINT
}

#if RGENGC_CHECK_MODE >= 4

#define MAKE_ROOTSIG(obj) (((VALUE)(obj) << 1) | 0x01)
#define IS_ROOTSIG(obj)   ((VALUE)(obj) & 0x01)
#define GET_ROOTSIG(obj)  ((const char *)((VALUE)(obj) >> 1))

struct reflist {
    VALUE *list;
    int pos;
    int size;
};

static struct reflist *
reflist_create(VALUE obj)
{
    struct reflist *refs = xmalloc(sizeof(struct reflist));
    refs->size = 1;
    refs->list = ALLOC_N(VALUE, refs->size);
    refs->list[0] = obj;
    refs->pos = 1;
    return refs;
}

static void
reflist_destruct(struct reflist *refs)
{
    xfree(refs->list);
    xfree(refs);
}

static void
reflist_add(struct reflist *refs, VALUE obj)
{
    if (refs->pos == refs->size) {
        refs->size *= 2;
        SIZED_REALLOC_N(refs->list, VALUE, refs->size, refs->size/2);
    }

    refs->list[refs->pos++] = obj;
}

static void
reflist_dump(struct reflist *refs)
{
    int i;
    for (i=0; i<refs->pos; i++) {
        VALUE obj = refs->list[i];
        if (IS_ROOTSIG(obj)) { /* root */
            fprintf(stderr, "<root@%s>", GET_ROOTSIG(obj));
        }
        else {
            fprintf(stderr, "<%s>", obj_info(obj));
        }
        if (i+1 < refs->pos) fprintf(stderr, ", ");
    }
}

static int
reflist_referred_from_machine_context(struct reflist *refs)
{
    int i;
    for (i=0; i<refs->pos; i++) {
        VALUE obj = refs->list[i];
        if (IS_ROOTSIG(obj) && strcmp(GET_ROOTSIG(obj), "machine_context") == 0) return 1;
    }
    return 0;
}

struct allrefs {
    rb_objspace_t *objspace;
    /* a -> obj1
     * b -> obj1
     * c -> obj1
     * c -> obj2
     * d -> obj3
     * #=> {obj1 => [a, b, c], obj2 => [c, d]}
     */
    struct st_table *references;
    const char *category;
    VALUE root_obj;
    mark_stack_t mark_stack;
};

static int
allrefs_add(struct allrefs *data, VALUE obj)
{
    struct reflist *refs;
    st_data_t r;

    if (st_lookup(data->references, obj, &r)) {
        refs = (struct reflist *)r;
        reflist_add(refs, data->root_obj);
        return 0;
    }
    else {
        refs = reflist_create(data->root_obj);
        st_insert(data->references, obj, (st_data_t)refs);
        return 1;
    }
}

static void
allrefs_i(VALUE obj, void *ptr)
{
    struct allrefs *data = (struct allrefs *)ptr;

    if (allrefs_add(data, obj)) {
        push_mark_stack(&data->mark_stack, obj);
    }
}

static void
allrefs_roots_i(VALUE obj, void *ptr)
{
    struct allrefs *data = (struct allrefs *)ptr;
    if (strlen(data->category) == 0) rb_bug("!!!");
    data->root_obj = MAKE_ROOTSIG(data->category);

    if (allrefs_add(data, obj)) {
        push_mark_stack(&data->mark_stack, obj);
    }
}
#define PUSH_MARK_FUNC_DATA(v) do { \
    struct gc_mark_func_data_struct *prev_mark_func_data = GET_RACTOR()->mfd; \
    GET_RACTOR()->mfd = (v);

#define POP_MARK_FUNC_DATA() GET_RACTOR()->mfd = prev_mark_func_data;} while (0)

static st_table *
objspace_allrefs(rb_objspace_t *objspace)
{
    struct allrefs data;
    struct gc_mark_func_data_struct mfd;
    VALUE obj;
    int prev_dont_gc = dont_gc_val();
    dont_gc_on();

    data.objspace = objspace;
    data.references = st_init_numtable();
    init_mark_stack(&data.mark_stack);

    mfd.mark_func = allrefs_roots_i;
    mfd.data = &data;

    /* traverse root objects */
    PUSH_MARK_FUNC_DATA(&mfd);
    GET_RACTOR()->mfd = &mfd;
    gc_mark_roots(objspace, &data.category);
    POP_MARK_FUNC_DATA();

    /* traverse rest objects reachable from root objects */
    while (pop_mark_stack(&data.mark_stack, &obj)) {
        rb_objspace_reachable_objects_from(data.root_obj = obj, allrefs_i, &data);
    }
    free_stack_chunks(&data.mark_stack);

    dont_gc_set(prev_dont_gc);
    return data.references;
}

static int
objspace_allrefs_destruct_i(st_data_t key, st_data_t value, st_data_t ptr)
{
    struct reflist *refs = (struct reflist *)value;
    reflist_destruct(refs);
    return ST_CONTINUE;
}

static void
objspace_allrefs_destruct(struct st_table *refs)
{
    st_foreach(refs, objspace_allrefs_destruct_i, 0);
    st_free_table(refs);
}

#if RGENGC_CHECK_MODE >= 5
static int
allrefs_dump_i(st_data_t k, st_data_t v, st_data_t ptr)
{
    VALUE obj = (VALUE)k;
    struct reflist *refs = (struct reflist *)v;
    fprintf(stderr, "[allrefs_dump_i] %s <- ", obj_info(obj));
    reflist_dump(refs);
    fprintf(stderr, "\n");
    return ST_CONTINUE;
}

static void
allrefs_dump(rb_objspace_t *objspace)
{
    VALUE size = objspace->rgengc.allrefs_table->num_entries;
    fprintf(stderr, "[all refs] (size: %"PRIuVALUE")\n", size);
    st_foreach(objspace->rgengc.allrefs_table, allrefs_dump_i, 0);
}
#endif

static int
gc_check_after_marks_i(st_data_t k, st_data_t v, st_data_t ptr)
{
    VALUE obj = k;
    struct reflist *refs = (struct reflist *)v;
    rb_objspace_t *objspace = (rb_objspace_t *)ptr;

    /* object should be marked or oldgen */
    if (!MARKED_IN_BITMAP(GET_HEAP_MARK_BITS(obj), obj)) {
        fprintf(stderr, "gc_check_after_marks_i: %s is not marked and not oldgen.\n", obj_info(obj));
        fprintf(stderr, "gc_check_after_marks_i: %p is referred from ", (void *)obj);
        reflist_dump(refs);

        if (reflist_referred_from_machine_context(refs)) {
            fprintf(stderr, " (marked from machine stack).\n");
            /* marked from machine context can be false positive */
        }
        else {
            objspace->rgengc.error_count++;
            fprintf(stderr, "\n");
        }
    }
    return ST_CONTINUE;
}

static void
gc_marks_check(rb_objspace_t *objspace, st_foreach_callback_func *checker_func, const char *checker_name)
{
    size_t saved_malloc_increase = objspace->malloc_params.increase;
#if RGENGC_ESTIMATE_OLDMALLOC
    size_t saved_oldmalloc_increase = objspace->rgengc.oldmalloc_increase;
#endif
    VALUE already_disabled = rb_objspace_gc_disable(objspace);

    objspace->rgengc.allrefs_table = objspace_allrefs(objspace);

    if (checker_func) {
        st_foreach(objspace->rgengc.allrefs_table, checker_func, (st_data_t)objspace);
    }

    if (objspace->rgengc.error_count > 0) {
#if RGENGC_CHECK_MODE >= 5
        allrefs_dump(objspace);
#endif
        if (checker_name) rb_bug("%s: GC has problem.", checker_name);
    }

    objspace_allrefs_destruct(objspace->rgengc.allrefs_table);
    objspace->rgengc.allrefs_table = 0;

    if (already_disabled == Qfalse) rb_objspace_gc_enable(objspace);
    objspace->malloc_params.increase = saved_malloc_increase;
#if RGENGC_ESTIMATE_OLDMALLOC
    objspace->rgengc.oldmalloc_increase = saved_oldmalloc_increase;
#endif
}
#endif /* RGENGC_CHECK_MODE >= 4 */

struct verify_internal_consistency_struct {
    rb_objspace_t *objspace;
    int err_count;
    size_t live_object_count;
    size_t zombie_object_count;

    VALUE parent;
    size_t old_object_count;
    size_t remembered_shady_count;
};

static void
check_generation_i(const VALUE child, void *ptr)
{
    struct verify_internal_consistency_struct *data = (struct verify_internal_consistency_struct *)ptr;
    const VALUE parent = data->parent;

    if (RGENGC_CHECK_MODE) GC_ASSERT(RVALUE_OLD_P(parent));

    if (!RVALUE_OLD_P(child)) {
        if (!RVALUE_REMEMBERED(parent) &&
            !RVALUE_REMEMBERED(child) &&
            !RVALUE_UNCOLLECTIBLE(child)) {
            fprintf(stderr, "verify_internal_consistency_reachable_i: WB miss (O->Y) %s -> %s\n", obj_info(parent), obj_info(child));
            data->err_count++;
        }
    }
}

static void
check_color_i(const VALUE child, void *ptr)
{
    struct verify_internal_consistency_struct *data = (struct verify_internal_consistency_struct *)ptr;
    const VALUE parent = data->parent;

    if (!RVALUE_WB_UNPROTECTED(parent) && RVALUE_WHITE_P(child)) {
        fprintf(stderr, "verify_internal_consistency_reachable_i: WB miss (B->W) - %s -> %s\n",
                obj_info(parent), obj_info(child));
        data->err_count++;
    }
}

static void
check_children_i(const VALUE child, void *ptr)
{
    struct verify_internal_consistency_struct *data = (struct verify_internal_consistency_struct *)ptr;
    if (check_rvalue_consistency_force(child, FALSE) != 0) {
        fprintf(stderr, "check_children_i: %s has error (referenced from %s)",
                obj_info(child), obj_info(data->parent));
        rb_print_backtrace(stderr); /* C backtrace will help to debug */

        data->err_count++;
    }
}

static int
verify_internal_consistency_i(void *page_start, void *page_end, size_t stride,
                              struct verify_internal_consistency_struct *data)
{
    VALUE obj;
    rb_objspace_t *objspace = data->objspace;

    for (obj = (VALUE)page_start; obj != (VALUE)page_end; obj += stride) {
        void *poisoned = asan_unpoison_object_temporary(obj);

        if (is_live_object(objspace, obj)) {
            /* count objects */
            data->live_object_count++;
            data->parent = obj;

            /* Normally, we don't expect T_MOVED objects to be in the heap.
             * But they can stay alive on the stack, */
            if (!gc_object_moved_p(objspace, obj)) {
                /* moved slots don't have children */
                rb_objspace_reachable_objects_from(obj, check_children_i, (void *)data);
            }

            /* check health of children */
            if (RVALUE_OLD_P(obj)) data->old_object_count++;
            if (RVALUE_WB_UNPROTECTED(obj) && RVALUE_UNCOLLECTIBLE(obj)) data->remembered_shady_count++;

            if (!is_marking(objspace) && RVALUE_OLD_P(obj)) {
                /* reachable objects from an oldgen object should be old or (young with remember) */
                data->parent = obj;
                rb_objspace_reachable_objects_from(obj, check_generation_i, (void *)data);
            }

            if (is_incremental_marking(objspace)) {
                if (RVALUE_BLACK_P(obj)) {
                    /* reachable objects from black objects should be black or grey objects */
                    data->parent = obj;
                    rb_objspace_reachable_objects_from(obj, check_color_i, (void *)data);
                }
            }
        }
        else {
            if (BUILTIN_TYPE(obj) == T_ZOMBIE) {
                data->zombie_object_count++;

                if ((RBASIC(obj)->flags & ~ZOMBIE_OBJ_KEPT_FLAGS) != T_ZOMBIE) {
                    fprintf(stderr, "verify_internal_consistency_i: T_ZOMBIE has extra flags set: %s\n",
                            obj_info(obj));
                    data->err_count++;
                }

                if (!!FL_TEST(obj, FL_FINALIZE) != !!st_is_member(finalizer_table, obj)) {
                    fprintf(stderr, "verify_internal_consistency_i: FL_FINALIZE %s but %s finalizer_table: %s\n",
                            FL_TEST(obj, FL_FINALIZE) ? "set" : "not set", st_is_member(finalizer_table, obj) ? "in" : "not in",
                            obj_info(obj));
                    data->err_count++;
                }
            }
        }
        if (poisoned) {
            GC_ASSERT(BUILTIN_TYPE(obj) == T_NONE);
            asan_poison_object(obj);
        }
    }

    return 0;
}

static int
gc_verify_heap_page(rb_objspace_t *objspace, struct heap_page *page, VALUE obj)
{
    unsigned int has_remembered_shady = FALSE;
    unsigned int has_remembered_old = FALSE;
    int remembered_old_objects = 0;
    int free_objects = 0;
    int zombie_objects = 0;

    short slot_size = page->slot_size;
    uintptr_t start = (uintptr_t)page->start;
    uintptr_t end = start + page->total_slots * slot_size;

    for (uintptr_t ptr = start; ptr < end; ptr += slot_size) {
        VALUE val = (VALUE)ptr;
        void *poisoned = asan_unpoison_object_temporary(val);
        enum ruby_value_type type = BUILTIN_TYPE(val);

        if (type == T_NONE) free_objects++;
        if (type == T_ZOMBIE) zombie_objects++;
        if (RVALUE_PAGE_UNCOLLECTIBLE(page, val) && RVALUE_PAGE_WB_UNPROTECTED(page, val)) {
            has_remembered_shady = TRUE;
        }
        if (RVALUE_PAGE_MARKING(page, val)) {
            has_remembered_old = TRUE;
            remembered_old_objects++;
        }

        if (poisoned) {
            GC_ASSERT(BUILTIN_TYPE(val) == T_NONE);
            asan_poison_object(val);
        }
    }

    if (!is_incremental_marking(objspace) &&
        page->flags.has_remembered_objects == FALSE && has_remembered_old == TRUE) {

        for (uintptr_t ptr = start; ptr < end; ptr += slot_size) {
            VALUE val = (VALUE)ptr;
            if (RVALUE_PAGE_MARKING(page, val)) {
                fprintf(stderr, "marking -> %s\n", obj_info(val));
            }
        }
        rb_bug("page %p's has_remembered_objects should be false, but there are remembered old objects (%d). %s",
               (void *)page, remembered_old_objects, obj ? obj_info(obj) : "");
    }

    if (page->flags.has_uncollectible_wb_unprotected_objects == FALSE && has_remembered_shady == TRUE) {
        rb_bug("page %p's has_remembered_shady should be false, but there are remembered shady objects. %s",
               (void *)page, obj ? obj_info(obj) : "");
    }

    if (0) {
        /* free_slots may not equal to free_objects */
        if (page->free_slots != free_objects) {
            rb_bug("page %p's free_slots should be %d, but %d", (void *)page, page->free_slots, free_objects);
        }
    }
    if (page->final_slots != zombie_objects) {
        rb_bug("page %p's final_slots should be %d, but %d", (void *)page, page->final_slots, zombie_objects);
    }

    return remembered_old_objects;
}

static int
gc_verify_heap_pages_(rb_objspace_t *objspace, struct ccan_list_head *head)
{
    int remembered_old_objects = 0;
    struct heap_page *page = 0;

    ccan_list_for_each(head, page, page_node) {
        asan_unlock_freelist(page);
        RVALUE *p = page->freelist;
        while (p) {
            VALUE vp = (VALUE)p;
            VALUE prev = vp;
            asan_unpoison_object(vp, false);
            if (BUILTIN_TYPE(vp) != T_NONE) {
                fprintf(stderr, "freelist slot expected to be T_NONE but was: %s\n", obj_info(vp));
            }
            p = p->as.free.next;
            asan_poison_object(prev);
        }
        asan_lock_freelist(page);

        if (page->flags.has_remembered_objects == FALSE) {
            remembered_old_objects += gc_verify_heap_page(objspace, page, Qfalse);
        }
    }

    return remembered_old_objects;
}

static int
gc_verify_heap_pages(rb_objspace_t *objspace)
{
    int remembered_old_objects = 0;
    for (int i = 0; i < SIZE_POOL_COUNT; i++) {
        remembered_old_objects += gc_verify_heap_pages_(objspace, &(SIZE_POOL_EDEN_HEAP(&size_pools[i])->pages));
        remembered_old_objects += gc_verify_heap_pages_(objspace, &(SIZE_POOL_TOMB_HEAP(&size_pools[i])->pages));
    }
    return remembered_old_objects;
}

/*
 *  call-seq:
 *     GC.verify_internal_consistency                  -> nil
 *
 *  Verify internal consistency.
 *
 *  This method is implementation specific.
 *  Now this method checks generational consistency
 *  if RGenGC is supported.
 */
static VALUE
gc_verify_internal_consistency_m(VALUE dummy)
{
    gc_verify_internal_consistency(&rb_objspace);
    return Qnil;
}

static void
gc_verify_internal_consistency_(rb_objspace_t *objspace)
{
#if USE_MMTK
    if (rb_mmtk_enabled_p()) {
        rb_bug("Function %s should not be called when MMTk is enabled.", RUBY_FUNCTION_NAME_STRING);
    }
#endif
    struct verify_internal_consistency_struct data = {0};

    data.objspace = objspace;
    gc_report(5, objspace, "gc_verify_internal_consistency: start\n");

    /* check relations */
    for (size_t i = 0; i < heap_allocated_pages; i++) {
        struct heap_page *page = heap_pages_sorted[i];
        short slot_size = page->slot_size;

        uintptr_t start = (uintptr_t)page->start;
        uintptr_t end = start + page->total_slots * slot_size;

        verify_internal_consistency_i((void *)start, (void *)end, slot_size, &data);
    }

    if (data.err_count != 0) {
#if RGENGC_CHECK_MODE >= 5
        objspace->rgengc.error_count = data.err_count;
        gc_marks_check(objspace, NULL, NULL);
        allrefs_dump(objspace);
#endif
        rb_bug("gc_verify_internal_consistency: found internal inconsistency.");
    }

    /* check heap_page status */
    gc_verify_heap_pages(objspace);

    /* check counters */

    if (!is_lazy_sweeping(objspace) &&
        !finalizing &&
        ruby_single_main_ractor != NULL) {
        if (objspace_live_slots(objspace) != data.live_object_count) {
            fprintf(stderr, "heap_pages_final_slots: %"PRIdSIZE", total_freed_objects: %"PRIdSIZE"\n",
                    heap_pages_final_slots, total_freed_objects(objspace));
            rb_bug("inconsistent live slot number: expect %"PRIuSIZE", but %"PRIuSIZE".",
                   objspace_live_slots(objspace), data.live_object_count);
        }
    }

    if (!is_marking(objspace)) {
        if (objspace->rgengc.old_objects != data.old_object_count) {
            rb_bug("inconsistent old slot number: expect %"PRIuSIZE", but %"PRIuSIZE".",
                   objspace->rgengc.old_objects, data.old_object_count);
        }
        if (objspace->rgengc.uncollectible_wb_unprotected_objects != data.remembered_shady_count) {
            rb_bug("inconsistent number of wb unprotected objects: expect %"PRIuSIZE", but %"PRIuSIZE".",
                   objspace->rgengc.uncollectible_wb_unprotected_objects, data.remembered_shady_count);
        }
    }

    if (!finalizing) {
        size_t list_count = 0;

        {
            VALUE z = heap_pages_deferred_final;
            while (z) {
                list_count++;
                z = RZOMBIE(z)->next;
            }
        }

        if (heap_pages_final_slots != data.zombie_object_count ||
            heap_pages_final_slots != list_count) {

            rb_bug("inconsistent finalizing object count:\n"
                    "  expect %"PRIuSIZE"\n"
                    "  but    %"PRIuSIZE" zombies\n"
                    "  heap_pages_deferred_final list has %"PRIuSIZE" items.",
                    heap_pages_final_slots,
                    data.zombie_object_count,
                    list_count);
        }
    }

    gc_report(5, objspace, "gc_verify_internal_consistency: OK\n");
}

static void
gc_verify_internal_consistency(rb_objspace_t *objspace)
{
#if USE_MMTK
    if (rb_mmtk_enabled_p()) {
        // The gc_verify_internal_consistency function does the verification with intimate
        // knowledge about the GC implementation in vanilla CRuby, and doesn't work with MMTk.
        // When using MMTk, the same kind of consistency check should be done with sanity GC.
        return;
    }
#endif
    RB_VM_LOCK_ENTER();
    {
        rb_vm_barrier(); // stop other ractors

        unsigned int prev_during_gc = during_gc;
        during_gc = FALSE; // stop gc here
        {
            gc_verify_internal_consistency_(objspace);
        }
        during_gc = prev_during_gc;
    }
    RB_VM_LOCK_LEAVE();
}

void
rb_gc_verify_internal_consistency(void)
{
    gc_verify_internal_consistency(&rb_objspace);
}

static void
heap_move_pooled_pages_to_free_pages(rb_heap_t *heap)
{
    if (heap->pooled_pages) {
        if (heap->free_pages) {
            struct heap_page *free_pages_tail = heap->free_pages;
            while (free_pages_tail->free_next) {
                free_pages_tail = free_pages_tail->free_next;
            }
            free_pages_tail->free_next = heap->pooled_pages;
        }
        else {
            heap->free_pages = heap->pooled_pages;
        }

        heap->pooled_pages = NULL;
    }
}

/* marks */

static void
gc_marks_start(rb_objspace_t *objspace, int full_mark)
{
    /* start marking */
    gc_report(1, objspace, "gc_marks_start: (%s)\n", full_mark ? "full" : "minor");
    gc_mode_transition(objspace, gc_mode_marking);

    if (full_mark) {
        size_t incremental_marking_steps = (objspace->rincgc.pooled_slots / INCREMENTAL_MARK_STEP_ALLOCATIONS) + 1;
        objspace->rincgc.step_slots = (objspace->marked_slots * 2) / incremental_marking_steps;

        if (0) fprintf(stderr, "objspace->marked_slots: %"PRIdSIZE", "
                       "objspace->rincgc.pooled_page_num: %"PRIdSIZE", "
                       "objspace->rincgc.step_slots: %"PRIdSIZE", \n",
                       objspace->marked_slots, objspace->rincgc.pooled_slots, objspace->rincgc.step_slots);
        objspace->flags.during_minor_gc = FALSE;
        if (ruby_enable_autocompact) {
            objspace->flags.during_compacting |= TRUE;
        }
        objspace->profile.major_gc_count++;
        objspace->rgengc.uncollectible_wb_unprotected_objects = 0;
        objspace->rgengc.old_objects = 0;
        objspace->rgengc.last_major_gc = objspace->profile.count;
        objspace->marked_slots = 0;

        for (int i = 0; i < SIZE_POOL_COUNT; i++) {
            rb_size_pool_t *size_pool = &size_pools[i];
            rb_heap_t *heap = SIZE_POOL_EDEN_HEAP(size_pool);
            rgengc_mark_and_rememberset_clear(objspace, heap);
            heap_move_pooled_pages_to_free_pages(heap);

            if (objspace->flags.during_compacting) {
                struct heap_page *page = NULL;

                ccan_list_for_each(&heap->pages, page, page_node) {
                    page->pinned_slots = 0;
                }
            }
        }
    }
    else {
        objspace->flags.during_minor_gc = TRUE;
        objspace->marked_slots =
          objspace->rgengc.old_objects + objspace->rgengc.uncollectible_wb_unprotected_objects; /* uncollectible objects are marked already */
        objspace->profile.minor_gc_count++;

        for (int i = 0; i < SIZE_POOL_COUNT; i++) {
            rgengc_rememberset_mark(objspace, SIZE_POOL_EDEN_HEAP(&size_pools[i]));
        }
    }

    gc_mark_roots(objspace, NULL);

    gc_report(1, objspace, "gc_marks_start: (%s) end, stack in %"PRIdSIZE"\n",
              full_mark ? "full" : "minor", mark_stack_size(&objspace->mark_stack));
}

static inline void
gc_marks_wb_unprotected_objects_plane(rb_objspace_t *objspace, uintptr_t p, bits_t bits)
{
    if (bits) {
        do {
            if (bits & 1) {
                gc_report(2, objspace, "gc_marks_wb_unprotected_objects: marked shady: %s\n", obj_info((VALUE)p));
                GC_ASSERT(RVALUE_WB_UNPROTECTED((VALUE)p));
                GC_ASSERT(RVALUE_MARKED((VALUE)p));
                gc_mark_children(objspace, (VALUE)p);
            }
            p += BASE_SLOT_SIZE;
            bits >>= 1;
        } while (bits);
    }
}

static void
gc_marks_wb_unprotected_objects(rb_objspace_t *objspace, rb_heap_t *heap)
{
    struct heap_page *page = 0;

    ccan_list_for_each(&heap->pages, page, page_node) {
        bits_t *mark_bits = page->mark_bits;
        bits_t *wbun_bits = page->wb_unprotected_bits;
        uintptr_t p = page->start;
        size_t j;

        bits_t bits = mark_bits[0] & wbun_bits[0];
        bits >>= NUM_IN_PAGE(p);
        gc_marks_wb_unprotected_objects_plane(objspace, p, bits);
        p += (BITS_BITLENGTH - NUM_IN_PAGE(p)) * BASE_SLOT_SIZE;

        for (j=1; j<HEAP_PAGE_BITMAP_LIMIT; j++) {
            bits_t bits = mark_bits[j] & wbun_bits[j];

            gc_marks_wb_unprotected_objects_plane(objspace, p, bits);
            p += BITS_BITLENGTH * BASE_SLOT_SIZE;
        }
    }

    gc_mark_stacked_objects_all(objspace);
}

static void
gc_update_weak_references(rb_objspace_t *objspace)
{
    size_t retained_weak_references_count = 0;
    VALUE **ptr_ptr;
    rb_darray_foreach(objspace->weak_references, i, ptr_ptr) {
        if (!*ptr_ptr) continue;

        VALUE obj = **ptr_ptr;

        if (RB_SPECIAL_CONST_P(obj)) continue;

        if (!RVALUE_MARKED(obj)) {
            **ptr_ptr = Qundef;
        }
        else {
            retained_weak_references_count++;
        }
    }

    objspace->profile.retained_weak_references_count = retained_weak_references_count;

    rb_darray_clear(objspace->weak_references);

    DURING_GC_COULD_MALLOC_REGION_START();
    {
        rb_darray_resize_capa(&objspace->weak_references, retained_weak_references_count);
    }
    DURING_GC_COULD_MALLOC_REGION_END();
}

static void
gc_marks_finish(rb_objspace_t *objspace)
{
    /* finish incremental GC */
    if (is_incremental_marking(objspace)) {
        if (RGENGC_CHECK_MODE && is_mark_stack_empty(&objspace->mark_stack) == 0) {
            rb_bug("gc_marks_finish: mark stack is not empty (%"PRIdSIZE").",
                   mark_stack_size(&objspace->mark_stack));
        }

        gc_mark_roots(objspace, 0);
        while (gc_mark_stacked_objects_incremental(objspace, INT_MAX) == false);

#if RGENGC_CHECK_MODE >= 2
        if (gc_verify_heap_pages(objspace) != 0) {
            rb_bug("gc_marks_finish (incremental): there are remembered old objects.");
        }
#endif

        objspace->flags.during_incremental_marking = FALSE;
        /* check children of all marked wb-unprotected objects */
        for (int i = 0; i < SIZE_POOL_COUNT; i++) {
            gc_marks_wb_unprotected_objects(objspace, SIZE_POOL_EDEN_HEAP(&size_pools[i]));
        }
    }

    gc_update_weak_references(objspace);

#if RGENGC_CHECK_MODE >= 2
    gc_verify_internal_consistency(objspace);
#endif

#if RGENGC_CHECK_MODE >= 4
    during_gc = FALSE;
    gc_marks_check(objspace, gc_check_after_marks_i, "after_marks");
    during_gc = TRUE;
#endif

    {
        /* decide full GC is needed or not */
        size_t total_slots = heap_allocatable_slots(objspace) + heap_eden_total_slots(objspace);
        size_t sweep_slots = total_slots - objspace->marked_slots; /* will be swept slots */
        size_t max_free_slots = (size_t)(total_slots * gc_params.heap_free_slots_max_ratio);
        size_t min_free_slots = (size_t)(total_slots * gc_params.heap_free_slots_min_ratio);
        int full_marking = is_full_marking(objspace);
        const int r_cnt = GET_VM()->ractor.cnt;
        const int r_mul = r_cnt > 8 ? 8 : r_cnt; // upto 8

        GC_ASSERT(heap_eden_total_slots(objspace) >= objspace->marked_slots);

        /* Setup freeable slots. */
        size_t total_init_slots = 0;
        for (int i = 0; i < SIZE_POOL_COUNT; i++) {
            total_init_slots += gc_params.size_pool_init_slots[i] * r_mul;
        }

        if (max_free_slots < total_init_slots) {
            max_free_slots = total_init_slots;
        }

        if (sweep_slots > max_free_slots) {
            heap_pages_freeable_pages = (sweep_slots - max_free_slots) / HEAP_PAGE_OBJ_LIMIT;
        }
        else {
            heap_pages_freeable_pages = 0;
        }

        /* check free_min */
        if (min_free_slots < gc_params.heap_free_slots * r_mul) {
            min_free_slots = gc_params.heap_free_slots * r_mul;
        }

        if (sweep_slots < min_free_slots) {
            if (!full_marking) {
                if (objspace->profile.count - objspace->rgengc.last_major_gc < RVALUE_OLD_AGE) {
                    full_marking = TRUE;
                    /* do not update last_major_gc, because full marking is not done. */
                    /* goto increment; */
                }
                else {
                    gc_report(1, objspace, "gc_marks_finish: next is full GC!!)\n");
                    objspace->rgengc.need_major_gc |= GPR_FLAG_MAJOR_BY_NOFREE;
                }
            }
        }

        if (full_marking) {
            /* See the comment about RUBY_GC_HEAP_OLDOBJECT_LIMIT_FACTOR */
            const double r = gc_params.oldobject_limit_factor;
            objspace->rgengc.uncollectible_wb_unprotected_objects_limit = MAX(
                (size_t)(objspace->rgengc.uncollectible_wb_unprotected_objects * r),
                (size_t)(objspace->rgengc.old_objects * gc_params.uncollectible_wb_unprotected_objects_limit_ratio)
            );
            objspace->rgengc.old_objects_limit = (size_t)(objspace->rgengc.old_objects * r);
        }

        if (objspace->rgengc.uncollectible_wb_unprotected_objects > objspace->rgengc.uncollectible_wb_unprotected_objects_limit) {
            objspace->rgengc.need_major_gc |= GPR_FLAG_MAJOR_BY_SHADY;
        }
        if (objspace->rgengc.old_objects > objspace->rgengc.old_objects_limit) {
            objspace->rgengc.need_major_gc |= GPR_FLAG_MAJOR_BY_OLDGEN;
        }
        if (RGENGC_FORCE_MAJOR_GC) {
            objspace->rgengc.need_major_gc = GPR_FLAG_MAJOR_BY_FORCE;
        }

        gc_report(1, objspace, "gc_marks_finish (marks %"PRIdSIZE" objects, "
                  "old %"PRIdSIZE" objects, total %"PRIdSIZE" slots, "
                  "sweep %"PRIdSIZE" slots, increment: %"PRIdSIZE", next GC: %s)\n",
                  objspace->marked_slots, objspace->rgengc.old_objects, heap_eden_total_slots(objspace), sweep_slots, heap_allocatable_pages(objspace),
                  objspace->rgengc.need_major_gc ? "major" : "minor");
    }

    rb_ractor_finish_marking();

    gc_event_hook(objspace, RUBY_INTERNAL_EVENT_GC_END_MARK, 0);
}

static bool
gc_compact_heap_cursors_met_p(rb_heap_t *heap)
{
    return heap->sweeping_page == heap->compact_cursor;
}

static rb_size_pool_t *
gc_compact_destination_pool(rb_objspace_t *objspace, rb_size_pool_t *src_pool, VALUE src)
{
    size_t obj_size;
    size_t idx = 0;

    switch (BUILTIN_TYPE(src)) {
      case T_ARRAY:
        obj_size = rb_ary_size_as_embedded(src);
        break;

      case T_OBJECT:
        if (rb_shape_obj_too_complex(src)) {
            return &size_pools[0];
        }
        else {
            obj_size = rb_obj_embedded_size(ROBJECT_IV_CAPACITY(src));
        }
        break;

      case T_STRING:
        obj_size = rb_str_size_as_embedded(src);
        break;

      case T_HASH:
        obj_size = sizeof(struct RHash) + (RHASH_ST_TABLE_P(src) ? sizeof(st_table) : sizeof(ar_table));
        break;

      default:
        return src_pool;
    }

    if (rb_gc_size_allocatable_p(obj_size)){
        idx = rb_gc_size_pool_id_for_size(obj_size);
    }
    return &size_pools[idx];
}

static bool
gc_compact_move(rb_objspace_t *objspace, rb_heap_t *heap, rb_size_pool_t *size_pool, VALUE src)
{
    GC_ASSERT(BUILTIN_TYPE(src) != T_MOVED);
    GC_ASSERT(gc_is_moveable_obj(objspace, src));

    rb_size_pool_t *dest_pool = gc_compact_destination_pool(objspace, size_pool, src);
    rb_heap_t *dheap = SIZE_POOL_EDEN_HEAP(dest_pool);
    rb_shape_t *new_shape = NULL;
    rb_shape_t *orig_shape = NULL;

    if (gc_compact_heap_cursors_met_p(dheap)) {
        return dheap != heap;
    }

    if (RB_TYPE_P(src, T_OBJECT)) {
        orig_shape = rb_shape_get_shape(src);
        if (dheap != heap && !rb_shape_obj_too_complex(src)) {
            rb_shape_t *initial_shape = rb_shape_get_shape_by_id((shape_id_t)((dest_pool - size_pools) + FIRST_T_OBJECT_SHAPE_ID));
            new_shape = rb_shape_traverse_from_new_root(initial_shape, orig_shape);

            if (!new_shape) {
                dest_pool = size_pool;
                dheap = heap;
            }
        }
    }

    while (!try_move(objspace, dheap, dheap->free_pages, src)) {
        struct gc_sweep_context ctx = {
            .page = dheap->sweeping_page,
            .final_slots = 0,
            .freed_slots = 0,
            .empty_slots = 0,
        };

        /* The page of src could be partially compacted, so it may contain
         * T_MOVED. Sweeping a page may read objects on this page, so we
         * need to lock the page. */
        lock_page_body(objspace, GET_PAGE_BODY(src));
        gc_sweep_page(objspace, dheap, &ctx);
        unlock_page_body(objspace, GET_PAGE_BODY(src));

        if (dheap->sweeping_page->free_slots > 0) {
            heap_add_freepage(dheap, dheap->sweeping_page);
        }

        dheap->sweeping_page = ccan_list_next(&dheap->pages, dheap->sweeping_page, page_node);
        if (gc_compact_heap_cursors_met_p(dheap)) {
            return dheap != heap;
        }
    }

    if (orig_shape) {
        if (new_shape) {
            VALUE dest = rb_gc_location(src);
            rb_shape_set_shape(dest, new_shape);
        }
        RMOVED(src)->original_shape_id = rb_shape_id(orig_shape);
    }

    return true;
}

static bool
gc_compact_plane(rb_objspace_t *objspace, rb_size_pool_t *size_pool, rb_heap_t *heap, uintptr_t p, bits_t bitset, struct heap_page *page)
{
    short slot_size = page->slot_size;
    short slot_bits = slot_size / BASE_SLOT_SIZE;
    GC_ASSERT(slot_bits > 0);

    do {
        VALUE vp = (VALUE)p;
        GC_ASSERT(vp % sizeof(RVALUE) == 0);

        if (bitset & 1) {
            objspace->rcompactor.considered_count_table[BUILTIN_TYPE(vp)]++;

            if (gc_is_moveable_obj(objspace, vp)) {
                if (!gc_compact_move(objspace, heap, size_pool, vp)) {
                    //the cursors met. bubble up
                    return false;
                }
            }
        }
        p += slot_size;
        bitset >>= slot_bits;
    } while (bitset);

    return true;
}

// Iterate up all the objects in page, moving them to where they want to go
static bool
gc_compact_page(rb_objspace_t *objspace, rb_size_pool_t *size_pool, rb_heap_t *heap, struct heap_page *page)
{
    GC_ASSERT(page == heap->compact_cursor);

    bits_t *mark_bits, *pin_bits;
    bits_t bitset;
    uintptr_t p = page->start;

    mark_bits = page->mark_bits;
    pin_bits = page->pinned_bits;

    // objects that can be moved are marked and not pinned
    bitset = (mark_bits[0] & ~pin_bits[0]);
    bitset >>= NUM_IN_PAGE(p);
    if (bitset) {
        if (!gc_compact_plane(objspace, size_pool, heap, (uintptr_t)p, bitset, page))
            return false;
    }
    p += (BITS_BITLENGTH - NUM_IN_PAGE(p)) * BASE_SLOT_SIZE;

    for (int j = 1; j < HEAP_PAGE_BITMAP_LIMIT; j++) {
        bitset = (mark_bits[j] & ~pin_bits[j]);
        if (bitset) {
            if (!gc_compact_plane(objspace, size_pool, heap, (uintptr_t)p, bitset, page))
                return false;
        }
        p += BITS_BITLENGTH * BASE_SLOT_SIZE;
    }

    return true;
}

static bool
gc_compact_all_compacted_p(rb_objspace_t *objspace)
{
    for (int i = 0; i < SIZE_POOL_COUNT; i++) {
        rb_size_pool_t *size_pool = &size_pools[i];
        rb_heap_t *heap = SIZE_POOL_EDEN_HEAP(size_pool);

        if (heap->total_pages > 0 &&
                !gc_compact_heap_cursors_met_p(heap)) {
            return false;
        }
    }

    return true;
}

static void
gc_sweep_compact(rb_objspace_t *objspace)
{
    gc_compact_start(objspace);
#if RGENGC_CHECK_MODE >= 2
    gc_verify_internal_consistency(objspace);
#endif

    while (!gc_compact_all_compacted_p(objspace)) {
        for (int i = 0; i < SIZE_POOL_COUNT; i++) {
            rb_size_pool_t *size_pool = &size_pools[i];
            rb_heap_t *heap = SIZE_POOL_EDEN_HEAP(size_pool);

            if (gc_compact_heap_cursors_met_p(heap)) {
                continue;
            }

            struct heap_page *start_page = heap->compact_cursor;

            if (!gc_compact_page(objspace, size_pool, heap, start_page)) {
                lock_page_body(objspace, GET_PAGE_BODY(start_page->start));

                continue;
            }

            // If we get here, we've finished moving all objects on the compact_cursor page
            // So we can lock it and move the cursor on to the next one.
            lock_page_body(objspace, GET_PAGE_BODY(start_page->start));
            heap->compact_cursor = ccan_list_prev(&heap->pages, heap->compact_cursor, page_node);
        }
    }

    gc_compact_finish(objspace);

#if RGENGC_CHECK_MODE >= 2
    gc_verify_internal_consistency(objspace);
#endif
}

static void
gc_marks_rest(rb_objspace_t *objspace)
{
    gc_report(1, objspace, "gc_marks_rest\n");

    for (int i = 0; i < SIZE_POOL_COUNT; i++) {
        SIZE_POOL_EDEN_HEAP(&size_pools[i])->pooled_pages = NULL;
    }

    if (is_incremental_marking(objspace)) {
        while (gc_mark_stacked_objects_incremental(objspace, INT_MAX) == FALSE);
    }
    else {
        gc_mark_stacked_objects_all(objspace);
    }

    gc_marks_finish(objspace);
}

static bool
gc_marks_step(rb_objspace_t *objspace, size_t slots)
{
    bool marking_finished = false;

    GC_ASSERT(is_marking(objspace));
    if (gc_mark_stacked_objects_incremental(objspace, slots)) {
        gc_marks_finish(objspace);

        marking_finished = true;
    }

    return marking_finished;
}

static bool
gc_marks_continue(rb_objspace_t *objspace, rb_size_pool_t *size_pool, rb_heap_t *heap)
{
    GC_ASSERT(dont_gc_val() == FALSE);
    bool marking_finished = true;

    gc_marking_enter(objspace);

    if (heap->free_pages) {
        gc_report(2, objspace, "gc_marks_continue: has pooled pages");

        marking_finished = gc_marks_step(objspace, objspace->rincgc.step_slots);
    }
    else {
        gc_report(2, objspace, "gc_marks_continue: no more pooled pages (stack depth: %"PRIdSIZE").\n",
                  mark_stack_size(&objspace->mark_stack));
        size_pool->force_incremental_marking_finish_count++;
        gc_marks_rest(objspace);
    }

    gc_marking_exit(objspace);

    return marking_finished;
}

static bool
gc_marks(rb_objspace_t *objspace, int full_mark)
{
    gc_prof_mark_timer_start(objspace);
    gc_marking_enter(objspace);

    bool marking_finished = false;

    /* setup marking */

    gc_marks_start(objspace, full_mark);
    if (!is_incremental_marking(objspace)) {
        gc_marks_rest(objspace);
        marking_finished = true;
    }

#if RGENGC_PROFILE > 0
    if (gc_prof_record(objspace)) {
        gc_profile_record *record = gc_prof_record(objspace);
        record->old_objects = objspace->rgengc.old_objects;
    }
#endif

    gc_marking_exit(objspace);
    gc_prof_mark_timer_stop(objspace);

    return marking_finished;
}

/* RGENGC */

static void
gc_report_body(int level, rb_objspace_t *objspace, const char *fmt, ...)
{
    if (level <= RGENGC_DEBUG) {
        char buf[1024];
        FILE *out = stderr;
        va_list args;
        const char *status = " ";

        if (during_gc) {
            status = is_full_marking(objspace) ? "+" : "-";
        }
        else {
            if (is_lazy_sweeping(objspace)) {
                status = "S";
            }
            if (is_incremental_marking(objspace)) {
                status = "M";
            }
        }

        va_start(args, fmt);
        vsnprintf(buf, 1024, fmt, args);
        va_end(args);

        fprintf(out, "%s|", status);
        fputs(buf, out);
    }
}

/* bit operations */

static int
rgengc_remembersetbits_set(rb_objspace_t *objspace, VALUE obj)
{
    struct heap_page *page = GET_HEAP_PAGE(obj);
    bits_t *bits = &page->remembered_bits[0];

    if (MARKED_IN_BITMAP(bits, obj)) {
        return FALSE;
    }
    else {
        page->flags.has_remembered_objects = TRUE;
        MARK_IN_BITMAP(bits, obj);
        return TRUE;
    }
}

/* wb, etc */

/* return FALSE if already remembered */
static int
rgengc_remember(rb_objspace_t *objspace, VALUE obj)
{
    gc_report(6, objspace, "rgengc_remember: %s %s\n", obj_info(obj),
              RVALUE_REMEMBERED(obj) ? "was already remembered" : "is remembered now");

    check_rvalue_consistency(obj);

    if (RGENGC_CHECK_MODE) {
        if (RVALUE_WB_UNPROTECTED(obj)) rb_bug("rgengc_remember: %s is not wb protected.", obj_info(obj));
    }

#if RGENGC_PROFILE > 0
    if (!RVALUE_REMEMBERED(obj)) {
        if (RVALUE_WB_UNPROTECTED(obj) == 0) {
            objspace->profile.total_remembered_normal_object_count++;
#if RGENGC_PROFILE >= 2
            objspace->profile.remembered_normal_object_count_types[BUILTIN_TYPE(obj)]++;
#endif
        }
    }
#endif /* RGENGC_PROFILE > 0 */

    return rgengc_remembersetbits_set(objspace, obj);
}

#ifndef PROFILE_REMEMBERSET_MARK
#define PROFILE_REMEMBERSET_MARK 0
#endif

static inline void
rgengc_rememberset_mark_plane(rb_objspace_t *objspace, uintptr_t p, bits_t bitset)
{
    if (bitset) {
        do {
            if (bitset & 1) {
                VALUE obj = (VALUE)p;
                gc_report(2, objspace, "rgengc_rememberset_mark: mark %s\n", obj_info(obj));
                GC_ASSERT(RVALUE_UNCOLLECTIBLE(obj));
                GC_ASSERT(RVALUE_OLD_P(obj) || RVALUE_WB_UNPROTECTED(obj));

                gc_mark_children(objspace, obj);
            }
            p += BASE_SLOT_SIZE;
            bitset >>= 1;
        } while (bitset);
    }
}

static void
rgengc_rememberset_mark(rb_objspace_t *objspace, rb_heap_t *heap)
{
    size_t j;
    struct heap_page *page = 0;
#if PROFILE_REMEMBERSET_MARK
    int has_old = 0, has_shady = 0, has_both = 0, skip = 0;
#endif
    gc_report(1, objspace, "rgengc_rememberset_mark: start\n");

    ccan_list_for_each(&heap->pages, page, page_node) {
        if (page->flags.has_remembered_objects | page->flags.has_uncollectible_wb_unprotected_objects) {
            uintptr_t p = page->start;
            bits_t bitset, bits[HEAP_PAGE_BITMAP_LIMIT];
            bits_t *remembered_bits = page->remembered_bits;
            bits_t *uncollectible_bits = page->uncollectible_bits;
            bits_t *wb_unprotected_bits = page->wb_unprotected_bits;
#if PROFILE_REMEMBERSET_MARK
            if (page->flags.has_remembered_objects && page->flags.has_uncollectible_wb_unprotected_objects) has_both++;
            else if (page->flags.has_remembered_objects) has_old++;
            else if (page->flags.has_uncollectible_wb_unprotected_objects) has_shady++;
#endif
            for (j=0; j<HEAP_PAGE_BITMAP_LIMIT; j++) {
                bits[j] = remembered_bits[j] | (uncollectible_bits[j] & wb_unprotected_bits[j]);
                remembered_bits[j] = 0;
            }
            page->flags.has_remembered_objects = FALSE;

            bitset = bits[0];
            bitset >>= NUM_IN_PAGE(p);
            rgengc_rememberset_mark_plane(objspace, p, bitset);
            p += (BITS_BITLENGTH - NUM_IN_PAGE(p)) * BASE_SLOT_SIZE;

            for (j=1; j < HEAP_PAGE_BITMAP_LIMIT; j++) {
                bitset = bits[j];
                rgengc_rememberset_mark_plane(objspace, p, bitset);
                p += BITS_BITLENGTH * BASE_SLOT_SIZE;
            }
        }
#if PROFILE_REMEMBERSET_MARK
        else {
            skip++;
        }
#endif
    }

#if PROFILE_REMEMBERSET_MARK
    fprintf(stderr, "%d\t%d\t%d\t%d\n", has_both, has_old, has_shady, skip);
#endif
    gc_report(1, objspace, "rgengc_rememberset_mark: finished\n");
}

static void
rgengc_mark_and_rememberset_clear(rb_objspace_t *objspace, rb_heap_t *heap)
{
    struct heap_page *page = 0;

    ccan_list_for_each(&heap->pages, page, page_node) {
        memset(&page->mark_bits[0],       0, HEAP_PAGE_BITMAP_SIZE);
        memset(&page->uncollectible_bits[0], 0, HEAP_PAGE_BITMAP_SIZE);
        memset(&page->marking_bits[0],    0, HEAP_PAGE_BITMAP_SIZE);
        memset(&page->remembered_bits[0], 0, HEAP_PAGE_BITMAP_SIZE);
        memset(&page->pinned_bits[0],     0, HEAP_PAGE_BITMAP_SIZE);
        page->flags.has_uncollectible_wb_unprotected_objects = FALSE;
        page->flags.has_remembered_objects = FALSE;
    }
}

/* RGENGC: APIs */
// TODO: Go through all of the below and disable things that need to be disabled?

NOINLINE(static void gc_writebarrier_generational(VALUE a, VALUE b, rb_objspace_t *objspace));

static void
gc_writebarrier_generational(VALUE a, VALUE b, rb_objspace_t *objspace)
{
    if (RGENGC_CHECK_MODE) {
        if (!RVALUE_OLD_P(a)) rb_bug("gc_writebarrier_generational: %s is not an old object.", obj_info(a));
        if ( RVALUE_OLD_P(b)) rb_bug("gc_writebarrier_generational: %s is an old object.", obj_info(b));
        if (is_incremental_marking(objspace)) rb_bug("gc_writebarrier_generational: called while incremental marking: %s -> %s", obj_info(a), obj_info(b));
    }

    /* mark `a' and remember (default behavior) */
    if (!RVALUE_REMEMBERED(a)) {
        RB_VM_LOCK_ENTER_NO_BARRIER();
        {
            rgengc_remember(objspace, a);
        }
        RB_VM_LOCK_LEAVE_NO_BARRIER();
        gc_report(1, objspace, "gc_writebarrier_generational: %s (remembered) -> %s\n", obj_info(a), obj_info(b));
    }

    check_rvalue_consistency(a);
    check_rvalue_consistency(b);
}

static void
gc_mark_from(rb_objspace_t *objspace, VALUE obj, VALUE parent)
{
    gc_mark_set_parent(objspace, parent);
    rgengc_check_relation(objspace, obj);
    if (gc_mark_set(objspace, obj) == FALSE) return;
    gc_aging(objspace, obj);
    gc_grey(objspace, obj);
}

NOINLINE(static void gc_writebarrier_incremental(VALUE a, VALUE b, rb_objspace_t *objspace));

static void
gc_writebarrier_incremental(VALUE a, VALUE b, rb_objspace_t *objspace)
{
    gc_report(2, objspace, "gc_writebarrier_incremental: [LG] %p -> %s\n", (void *)a, obj_info(b));

    if (RVALUE_BLACK_P(a)) {
        if (RVALUE_WHITE_P(b)) {
            if (!RVALUE_WB_UNPROTECTED(a)) {
                gc_report(2, objspace, "gc_writebarrier_incremental: [IN] %p -> %s\n", (void *)a, obj_info(b));
                gc_mark_from(objspace, b, a);
            }
        }
        else if (RVALUE_OLD_P(a) && !RVALUE_OLD_P(b)) {
            rgengc_remember(objspace, a);
        }

        if (UNLIKELY(objspace->flags.during_compacting)) {
            MARK_IN_BITMAP(GET_HEAP_PINNED_BITS(b), b);
        }
    }
}

void
rb_gc_writebarrier(VALUE a, VALUE b)
{
    rb_objspace_t *objspace = &rb_objspace;

    if (RGENGC_CHECK_MODE) {
        if (SPECIAL_CONST_P(a)) rb_bug("rb_gc_writebarrier: a is special const: %"PRIxVALUE, a);
        if (SPECIAL_CONST_P(b)) rb_bug("rb_gc_writebarrier: b is special const: %"PRIxVALUE, b);
    }

  retry:
    if (!is_incremental_marking(objspace)) {
        if (!RVALUE_OLD_P(a) || RVALUE_OLD_P(b)) {
            // do nothing
        }
        else {
            gc_writebarrier_generational(a, b, objspace);
        }
    }
    else {
        bool retry = false;
        /* slow path */
        RB_VM_LOCK_ENTER_NO_BARRIER();
        {
            if (is_incremental_marking(objspace)) {
                gc_writebarrier_incremental(a, b, objspace);
            }
            else {
                retry = true;
            }
        }
        RB_VM_LOCK_LEAVE_NO_BARRIER();

        if (retry) goto retry;
    }
    return;
}

void
rb_gc_writebarrier_unprotect(VALUE obj)
{
#if USE_MMTK
    if (rb_mmtk_enabled_p()) {
        return;
    }
#endif
    if (RVALUE_WB_UNPROTECTED(obj)) {
        return;
    }
    else {
        rb_objspace_t *objspace = &rb_objspace;

        gc_report(2, objspace, "rb_gc_writebarrier_unprotect: %s %s\n", obj_info(obj),
                  RVALUE_REMEMBERED(obj) ? " (already remembered)" : "");

        RB_VM_LOCK_ENTER_NO_BARRIER();
        {
            if (RVALUE_OLD_P(obj)) {
                gc_report(1, objspace, "rb_gc_writebarrier_unprotect: %s\n", obj_info(obj));
                RVALUE_DEMOTE(objspace, obj);
                gc_mark_set(objspace, obj);
                gc_remember_unprotected(objspace, obj);

#if RGENGC_PROFILE
                objspace->profile.total_shade_operation_count++;
#if RGENGC_PROFILE >= 2
                objspace->profile.shade_operation_count_types[BUILTIN_TYPE(obj)]++;
#endif /* RGENGC_PROFILE >= 2 */
#endif /* RGENGC_PROFILE */
            }
            else {
                RVALUE_AGE_RESET(obj);
            }

            RB_DEBUG_COUNTER_INC(obj_wb_unprotect);
            MARK_IN_BITMAP(GET_HEAP_WB_UNPROTECTED_BITS(obj), obj);
        }
        RB_VM_LOCK_LEAVE_NO_BARRIER();
    }
}

/*
 * remember `obj' if needed.
 */
void
rb_gc_writebarrier_remember(VALUE obj)
{
    rb_objspace_t *objspace = &rb_objspace;

    gc_report(1, objspace, "rb_gc_writebarrier_remember: %s\n", obj_info(obj));

    if (is_incremental_marking(objspace)) {
        if (RVALUE_BLACK_P(obj)) {
            gc_grey(objspace, obj);
        }
    }
    else {
        if (RVALUE_OLD_P(obj)) {
            rgengc_remember(objspace, obj);
        }
    }
}

void
rb_gc_copy_attributes(VALUE dest, VALUE obj)
{
    if (RVALUE_WB_UNPROTECTED(obj)) {
        rb_gc_writebarrier_unprotect(dest);
    }
    rb_gc_copy_finalizer(dest, obj);
}

size_t
rb_obj_gc_flags(VALUE obj, ID* flags, size_t max)
{
    size_t n = 0;
    static ID ID_marked;
    static ID ID_wb_protected, ID_old, ID_marking, ID_uncollectible, ID_pinned;

    if (!ID_marked) {
#define I(s) ID_##s = rb_intern(#s);
        I(marked);
        I(wb_protected);
        I(old);
        I(marking);
        I(uncollectible);
        I(pinned);
#undef I
    }

#if USE_MMTK
    // This function is only called from `objspace_dump.c`.
    // In MMTk, these bitmaps are not prepared.  Accessing them will result in crash.
    // MMTk has its own metadata, such as marking bits and pinning bits,
    // but those metadata are specific to GC algorithms not exposed to mutators.
    if (!rb_mmtk_enabled_p() && flags != NULL) {
#endif
    if (RVALUE_WB_UNPROTECTED(obj) == 0 && n<max)                   flags[n++] = ID_wb_protected;
    if (RVALUE_OLD_P(obj) && n<max)                                 flags[n++] = ID_old;
    if (RVALUE_UNCOLLECTIBLE(obj) && n<max)                         flags[n++] = ID_uncollectible;
    if (MARKED_IN_BITMAP(GET_HEAP_MARKING_BITS(obj), obj) && n<max) flags[n++] = ID_marking;
    if (MARKED_IN_BITMAP(GET_HEAP_MARK_BITS(obj), obj) && n<max)    flags[n++] = ID_marked;
    if (MARKED_IN_BITMAP(GET_HEAP_PINNED_BITS(obj), obj) && n<max)  flags[n++] = ID_pinned;
#if USE_MMTK
    }
#endif
    return n;
}

/* GC */

void
rb_gc_ractor_newobj_cache_clear(rb_ractor_newobj_cache_t *newobj_cache)
{
    newobj_cache->incremental_mark_step_allocated_slots = 0;

    for (size_t size_pool_idx = 0; size_pool_idx < SIZE_POOL_COUNT; size_pool_idx++) {
        rb_ractor_newobj_size_pool_cache_t *cache = &newobj_cache->size_pool_caches[size_pool_idx];

        struct heap_page *page = cache->using_page;
        RVALUE *freelist = cache->freelist;
        RUBY_DEBUG_LOG("ractor using_page:%p freelist:%p", (void *)page, (void *)freelist);

        heap_page_freelist_append(page, freelist);

        cache->using_page = NULL;
        cache->freelist = NULL;
    }
}

void
rb_gc_register_mark_object(VALUE obj)
{
    if (!is_pointer_to_heap(&rb_objspace, (void *)obj))
        return;

    rb_vm_register_global_object(obj);
}

void
rb_gc_register_address(VALUE *addr)
{
    rb_vm_t *vm = GET_VM();

    VALUE obj = *addr;

    struct global_object_list *tmp = ALLOC(struct global_object_list);
    tmp->next = vm->global_object_list;
    tmp->varptr = addr;
    vm->global_object_list = tmp;

    /*
     * Because some C extensions have assignment-then-register bugs,
     * we guard `obj` here so that it would not get swept defensively.
     */
    RB_GC_GUARD(obj);
    if (0 && !SPECIAL_CONST_P(obj)) {
        rb_warn("Object is assigned to registering address already: %"PRIsVALUE,
                rb_obj_class(obj));
        rb_print_backtrace(stderr);
    }
}

void
rb_gc_unregister_address(VALUE *addr)
{
    rb_vm_t *vm = GET_VM();
    struct global_object_list *tmp = vm->global_object_list;

    if (tmp->varptr == addr) {
        vm->global_object_list = tmp->next;
        xfree(tmp);
        return;
    }
    while (tmp->next) {
        if (tmp->next->varptr == addr) {
            struct global_object_list *t = tmp->next;

            tmp->next = tmp->next->next;
            xfree(t);
            break;
        }
        tmp = tmp->next;
    }
}

void
rb_global_variable(VALUE *var)
{
    rb_gc_register_address(var);
}

enum {
    gc_stress_no_major,
    gc_stress_no_immediate_sweep,
    gc_stress_full_mark_after_malloc,
    gc_stress_max
};

#define gc_stress_full_mark_after_malloc_p() \
    (FIXNUM_P(ruby_gc_stress_mode) && (FIX2LONG(ruby_gc_stress_mode) & (1<<gc_stress_full_mark_after_malloc)))

static void
heap_ready_to_gc(rb_objspace_t *objspace, rb_size_pool_t *size_pool, rb_heap_t *heap)
{
    if (!heap->free_pages) {
        if (!heap_increment(objspace, size_pool, heap)) {
            size_pool_allocatable_pages_set(objspace, size_pool, 1);
            heap_increment(objspace, size_pool, heap);
        }
    }
}

static int
ready_to_gc(rb_objspace_t *objspace)
{
    if (dont_gc_val() || during_gc || ruby_disable_gc) {
        for (int i = 0; i < SIZE_POOL_COUNT; i++) {
            rb_size_pool_t *size_pool = &size_pools[i];
            heap_ready_to_gc(objspace, size_pool, SIZE_POOL_EDEN_HEAP(size_pool));
        }
        return FALSE;
    }
    else {
        return TRUE;
    }
}

static void
gc_reset_malloc_info(rb_objspace_t *objspace, bool full_mark)
{
    gc_prof_set_malloc_info(objspace);
    {
        size_t inc = ATOMIC_SIZE_EXCHANGE(malloc_increase, 0);
        size_t old_limit = malloc_limit;

        if (inc > malloc_limit) {
            malloc_limit = (size_t)(inc * gc_params.malloc_limit_growth_factor);
            if (malloc_limit > gc_params.malloc_limit_max) {
                malloc_limit = gc_params.malloc_limit_max;
            }
        }
        else {
            malloc_limit = (size_t)(malloc_limit * 0.98); /* magic number */
            if (malloc_limit < gc_params.malloc_limit_min) {
                malloc_limit = gc_params.malloc_limit_min;
            }
        }

        if (0) {
            if (old_limit != malloc_limit) {
                fprintf(stderr, "[%"PRIuSIZE"] malloc_limit: %"PRIuSIZE" -> %"PRIuSIZE"\n",
                        rb_gc_count(), old_limit, malloc_limit);
            }
            else {
                fprintf(stderr, "[%"PRIuSIZE"] malloc_limit: not changed (%"PRIuSIZE")\n",
                        rb_gc_count(), malloc_limit);
            }
        }
    }

    /* reset oldmalloc info */
#if RGENGC_ESTIMATE_OLDMALLOC
    if (!full_mark) {
        if (objspace->rgengc.oldmalloc_increase > objspace->rgengc.oldmalloc_increase_limit) {
            objspace->rgengc.need_major_gc |= GPR_FLAG_MAJOR_BY_OLDMALLOC;
            objspace->rgengc.oldmalloc_increase_limit =
              (size_t)(objspace->rgengc.oldmalloc_increase_limit * gc_params.oldmalloc_limit_growth_factor);

            if (objspace->rgengc.oldmalloc_increase_limit > gc_params.oldmalloc_limit_max) {
                objspace->rgengc.oldmalloc_increase_limit = gc_params.oldmalloc_limit_max;
            }
        }

        if (0) fprintf(stderr, "%"PRIdSIZE"\t%d\t%"PRIuSIZE"\t%"PRIuSIZE"\t%"PRIdSIZE"\n",
                       rb_gc_count(),
                       objspace->rgengc.need_major_gc,
                       objspace->rgengc.oldmalloc_increase,
                       objspace->rgengc.oldmalloc_increase_limit,
                       gc_params.oldmalloc_limit_max);
    }
    else {
        /* major GC */
        objspace->rgengc.oldmalloc_increase = 0;

        if ((objspace->profile.latest_gc_info & GPR_FLAG_MAJOR_BY_OLDMALLOC) == 0) {
            objspace->rgengc.oldmalloc_increase_limit =
              (size_t)(objspace->rgengc.oldmalloc_increase_limit / ((gc_params.oldmalloc_limit_growth_factor - 1)/10 + 1));
            if (objspace->rgengc.oldmalloc_increase_limit < gc_params.oldmalloc_limit_min) {
                objspace->rgengc.oldmalloc_increase_limit = gc_params.oldmalloc_limit_min;
            }
        }
    }
#endif
}

static int
garbage_collect(rb_objspace_t *objspace, unsigned int reason)
{
#if USE_MMTK
    if (rb_mmtk_enabled_p()) {
        rb_bug("Function garbage_collect should be unreachable when using MMTk.");
    }
#endif

    int ret;

    RB_VM_LOCK_ENTER();
    {
#if GC_PROFILE_MORE_DETAIL
        objspace->profile.prepare_time = getrusage_time();
#endif

        gc_rest(objspace);

#if GC_PROFILE_MORE_DETAIL
        objspace->profile.prepare_time = getrusage_time() - objspace->profile.prepare_time;
#endif

        ret = gc_start(objspace, reason);
    }
    RB_VM_LOCK_LEAVE();

    return ret;
}

static int
gc_start(rb_objspace_t *objspace, unsigned int reason)
{
#if USE_MMTK
    if (rb_mmtk_enabled_p()) {
        rb_bug("Function gc_start should be unreachable when using MMTk.");
    }
#endif

    unsigned int do_full_mark = !!(reason & GPR_FLAG_FULL_MARK);

    /* reason may be clobbered, later, so keep set immediate_sweep here */
    objspace->flags.immediate_sweep = !!(reason & GPR_FLAG_IMMEDIATE_SWEEP);

    if (!heap_allocated_pages) return TRUE; /* heap is not ready */
    if (!(reason & GPR_FLAG_METHOD) && !ready_to_gc(objspace)) return TRUE; /* GC is not allowed */

    GC_ASSERT(gc_mode(objspace) == gc_mode_none);
    GC_ASSERT(!is_lazy_sweeping(objspace));
    GC_ASSERT(!is_incremental_marking(objspace));

    unsigned int lock_lev;
    gc_enter(objspace, gc_enter_event_start, &lock_lev);

#if RGENGC_CHECK_MODE >= 2
    gc_verify_internal_consistency(objspace);
#endif

    if (ruby_gc_stressful) {
        int flag = FIXNUM_P(ruby_gc_stress_mode) ? FIX2INT(ruby_gc_stress_mode) : 0;

        if ((flag & (1<<gc_stress_no_major)) == 0) {
            do_full_mark = TRUE;
        }

        objspace->flags.immediate_sweep = !(flag & (1<<gc_stress_no_immediate_sweep));
    }

    if (objspace->rgengc.need_major_gc) {
        reason |= objspace->rgengc.need_major_gc;
        do_full_mark = TRUE;
    }
    else if (RGENGC_FORCE_MAJOR_GC) {
        reason = GPR_FLAG_MAJOR_BY_FORCE;
        do_full_mark = TRUE;
    }

    objspace->rgengc.need_major_gc = GPR_FLAG_NONE;

    if (do_full_mark && (reason & GPR_FLAG_MAJOR_MASK) == 0) {
        reason |= GPR_FLAG_MAJOR_BY_FORCE; /* GC by CAPI, METHOD, and so on. */
    }

    if (objspace->flags.dont_incremental ||
            reason & GPR_FLAG_IMMEDIATE_MARK ||
            ruby_gc_stressful) {
        objspace->flags.during_incremental_marking = FALSE;
    }
    else {
        objspace->flags.during_incremental_marking = do_full_mark;
    }

    /* Explicitly enable compaction (GC.compact) */
    if (do_full_mark && ruby_enable_autocompact) {
        objspace->flags.during_compacting = TRUE;
#if RGENGC_CHECK_MODE
        objspace->rcompactor.compare_func = ruby_autocompact_compare_func;
#endif
    }
    else {
        objspace->flags.during_compacting = !!(reason & GPR_FLAG_COMPACT);
    }

    if (!GC_ENABLE_LAZY_SWEEP || objspace->flags.dont_incremental) {
        objspace->flags.immediate_sweep = TRUE;
    }

    if (objspace->flags.immediate_sweep) reason |= GPR_FLAG_IMMEDIATE_SWEEP;

    gc_report(1, objspace, "gc_start(reason: %x) => %u, %d, %d\n",
              reason,
              do_full_mark, !is_incremental_marking(objspace), objspace->flags.immediate_sweep);

#if USE_DEBUG_COUNTER
    RB_DEBUG_COUNTER_INC(gc_count);

    if (reason & GPR_FLAG_MAJOR_MASK) {
        (void)RB_DEBUG_COUNTER_INC_IF(gc_major_nofree, reason & GPR_FLAG_MAJOR_BY_NOFREE);
        (void)RB_DEBUG_COUNTER_INC_IF(gc_major_oldgen, reason & GPR_FLAG_MAJOR_BY_OLDGEN);
        (void)RB_DEBUG_COUNTER_INC_IF(gc_major_shady,  reason & GPR_FLAG_MAJOR_BY_SHADY);
        (void)RB_DEBUG_COUNTER_INC_IF(gc_major_force,  reason & GPR_FLAG_MAJOR_BY_FORCE);
#if RGENGC_ESTIMATE_OLDMALLOC
        (void)RB_DEBUG_COUNTER_INC_IF(gc_major_oldmalloc, reason & GPR_FLAG_MAJOR_BY_OLDMALLOC);
#endif
    }
    else {
        (void)RB_DEBUG_COUNTER_INC_IF(gc_minor_newobj, reason & GPR_FLAG_NEWOBJ);
        (void)RB_DEBUG_COUNTER_INC_IF(gc_minor_malloc, reason & GPR_FLAG_MALLOC);
        (void)RB_DEBUG_COUNTER_INC_IF(gc_minor_method, reason & GPR_FLAG_METHOD);
        (void)RB_DEBUG_COUNTER_INC_IF(gc_minor_capi,   reason & GPR_FLAG_CAPI);
        (void)RB_DEBUG_COUNTER_INC_IF(gc_minor_stress, reason & GPR_FLAG_STRESS);
    }
#endif

    objspace->profile.count++;
    objspace->profile.latest_gc_info = reason;
    objspace->profile.total_allocated_objects_at_gc_start = total_allocated_objects(objspace);
    objspace->profile.heap_used_at_gc_start = heap_allocated_pages;
    objspace->profile.weak_references_count = 0;
    objspace->profile.retained_weak_references_count = 0;
    gc_prof_setup_new_record(objspace, reason);
    gc_reset_malloc_info(objspace, do_full_mark);

    gc_event_hook(objspace, RUBY_INTERNAL_EVENT_GC_START, 0 /* TODO: pass minor/immediate flag? */);
    GC_ASSERT(during_gc);

    gc_prof_timer_start(objspace);
    {
        if (gc_marks(objspace, do_full_mark)) {
            gc_sweep(objspace);
        }
    }
    gc_prof_timer_stop(objspace);

    gc_exit(objspace, gc_enter_event_start, &lock_lev);
    return TRUE;
}

static void
gc_rest(rb_objspace_t *objspace)
{
    int marking = is_incremental_marking(objspace);
    int sweeping = is_lazy_sweeping(objspace);

    if (marking || sweeping) {
        unsigned int lock_lev;
        gc_enter(objspace, gc_enter_event_rest, &lock_lev);

        if (RGENGC_CHECK_MODE >= 2) gc_verify_internal_consistency(objspace);

        if (is_incremental_marking(objspace)) {
            gc_marking_enter(objspace);
            gc_marks_rest(objspace);
            gc_marking_exit(objspace);

            gc_sweep(objspace);
        }

        if (is_lazy_sweeping(objspace)) {
            gc_sweeping_enter(objspace);
            gc_sweep_rest(objspace);
            gc_sweeping_exit(objspace);
        }

        gc_exit(objspace, gc_enter_event_rest, &lock_lev);
    }
}

struct objspace_and_reason {
    rb_objspace_t *objspace;
    unsigned int reason;
};

static void
gc_current_status_fill(rb_objspace_t *objspace, char *buff)
{
    int i = 0;
    if (is_marking(objspace)) {
        buff[i++] = 'M';
        if (is_full_marking(objspace))        buff[i++] = 'F';
        if (is_incremental_marking(objspace)) buff[i++] = 'I';
    }
    else if (is_sweeping(objspace)) {
        buff[i++] = 'S';
        if (is_lazy_sweeping(objspace))      buff[i++] = 'L';
    }
    else {
        buff[i++] = 'N';
    }
    buff[i] = '\0';
}

static const char *
gc_current_status(rb_objspace_t *objspace)
{
    static char buff[0x10];
    gc_current_status_fill(objspace, buff);
    return buff;
}

#if PRINT_ENTER_EXIT_TICK

static tick_t last_exit_tick;
static tick_t enter_tick;
static int enter_count = 0;
static char last_gc_status[0x10];

static inline void
gc_record(rb_objspace_t *objspace, int direction, const char *event)
{
    if (direction == 0) { /* enter */
        enter_count++;
        enter_tick = tick();
        gc_current_status_fill(objspace, last_gc_status);
    }
    else { /* exit */
        tick_t exit_tick = tick();
        char current_gc_status[0x10];
        gc_current_status_fill(objspace, current_gc_status);
#if 1
        /* [last mutator time] [gc time] [event] */
        fprintf(stderr, "%"PRItick"\t%"PRItick"\t%s\t[%s->%s|%c]\n",
                enter_tick - last_exit_tick,
                exit_tick - enter_tick,
                event,
                last_gc_status, current_gc_status,
                (objspace->profile.latest_gc_info & GPR_FLAG_MAJOR_MASK) ? '+' : '-');
        last_exit_tick = exit_tick;
#else
        /* [enter_tick] [gc time] [event] */
        fprintf(stderr, "%"PRItick"\t%"PRItick"\t%s\t[%s->%s|%c]\n",
                enter_tick,
                exit_tick - enter_tick,
                event,
                last_gc_status, current_gc_status,
                (objspace->profile.latest_gc_info & GPR_FLAG_MAJOR_MASK) ? '+' : '-');
#endif
    }
}
#else /* PRINT_ENTER_EXIT_TICK */
static inline void
gc_record(rb_objspace_t *objspace, int direction, const char *event)
{
    /* null */
}
#endif /* PRINT_ENTER_EXIT_TICK */

static const char *
gc_enter_event_cstr(enum gc_enter_event event)
{
    switch (event) {
      case gc_enter_event_start: return "start";
      case gc_enter_event_continue: return "continue";
      case gc_enter_event_rest: return "rest";
      case gc_enter_event_finalizer: return "finalizer";
      case gc_enter_event_rb_memerror: return "rb_memerror";
    }
    return NULL;
}

static void
gc_enter_count(enum gc_enter_event event)
{
    switch (event) {
      case gc_enter_event_start:          RB_DEBUG_COUNTER_INC(gc_enter_start); break;
      case gc_enter_event_continue:       RB_DEBUG_COUNTER_INC(gc_enter_continue); break;
      case gc_enter_event_rest:           RB_DEBUG_COUNTER_INC(gc_enter_rest); break;
      case gc_enter_event_finalizer:      RB_DEBUG_COUNTER_INC(gc_enter_finalizer); break;
      case gc_enter_event_rb_memerror:    /* nothing */ break;
    }
}

static bool current_process_time(struct timespec *ts);

static void
gc_clock_start(struct timespec *ts)
{
    if (!current_process_time(ts)) {
        ts->tv_sec = 0;
        ts->tv_nsec = 0;
    }
}

static uint64_t
gc_clock_end(struct timespec *ts)
{
    struct timespec end_time;

    if ((ts->tv_sec > 0 || ts->tv_nsec > 0) &&
            current_process_time(&end_time) &&
            end_time.tv_sec >= ts->tv_sec) {
        return (uint64_t)(end_time.tv_sec - ts->tv_sec) * (1000 * 1000 * 1000) +
                    (end_time.tv_nsec - ts->tv_nsec);
    }

    return 0;
}

static inline void
gc_enter(rb_objspace_t *objspace, enum gc_enter_event event, unsigned int *lock_lev)
{
    RB_VM_LOCK_ENTER_LEV(lock_lev);

    switch (event) {
      case gc_enter_event_rest:
        if (!is_marking(objspace)) break;
        // fall through
      case gc_enter_event_start:
      case gc_enter_event_continue:
        // stop other ractors
        rb_vm_barrier();
        break;
      default:
        break;
    }

    gc_enter_count(event);
    if (UNLIKELY(during_gc != 0)) rb_bug("during_gc != 0");
    if (RGENGC_CHECK_MODE >= 3) gc_verify_internal_consistency(objspace);

    during_gc = TRUE;
    RUBY_DEBUG_LOG("%s (%s)",gc_enter_event_cstr(event), gc_current_status(objspace));
    gc_report(1, objspace, "gc_enter: %s [%s]\n", gc_enter_event_cstr(event), gc_current_status(objspace));
    gc_record(objspace, 0, gc_enter_event_cstr(event));
    gc_event_hook(objspace, RUBY_INTERNAL_EVENT_GC_ENTER, 0); /* TODO: which parameter should be passed? */

#if USE_MMTK
    rb_mmtk_gc_probe(true);
#endif
}

static inline void
gc_exit(rb_objspace_t *objspace, enum gc_enter_event event, unsigned int *lock_lev)
{
    GC_ASSERT(during_gc != 0);

#if USE_MMTK
    rb_mmtk_gc_probe(false);
#endif

    gc_event_hook(objspace, RUBY_INTERNAL_EVENT_GC_EXIT, 0); /* TODO: which parameter should be passed? */
    gc_record(objspace, 1, gc_enter_event_cstr(event));
    RUBY_DEBUG_LOG("%s (%s)", gc_enter_event_cstr(event), gc_current_status(objspace));
    gc_report(1, objspace, "gc_exit: %s [%s]\n", gc_enter_event_cstr(event), gc_current_status(objspace));
    during_gc = FALSE;

    RB_VM_LOCK_LEAVE_LEV(lock_lev);
}

#ifndef MEASURE_GC
#define MEASURE_GC (objspace->flags.measure_gc)
#endif

static void
gc_marking_enter(rb_objspace_t *objspace)
{
    GC_ASSERT(during_gc != 0);

    if (MEASURE_GC) {
        gc_clock_start(&objspace->profile.marking_start_time);
    }
}

static void
gc_marking_exit(rb_objspace_t *objspace)
{
    GC_ASSERT(during_gc != 0);

    if (MEASURE_GC) {
        objspace->profile.marking_time_ns += gc_clock_end(&objspace->profile.marking_start_time);
    }
}

static void
gc_sweeping_enter(rb_objspace_t *objspace)
{
    GC_ASSERT(during_gc != 0);

    if (MEASURE_GC) {
        gc_clock_start(&objspace->profile.sweeping_start_time);
    }
}

static void
gc_sweeping_exit(rb_objspace_t *objspace)
{
    GC_ASSERT(during_gc != 0);

    if (MEASURE_GC) {
        objspace->profile.sweeping_time_ns += gc_clock_end(&objspace->profile.sweeping_start_time);
    }
}

static void *
gc_with_gvl(void *ptr)
{
    struct objspace_and_reason *oar = (struct objspace_and_reason *)ptr;
    return (void *)(VALUE)garbage_collect(oar->objspace, oar->reason);
}

static int
garbage_collect_with_gvl(rb_objspace_t *objspace, unsigned int reason)
{
    if (dont_gc_val()) return TRUE;
    if (ruby_thread_has_gvl_p()) {
        return garbage_collect(objspace, reason);
    }
    else {
        if (ruby_native_thread_p()) {
            struct objspace_and_reason oar;
            oar.objspace = objspace;
            oar.reason = reason;
            return (int)(VALUE)rb_thread_call_with_gvl(gc_with_gvl, (void *)&oar);
        }
        else {
            /* no ruby thread */
            fprintf(stderr, "[FATAL] failed to allocate memory\n");
            exit(EXIT_FAILURE);
        }
    }
}

static int
gc_set_candidate_object_i(void *vstart, void *vend, size_t stride, void *data)
{
    rb_objspace_t *objspace = &rb_objspace;
    VALUE v = (VALUE)vstart;
    for (; v != (VALUE)vend; v += stride) {
        asan_unpoisoning_object(v) {
            switch (BUILTIN_TYPE(v)) {
              case T_NONE:
              case T_ZOMBIE:
                break;
              case T_STRING:
                // precompute the string coderange. This both save time for when it will be
                // eventually needed, and avoid mutating heap pages after a potential fork.
                rb_enc_str_coderange(v);
                // fall through
              default:
                if (!RVALUE_OLD_P(v) && !RVALUE_WB_UNPROTECTED(v)) {
                    RVALUE_AGE_SET_CANDIDATE(objspace, v);
                }
            }
        }
    }

    return 0;
}

static VALUE
gc_start_internal(rb_execution_context_t *ec, VALUE self, VALUE full_mark, VALUE immediate_mark, VALUE immediate_sweep, VALUE compact)
{
    rb_objspace_t *objspace = &rb_objspace;
#if USE_MMTK
    if (rb_mmtk_enabled_p()) {
        mmtk_handle_user_collection_request(GET_THREAD());
    }
    else {
#endif
    unsigned int reason = (GPR_FLAG_FULL_MARK |
                           GPR_FLAG_IMMEDIATE_MARK |
                           GPR_FLAG_IMMEDIATE_SWEEP |
                           GPR_FLAG_METHOD);

    /* For now, compact implies full mark / sweep, so ignore other flags */
    if (RTEST(compact)) {
        GC_ASSERT(GC_COMPACTION_SUPPORTED);

        reason |= GPR_FLAG_COMPACT;
    }
    else {
        if (!RTEST(full_mark))       reason &= ~GPR_FLAG_FULL_MARK;
        if (!RTEST(immediate_mark))  reason &= ~GPR_FLAG_IMMEDIATE_MARK;
        if (!RTEST(immediate_sweep)) reason &= ~GPR_FLAG_IMMEDIATE_SWEEP;
    }

    garbage_collect(objspace, reason);
#if USE_MMTK
    }
#endif

    gc_finalize_deferred(objspace);

    return Qnil;
}

static void
free_empty_pages(void)
{
    rb_objspace_t *objspace = &rb_objspace;

    for (int i = 0; i < SIZE_POOL_COUNT; i++) {
        /* Move all empty pages to the tomb heap for freeing. */
        rb_size_pool_t *size_pool = &size_pools[i];
        rb_heap_t *heap = SIZE_POOL_EDEN_HEAP(size_pool);
        rb_heap_t *tomb_heap = SIZE_POOL_TOMB_HEAP(size_pool);

        size_t freed_pages = 0;

        struct heap_page **next_page_ptr = &heap->free_pages;
        struct heap_page *page = heap->free_pages;
        while (page) {
            /* All finalizers should have been ran in gc_start_internal, so there
            * should be no objects that require finalization. */
            GC_ASSERT(page->final_slots == 0);

            struct heap_page *next_page = page->free_next;

            if (page->free_slots == page->total_slots) {
                heap_unlink_page(objspace, heap, page);
                heap_add_page(objspace, size_pool, tomb_heap, page);
                freed_pages++;
            }
            else {
                *next_page_ptr = page;
                next_page_ptr = &page->free_next;
            }

            page = next_page;
        }

        *next_page_ptr = NULL;

        size_pool_allocatable_pages_set(objspace, size_pool, size_pool->allocatable_pages + freed_pages);
    }

    heap_pages_free_unused_pages(objspace);
}

void
rb_gc_prepare_heap(void)
{
    rb_objspace_each_objects(gc_set_candidate_object_i, NULL);
    gc_start_internal(NULL, Qtrue, Qtrue, Qtrue, Qtrue, Qtrue);
    free_empty_pages();

#if defined(HAVE_MALLOC_TRIM) && !defined(RUBY_ALTERNATIVE_MALLOC_HEADER)
    malloc_trim(0);
#endif
}

static int
gc_is_moveable_obj(rb_objspace_t *objspace, VALUE obj)
{
#if USE_MMTK
    if (rb_mmtk_enabled_p()) {
        rb_bug("Function %s should not be called when MMTk is enabled.", RUBY_FUNCTION_NAME_STRING);
    }
#endif

    GC_ASSERT(!SPECIAL_CONST_P(obj));

    switch (BUILTIN_TYPE(obj)) {
      case T_NONE:
      case T_NIL:
      case T_MOVED:
      case T_ZOMBIE:
        return FALSE;
      case T_SYMBOL:
        if (DYNAMIC_SYM_P(obj) && (RSYMBOL(obj)->id & ~ID_SCOPE_MASK)) {
            return FALSE;
        }
        /* fall through */
      case T_STRING:
      case T_OBJECT:
      case T_FLOAT:
      case T_IMEMO:
      case T_ARRAY:
      case T_BIGNUM:
      case T_ICLASS:
      case T_MODULE:
      case T_REGEXP:
      case T_DATA:
      case T_MATCH:
      case T_STRUCT:
      case T_HASH:
      case T_FILE:
      case T_COMPLEX:
      case T_RATIONAL:
      case T_NODE:
      case T_CLASS:
        if (FL_TEST(obj, FL_FINALIZE)) {
            /* The finalizer table is a numtable. It looks up objects by address.
             * We can't mark the keys in the finalizer table because that would
             * prevent the objects from being collected.  This check prevents
             * objects that are keys in the finalizer table from being moved
             * without directly pinning them. */
            GC_ASSERT(st_is_member(finalizer_table, obj));

            return FALSE;
        }
        GC_ASSERT(RVALUE_MARKED(obj));
        GC_ASSERT(!RVALUE_PINNED(obj));

        return TRUE;

      default:
        rb_bug("gc_is_moveable_obj: unreachable (%d)", (int)BUILTIN_TYPE(obj));
        break;
    }

    return FALSE;
}

static VALUE
gc_move(rb_objspace_t *objspace, VALUE scan, VALUE free, size_t src_slot_size, size_t slot_size)
{
    int marked;
    int wb_unprotected;
    int uncollectible;
    int age;
    RVALUE *dest = (RVALUE *)free;
    RVALUE *src = (RVALUE *)scan;

    gc_report(4, objspace, "Moving object: %p -> %p\n", (void*)scan, (void *)free);

    GC_ASSERT(BUILTIN_TYPE(scan) != T_NONE);
    GC_ASSERT(!MARKED_IN_BITMAP(GET_HEAP_MARK_BITS(free), free));

    GC_ASSERT(!RVALUE_MARKING((VALUE)src));

    /* Save off bits for current object. */
    marked = RVALUE_MARKED((VALUE)src);
    wb_unprotected = RVALUE_WB_UNPROTECTED((VALUE)src);
    uncollectible = RVALUE_UNCOLLECTIBLE((VALUE)src);
    bool remembered = RVALUE_REMEMBERED((VALUE)src);
    age = RVALUE_AGE_GET((VALUE)src);

    /* Clear bits for eventual T_MOVED */
    CLEAR_IN_BITMAP(GET_HEAP_MARK_BITS((VALUE)src), (VALUE)src);
    CLEAR_IN_BITMAP(GET_HEAP_WB_UNPROTECTED_BITS((VALUE)src), (VALUE)src);
    CLEAR_IN_BITMAP(GET_HEAP_UNCOLLECTIBLE_BITS((VALUE)src), (VALUE)src);
    CLEAR_IN_BITMAP(GET_HEAP_PAGE((VALUE)src)->remembered_bits, (VALUE)src);

    if (FL_TEST((VALUE)src, FL_EXIVAR)) {
        /* Resizing the st table could cause a malloc */
        DURING_GC_COULD_MALLOC_REGION_START();
        {
            rb_mv_generic_ivar((VALUE)src, (VALUE)dest);
        }
        DURING_GC_COULD_MALLOC_REGION_END();
    }

    if (FL_TEST((VALUE)src, FL_SEEN_OBJ_ID)) {
        /* If the source object's object_id has been seen, we need to update
         * the object to object id mapping. */
        st_data_t srcid = (st_data_t)src, id;

        gc_report(4, objspace, "Moving object with seen id: %p -> %p\n", (void *)src, (void *)dest);
        /* Resizing the st table could cause a malloc */
        DURING_GC_COULD_MALLOC_REGION_START();
        {
            if (!st_delete(objspace->obj_to_id_tbl, &srcid, &id)) {
                rb_bug("gc_move: object ID seen, but not in mapping table: %s", obj_info((VALUE)src));
            }

            st_insert(objspace->obj_to_id_tbl, (st_data_t)dest, id);
        }
        DURING_GC_COULD_MALLOC_REGION_END();
    }
    else {
        GC_ASSERT(!st_lookup(objspace->obj_to_id_tbl, (st_data_t)src, NULL));
    }

    /* Move the object */
    memcpy(dest, src, MIN(src_slot_size, slot_size));

    if (RVALUE_OVERHEAD > 0) {
        void *dest_overhead = (void *)(((uintptr_t)dest) + slot_size - RVALUE_OVERHEAD);
        void *src_overhead = (void *)(((uintptr_t)src) + src_slot_size - RVALUE_OVERHEAD);

        memcpy(dest_overhead, src_overhead, RVALUE_OVERHEAD);
    }

    memset(src, 0, src_slot_size);
    RVALUE_AGE_RESET((VALUE)src);

    /* Set bits for object in new location */
    if (remembered) {
        MARK_IN_BITMAP(GET_HEAP_PAGE(dest)->remembered_bits, (VALUE)dest);
    }
    else {
        CLEAR_IN_BITMAP(GET_HEAP_PAGE(dest)->remembered_bits, (VALUE)dest);
    }

    if (marked) {
        MARK_IN_BITMAP(GET_HEAP_MARK_BITS((VALUE)dest), (VALUE)dest);
    }
    else {
        CLEAR_IN_BITMAP(GET_HEAP_MARK_BITS((VALUE)dest), (VALUE)dest);
    }

    if (wb_unprotected) {
        MARK_IN_BITMAP(GET_HEAP_WB_UNPROTECTED_BITS((VALUE)dest), (VALUE)dest);
    }
    else {
        CLEAR_IN_BITMAP(GET_HEAP_WB_UNPROTECTED_BITS((VALUE)dest), (VALUE)dest);
    }

    if (uncollectible) {
        MARK_IN_BITMAP(GET_HEAP_UNCOLLECTIBLE_BITS((VALUE)dest), (VALUE)dest);
    }
    else {
        CLEAR_IN_BITMAP(GET_HEAP_UNCOLLECTIBLE_BITS((VALUE)dest), (VALUE)dest);
    }

    RVALUE_AGE_SET((VALUE)dest, age);
    /* Assign forwarding address */
    src->as.moved.flags = T_MOVED;
    src->as.moved.dummy = Qundef;
    src->as.moved.destination = (VALUE)dest;
    GC_ASSERT(BUILTIN_TYPE((VALUE)dest) != T_NONE);

    return (VALUE)src;
}

#if GC_CAN_COMPILE_COMPACTION
static int
compare_pinned_slots(const void *left, const void *right, void *dummy)
{
    struct heap_page *left_page;
    struct heap_page *right_page;

    left_page = *(struct heap_page * const *)left;
    right_page = *(struct heap_page * const *)right;

    return left_page->pinned_slots - right_page->pinned_slots;
}

static int
compare_free_slots(const void *left, const void *right, void *dummy)
{
    struct heap_page *left_page;
    struct heap_page *right_page;

    left_page = *(struct heap_page * const *)left;
    right_page = *(struct heap_page * const *)right;

    return left_page->free_slots - right_page->free_slots;
}

static void
gc_sort_heap_by_compare_func(rb_objspace_t *objspace, gc_compact_compare_func compare_func)
{
    for (int j = 0; j < SIZE_POOL_COUNT; j++) {
        rb_size_pool_t *size_pool = &size_pools[j];

        size_t total_pages = SIZE_POOL_EDEN_HEAP(size_pool)->total_pages;
        size_t size = size_mul_or_raise(total_pages, sizeof(struct heap_page *), rb_eRuntimeError);
        struct heap_page *page = 0, **page_list = malloc(size);
        size_t i = 0;

        SIZE_POOL_EDEN_HEAP(size_pool)->free_pages = NULL;
        ccan_list_for_each(&SIZE_POOL_EDEN_HEAP(size_pool)->pages, page, page_node) {
            page_list[i++] = page;
            GC_ASSERT(page);
        }

        GC_ASSERT((size_t)i == total_pages);

        /* Sort the heap so "filled pages" are first. `heap_add_page` adds to the
         * head of the list, so empty pages will end up at the start of the heap */
        ruby_qsort(page_list, total_pages, sizeof(struct heap_page *), compare_func, NULL);

        /* Reset the eden heap */
        ccan_list_head_init(&SIZE_POOL_EDEN_HEAP(size_pool)->pages);

        for (i = 0; i < total_pages; i++) {
            ccan_list_add(&SIZE_POOL_EDEN_HEAP(size_pool)->pages, &page_list[i]->page_node);
            if (page_list[i]->free_slots != 0) {
                heap_add_freepage(SIZE_POOL_EDEN_HEAP(size_pool), page_list[i]);
            }
        }

        free(page_list);
    }
}
#endif

#if USE_MMTK
static void
gc_ref_update_string(rb_objspace_t * objspace, VALUE str)
{
     if (STR_EMBED_P(str)) {
        // Embedded strings don't point into any buffer.
        return;
    }

    if (rb_mmtk_str_no_free(str)) {
        // It is a "heap" string, but `as.heap.ptr` points to static C string.
        // Skip it.
        return;
    }

    if (STR_SHARED_P(str)) {
        VALUE old_root = RSTRING(str)->as.heap.aux.shared;
        UPDATE_IF_MOVED(objspace, RSTRING(str)->as.heap.aux.shared);
        VALUE new_root = RSTRING(str)->as.heap.aux.shared;

        // Note: For evacuating collectors such as Immix, `new_root` points into the to-space,
        // and the object is guaranteed to be readable.  But `old_root` may point to the from-space
        // which is no longer readable now.
        if (STR_EMBED_P(new_root)) {
            // If the shared root is embedded, `RSTRING(str)->as.heap.ptr` points into the embedded
            // `ary` of the root.  Adjust the pointer, preserving the offset.
            size_t offset = (size_t)RSTRING(str)->as.heap.ptr - (size_t)old_root;
            RSTRING(str)->as.heap.ptr = (char*)(new_root + offset);
            return;
        }

        // If the shared root is not embedded, then `RSTRING(str)->as.heap.ptr` points into the
        // imemo:mmtk_strbuf which `RSTRING_EXT(new_root)->strbuf` points to.
        // Just fall through and adjust `ptr` according to `RSTRING_EXT(str)->strbuf`.
    }

    // Otherwise the RSTRING_EXT(obj)->strbuf field always points to the underlying imemo:mmtk_strbuf.
    VALUE old_strbuf = RSTRING_EXT(str)->strbuf;
    UPDATE_IF_MOVED(objspace, RSTRING_EXT(str)->strbuf);
    VALUE new_strbuf = RSTRING_EXT(str)->strbuf;
    size_t offset = (size_t)RSTRING(str)->as.heap.ptr - (size_t)old_strbuf;
    RSTRING(str)->as.heap.ptr = (char*)(new_strbuf + offset);

    // Currently the size of the string cannot change during GC.
}
#endif

static void
gc_ref_update_array(rb_objspace_t * objspace, VALUE v)
{
    if (ARY_SHARED_P(v)) {
        VALUE old_root = RARRAY(v)->as.heap.aux.shared_root;

        UPDATE_IF_MOVED(objspace, RARRAY(v)->as.heap.aux.shared_root);

        VALUE new_root = RARRAY(v)->as.heap.aux.shared_root;
        // If the root is embedded and its location has changed
        if (ARY_EMBED_P(new_root) && new_root != old_root) {
            size_t offset = (size_t)(RARRAY(v)->as.heap.ptr - RARRAY(old_root)->as.ary);
            GC_ASSERT(RARRAY(v)->as.heap.ptr >= RARRAY(old_root)->as.ary);
            RARRAY(v)->as.heap.ptr = RARRAY(new_root)->as.ary + offset;
        }
    }
    else {
        long len = RARRAY_LEN(v);

        if (len > 0) {
#if USE_MMTK
            if (!rb_mmtk_enabled_p() || ARY_EMBED_P(v)) {
            // When using MMTk, we only scan embedded arrays here.
            // If not embedded, we scan the `RARRAY_EXT(v)` field, and the GC will transitively
            // scan objects reached from there.
#endif
            VALUE *ptr = (VALUE *)RARRAY_CONST_PTR(v);
            for (long i = 0; i < len; i++) {
                UPDATE_IF_MOVED(objspace, ptr[i]);
            }
#if USE_MMTK
            }
#endif
        }

        if (rb_gc_obj_slot_size(v) >= rb_ary_size_as_embedded(v)) {
            if (rb_ary_embeddable_p(v)) {
                rb_ary_make_embedded(v);
            }
        }
    }

#if USE_MMTK
    if (rb_mmtk_enabled_p()) {
        if (!ARY_EMBED_P(v)) {
            // If the array is not embedded, it has a hidden `objbuf` field that needs to be traced.
            // We also update the `ptr` to point to the new location.
            VALUE old_objbuf = RARRAY_EXT(v)->objbuf;
            UPDATE_IF_MOVED(objspace, RARRAY_EXT(v)->objbuf);
            VALUE new_objbuf = RARRAY_EXT(v)->objbuf;
            size_t offset = RARRAY(v)->as.heap.ptr - rb_mmtk_objbuf_to_elems((rb_mmtk_objbuf_t*)old_objbuf);
            RARRAY(v)->as.heap.ptr = rb_mmtk_objbuf_to_elems((rb_mmtk_objbuf_t*)new_objbuf) + offset;
        }
    }
#endif
}

static void gc_ref_update_table_values_only(rb_objspace_t *objspace, st_table *tbl);

static void
gc_ref_update_object(rb_objspace_t *objspace, VALUE v)
{
    VALUE *ptr = ROBJECT_IVPTR(v);

    if (rb_shape_obj_too_complex(v)) {
        gc_ref_update_table_values_only(objspace, ROBJECT_IV_HASH(v));
        return;
    }

    size_t slot_size = rb_gc_obj_slot_size(v);
    size_t embed_size = rb_obj_embedded_size(ROBJECT_IV_CAPACITY(v));
    if (slot_size >= embed_size && !RB_FL_TEST_RAW(v, ROBJECT_EMBED)) {
        // Object can be re-embedded
        memcpy(ROBJECT(v)->as.ary, ptr, sizeof(VALUE) * ROBJECT_IV_COUNT(v));
        RB_FL_SET_RAW(v, ROBJECT_EMBED);
        xfree(ptr);
        ptr = ROBJECT(v)->as.ary;
    }

    for (uint32_t i = 0; i < ROBJECT_IV_COUNT(v); i++) {
        UPDATE_IF_MOVED(objspace, ptr[i]);
    }
}

static int
hash_replace_ref(st_data_t *key, st_data_t *value, st_data_t argp, int existing)
{
    rb_objspace_t *objspace = (rb_objspace_t *)argp;

    if (gc_object_moved_p(objspace, (VALUE)*key)) {
        *key = rb_gc_location((VALUE)*key);
    }

    if (gc_object_moved_p(objspace, (VALUE)*value)) {
        *value = rb_gc_location((VALUE)*value);
    }

    return ST_CONTINUE;
}

static int
hash_foreach_replace(st_data_t key, st_data_t value, st_data_t argp, int error)
{
    rb_objspace_t *objspace;

    objspace = (rb_objspace_t *)argp;

    if (gc_object_moved_p(objspace, (VALUE)key)) {
        return ST_REPLACE;
    }

    if (gc_object_moved_p(objspace, (VALUE)value)) {
        return ST_REPLACE;
    }
    return ST_CONTINUE;
}

static int
hash_replace_ref_value(st_data_t *key, st_data_t *value, st_data_t argp, int existing)
{
    rb_objspace_t *objspace = (rb_objspace_t *)argp;

    if (gc_object_moved_p(objspace, (VALUE)*value)) {
        *value = rb_gc_location((VALUE)*value);
    }

    return ST_CONTINUE;
}

static int
hash_foreach_replace_value(st_data_t key, st_data_t value, st_data_t argp, int error)
{
    rb_objspace_t *objspace;

    objspace = (rb_objspace_t *)argp;

    if (gc_object_moved_p(objspace, (VALUE)value)) {
        return ST_REPLACE;
    }
    return ST_CONTINUE;
}

static void
gc_ref_update_table_values_only(rb_objspace_t *objspace, st_table *tbl)
{
    if (!tbl || tbl->num_entries == 0) return;

    if (st_foreach_with_replace(tbl, hash_foreach_replace_value, hash_replace_ref_value, (st_data_t)objspace)) {
        rb_raise(rb_eRuntimeError, "hash modified during iteration");
    }
}

void
rb_gc_ref_update_table_values_only(st_table *tbl)
{
    gc_ref_update_table_values_only(&rb_objspace, tbl);
}

static void
gc_update_table_refs(rb_objspace_t * objspace, st_table *tbl)
{
    if (!tbl || tbl->num_entries == 0) return;

    if (st_foreach_with_replace(tbl, hash_foreach_replace, hash_replace_ref, (st_data_t)objspace)) {
        rb_raise(rb_eRuntimeError, "hash modified during iteration");
    }
}

/* Update MOVED references in a VALUE=>VALUE st_table */
void
rb_gc_update_tbl_refs(st_table *ptr)
{
    rb_objspace_t *objspace = &rb_objspace;
    gc_update_table_refs(objspace, ptr);
}

static void
gc_ref_update_hash(rb_objspace_t * objspace, VALUE v)
{
    rb_hash_stlike_foreach_with_replace(v, hash_foreach_replace, hash_replace_ref, (st_data_t)objspace);
}

static void
gc_update_values(rb_objspace_t *objspace, long n, VALUE *values)
{
    long i;

    for (i=0; i<n; i++) {
        UPDATE_IF_MOVED(objspace, values[i]);
    }
}

void
rb_gc_update_values(long n, VALUE *values)
{
    gc_update_values(&rb_objspace, n, values);
}

static enum rb_id_table_iterator_result
check_id_table_move(VALUE value, void *data)
{
    rb_objspace_t *objspace = (rb_objspace_t *)data;

    if (gc_object_moved_p(objspace, (VALUE)value)) {
        return ID_TABLE_REPLACE;
    }

    return ID_TABLE_CONTINUE;
}

/* Returns the new location of an object, if it moved.  Otherwise returns
 * the existing location. */
VALUE
rb_gc_location(VALUE value)
{
#if USE_MMTK
    if (rb_mmtk_enabled_p()) {
        return rb_mmtk_maybe_forward(value);
    }
#endif

    VALUE destination;

    if (!SPECIAL_CONST_P(value)) {
        void *poisoned = asan_unpoison_object_temporary(value);

        if (BUILTIN_TYPE(value) == T_MOVED) {
            destination = (VALUE)RMOVED(value)->destination;
            GC_ASSERT(BUILTIN_TYPE(destination) != T_NONE);
        }
        else {
            destination = value;
        }

        /* Re-poison slot if it's not the one we want */
        if (poisoned) {
            GC_ASSERT(BUILTIN_TYPE(value) == T_NONE);
            asan_poison_object(value);
        }
    }
    else {
        destination = value;
    }

    return destination;
}

static enum rb_id_table_iterator_result
update_id_table(VALUE *value, void *data, int existing)
{
    rb_objspace_t *objspace = (rb_objspace_t *)data;

    if (gc_object_moved_p(objspace, (VALUE)*value)) {
        *value = rb_gc_location((VALUE)*value);
    }

    return ID_TABLE_CONTINUE;
}

static void
update_m_tbl(rb_objspace_t *objspace, struct rb_id_table *tbl)
{
    if (tbl) {
        rb_id_table_foreach_values_with_replace(tbl, check_id_table_move, update_id_table, objspace);
    }
}

static enum rb_id_table_iterator_result
update_cc_tbl_i(VALUE ccs_ptr, void *data)
{
    rb_objspace_t *objspace = (rb_objspace_t *)data;
    struct rb_class_cc_entries *ccs = (struct rb_class_cc_entries *)ccs_ptr;
    VM_ASSERT(vm_ccs_p(ccs));

    if (gc_object_moved_p(objspace, (VALUE)ccs->cme)) {
        ccs->cme = (const rb_callable_method_entry_t *)rb_gc_location((VALUE)ccs->cme);
    }

    for (int i=0; i<ccs->len; i++) {
        if (gc_object_moved_p(objspace, (VALUE)ccs->entries[i].ci)) {
            ccs->entries[i].ci = (struct rb_callinfo *)rb_gc_location((VALUE)ccs->entries[i].ci);
        }
        if (gc_object_moved_p(objspace, (VALUE)ccs->entries[i].cc)) {
            ccs->entries[i].cc = (struct rb_callcache *)rb_gc_location((VALUE)ccs->entries[i].cc);
        }
    }

    // do not replace
    return ID_TABLE_CONTINUE;
}

static void
update_cc_tbl(rb_objspace_t *objspace, VALUE klass)
{
    struct rb_id_table *tbl = RCLASS_CC_TBL(klass);
    if (tbl) {
        rb_id_table_foreach_values(tbl, update_cc_tbl_i, objspace);
    }
}

static enum rb_id_table_iterator_result
update_cvc_tbl_i(VALUE cvc_entry, void *data)
{
    struct rb_cvar_class_tbl_entry *entry;
    rb_objspace_t * objspace = (rb_objspace_t *)data;

    entry = (struct rb_cvar_class_tbl_entry *)cvc_entry;

    if (entry->cref) {
        TYPED_UPDATE_IF_MOVED(objspace, rb_cref_t *, entry->cref);
    }

    entry->class_value = rb_gc_location(entry->class_value);

    return ID_TABLE_CONTINUE;
}

static void
update_cvc_tbl(rb_objspace_t *objspace, VALUE klass)
{
    struct rb_id_table *tbl = RCLASS_CVC_TBL(klass);
    if (tbl) {
        rb_id_table_foreach_values(tbl, update_cvc_tbl_i, objspace);
    }
}

static enum rb_id_table_iterator_result
mark_cvc_tbl_i(VALUE cvc_entry, void *data)
{
    rb_objspace_t *objspace = (rb_objspace_t *)data;
    struct rb_cvar_class_tbl_entry *entry;

    entry = (struct rb_cvar_class_tbl_entry *)cvc_entry;

#if USE_MMTK
    // When using MMTk, objects can move, and entry->cref may have already been
    // moved, or another GC worker may move the object as we read it.
    // Disabling the assertion...
    if (!rb_mmtk_enabled_p()) {
#endif
    RUBY_ASSERT(entry->cref == 0 || (BUILTIN_TYPE((VALUE)entry->cref) == T_IMEMO && IMEMO_TYPE_P(entry->cref, imemo_cref)));
#if USE_MMTK
    }
#endif
    gc_mark(objspace, (VALUE) entry->cref);

    return ID_TABLE_CONTINUE;
}

static void
mark_cvc_tbl(rb_objspace_t *objspace, VALUE klass)
{
    struct rb_id_table *tbl = RCLASS_CVC_TBL(klass);
    if (tbl) {
        rb_id_table_foreach_values(tbl, mark_cvc_tbl_i, objspace);
    }
}

static enum rb_id_table_iterator_result
update_const_table(VALUE value, void *data)
{
    rb_const_entry_t *ce = (rb_const_entry_t *)value;
    rb_objspace_t * objspace = (rb_objspace_t *)data;

    if (gc_object_moved_p(objspace, ce->value)) {
        ce->value = rb_gc_location(ce->value);
    }

    if (gc_object_moved_p(objspace, ce->file)) {
        ce->file = rb_gc_location(ce->file);
    }

    return ID_TABLE_CONTINUE;
}

static void
update_const_tbl(rb_objspace_t *objspace, struct rb_id_table *tbl)
{
    if (!tbl) return;
    rb_id_table_foreach_values(tbl, update_const_table, objspace);
}

static void
update_subclass_entries(rb_objspace_t *objspace, rb_subclass_entry_t *entry)
{
    while (entry) {
        UPDATE_IF_MOVED(objspace, entry->klass);
        entry = entry->next;
    }
}

static void
update_class_ext(rb_objspace_t *objspace, rb_classext_t *ext)
{
    UPDATE_IF_MOVED(objspace, ext->origin_);
    UPDATE_IF_MOVED(objspace, ext->includer);
    UPDATE_IF_MOVED(objspace, ext->refined_class);
    update_subclass_entries(objspace, ext->subclasses);
}

static void
update_superclasses(rb_objspace_t *objspace, VALUE obj)
{
    if (FL_TEST_RAW(obj, RCLASS_SUPERCLASSES_INCLUDE_SELF)) {
        for (size_t i = 0; i < RCLASS_SUPERCLASS_DEPTH(obj) + 1; i++) {
            UPDATE_IF_MOVED(objspace, RCLASS_SUPERCLASSES(obj)[i]);
        }
    }
}

static void
gc_update_object_references(rb_objspace_t *objspace, VALUE obj)
{
    RVALUE *any = RANY(obj);

    gc_report(4, objspace, "update-refs: %p ->\n", (void *)obj);

    if (FL_TEST(obj, FL_EXIVAR)) {
        rb_ref_update_generic_ivar(obj);
    }

    switch (BUILTIN_TYPE(obj)) {
      case T_CLASS:
        if (FL_TEST(obj, FL_SINGLETON)) {
            UPDATE_IF_MOVED(objspace, RCLASS_ATTACHED_OBJECT(obj));
        }
        // Continue to the shared T_CLASS/T_MODULE
      case T_MODULE:
        if (RCLASS_SUPER((VALUE)obj)) {
            UPDATE_IF_MOVED(objspace, RCLASS(obj)->super);
        }
        update_m_tbl(objspace, RCLASS_M_TBL(obj));
        update_cc_tbl(objspace, obj);
        update_cvc_tbl(objspace, obj);
        update_superclasses(objspace, obj);

        if (rb_shape_obj_too_complex(obj)) {
            gc_ref_update_table_values_only(objspace, RCLASS_IV_HASH(obj));
        }
        else {
            for (attr_index_t i = 0; i < RCLASS_IV_COUNT(obj); i++) {
                UPDATE_IF_MOVED(objspace, RCLASS_IVPTR(obj)[i]);
            }
        }

        update_class_ext(objspace, RCLASS_EXT(obj));
        update_const_tbl(objspace, RCLASS_CONST_TBL(obj));

        UPDATE_IF_MOVED(objspace, RCLASS_EXT(obj)->classpath);
        break;

      case T_ICLASS:
        if (RICLASS_OWNS_M_TBL_P(obj)) {
            update_m_tbl(objspace, RCLASS_M_TBL(obj));
        }
        if (RCLASS_SUPER((VALUE)obj)) {
            UPDATE_IF_MOVED(objspace, RCLASS(obj)->super);
        }
        update_class_ext(objspace, RCLASS_EXT(obj));
        update_m_tbl(objspace, RCLASS_CALLABLE_M_TBL(obj));
        update_cc_tbl(objspace, obj);
        break;

      case T_IMEMO:
        rb_imemo_mark_and_move(obj, true);
        return;

      case T_NIL:
      case T_FIXNUM:
      case T_NODE:
      case T_MOVED:
      case T_NONE:
        /* These can't move */
        return;

      case T_ARRAY:
        gc_ref_update_array(objspace, obj);
        break;

      case T_HASH:
        gc_ref_update_hash(objspace, obj);
        UPDATE_IF_MOVED(objspace, any->as.hash.ifnone);
        break;

      case T_STRING:
        {
#if USE_MMTK
            if (rb_mmtk_enabled_p()) {
                gc_ref_update_string(objspace, obj);
                break;
            }
#endif

            if (STR_SHARED_P(obj)) {
                UPDATE_IF_MOVED(objspace, any->as.string.as.heap.aux.shared);
            }

            /* If, after move the string is not embedded, and can fit in the
             * slot it's been placed in, then re-embed it. */
            if (rb_gc_obj_slot_size(obj) >= rb_str_size_as_embedded(obj)) {
                if (!STR_EMBED_P(obj) && rb_str_reembeddable_p(obj)) {
                    rb_str_make_embedded(obj);
                }
            }

            break;
        }
      case T_DATA:
        /* Call the compaction callback, if it exists */
        {
            void *const ptr = RTYPEDDATA_P(obj) ? RTYPEDDATA_GET_DATA(obj) : DATA_PTR(obj);
            if (ptr) {
                if (RTYPEDDATA_P(obj) && gc_declarative_marking_p(any->as.typeddata.type)) {
                    size_t *offset_list = (size_t *)RANY(obj)->as.typeddata.type->function.dmark;

                    for (size_t offset = *offset_list; offset != RUBY_REF_END; offset = *offset_list++) {
                        VALUE *ref = (VALUE *)((char *)ptr + offset);
                        if (SPECIAL_CONST_P(*ref)) continue;
                        *ref = rb_gc_location(*ref);
                    }
                }
                else if (RTYPEDDATA_P(obj)) {
                    RUBY_DATA_FUNC compact_func = any->as.typeddata.type->function.dcompact;
                    if (compact_func) (*compact_func)(ptr);
                }
            }
        }
        break;

      case T_OBJECT:
        gc_ref_update_object(objspace, obj);
        break;

      case T_FILE:
        if (any->as.file.fptr) {
            UPDATE_IF_MOVED(objspace, any->as.file.fptr->self);
            UPDATE_IF_MOVED(objspace, any->as.file.fptr->pathv);
            UPDATE_IF_MOVED(objspace, any->as.file.fptr->tied_io_for_writing);
            UPDATE_IF_MOVED(objspace, any->as.file.fptr->writeconv_asciicompat);
            UPDATE_IF_MOVED(objspace, any->as.file.fptr->writeconv_pre_ecopts);
            UPDATE_IF_MOVED(objspace, any->as.file.fptr->encs.ecopts);
            UPDATE_IF_MOVED(objspace, any->as.file.fptr->write_lock);
        }
        break;
      case T_REGEXP:
        UPDATE_IF_MOVED(objspace, any->as.regexp.src);
        break;

      case T_SYMBOL:
        UPDATE_IF_MOVED(objspace, RSYMBOL(any)->fstr);
        break;

      case T_FLOAT:
      case T_BIGNUM:
        break;

      case T_MATCH:
        UPDATE_IF_MOVED(objspace, any->as.match.regexp);

        if (any->as.match.str) {
            UPDATE_IF_MOVED(objspace, any->as.match.str);
        }

        #if USE_MMTK
        if (rb_mmtk_enabled_p()) {
            // If GC is triggered when the mutator is resizing the following buffers, we retain
            // them because their contents need to be copied to the new buffers after GC.
            rb_mmtk_scan_offsetted_strbuf_field((char**)&RMATCH_EXT(any)->char_offset, true);
            rb_mmtk_scan_offsetted_strbuf_field((char**)&RMATCH_EXT(any)->regs.beg, true);
            rb_mmtk_scan_offsetted_strbuf_field((char**)&RMATCH_EXT(any)->regs.end, true);
        }
        #endif

        break;

      case T_RATIONAL:
        UPDATE_IF_MOVED(objspace, any->as.rational.num);
        UPDATE_IF_MOVED(objspace, any->as.rational.den);
        break;

      case T_COMPLEX:
        UPDATE_IF_MOVED(objspace, any->as.complex.real);
        UPDATE_IF_MOVED(objspace, any->as.complex.imag);

        break;

      case T_STRUCT:
        {
            long i, len = RSTRUCT_LEN(obj);
            VALUE *ptr = (VALUE *)RSTRUCT_CONST_PTR(obj);

            for (i = 0; i < len; i++) {
                UPDATE_IF_MOVED(objspace, ptr[i]);
            }
        }
        break;
      default:
#if GC_DEBUG
        rb_gcdebug_print_obj_condition((VALUE)obj);
        rb_obj_info_dump(obj);
        rb_bug("unreachable");
#endif
        break;

    }

    UPDATE_IF_MOVED(objspace, RBASIC(obj)->klass);

    gc_report(4, objspace, "update-refs: %p <-\n", (void *)obj);
}

static int
gc_ref_update(void *vstart, void *vend, size_t stride, rb_objspace_t * objspace, struct heap_page *page)
{
    VALUE v = (VALUE)vstart;
    asan_unlock_freelist(page);
    asan_lock_freelist(page);
    page->flags.has_uncollectible_wb_unprotected_objects = FALSE;
    page->flags.has_remembered_objects = FALSE;

    /* For each object on the page */
    for (; v != (VALUE)vend; v += stride) {
        void *poisoned = asan_unpoison_object_temporary(v);

        switch (BUILTIN_TYPE(v)) {
          case T_NONE:
          case T_MOVED:
          case T_ZOMBIE:
            break;
          default:
            if (RVALUE_WB_UNPROTECTED(v)) {
                page->flags.has_uncollectible_wb_unprotected_objects = TRUE;
            }
            if (RVALUE_REMEMBERED(v)) {
                page->flags.has_remembered_objects = TRUE;
            }
            if (page->flags.before_sweep) {
                if (RVALUE_MARKED(v)) {
                    gc_update_object_references(objspace, v);
                }
            }
            else {
                gc_update_object_references(objspace, v);
            }
        }

        if (poisoned) {
            asan_poison_object(v);
        }
    }

    return 0;
}

extern rb_symbols_t ruby_global_symbols;
#define global_symbols ruby_global_symbols

static void
gc_update_references(rb_objspace_t *objspace)
{
    objspace->flags.during_reference_updating = true;

    rb_execution_context_t *ec = GET_EC();
    rb_vm_t *vm = rb_ec_vm_ptr(ec);

    struct heap_page *page = NULL;

    for (int i = 0; i < SIZE_POOL_COUNT; i++) {
        bool should_set_mark_bits = TRUE;
        rb_size_pool_t *size_pool = &size_pools[i];
        rb_heap_t *heap = SIZE_POOL_EDEN_HEAP(size_pool);

        ccan_list_for_each(&heap->pages, page, page_node) {
            uintptr_t start = (uintptr_t)page->start;
            uintptr_t end = start + (page->total_slots * size_pool->slot_size);

            gc_ref_update((void *)start, (void *)end, size_pool->slot_size, objspace, page);
            if (page == heap->sweeping_page) {
                should_set_mark_bits = FALSE;
            }
            if (should_set_mark_bits) {
                gc_setup_mark_bits(page);
            }
        }
    }
    rb_vm_update_references(vm);
    rb_gc_update_global_tbl();
    global_symbols.ids = rb_gc_location(global_symbols.ids);
    global_symbols.dsymbol_fstr_hash = rb_gc_location(global_symbols.dsymbol_fstr_hash);
    gc_ref_update_table_values_only(objspace, objspace->obj_to_id_tbl);
    gc_update_table_refs(objspace, objspace->id_to_obj_tbl);
    gc_update_table_refs(objspace, global_symbols.str_sym);
    gc_update_table_refs(objspace, finalizer_table);

    objspace->flags.during_reference_updating = false;
}

#if GC_CAN_COMPILE_COMPACTION
/*
 *  call-seq:
 *     GC.latest_compact_info -> hash
 *
 * Returns information about object moved in the most recent \GC compaction.
 *
 * The returned +hash+ contains the following keys:
 *
 * [considered]
 *   Hash containing the type of the object as the key and the number of
 *   objects of that type that were considered for movement.
 * [moved]
 *   Hash containing the type of the object as the key and the number of
 *   objects of that type that were actually moved.
 * [moved_up]
 *   Hash containing the type of the object as the key and the number of
 *   objects of that type that were increased in size.
 * [moved_down]
 *   Hash containing the type of the object as the key and the number of
 *   objects of that type that were decreased in size.
 *
 * Some objects can't be moved (due to pinning) so these numbers can be used to
 * calculate compaction efficiency.
 */
static VALUE
gc_compact_stats(VALUE self)
{
    size_t i;
    rb_objspace_t *objspace = &rb_objspace;
    VALUE h = rb_hash_new();
    VALUE considered = rb_hash_new();
    VALUE moved = rb_hash_new();
    VALUE moved_up = rb_hash_new();
    VALUE moved_down = rb_hash_new();

    for (i=0; i<T_MASK; i++) {
        if (objspace->rcompactor.considered_count_table[i]) {
            rb_hash_aset(considered, type_sym(i), SIZET2NUM(objspace->rcompactor.considered_count_table[i]));
        }

        if (objspace->rcompactor.moved_count_table[i]) {
            rb_hash_aset(moved, type_sym(i), SIZET2NUM(objspace->rcompactor.moved_count_table[i]));
        }

        if (objspace->rcompactor.moved_up_count_table[i]) {
            rb_hash_aset(moved_up, type_sym(i), SIZET2NUM(objspace->rcompactor.moved_up_count_table[i]));
        }

        if (objspace->rcompactor.moved_down_count_table[i]) {
            rb_hash_aset(moved_down, type_sym(i), SIZET2NUM(objspace->rcompactor.moved_down_count_table[i]));
        }
    }

    rb_hash_aset(h, ID2SYM(rb_intern("considered")), considered);
    rb_hash_aset(h, ID2SYM(rb_intern("moved")), moved);
    rb_hash_aset(h, ID2SYM(rb_intern("moved_up")), moved_up);
    rb_hash_aset(h, ID2SYM(rb_intern("moved_down")), moved_down);

    return h;
}
#else
#  define gc_compact_stats rb_f_notimplement
#endif

#if GC_CAN_COMPILE_COMPACTION
static void
root_obj_check_moved_i(const char *category, VALUE obj, void *data)
{
    rb_objspace_t *objspace = data;

    if (gc_object_moved_p(objspace, obj)) {
        rb_bug("ROOT %s points to MOVED: %p -> %s", category, (void *)obj, obj_info(rb_gc_location(obj)));
    }
}

static void
reachable_object_check_moved_i(VALUE ref, void *data)
{
    VALUE parent = (VALUE)data;
    if (gc_object_moved_p(&rb_objspace, ref)) {
        rb_bug("Object %s points to MOVED: %p -> %s", obj_info(parent), (void *)ref, obj_info(rb_gc_location(ref)));
    }
}

static int
heap_check_moved_i(void *vstart, void *vend, size_t stride, void *data)
{
    rb_objspace_t *objspace = data;

    VALUE v = (VALUE)vstart;
    for (; v != (VALUE)vend; v += stride) {
        if (gc_object_moved_p(objspace, v)) {
            /* Moved object still on the heap, something may have a reference. */
        }
        else {
            void *poisoned = asan_unpoison_object_temporary(v);

            switch (BUILTIN_TYPE(v)) {
              case T_NONE:
              case T_ZOMBIE:
                break;
              default:
                if (!rb_objspace_garbage_object_p(v)) {
                    rb_objspace_reachable_objects_from(v, reachable_object_check_moved_i, (void *)v);
                }
            }

            if (poisoned) {
                GC_ASSERT(BUILTIN_TYPE(v) == T_NONE);
                asan_poison_object(v);
            }
        }
    }

    return 0;
}

/*
 *  call-seq:
 *     GC.compact -> hash
 *
 * This function compacts objects together in Ruby's heap. It eliminates
 * unused space (or fragmentation) in the heap by moving objects in to that
 * unused space.
 *
 * The returned +hash+ contains statistics about the objects that were moved;
 * see GC.latest_compact_info.
 *
 * This method is only expected to work on CRuby.
 *
 * To test whether \GC compaction is supported, use the idiom:
 *
 *   GC.respond_to?(:compact)
 */
static VALUE
gc_compact(VALUE self)
{
    /* Run GC with compaction enabled */
    gc_start_internal(NULL, self, Qtrue, Qtrue, Qtrue, Qtrue);

    return gc_compact_stats(self);
}
#else
#  define gc_compact rb_f_notimplement
#endif

#if GC_CAN_COMPILE_COMPACTION

struct desired_compaction_pages_i_data {
    rb_objspace_t *objspace;
    size_t required_slots[SIZE_POOL_COUNT];
};

static int
desired_compaction_pages_i(struct heap_page *page, void *data)
{
    struct desired_compaction_pages_i_data *tdata = data;
    rb_objspace_t *objspace = tdata->objspace;
    VALUE vstart = (VALUE)page->start;
    VALUE vend = vstart + (VALUE)(page->total_slots * page->size_pool->slot_size);


    for (VALUE v = vstart; v != vend; v += page->size_pool->slot_size) {
        /* skip T_NONEs; they won't be moved */
        void *poisoned = asan_unpoison_object_temporary(v);
        if (BUILTIN_TYPE(v) == T_NONE) {
            if (poisoned) {
                asan_poison_object(v);
            }
            continue;
        }

        rb_size_pool_t *dest_pool = gc_compact_destination_pool(objspace, page->size_pool, v);
        size_t dest_pool_idx = dest_pool - size_pools;
        tdata->required_slots[dest_pool_idx]++;
    }

    return 0;
}

static VALUE
gc_verify_compaction_references(rb_execution_context_t *ec, VALUE self, VALUE double_heap, VALUE expand_heap, VALUE toward_empty)
{
    rb_objspace_t *objspace = &rb_objspace;

    /* Clear the heap. */
    gc_start_internal(NULL, self, Qtrue, Qtrue, Qtrue, Qfalse);

    if (RTEST(double_heap)) {
        rb_warn("double_heap is deprecated, please use expand_heap instead");
    }

    RB_VM_LOCK_ENTER();
    {
        gc_rest(objspace);

        /* if both double_heap and expand_heap are set, expand_heap takes precedence */
        if (RTEST(expand_heap)) {
            struct desired_compaction_pages_i_data desired_compaction = {
                .objspace = objspace,
                .required_slots = {0},
            };
            /* Work out how many objects want to be in each size pool, taking account of moves */
            objspace_each_pages(objspace, desired_compaction_pages_i, &desired_compaction, TRUE);

            /* Find out which pool has the most pages */
            size_t max_existing_pages = 0;
            for (int i = 0; i < SIZE_POOL_COUNT; i++) {
                rb_size_pool_t *size_pool = &size_pools[i];
                rb_heap_t *heap = SIZE_POOL_EDEN_HEAP(size_pool);
                max_existing_pages = MAX(max_existing_pages, heap->total_pages);
            }
            /* Add pages to each size pool so that compaction is guaranteed to move every object */
            for (int i = 0; i < SIZE_POOL_COUNT; i++) {
                rb_size_pool_t *size_pool = &size_pools[i];
                rb_heap_t *heap = SIZE_POOL_EDEN_HEAP(size_pool);

                size_t pages_to_add = 0;
                /*
                 * Step 1: Make sure every pool has the same number of pages, by adding empty pages
                 * to smaller pools. This is required to make sure the compact cursor can advance
                 * through all of the pools in `gc_sweep_compact` without hitting the "sweep &
                 * compact cursors met" condition on some pools before fully compacting others
                 */
                pages_to_add += max_existing_pages - heap->total_pages;
                /*
                 * Step 2: Now add additional free pages to each size pool sufficient to hold all objects
                 * that want to be in that size pool, whether moved into it or moved within it
                 */
                pages_to_add += slots_to_pages_for_size_pool(objspace, size_pool, desired_compaction.required_slots[i]);
                /*
                 * Step 3: Add two more pages so that the compact & sweep cursors will meet _after_ all objects
                 * have been moved, and not on the last iteration of the `gc_sweep_compact` loop
                 */
                pages_to_add += 2;

                heap_add_pages(objspace, size_pool, heap, pages_to_add);
            }
        }
        else if (RTEST(double_heap)) {
            for (int i = 0; i < SIZE_POOL_COUNT; i++) {
                rb_size_pool_t *size_pool = &size_pools[i];
                rb_heap_t *heap = SIZE_POOL_EDEN_HEAP(size_pool);
                heap_add_pages(objspace, size_pool, heap, heap->total_pages);
            }

        }

        if (RTEST(toward_empty)) {
            objspace->rcompactor.compare_func = compare_free_slots;
        }
    }
    RB_VM_LOCK_LEAVE();

    gc_start_internal(NULL, self, Qtrue, Qtrue, Qtrue, Qtrue);

    objspace_reachable_objects_from_root(objspace, root_obj_check_moved_i, objspace);
    objspace_each_objects(objspace, heap_check_moved_i, objspace, TRUE);

    objspace->rcompactor.compare_func = NULL;
    return gc_compact_stats(self);
}
#else
#  define gc_verify_compaction_references (rb_builtin_arity3_function_type)rb_f_notimplement
#endif

VALUE
rb_gc_start(void)
{
    rb_gc();
    return Qnil;
}

void
rb_gc(void)
{
    unless_objspace(objspace) { return; }
    unsigned int reason = GPR_DEFAULT_REASON;
    garbage_collect(objspace, reason);
}

int
rb_during_gc(void)
{
    unless_objspace(objspace) { return FALSE; }
    return during_gc;
}

#if RGENGC_PROFILE >= 2

static const char *type_name(int type, VALUE obj);

static void
gc_count_add_each_types(VALUE hash, const char *name, const size_t *types)
{
    VALUE result = rb_hash_new_with_size(T_MASK);
    int i;
    for (i=0; i<T_MASK; i++) {
        const char *type = type_name(i, 0);
        rb_hash_aset(result, ID2SYM(rb_intern(type)), SIZET2NUM(types[i]));
    }
    rb_hash_aset(hash, ID2SYM(rb_intern(name)), result);
}
#endif

size_t
rb_gc_count(void)
{
    return rb_objspace.profile.count;
}

static VALUE
gc_count(rb_execution_context_t *ec, VALUE self)
{
    return SIZET2NUM(rb_gc_count());
}

static VALUE
gc_info_decode(rb_objspace_t *objspace, const VALUE hash_or_key, const unsigned int orig_flags)
{
    static VALUE sym_major_by = Qnil, sym_gc_by, sym_immediate_sweep, sym_have_finalizer, sym_state, sym_need_major_by;
    static VALUE sym_nofree, sym_oldgen, sym_shady, sym_force, sym_stress;
#if RGENGC_ESTIMATE_OLDMALLOC
    static VALUE sym_oldmalloc;
#endif
    static VALUE sym_newobj, sym_malloc, sym_method, sym_capi;
    static VALUE sym_none, sym_marking, sym_sweeping;
    static VALUE sym_weak_references_count, sym_retained_weak_references_count;
    VALUE hash = Qnil, key = Qnil;
    VALUE major_by, need_major_by;
    unsigned int flags = orig_flags ? orig_flags : objspace->profile.latest_gc_info;

    if (SYMBOL_P(hash_or_key)) {
        key = hash_or_key;
    }
    else if (RB_TYPE_P(hash_or_key, T_HASH)) {
        hash = hash_or_key;
    }
    else {
        rb_raise(rb_eTypeError, "non-hash or symbol given");
    }

    if (NIL_P(sym_major_by)) {
#define S(s) sym_##s = ID2SYM(rb_intern_const(#s))
        S(major_by);
        S(gc_by);
        S(immediate_sweep);
        S(have_finalizer);
        S(state);
        S(need_major_by);

        S(stress);
        S(nofree);
        S(oldgen);
        S(shady);
        S(force);
#if RGENGC_ESTIMATE_OLDMALLOC
        S(oldmalloc);
#endif
        S(newobj);
        S(malloc);
        S(method);
        S(capi);

        S(none);
        S(marking);
        S(sweeping);

        S(weak_references_count);
        S(retained_weak_references_count);
#undef S
    }

#define SET(name, attr) \
    if (key == sym_##name) \
        return (attr); \
    else if (hash != Qnil) \
        rb_hash_aset(hash, sym_##name, (attr));

    major_by =
      (flags & GPR_FLAG_MAJOR_BY_NOFREE) ? sym_nofree :
      (flags & GPR_FLAG_MAJOR_BY_OLDGEN) ? sym_oldgen :
      (flags & GPR_FLAG_MAJOR_BY_SHADY)  ? sym_shady :
      (flags & GPR_FLAG_MAJOR_BY_FORCE)  ? sym_force :
#if RGENGC_ESTIMATE_OLDMALLOC
      (flags & GPR_FLAG_MAJOR_BY_OLDMALLOC) ? sym_oldmalloc :
#endif
      Qnil;
    SET(major_by, major_by);

    if (orig_flags == 0) { /* set need_major_by only if flags not set explicitly */
        unsigned int need_major_flags = objspace->rgengc.need_major_gc;
        need_major_by =
            (need_major_flags & GPR_FLAG_MAJOR_BY_NOFREE) ? sym_nofree :
            (need_major_flags & GPR_FLAG_MAJOR_BY_OLDGEN) ? sym_oldgen :
            (need_major_flags & GPR_FLAG_MAJOR_BY_SHADY)  ? sym_shady :
            (need_major_flags & GPR_FLAG_MAJOR_BY_FORCE)  ? sym_force :
#if RGENGC_ESTIMATE_OLDMALLOC
            (need_major_flags & GPR_FLAG_MAJOR_BY_OLDMALLOC) ? sym_oldmalloc :
#endif
            Qnil;
        SET(need_major_by, need_major_by);
    }

    SET(gc_by,
        (flags & GPR_FLAG_NEWOBJ) ? sym_newobj :
        (flags & GPR_FLAG_MALLOC) ? sym_malloc :
        (flags & GPR_FLAG_METHOD) ? sym_method :
        (flags & GPR_FLAG_CAPI)   ? sym_capi :
        (flags & GPR_FLAG_STRESS) ? sym_stress :
        Qnil
    );

    SET(have_finalizer, RBOOL(flags & GPR_FLAG_HAVE_FINALIZE));
    SET(immediate_sweep, RBOOL(flags & GPR_FLAG_IMMEDIATE_SWEEP));

    if (orig_flags == 0) {
        SET(state, gc_mode(objspace) == gc_mode_none ? sym_none :
                   gc_mode(objspace) == gc_mode_marking ? sym_marking : sym_sweeping);
    }

    SET(weak_references_count, LONG2FIX(objspace->profile.weak_references_count));
    SET(retained_weak_references_count, LONG2FIX(objspace->profile.retained_weak_references_count));
#undef SET

    if (!NIL_P(key)) {/* matched key should return above */
        rb_raise(rb_eArgError, "unknown key: %"PRIsVALUE, rb_sym2str(key));
    }

    return hash;
}

VALUE
rb_gc_latest_gc_info(VALUE key)
{
    rb_objspace_t *objspace = &rb_objspace;
    return gc_info_decode(objspace, key, 0);
}

static VALUE
gc_latest_gc_info(rb_execution_context_t *ec, VALUE self, VALUE arg)
{
    rb_objspace_t *objspace = &rb_objspace;

    if (NIL_P(arg)) {
        arg = rb_hash_new();
    }
    else if (!SYMBOL_P(arg) && !RB_TYPE_P(arg, T_HASH)) {
        rb_raise(rb_eTypeError, "non-hash or symbol given");
    }

    return gc_info_decode(objspace, arg, 0);
}

enum gc_stat_sym {
    gc_stat_sym_count,
    gc_stat_sym_time,
    gc_stat_sym_marking_time,
    gc_stat_sym_sweeping_time,
    gc_stat_sym_heap_allocated_pages,
    gc_stat_sym_heap_sorted_length,
    gc_stat_sym_heap_allocatable_pages,
    gc_stat_sym_heap_available_slots,
    gc_stat_sym_heap_live_slots,
    gc_stat_sym_heap_free_slots,
    gc_stat_sym_heap_final_slots,
    gc_stat_sym_heap_marked_slots,
    gc_stat_sym_heap_eden_pages,
    gc_stat_sym_heap_tomb_pages,
    gc_stat_sym_total_allocated_pages,
    gc_stat_sym_total_freed_pages,
    gc_stat_sym_total_allocated_objects,
    gc_stat_sym_total_freed_objects,
    gc_stat_sym_malloc_increase_bytes,
    gc_stat_sym_malloc_increase_bytes_limit,
    gc_stat_sym_minor_gc_count,
    gc_stat_sym_major_gc_count,
    gc_stat_sym_compact_count,
    gc_stat_sym_read_barrier_faults,
    gc_stat_sym_total_moved_objects,
    gc_stat_sym_remembered_wb_unprotected_objects,
    gc_stat_sym_remembered_wb_unprotected_objects_limit,
    gc_stat_sym_old_objects,
    gc_stat_sym_old_objects_limit,
#if RGENGC_ESTIMATE_OLDMALLOC
    gc_stat_sym_oldmalloc_increase_bytes,
    gc_stat_sym_oldmalloc_increase_bytes_limit,
#endif
    gc_stat_sym_weak_references_count,
#if RGENGC_PROFILE
    gc_stat_sym_total_generated_normal_object_count,
    gc_stat_sym_total_generated_shady_object_count,
    gc_stat_sym_total_shade_operation_count,
    gc_stat_sym_total_promoted_count,
    gc_stat_sym_total_remembered_normal_object_count,
    gc_stat_sym_total_remembered_shady_object_count,
#endif
#if USE_MMTK
    gc_stat_sym_mmtk_free_bytes,
    gc_stat_sym_mmtk_total_bytes,
    gc_stat_sym_mmtk_used_bytes,
    gc_stat_sym_mmtk_starting_heap_address,
    gc_stat_sym_mmtk_last_heap_address,
#endif
    gc_stat_sym_last
};

static VALUE gc_stat_symbols[gc_stat_sym_last];

static void
setup_gc_stat_symbols(void)
{
    if (gc_stat_symbols[0] == 0) {
#define S(s) gc_stat_symbols[gc_stat_sym_##s] = ID2SYM(rb_intern_const(#s))
        S(count);
        S(time);
        S(marking_time),
        S(sweeping_time),
        S(heap_allocated_pages);
        S(heap_sorted_length);
        S(heap_allocatable_pages);
        S(heap_available_slots);
        S(heap_live_slots);
        S(heap_free_slots);
        S(heap_final_slots);
        S(heap_marked_slots);
        S(heap_eden_pages);
        S(heap_tomb_pages);
        S(total_allocated_pages);
        S(total_freed_pages);
        S(total_allocated_objects);
        S(total_freed_objects);
        S(malloc_increase_bytes);
        S(malloc_increase_bytes_limit);
        S(minor_gc_count);
        S(major_gc_count);
        S(compact_count);
        S(read_barrier_faults);
        S(total_moved_objects);
        S(remembered_wb_unprotected_objects);
        S(remembered_wb_unprotected_objects_limit);
        S(old_objects);
        S(old_objects_limit);
#if RGENGC_ESTIMATE_OLDMALLOC
        S(oldmalloc_increase_bytes);
        S(oldmalloc_increase_bytes_limit);
#endif
        S(weak_references_count);
#if RGENGC_PROFILE
        S(total_generated_normal_object_count);
        S(total_generated_shady_object_count);
        S(total_shade_operation_count);
        S(total_promoted_count);
        S(total_remembered_normal_object_count);
        S(total_remembered_shady_object_count);
#endif /* RGENGC_PROFILE */
#if USE_MMTK
        S(mmtk_free_bytes);
        S(mmtk_total_bytes);
        S(mmtk_used_bytes);
        S(mmtk_starting_heap_address);
        S(mmtk_last_heap_address);
#endif
#undef S
    }
}

static uint64_t
ns_to_ms(uint64_t ns)
{
    return ns / (1000 * 1000);
}

static size_t
gc_stat_internal(VALUE hash_or_sym)
{
    rb_objspace_t *objspace = &rb_objspace;
    VALUE hash = Qnil, key = Qnil;

    setup_gc_stat_symbols();

    if (RB_TYPE_P(hash_or_sym, T_HASH)) {
        hash = hash_or_sym;
    }
    else if (SYMBOL_P(hash_or_sym)) {
        key = hash_or_sym;
    }
    else {
        rb_raise(rb_eTypeError, "non-hash or symbol argument");
    }

#define SET(name, attr) \
    if (key == gc_stat_symbols[gc_stat_sym_##name]) \
        return attr; \
    else if (hash != Qnil) \
        rb_hash_aset(hash, gc_stat_symbols[gc_stat_sym_##name], SIZET2NUM(attr));

#if USE_MMTK
    if (!rb_mmtk_enabled_p()) {
#endif
    SET(count, objspace->profile.count);
    SET(time, (size_t)ns_to_ms(objspace->profile.marking_time_ns + objspace->profile.sweeping_time_ns)); // TODO: UINT64T2NUM
    SET(marking_time, (size_t)ns_to_ms(objspace->profile.marking_time_ns));
    SET(sweeping_time, (size_t)ns_to_ms(objspace->profile.sweeping_time_ns));
#if USE_MMTK
    }
#endif
    /* implementation dependent counters */
    SET(total_allocated_objects, total_allocated_objects(objspace));
    SET(malloc_increase_bytes, malloc_increase);
    SET(malloc_increase_bytes_limit, malloc_limit);

#if USE_MMTK
    if (!rb_mmtk_enabled_p()) {
#endif
        SET(heap_allocated_pages, heap_allocated_pages);
        SET(heap_sorted_length, heap_pages_sorted_length);
        SET(heap_allocatable_pages, heap_allocatable_pages(objspace));
        SET(heap_available_slots, objspace_available_slots(objspace));
        SET(heap_live_slots, objspace_live_slots(objspace));
        SET(heap_free_slots, objspace_free_slots(objspace));
        SET(heap_final_slots, heap_pages_final_slots);
        SET(heap_marked_slots, objspace->marked_slots);
        SET(heap_eden_pages, heap_eden_total_pages(objspace));
        SET(heap_tomb_pages, heap_tomb_total_pages(objspace));
        SET(total_allocated_pages, total_allocated_pages(objspace));
        SET(total_freed_pages, total_freed_pages(objspace));
        SET(total_freed_objects, total_freed_objects(objspace));
        SET(minor_gc_count, objspace->profile.minor_gc_count);
        SET(major_gc_count, objspace->profile.major_gc_count);
        SET(compact_count, objspace->profile.compact_count);
        SET(read_barrier_faults, objspace->profile.read_barrier_faults);
        SET(total_moved_objects, objspace->rcompactor.total_moved);
        SET(remembered_wb_unprotected_objects, objspace->rgengc.uncollectible_wb_unprotected_objects);
        SET(remembered_wb_unprotected_objects_limit, objspace->rgengc.uncollectible_wb_unprotected_objects_limit);
        SET(old_objects, objspace->rgengc.old_objects);
        SET(old_objects_limit, objspace->rgengc.old_objects_limit);
#if RGENGC_PROFILE
        SET(total_generated_normal_object_count, objspace->profile.total_generated_normal_object_count);
        SET(total_generated_shady_object_count, objspace->profile.total_generated_shady_object_count);
        SET(total_shade_operation_count, objspace->profile.total_shade_operation_count);
        SET(total_promoted_count, objspace->profile.total_promoted_count);
        SET(total_remembered_normal_object_count, objspace->profile.total_remembered_normal_object_count);
        SET(total_remembered_shady_object_count, objspace->profile.total_remembered_shady_object_count);
#endif /* RGENGC_PROFILE */
#if USE_MMTK
    }
#endif

#if RGENGC_ESTIMATE_OLDMALLOC
    SET(oldmalloc_increase_bytes, objspace->rgengc.oldmalloc_increase);
    SET(oldmalloc_increase_bytes_limit, objspace->rgengc.oldmalloc_increase_limit);
#endif

#if USE_MMTK
    if (rb_mmtk_enabled_p()) {
        SET(mmtk_free_bytes, mmtk_free_bytes());
        SET(mmtk_total_bytes, mmtk_total_bytes());
        SET(mmtk_used_bytes, mmtk_used_bytes());
        SET(mmtk_starting_heap_address, (size_t) mmtk_starting_heap_address());
        SET(mmtk_last_heap_address, (size_t) mmtk_last_heap_address());
    }
#endif
#undef SET

    if (!NIL_P(key)) { /* matched key should return above */
        rb_raise(rb_eArgError, "unknown key: %"PRIsVALUE, rb_sym2str(key));
    }

#if defined(RGENGC_PROFILE) && RGENGC_PROFILE >= 2
    if (hash != Qnil) {
        gc_count_add_each_types(hash, "generated_normal_object_count_types", objspace->profile.generated_normal_object_count_types);
        gc_count_add_each_types(hash, "generated_shady_object_count_types", objspace->profile.generated_shady_object_count_types);
        gc_count_add_each_types(hash, "shade_operation_count_types", objspace->profile.shade_operation_count_types);
        gc_count_add_each_types(hash, "promoted_types", objspace->profile.promoted_types);
        gc_count_add_each_types(hash, "remembered_normal_object_count_types", objspace->profile.remembered_normal_object_count_types);
        gc_count_add_each_types(hash, "remembered_shady_object_count_types", objspace->profile.remembered_shady_object_count_types);
    }
#endif

    return 0;
}

static VALUE
gc_stat(rb_execution_context_t *ec, VALUE self, VALUE arg) // arg is (nil || hash || symbol)
{
    if (NIL_P(arg)) {
        arg = rb_hash_new();
    }
    else if (SYMBOL_P(arg)) {
        size_t value = gc_stat_internal(arg);
        return SIZET2NUM(value);
    }
    else if (RB_TYPE_P(arg, T_HASH)) {
        // ok
    }
    else {
        rb_raise(rb_eTypeError, "non-hash or symbol given");
    }

    gc_stat_internal(arg);
    return arg;
}

size_t
rb_gc_stat(VALUE key)
{
    if (SYMBOL_P(key)) {
        size_t value = gc_stat_internal(key);
        return value;
    }
    else {
        gc_stat_internal(key);
        return 0;
    }
}


enum gc_stat_heap_sym {
    gc_stat_heap_sym_slot_size,
    gc_stat_heap_sym_heap_allocatable_pages,
    gc_stat_heap_sym_heap_eden_pages,
    gc_stat_heap_sym_heap_eden_slots,
    gc_stat_heap_sym_heap_tomb_pages,
    gc_stat_heap_sym_heap_tomb_slots,
    gc_stat_heap_sym_total_allocated_pages,
    gc_stat_heap_sym_total_freed_pages,
    gc_stat_heap_sym_force_major_gc_count,
    gc_stat_heap_sym_force_incremental_marking_finish_count,
    gc_stat_heap_sym_total_allocated_objects,
    gc_stat_heap_sym_total_freed_objects,
    gc_stat_heap_sym_last
};

static VALUE gc_stat_heap_symbols[gc_stat_heap_sym_last];

static void
setup_gc_stat_heap_symbols(void)
{
    if (gc_stat_heap_symbols[0] == 0) {
#define S(s) gc_stat_heap_symbols[gc_stat_heap_sym_##s] = ID2SYM(rb_intern_const(#s))
        S(slot_size);
        S(heap_allocatable_pages);
        S(heap_eden_pages);
        S(heap_eden_slots);
        S(heap_tomb_pages);
        S(heap_tomb_slots);
        S(total_allocated_pages);
        S(total_freed_pages);
        S(force_major_gc_count);
        S(force_incremental_marking_finish_count);
        S(total_allocated_objects);
        S(total_freed_objects);
#undef S
    }
}

static size_t
gc_stat_heap_internal(int size_pool_idx, VALUE hash_or_sym)
{
    rb_objspace_t *objspace = &rb_objspace;
    VALUE hash = Qnil, key = Qnil;

    setup_gc_stat_heap_symbols();

    if (RB_TYPE_P(hash_or_sym, T_HASH)) {
        hash = hash_or_sym;
    }
    else if (SYMBOL_P(hash_or_sym)) {
        key = hash_or_sym;
    }
    else {
        rb_raise(rb_eTypeError, "non-hash or symbol argument");
    }

    if (size_pool_idx < 0 || size_pool_idx >= SIZE_POOL_COUNT) {
        rb_raise(rb_eArgError, "size pool index out of range");
    }

    rb_size_pool_t *size_pool = &size_pools[size_pool_idx];

#define SET(name, attr) \
    if (key == gc_stat_heap_symbols[gc_stat_heap_sym_##name]) \
        return attr; \
    else if (hash != Qnil) \
        rb_hash_aset(hash, gc_stat_heap_symbols[gc_stat_heap_sym_##name], SIZET2NUM(attr));

    SET(slot_size, size_pool->slot_size);
    SET(heap_allocatable_pages, size_pool->allocatable_pages);
    SET(heap_eden_pages, SIZE_POOL_EDEN_HEAP(size_pool)->total_pages);
    SET(heap_eden_slots, SIZE_POOL_EDEN_HEAP(size_pool)->total_slots);
    SET(heap_tomb_pages, SIZE_POOL_TOMB_HEAP(size_pool)->total_pages);
    SET(heap_tomb_slots, SIZE_POOL_TOMB_HEAP(size_pool)->total_slots);
    SET(total_allocated_pages, size_pool->total_allocated_pages);
    SET(total_freed_pages, size_pool->total_freed_pages);
    SET(force_major_gc_count, size_pool->force_major_gc_count);
    SET(force_incremental_marking_finish_count, size_pool->force_incremental_marking_finish_count);
    SET(total_allocated_objects, size_pool->total_allocated_objects);
    SET(total_freed_objects, size_pool->total_freed_objects);
#undef SET

    if (!NIL_P(key)) { /* matched key should return above */
        rb_raise(rb_eArgError, "unknown key: %"PRIsVALUE, rb_sym2str(key));
    }

    return 0;
}

static VALUE
gc_stat_heap(rb_execution_context_t *ec, VALUE self, VALUE heap_name, VALUE arg)
{
    if (NIL_P(heap_name)) {
        if (NIL_P(arg)) {
            arg = rb_hash_new();
        }
        else if (RB_TYPE_P(arg, T_HASH)) {
            // ok
        }
        else {
            rb_raise(rb_eTypeError, "non-hash given");
        }

        for (int i = 0; i < SIZE_POOL_COUNT; i++) {
            VALUE hash = rb_hash_aref(arg, INT2FIX(i));
            if (NIL_P(hash)) {
                hash = rb_hash_new();
                rb_hash_aset(arg, INT2FIX(i), hash);
            }
            gc_stat_heap_internal(i, hash);
        }
    }
    else if (FIXNUM_P(heap_name)) {
        int size_pool_idx = FIX2INT(heap_name);

        if (NIL_P(arg)) {
            arg = rb_hash_new();
        }
        else if (SYMBOL_P(arg)) {
            size_t value = gc_stat_heap_internal(size_pool_idx, arg);
            return SIZET2NUM(value);
        }
        else if (RB_TYPE_P(arg, T_HASH)) {
            // ok
        }
        else {
            rb_raise(rb_eTypeError, "non-hash or symbol given");
        }

        gc_stat_heap_internal(size_pool_idx, arg);
    }
    else {
        rb_raise(rb_eTypeError, "heap_name must be nil or an Integer");
    }

    return arg;
}

static VALUE
gc_stress_get(rb_execution_context_t *ec, VALUE self)
{
    rb_objspace_t *objspace = &rb_objspace;
    return ruby_gc_stress_mode;
}

static VALUE
gc_stress_set_m(rb_execution_context_t *ec, VALUE self, VALUE flag)
{
    rb_objspace_t *objspace = &rb_objspace;

    objspace->flags.gc_stressful = RTEST(flag);
    objspace->gc_stress_mode = flag;

    return flag;
}

VALUE
rb_gc_enable(void)
{
    rb_objspace_t *objspace = &rb_objspace;
    return rb_objspace_gc_enable(objspace);
}

VALUE
rb_objspace_gc_enable(rb_objspace_t *objspace)
{
    int old = dont_gc_val();

    dont_gc_off();
    return RBOOL(old);
}

static VALUE
gc_enable(rb_execution_context_t *ec, VALUE _)
{
    return rb_gc_enable();
}

VALUE
rb_gc_disable_no_rest(void)
{
    rb_objspace_t *objspace = &rb_objspace;
    return gc_disable_no_rest(objspace);
}

static VALUE
gc_disable_no_rest(rb_objspace_t *objspace)
{
    int old = dont_gc_val();
    dont_gc_on();
    return RBOOL(old);
}

VALUE
rb_gc_disable(void)
{
    rb_objspace_t *objspace = &rb_objspace;
    return rb_objspace_gc_disable(objspace);
}

VALUE
rb_objspace_gc_disable(rb_objspace_t *objspace)
{
    gc_rest(objspace);
    return gc_disable_no_rest(objspace);
}

static VALUE
gc_disable(rb_execution_context_t *ec, VALUE _)
{
    return rb_gc_disable();
}

#if GC_CAN_COMPILE_COMPACTION
/*
 *  call-seq:
 *     GC.auto_compact = flag
 *
 *  Updates automatic compaction mode.
 *
 *  When enabled, the compactor will execute on every major collection.
 *
 *  Enabling compaction will degrade performance on major collections.
 */
static VALUE
gc_set_auto_compact(VALUE _, VALUE v)
{
    GC_ASSERT(GC_COMPACTION_SUPPORTED);

    ruby_enable_autocompact = RTEST(v);

#if RGENGC_CHECK_MODE
    ruby_autocompact_compare_func = NULL;

    if (SYMBOL_P(v)) {
        ID id = RB_SYM2ID(v);
        if (id == rb_intern("empty")) {
            ruby_autocompact_compare_func = compare_free_slots;
        }
    }
#endif

    return v;
}
#else
#  define gc_set_auto_compact rb_f_notimplement
#endif

#if GC_CAN_COMPILE_COMPACTION
/*
 *  call-seq:
 *     GC.auto_compact    -> true or false
 *
 *  Returns whether or not automatic compaction has been enabled.
 */
static VALUE
gc_get_auto_compact(VALUE _)
{
    return RBOOL(ruby_enable_autocompact);
}
#else
#  define gc_get_auto_compact rb_f_notimplement
#endif

static int
get_envparam_size(const char *name, size_t *default_value, size_t lower_bound)
{
    const char *ptr = getenv(name);
    ssize_t val;

    if (ptr != NULL && *ptr) {
        size_t unit = 0;
        char *end;
#if SIZEOF_SIZE_T == SIZEOF_LONG_LONG
        val = strtoll(ptr, &end, 0);
#else
        val = strtol(ptr, &end, 0);
#endif
        switch (*end) {
          case 'k': case 'K':
            unit = 1024;
            ++end;
            break;
          case 'm': case 'M':
            unit = 1024*1024;
            ++end;
            break;
          case 'g': case 'G':
            unit = 1024*1024*1024;
            ++end;
            break;
        }
        while (*end && isspace((unsigned char)*end)) end++;
        if (*end) {
            if (RTEST(ruby_verbose)) fprintf(stderr, "invalid string for %s: %s\n", name, ptr);
            return 0;
        }
        if (unit > 0) {
            if (val < -(ssize_t)(SIZE_MAX / 2 / unit) || (ssize_t)(SIZE_MAX / 2 / unit) < val) {
                if (RTEST(ruby_verbose)) fprintf(stderr, "%s=%s is ignored because it overflows\n", name, ptr);
                return 0;
            }
            val *= unit;
        }
        if (val > 0 && (size_t)val > lower_bound) {
            if (RTEST(ruby_verbose)) {
                fprintf(stderr, "%s=%"PRIdSIZE" (default value: %"PRIuSIZE")\n", name, val, *default_value);
            }
            *default_value = (size_t)val;
            return 1;
        }
        else {
            if (RTEST(ruby_verbose)) {
                fprintf(stderr, "%s=%"PRIdSIZE" (default value: %"PRIuSIZE") is ignored because it must be greater than %"PRIuSIZE".\n",
                        name, val, *default_value, lower_bound);
            }
            return 0;
        }
    }
    return 0;
}

static int
get_envparam_double(const char *name, double *default_value, double lower_bound, double upper_bound, int accept_zero)
{
    const char *ptr = getenv(name);
    double val;

    if (ptr != NULL && *ptr) {
        char *end;
        val = strtod(ptr, &end);
        if (!*ptr || *end) {
            if (RTEST(ruby_verbose)) fprintf(stderr, "invalid string for %s: %s\n", name, ptr);
            return 0;
        }

        if (accept_zero && val == 0.0) {
            goto accept;
        }
        else if (val <= lower_bound) {
            if (RTEST(ruby_verbose)) {
                fprintf(stderr, "%s=%f (default value: %f) is ignored because it must be greater than %f.\n",
                        name, val, *default_value, lower_bound);
            }
        }
        else if (upper_bound != 0.0 && /* ignore upper_bound if it is 0.0 */
                 val > upper_bound) {
            if (RTEST(ruby_verbose)) {
                fprintf(stderr, "%s=%f (default value: %f) is ignored because it must be lower than %f.\n",
                        name, val, *default_value, upper_bound);
            }
        }
        else {
            goto accept;
        }
    }
    return 0;

  accept:
    if (RTEST(ruby_verbose)) fprintf(stderr, "%s=%f (default value: %f)\n", name, val, *default_value);
    *default_value = val;
    return 1;
}

static void
gc_set_initial_pages(rb_objspace_t *objspace)
{
    gc_rest(objspace);

    for (int i = 0; i < SIZE_POOL_COUNT; i++) {
        rb_size_pool_t *size_pool = &size_pools[i];
        char env_key[sizeof("RUBY_GC_HEAP_" "_INIT_SLOTS") + DECIMAL_SIZE_OF_BITS(sizeof(int) * CHAR_BIT)];
        snprintf(env_key, sizeof(env_key), "RUBY_GC_HEAP_%d_INIT_SLOTS", i);

        size_t size_pool_init_slots = gc_params.size_pool_init_slots[i];
        if (get_envparam_size(env_key, &size_pool_init_slots, 0)) {
            gc_params.size_pool_init_slots[i] = size_pool_init_slots;
        }

        if (size_pool_init_slots > size_pool->eden_heap.total_slots) {
            size_t slots = size_pool_init_slots - size_pool->eden_heap.total_slots;
            size_pool->allocatable_pages = slots_to_pages_for_size_pool(objspace, size_pool, slots);
        }
        else {
            /* We already have more slots than size_pool_init_slots allows, so
             * prevent creating more pages. */
            size_pool->allocatable_pages = 0;
        }
    }
    heap_pages_expand_sorted(objspace);
}

/*
 * GC tuning environment variables
 *
 * * RUBY_GC_HEAP_FREE_SLOTS
 *   - Prepare at least this amount of slots after GC.
 *   - Allocate slots if there are not enough slots.
 * * RUBY_GC_HEAP_GROWTH_FACTOR (new from 2.1)
 *   - Allocate slots by this factor.
 *   - (next slots number) = (current slots number) * (this factor)
 * * RUBY_GC_HEAP_GROWTH_MAX_SLOTS (new from 2.1)
 *   - Allocation rate is limited to this number of slots.
 * * RUBY_GC_HEAP_FREE_SLOTS_MIN_RATIO (new from 2.4)
 *   - Allocate additional pages when the number of free slots is
 *     lower than the value (total_slots * (this ratio)).
 * * RUBY_GC_HEAP_FREE_SLOTS_GOAL_RATIO (new from 2.4)
 *   - Allocate slots to satisfy this formula:
 *       free_slots = total_slots * goal_ratio
 *   - In other words, prepare (total_slots * goal_ratio) free slots.
 *   - if this value is 0.0, then use RUBY_GC_HEAP_GROWTH_FACTOR directly.
 * * RUBY_GC_HEAP_FREE_SLOTS_MAX_RATIO (new from 2.4)
 *   - Allow to free pages when the number of free slots is
 *     greater than the value (total_slots * (this ratio)).
 * * RUBY_GC_HEAP_OLDOBJECT_LIMIT_FACTOR (new from 2.1.1)
 *   - Do full GC when the number of old objects is more than R * N
 *     where R is this factor and
 *           N is the number of old objects just after last full GC.
 *
 *  * obsolete
 *    * RUBY_FREE_MIN       -> RUBY_GC_HEAP_FREE_SLOTS (from 2.1)
 *    * RUBY_HEAP_MIN_SLOTS -> RUBY_GC_HEAP_INIT_SLOTS (from 2.1)
 *
 * * RUBY_GC_MALLOC_LIMIT
 * * RUBY_GC_MALLOC_LIMIT_MAX (new from 2.1)
 * * RUBY_GC_MALLOC_LIMIT_GROWTH_FACTOR (new from 2.1)
 *
 * * RUBY_GC_OLDMALLOC_LIMIT (new from 2.1)
 * * RUBY_GC_OLDMALLOC_LIMIT_MAX (new from 2.1)
 * * RUBY_GC_OLDMALLOC_LIMIT_GROWTH_FACTOR (new from 2.1)
 */

void
ruby_gc_set_params(void)
{
    rb_objspace_t *objspace = &rb_objspace;
    /* RUBY_GC_HEAP_FREE_SLOTS */
    if (get_envparam_size("RUBY_GC_HEAP_FREE_SLOTS", &gc_params.heap_free_slots, 0)) {
        /* ok */
    }

    gc_set_initial_pages(objspace);

    get_envparam_double("RUBY_GC_HEAP_GROWTH_FACTOR", &gc_params.growth_factor, 1.0, 0.0, FALSE);
    get_envparam_size  ("RUBY_GC_HEAP_GROWTH_MAX_SLOTS", &gc_params.growth_max_slots, 0);
    get_envparam_double("RUBY_GC_HEAP_FREE_SLOTS_MIN_RATIO", &gc_params.heap_free_slots_min_ratio,
                        0.0, 1.0, FALSE);
    get_envparam_double("RUBY_GC_HEAP_FREE_SLOTS_MAX_RATIO", &gc_params.heap_free_slots_max_ratio,
                        gc_params.heap_free_slots_min_ratio, 1.0, FALSE);
    get_envparam_double("RUBY_GC_HEAP_FREE_SLOTS_GOAL_RATIO", &gc_params.heap_free_slots_goal_ratio,
                        gc_params.heap_free_slots_min_ratio, gc_params.heap_free_slots_max_ratio, TRUE);
    get_envparam_double("RUBY_GC_HEAP_OLDOBJECT_LIMIT_FACTOR", &gc_params.oldobject_limit_factor, 0.0, 0.0, TRUE);
    get_envparam_double("RUBY_GC_HEAP_REMEMBERED_WB_UNPROTECTED_OBJECTS_LIMIT_RATIO", &gc_params.uncollectible_wb_unprotected_objects_limit_ratio, 0.0, 0.0, TRUE);

    if (get_envparam_size("RUBY_GC_MALLOC_LIMIT", &gc_params.malloc_limit_min, 0)) {
        malloc_limit = gc_params.malloc_limit_min;
    }
    get_envparam_size  ("RUBY_GC_MALLOC_LIMIT_MAX", &gc_params.malloc_limit_max, 0);
    if (!gc_params.malloc_limit_max) { /* ignore max-check if 0 */
        gc_params.malloc_limit_max = SIZE_MAX;
    }
    get_envparam_double("RUBY_GC_MALLOC_LIMIT_GROWTH_FACTOR", &gc_params.malloc_limit_growth_factor, 1.0, 0.0, FALSE);

#if RGENGC_ESTIMATE_OLDMALLOC
    if (get_envparam_size("RUBY_GC_OLDMALLOC_LIMIT", &gc_params.oldmalloc_limit_min, 0)) {
        objspace->rgengc.oldmalloc_increase_limit = gc_params.oldmalloc_limit_min;
    }
    get_envparam_size  ("RUBY_GC_OLDMALLOC_LIMIT_MAX", &gc_params.oldmalloc_limit_max, 0);
    get_envparam_double("RUBY_GC_OLDMALLOC_LIMIT_GROWTH_FACTOR", &gc_params.oldmalloc_limit_growth_factor, 1.0, 0.0, FALSE);
#endif
}

static void
reachable_objects_from_callback(VALUE obj)
{
    rb_ractor_t *cr = GET_RACTOR();
    cr->mfd->mark_func(obj, cr->mfd->data);
}

void
rb_objspace_reachable_objects_from(VALUE obj, void (func)(VALUE, void *), void *data)
{
    rb_objspace_t *objspace = &rb_objspace;

    RB_VM_LOCK_ENTER();
    {
        if (during_gc) rb_bug("rb_objspace_reachable_objects_from() is not supported while during_gc == true");

        if (is_markable_object(obj)) {
            rb_ractor_t *cr = GET_RACTOR();
            struct gc_mark_func_data_struct mfd = {
                .mark_func = func,
                .data = data,
            }, *prev_mfd = cr->mfd;

            cr->mfd = &mfd;
            gc_mark_children(objspace, obj);
            cr->mfd = prev_mfd;
        }
    }
    RB_VM_LOCK_LEAVE();
}

struct root_objects_data {
    const char *category;
    void (*func)(const char *category, VALUE, void *);
    void *data;
};

static void
root_objects_from(VALUE obj, void *ptr)
{
    const struct root_objects_data *data = (struct root_objects_data *)ptr;
    (*data->func)(data->category, obj, data->data);
}

void
rb_objspace_reachable_objects_from_root(void (func)(const char *category, VALUE, void *), void *passing_data)
{
    rb_objspace_t *objspace = &rb_objspace;
    objspace_reachable_objects_from_root(objspace, func, passing_data);
}

static void
objspace_reachable_objects_from_root(rb_objspace_t *objspace, void (func)(const char *category, VALUE, void *), void *passing_data)
{
    if (during_gc) rb_bug("objspace_reachable_objects_from_root() is not supported while during_gc == true");

    rb_ractor_t *cr = GET_RACTOR();
    struct root_objects_data data = {
        .func = func,
        .data = passing_data,
    };
    struct gc_mark_func_data_struct mfd = {
        .mark_func = root_objects_from,
        .data = &data,
    }, *prev_mfd = cr->mfd;

    cr->mfd = &mfd;
    gc_mark_roots(objspace, &data.category);
    cr->mfd = prev_mfd;
}

/*
  ------------------------ Extended allocator ------------------------
*/

struct gc_raise_tag {
    VALUE exc;
    const char *fmt;
    va_list *ap;
};

static void *
gc_vraise(void *ptr)
{
    struct gc_raise_tag *argv = ptr;
    rb_vraise(argv->exc, argv->fmt, *argv->ap);
    UNREACHABLE_RETURN(NULL);
}

static void
gc_raise(VALUE exc, const char *fmt, ...)
{
    va_list ap;
    va_start(ap, fmt);
    struct gc_raise_tag argv = {
        exc, fmt, &ap,
    };

    if (ruby_thread_has_gvl_p()) {
        gc_vraise(&argv);
        UNREACHABLE;
    }
    else if (ruby_native_thread_p()) {
        rb_thread_call_with_gvl(gc_vraise, &argv);
        UNREACHABLE;
    }
    else {
        /* Not in a ruby thread */
        fprintf(stderr, "%s", "[FATAL] ");
        vfprintf(stderr, fmt, ap);
    }

    va_end(ap);
    abort();
}

static void objspace_xfree(rb_objspace_t *objspace, void *ptr, size_t size);

static void
negative_size_allocation_error(const char *msg)
{
    gc_raise(rb_eNoMemError, "%s", msg);
}

static void *
ruby_memerror_body(void *dummy)
{
    rb_memerror();
    return 0;
}

NORETURN(static void ruby_memerror(void));
RBIMPL_ATTR_MAYBE_UNUSED()
static void
ruby_memerror(void)
{
    if (ruby_thread_has_gvl_p()) {
        rb_memerror();
    }
    else {
        if (ruby_native_thread_p()) {
            rb_thread_call_with_gvl(ruby_memerror_body, 0);
        }
        else {
            /* no ruby thread */
            fprintf(stderr, "[FATAL] failed to allocate memory\n");
        }
    }
    exit(EXIT_FAILURE);
}

void
rb_memerror(void)
{
    rb_execution_context_t *ec = GET_EC();
    rb_objspace_t *objspace = rb_objspace_of(rb_ec_vm_ptr(ec));
    VALUE exc;

    if (0) {
        // Print out pid, sleep, so you can attach debugger to see what went wrong:
        fprintf(stderr, "rb_memerror pid=%"PRI_PIDT_PREFIX"d\n", getpid());
        sleep(60);
    }

    if (during_gc) {
        // TODO: OMG!! How to implement it?
        gc_exit(objspace, gc_enter_event_rb_memerror, NULL);
    }

    exc = nomem_error;
    if (!exc ||
        rb_ec_raised_p(ec, RAISED_NOMEMORY)) {
        fprintf(stderr, "[FATAL] failed to allocate memory\n");
        exit(EXIT_FAILURE);
    }
    if (rb_ec_raised_p(ec, RAISED_NOMEMORY)) {
        rb_ec_raised_clear(ec);
    }
    else {
        rb_ec_raised_set(ec, RAISED_NOMEMORY);
        exc = ruby_vm_special_exception_copy(exc);
    }
    ec->errinfo = exc;
    EC_JUMP_TAG(ec, TAG_RAISE);
}

static void
rb_aligned_free(void *ptr, size_t size)
{
#if defined __MINGW32__
    __mingw_aligned_free(ptr);
#elif defined _WIN32
    _aligned_free(ptr);
#elif defined(HAVE_POSIX_MEMALIGN) || defined(HAVE_MEMALIGN)
    free(ptr);
#else
    free(((void**)ptr)[-1]);
#endif
}

static inline size_t
objspace_malloc_size(rb_objspace_t *objspace, void *ptr, size_t hint)
{
#ifdef HAVE_MALLOC_USABLE_SIZE
    return malloc_usable_size(ptr);
#else
    return hint;
#endif
}

enum memop_type {
    MEMOP_TYPE_MALLOC  = 0,
    MEMOP_TYPE_FREE,
    MEMOP_TYPE_REALLOC
};

static inline void
atomic_sub_nounderflow(size_t *var, size_t sub)
{
    if (sub == 0) return;

    while (1) {
        size_t val = *var;
        if (val < sub) sub = val;
        if (ATOMIC_SIZE_CAS(*var, val, val-sub) == val) break;
    }
}

static void
objspace_malloc_gc_stress(rb_objspace_t *objspace)
{
#if USE_MMTK
    if (rb_mmtk_enabled_p()) {
        // Currently, we ignore Ruby's "stressful" flag when using MMTk.
        // MMTk does have its own way to stress GC, i.e. `Options::stress_factor`.
        return;
    }
#endif
    if (ruby_gc_stressful && ruby_native_thread_p()) {
        unsigned int reason = (GPR_FLAG_IMMEDIATE_MARK | GPR_FLAG_IMMEDIATE_SWEEP |
                               GPR_FLAG_STRESS | GPR_FLAG_MALLOC);

        if (gc_stress_full_mark_after_malloc_p()) {
            reason |= GPR_FLAG_FULL_MARK;
        }
        garbage_collect_with_gvl(objspace, reason);
    }
}

static inline bool
objspace_malloc_increase_report(rb_objspace_t *objspace, void *mem, size_t new_size, size_t old_size, enum memop_type type)
{
    if (0) fprintf(stderr, "increase - ptr: %p, type: %s, new_size: %"PRIdSIZE", old_size: %"PRIdSIZE"\n",
                   mem,
                   type == MEMOP_TYPE_MALLOC  ? "malloc" :
                   type == MEMOP_TYPE_FREE    ? "free  " :
                   type == MEMOP_TYPE_REALLOC ? "realloc": "error",
                   new_size, old_size);
    return false;
}

static bool
objspace_malloc_increase_body(rb_objspace_t *objspace, void *mem, size_t new_size, size_t old_size, enum memop_type type)
{
#if USE_MMTK
    if (rb_mmtk_enabled_p()) {
        rb_mmtk_xmalloc_increase_body(new_size, old_size);
        // Note: It is not safe to trigger GC during xmalloc.  xmalloc may happen when the header
        // object is allocated but other disjoint parts allocated by xmalloc have not been assigned
        // to the fields of the object.  If GC is triggered at this time, the GC may try to scan
        // incomplete objects and crash.
        return true;
    }
#endif

    if (new_size > old_size) {
        ATOMIC_SIZE_ADD(malloc_increase, new_size - old_size);
#if RGENGC_ESTIMATE_OLDMALLOC
        ATOMIC_SIZE_ADD(objspace->rgengc.oldmalloc_increase, new_size - old_size);
#endif
    }
    else {
        atomic_sub_nounderflow(&malloc_increase, old_size - new_size);
#if RGENGC_ESTIMATE_OLDMALLOC
        atomic_sub_nounderflow(&objspace->rgengc.oldmalloc_increase, old_size - new_size);
#endif
    }

    if (type == MEMOP_TYPE_MALLOC) {
      retry:
        if (malloc_increase > malloc_limit && ruby_native_thread_p() && !dont_gc_val()) {
#if USE_MMTK
            if (rb_mmtk_enabled_p()) {
                // This will trigger user-requested GC.
                // `obj_free` is called during GC for dead objects.
                // It will free underlying xmalloc-ed buffers for them.
                mmtk_handle_user_collection_request((MMTk_VMMutatorThread)GET_THREAD());

                gc_reset_malloc_info(objspace, true);
            } else {
#endif
            if (ruby_thread_has_gvl_p() && is_lazy_sweeping(objspace)) {
                gc_rest(objspace); /* gc_rest can reduce malloc_increase */
                goto retry;
            }
            garbage_collect_with_gvl(objspace, GPR_FLAG_MALLOC);
#if USE_MMTK
            }
#endif
        }
    }

#if MALLOC_ALLOCATED_SIZE
    if (new_size >= old_size) {
        ATOMIC_SIZE_ADD(objspace->malloc_params.allocated_size, new_size - old_size);
    }
    else {
        size_t dec_size = old_size - new_size;
        size_t allocated_size = objspace->malloc_params.allocated_size;

#if MALLOC_ALLOCATED_SIZE_CHECK
        if (allocated_size < dec_size) {
            rb_bug("objspace_malloc_increase: underflow malloc_params.allocated_size.");
        }
#endif
        atomic_sub_nounderflow(&objspace->malloc_params.allocated_size, dec_size);
    }

    switch (type) {
      case MEMOP_TYPE_MALLOC:
        ATOMIC_SIZE_INC(objspace->malloc_params.allocations);
        break;
      case MEMOP_TYPE_FREE:
        {
            size_t allocations = objspace->malloc_params.allocations;
            if (allocations > 0) {
                atomic_sub_nounderflow(&objspace->malloc_params.allocations, 1);
            }
#if MALLOC_ALLOCATED_SIZE_CHECK
            else {
                GC_ASSERT(objspace->malloc_params.allocations > 0);
            }
#endif
        }
        break;
      case MEMOP_TYPE_REALLOC: /* ignore */ break;
    }
#endif
    return true;
}

#define objspace_malloc_increase(...) \
    for (bool malloc_increase_done = objspace_malloc_increase_report(__VA_ARGS__); \
         !malloc_increase_done; \
         malloc_increase_done = objspace_malloc_increase_body(__VA_ARGS__))

struct malloc_obj_info { /* 4 words */
    size_t size;
#if USE_GC_MALLOC_OBJ_INFO_DETAILS
    size_t gen;
    const char *file;
    size_t line;
#endif
};

#if USE_GC_MALLOC_OBJ_INFO_DETAILS
const char *ruby_malloc_info_file;
int ruby_malloc_info_line;
#endif

static inline size_t
objspace_malloc_prepare(rb_objspace_t *objspace, size_t size)
{
    if (size == 0) size = 1;

#if CALC_EXACT_MALLOC_SIZE
    size += sizeof(struct malloc_obj_info);
#endif

    return size;
}

static bool
malloc_during_gc_p(rb_objspace_t *objspace)
{
    /* malloc is not allowed during GC when we're not using multiple ractors
     * (since ractors can run while another thread is sweeping) and when we
     * have the GVL (since if we don't have the GVL, we'll try to acquire the
     * GVL which will block and ensure the other thread finishes GC). */
    return during_gc && !dont_gc_val() && !rb_multi_ractor_p() && ruby_thread_has_gvl_p();
}

static inline void *
objspace_malloc_fixup(rb_objspace_t *objspace, void *mem, size_t size)
{
    size = objspace_malloc_size(objspace, mem, size);
    objspace_malloc_increase(objspace, mem, size, 0, MEMOP_TYPE_MALLOC);

#if CALC_EXACT_MALLOC_SIZE
    {
        struct malloc_obj_info *info = mem;
        info->size = size;
#if USE_GC_MALLOC_OBJ_INFO_DETAILS
        info->gen = objspace->profile.count;
        info->file = ruby_malloc_info_file;
        info->line = info->file ? ruby_malloc_info_line : 0;
#endif
        mem = info + 1;
    }
#endif

    return mem;
}

#if defined(__GNUC__) && RUBY_DEBUG
#define RB_BUG_INSTEAD_OF_RB_MEMERROR 1
#endif

#ifndef RB_BUG_INSTEAD_OF_RB_MEMERROR
# define RB_BUG_INSTEAD_OF_RB_MEMERROR 0
#endif

#define GC_MEMERROR(...) \
    ((RB_BUG_INSTEAD_OF_RB_MEMERROR+0) ? rb_bug("" __VA_ARGS__) : rb_memerror())

#define TRY_WITH_GC(siz, expr) do {                          \
        const gc_profile_record_flag gpr =                   \
            GPR_FLAG_FULL_MARK           |                   \
            GPR_FLAG_IMMEDIATE_MARK      |                   \
            GPR_FLAG_IMMEDIATE_SWEEP     |                   \
            GPR_FLAG_MALLOC;                                 \
        objspace_malloc_gc_stress(objspace);                 \
                                                             \
        if (LIKELY((expr))) {                                \
            /* Success on 1st try */                         \
        }                                                    \
        else if (!garbage_collect_with_gvl(objspace, gpr)) { \
            /* @shyouhei thinks this doesn't happen */       \
            GC_MEMERROR("TRY_WITH_GC: could not GC");        \
        }                                                    \
        else if ((expr)) {                                   \
            /* Success on 2nd try */                         \
        }                                                    \
        else {                                               \
            GC_MEMERROR("TRY_WITH_GC: could not allocate:"   \
                        "%"PRIdSIZE" bytes for %s",          \
                        siz, # expr);                        \
        }                                                    \
    } while (0)

static void
check_malloc_not_in_gc(rb_objspace_t *objspace, const char *msg)
{
    if (UNLIKELY(malloc_during_gc_p(objspace))) {
        dont_gc_on();
        during_gc = false;
        rb_bug("Cannot %s during GC", msg);
    }
}

/* these shouldn't be called directly.
 * objspace_* functions do not check allocation size.
 */
static void *
objspace_xmalloc0(rb_objspace_t *objspace, size_t size)
{
    check_malloc_not_in_gc(objspace, "malloc");

    void *mem;

    size = objspace_malloc_prepare(objspace, size);
    TRY_WITH_GC(size, mem = malloc(size));
    RB_DEBUG_COUNTER_INC(heap_xmalloc);
    return objspace_malloc_fixup(objspace, mem, size);
}

static inline size_t
xmalloc2_size(const size_t count, const size_t elsize)
{
    return size_mul_or_raise(count, elsize, rb_eArgError);
}

static void *
objspace_xrealloc(rb_objspace_t *objspace, void *ptr, size_t new_size, size_t old_size)
{
    check_malloc_not_in_gc(objspace, "realloc");

    void *mem;

    if (!ptr) return objspace_xmalloc0(objspace, new_size);

    /*
     * The behavior of realloc(ptr, 0) is implementation defined.
     * Therefore we don't use realloc(ptr, 0) for portability reason.
     * see http://www.open-std.org/jtc1/sc22/wg14/www/docs/dr_400.htm
     */
    if (new_size == 0) {
        if ((mem = objspace_xmalloc0(objspace, 0)) != NULL) {
            /*
             * - OpenBSD's malloc(3) man page says that when 0 is passed, it
             *   returns a non-NULL pointer to an access-protected memory page.
             *   The returned pointer cannot be read / written at all, but
             *   still be a valid argument of free().
             *
             *   https://man.openbsd.org/malloc.3
             *
             * - Linux's malloc(3) man page says that it _might_ perhaps return
             *   a non-NULL pointer when its argument is 0.  That return value
             *   is safe (and is expected) to be passed to free().
             *
             *   https://man7.org/linux/man-pages/man3/malloc.3.html
             *
             * - As I read the implementation jemalloc's malloc() returns fully
             *   normal 16 bytes memory region when its argument is 0.
             *
             * - As I read the implementation musl libc's malloc() returns
             *   fully normal 32 bytes memory region when its argument is 0.
             *
             * - Other malloc implementations can also return non-NULL.
             */
            objspace_xfree(objspace, ptr, old_size);
            return mem;
        }
        else {
            /*
             * It is dangerous to return NULL here, because that could lead to
             * RCE.  Fallback to 1 byte instead of zero.
             *
             * https://cve.mitre.org/cgi-bin/cvename.cgi?name=CVE-2019-11932
             */
            new_size = 1;
        }
    }

#if CALC_EXACT_MALLOC_SIZE
    {
        struct malloc_obj_info *info = (struct malloc_obj_info *)ptr - 1;
        new_size += sizeof(struct malloc_obj_info);
        ptr = info;
        old_size = info->size;
    }
#endif

    old_size = objspace_malloc_size(objspace, ptr, old_size);
    TRY_WITH_GC(new_size, mem = RB_GNUC_EXTENSION_BLOCK(realloc(ptr, new_size)));
    new_size = objspace_malloc_size(objspace, mem, new_size);

#if CALC_EXACT_MALLOC_SIZE
    {
        struct malloc_obj_info *info = mem;
        info->size = new_size;
        mem = info + 1;
    }
#endif

    objspace_malloc_increase(objspace, mem, new_size, old_size, MEMOP_TYPE_REALLOC);

    RB_DEBUG_COUNTER_INC(heap_xrealloc);
    return mem;
}

#if CALC_EXACT_MALLOC_SIZE && USE_GC_MALLOC_OBJ_INFO_DETAILS

#define MALLOC_INFO_GEN_SIZE 100
#define MALLOC_INFO_SIZE_SIZE 10
static size_t malloc_info_gen_cnt[MALLOC_INFO_GEN_SIZE];
static size_t malloc_info_gen_size[MALLOC_INFO_GEN_SIZE];
static size_t malloc_info_size[MALLOC_INFO_SIZE_SIZE+1];
static st_table *malloc_info_file_table;

static int
mmalloc_info_file_i(st_data_t key, st_data_t val, st_data_t dmy)
{
    const char *file = (void *)key;
    const size_t *data = (void *)val;

    fprintf(stderr, "%s\t%"PRIdSIZE"\t%"PRIdSIZE"\n", file, data[0], data[1]);

    return ST_CONTINUE;
}

__attribute__((destructor))
void
rb_malloc_info_show_results(void)
{
    int i;

    fprintf(stderr, "* malloc_info gen statistics\n");
    for (i=0; i<MALLOC_INFO_GEN_SIZE; i++) {
        if (i == MALLOC_INFO_GEN_SIZE-1) {
            fprintf(stderr, "more\t%"PRIdSIZE"\t%"PRIdSIZE"\n", malloc_info_gen_cnt[i], malloc_info_gen_size[i]);
        }
        else {
            fprintf(stderr, "%d\t%"PRIdSIZE"\t%"PRIdSIZE"\n", i, malloc_info_gen_cnt[i], malloc_info_gen_size[i]);
        }
    }

    fprintf(stderr, "* malloc_info size statistics\n");
    for (i=0; i<MALLOC_INFO_SIZE_SIZE; i++) {
        int s = 16 << i;
        fprintf(stderr, "%d\t%"PRIdSIZE"\n", s, malloc_info_size[i]);
    }
    fprintf(stderr, "more\t%"PRIdSIZE"\n", malloc_info_size[i]);

    if (malloc_info_file_table) {
        fprintf(stderr, "* malloc_info file statistics\n");
        st_foreach(malloc_info_file_table, mmalloc_info_file_i, 0);
    }
}
#else
void
rb_malloc_info_show_results(void)
{
}
#endif

static void
objspace_xfree(rb_objspace_t *objspace, void *ptr, size_t old_size)
{
    if (!ptr) {
        /*
         * ISO/IEC 9899 says "If ptr is a null pointer, no action occurs" since
         * its first version.  We would better follow.
         */
        return;
    }
#if CALC_EXACT_MALLOC_SIZE
    struct malloc_obj_info *info = (struct malloc_obj_info *)ptr - 1;
    ptr = info;
    old_size = info->size;

#if USE_GC_MALLOC_OBJ_INFO_DETAILS
    {
        int gen = (int)(objspace->profile.count - info->gen);
        int gen_index = gen >= MALLOC_INFO_GEN_SIZE ? MALLOC_INFO_GEN_SIZE-1 : gen;
        int i;

        malloc_info_gen_cnt[gen_index]++;
        malloc_info_gen_size[gen_index] += info->size;

        for (i=0; i<MALLOC_INFO_SIZE_SIZE; i++) {
            size_t s = 16 << i;
            if (info->size <= s) {
                malloc_info_size[i]++;
                goto found;
            }
        }
        malloc_info_size[i]++;
      found:;

        {
            st_data_t key = (st_data_t)info->file, d;
            size_t *data;

            if (malloc_info_file_table == NULL) {
                malloc_info_file_table = st_init_numtable_with_size(1024);
            }
            if (st_lookup(malloc_info_file_table, key, &d)) {
                /* hit */
                data = (size_t *)d;
            }
            else {
                data = malloc(xmalloc2_size(2, sizeof(size_t)));
                if (data == NULL) rb_bug("objspace_xfree: can not allocate memory");
                data[0] = data[1] = 0;
                st_insert(malloc_info_file_table, key, (st_data_t)data);
            }
            data[0] ++;
            data[1] += info->size;
        };
        if (0 && gen >= 2) {         /* verbose output */
            if (info->file) {
                fprintf(stderr, "free - size:%"PRIdSIZE", gen:%d, pos: %s:%"PRIdSIZE"\n",
                        info->size, gen, info->file, info->line);
            }
            else {
                fprintf(stderr, "free - size:%"PRIdSIZE", gen:%d\n",
                        info->size, gen);
            }
        }
    }
#endif
#endif
    old_size = objspace_malloc_size(objspace, ptr, old_size);

    objspace_malloc_increase(objspace, ptr, 0, old_size, MEMOP_TYPE_FREE) {
        free(ptr);
        ptr = NULL;
        RB_DEBUG_COUNTER_INC(heap_xfree);
    }
}

static void *
ruby_xmalloc0(size_t size)
{
    return objspace_xmalloc0(&rb_objspace, size);
}

void *
ruby_xmalloc_body(size_t size)
{
    if ((ssize_t)size < 0) {
        negative_size_allocation_error("too large allocation size");
    }
    return ruby_xmalloc0(size);
}

void
ruby_malloc_size_overflow(size_t count, size_t elsize)
{
    rb_raise(rb_eArgError,
             "malloc: possible integer overflow (%"PRIuSIZE"*%"PRIuSIZE")",
             count, elsize);
}

void *
ruby_xmalloc2_body(size_t n, size_t size)
{
    return objspace_xmalloc0(&rb_objspace, xmalloc2_size(n, size));
}

static void *
objspace_xcalloc(rb_objspace_t *objspace, size_t size)
{
    if (UNLIKELY(malloc_during_gc_p(objspace))) {
        rb_warn("calloc during GC detected, this could cause crashes if it triggers another GC");
#if RGENGC_CHECK_MODE || RUBY_DEBUG
        rb_bug("Cannot calloc during GC");
#endif
    }

    void *mem;

    size = objspace_malloc_prepare(objspace, size);
    TRY_WITH_GC(size, mem = calloc1(size));
    return objspace_malloc_fixup(objspace, mem, size);
}

void *
ruby_xcalloc_body(size_t n, size_t size)
{
    return objspace_xcalloc(&rb_objspace, xmalloc2_size(n, size));
}

#ifdef ruby_sized_xrealloc
#undef ruby_sized_xrealloc
#endif
void *
ruby_sized_xrealloc(void *ptr, size_t new_size, size_t old_size)
{
    if ((ssize_t)new_size < 0) {
        negative_size_allocation_error("too large allocation size");
    }

    return objspace_xrealloc(&rb_objspace, ptr, new_size, old_size);
}

void *
ruby_xrealloc_body(void *ptr, size_t new_size)
{
    return ruby_sized_xrealloc(ptr, new_size, 0);
}

#ifdef ruby_sized_xrealloc2
#undef ruby_sized_xrealloc2
#endif
void *
ruby_sized_xrealloc2(void *ptr, size_t n, size_t size, size_t old_n)
{
    size_t len = xmalloc2_size(n, size);
    return objspace_xrealloc(&rb_objspace, ptr, len, old_n * size);
}

void *
ruby_xrealloc2_body(void *ptr, size_t n, size_t size)
{
    return ruby_sized_xrealloc2(ptr, n, size, 0);
}

#ifdef ruby_sized_xfree
#undef ruby_sized_xfree
#endif
void
ruby_sized_xfree(void *x, size_t size)
{
    if (LIKELY(x)) {
        /* It's possible for a C extension's pthread destructor function set by pthread_key_create
         * to be called after ruby_vm_destruct and attempt to free memory. Fall back to mimfree in
         * that case. */
        if (LIKELY(GET_VM())) {
            objspace_xfree(&rb_objspace, x, size);
        }
        else {
            ruby_mimfree(x);
        }
    }
}

void
ruby_xfree(void *x)
{
    ruby_sized_xfree(x, 0);
}

void *
rb_xmalloc_mul_add(size_t x, size_t y, size_t z) /* x * y + z */
{
    size_t w = size_mul_add_or_raise(x, y, z, rb_eArgError);
    return ruby_xmalloc(w);
}

void *
rb_xcalloc_mul_add(size_t x, size_t y, size_t z) /* x * y + z */
{
    size_t w = size_mul_add_or_raise(x, y, z, rb_eArgError);
    return ruby_xcalloc(w, 1);
}

void *
rb_xrealloc_mul_add(const void *p, size_t x, size_t y, size_t z) /* x * y + z */
{
    size_t w = size_mul_add_or_raise(x, y, z, rb_eArgError);
    return ruby_xrealloc((void *)p, w);
}

void *
rb_xmalloc_mul_add_mul(size_t x, size_t y, size_t z, size_t w) /* x * y + z * w */
{
    size_t u = size_mul_add_mul_or_raise(x, y, z, w, rb_eArgError);
    return ruby_xmalloc(u);
}

void *
rb_xcalloc_mul_add_mul(size_t x, size_t y, size_t z, size_t w) /* x * y + z * w */
{
    size_t u = size_mul_add_mul_or_raise(x, y, z, w, rb_eArgError);
    return ruby_xcalloc(u, 1);
}

/* Mimic ruby_xmalloc, but need not rb_objspace.
 * should return pointer suitable for ruby_xfree
 */
void *
ruby_mimmalloc(size_t size)
{
    void *mem;
#if CALC_EXACT_MALLOC_SIZE
    size += sizeof(struct malloc_obj_info);
#endif
    mem = malloc(size);
#if CALC_EXACT_MALLOC_SIZE
    if (!mem) {
        return NULL;
    }
    else
    /* set 0 for consistency of allocated_size/allocations */
    {
        struct malloc_obj_info *info = mem;
        info->size = 0;
#if USE_GC_MALLOC_OBJ_INFO_DETAILS
        info->gen = 0;
        info->file = NULL;
        info->line = 0;
#endif
        mem = info + 1;
    }
#endif
    return mem;
}

void
ruby_mimfree(void *ptr)
{
#if CALC_EXACT_MALLOC_SIZE
    struct malloc_obj_info *info = (struct malloc_obj_info *)ptr - 1;
    ptr = info;
#endif
    free(ptr);
}

#if MALLOC_ALLOCATED_SIZE
/*
 *  call-seq:
 *     GC.malloc_allocated_size -> Integer
 *
 *  Returns the size of memory allocated by malloc().
 *
 *  Only available if ruby was built with +CALC_EXACT_MALLOC_SIZE+.
 */

static VALUE
gc_malloc_allocated_size(VALUE self)
{
    return UINT2NUM(rb_objspace.malloc_params.allocated_size);
}

/*
 *  call-seq:
 *     GC.malloc_allocations -> Integer
 *
 *  Returns the number of malloc() allocations.
 *
 *  Only available if ruby was built with +CALC_EXACT_MALLOC_SIZE+.
 */

static VALUE
gc_malloc_allocations(VALUE self)
{
    return UINT2NUM(rb_objspace.malloc_params.allocations);
}
#endif

void
rb_gc_adjust_memory_usage(ssize_t diff)
{
    unless_objspace(objspace) { return; }

    if (diff > 0) {
        objspace_malloc_increase(objspace, 0, diff, 0, MEMOP_TYPE_REALLOC);
    }
    else if (diff < 0) {
        objspace_malloc_increase(objspace, 0, 0, -diff, MEMOP_TYPE_REALLOC);
    }
}

/*
  ------------------------------ GC profiler ------------------------------
*/

#define GC_PROFILE_RECORD_DEFAULT_SIZE 100

static bool
current_process_time(struct timespec *ts)
{
#if defined(HAVE_CLOCK_GETTIME) && defined(CLOCK_PROCESS_CPUTIME_ID)
    {
        static int try_clock_gettime = 1;
        if (try_clock_gettime && clock_gettime(CLOCK_PROCESS_CPUTIME_ID, ts) == 0) {
            return true;
        }
        else {
            try_clock_gettime = 0;
        }
    }
#endif

#ifdef RUSAGE_SELF
    {
        struct rusage usage;
        struct timeval time;
        if (getrusage(RUSAGE_SELF, &usage) == 0) {
            time = usage.ru_utime;
            ts->tv_sec = time.tv_sec;
            ts->tv_nsec = (int32_t)time.tv_usec * 1000;
            return true;
        }
    }
#endif

#ifdef _WIN32
    {
        FILETIME creation_time, exit_time, kernel_time, user_time;
        ULARGE_INTEGER ui;

        if (GetProcessTimes(GetCurrentProcess(),
                            &creation_time, &exit_time, &kernel_time, &user_time) != 0) {
            memcpy(&ui, &user_time, sizeof(FILETIME));
#define PER100NSEC (uint64_t)(1000 * 1000 * 10)
            ts->tv_nsec = (long)(ui.QuadPart % PER100NSEC);
            ts->tv_sec  = (time_t)(ui.QuadPart / PER100NSEC);
            return true;
        }
    }
#endif

    return false;
}

static double
getrusage_time(void)
{
    struct timespec ts;
    if (current_process_time(&ts)) {
        return ts.tv_sec + ts.tv_nsec * 1e-9;
    }
    else {
        return 0.0;
    }
}


static inline void
gc_prof_setup_new_record(rb_objspace_t *objspace, unsigned int reason)
{
    if (objspace->profile.run) {
        size_t index = objspace->profile.next_index;
        gc_profile_record *record;

        /* create new record */
        objspace->profile.next_index++;

        if (!objspace->profile.records) {
            objspace->profile.size = GC_PROFILE_RECORD_DEFAULT_SIZE;
            objspace->profile.records = malloc(xmalloc2_size(sizeof(gc_profile_record), objspace->profile.size));
        }
        if (index >= objspace->profile.size) {
            void *ptr;
            objspace->profile.size += 1000;
            ptr = realloc(objspace->profile.records, xmalloc2_size(sizeof(gc_profile_record), objspace->profile.size));
            if (!ptr) rb_memerror();
            objspace->profile.records = ptr;
        }
        if (!objspace->profile.records) {
            rb_bug("gc_profile malloc or realloc miss");
        }
        record = objspace->profile.current_record = &objspace->profile.records[objspace->profile.next_index - 1];
        MEMZERO(record, gc_profile_record, 1);

        /* setup before-GC parameter */
        record->flags = reason | (ruby_gc_stressful ? GPR_FLAG_STRESS : 0);
#if MALLOC_ALLOCATED_SIZE
        record->allocated_size = malloc_allocated_size;
#endif
#if GC_PROFILE_MORE_DETAIL && GC_PROFILE_DETAIL_MEMORY
#ifdef RUSAGE_SELF
        {
            struct rusage usage;
            if (getrusage(RUSAGE_SELF, &usage) == 0) {
                record->maxrss = usage.ru_maxrss;
                record->minflt = usage.ru_minflt;
                record->majflt = usage.ru_majflt;
            }
        }
#endif
#endif
    }
}

static inline void
gc_prof_timer_start(rb_objspace_t *objspace)
{
    if (gc_prof_enabled(objspace)) {
        gc_profile_record *record = gc_prof_record(objspace);
#if GC_PROFILE_MORE_DETAIL
        record->prepare_time = objspace->profile.prepare_time;
#endif
        record->gc_time = 0;
        record->gc_invoke_time = getrusage_time();
    }
}

static double
elapsed_time_from(double time)
{
    double now = getrusage_time();
    if (now > time) {
        return now - time;
    }
    else {
        return 0;
    }
}

static inline void
gc_prof_timer_stop(rb_objspace_t *objspace)
{
    if (gc_prof_enabled(objspace)) {
        gc_profile_record *record = gc_prof_record(objspace);
        record->gc_time = elapsed_time_from(record->gc_invoke_time);
        record->gc_invoke_time -= objspace->profile.invoke_time;
    }
}

#define RUBY_DTRACE_GC_HOOK(name) \
    do {if (RUBY_DTRACE_GC_##name##_ENABLED()) RUBY_DTRACE_GC_##name();} while (0)
static inline void
gc_prof_mark_timer_start(rb_objspace_t *objspace)
{
    RUBY_DTRACE_GC_HOOK(MARK_BEGIN);
#if GC_PROFILE_MORE_DETAIL
    if (gc_prof_enabled(objspace)) {
        gc_prof_record(objspace)->gc_mark_time = getrusage_time();
    }
#endif
}

static inline void
gc_prof_mark_timer_stop(rb_objspace_t *objspace)
{
    RUBY_DTRACE_GC_HOOK(MARK_END);
#if GC_PROFILE_MORE_DETAIL
    if (gc_prof_enabled(objspace)) {
        gc_profile_record *record = gc_prof_record(objspace);
        record->gc_mark_time = elapsed_time_from(record->gc_mark_time);
    }
#endif
}

static inline void
gc_prof_sweep_timer_start(rb_objspace_t *objspace)
{
    RUBY_DTRACE_GC_HOOK(SWEEP_BEGIN);
    if (gc_prof_enabled(objspace)) {
        gc_profile_record *record = gc_prof_record(objspace);

        if (record->gc_time > 0 || GC_PROFILE_MORE_DETAIL) {
            objspace->profile.gc_sweep_start_time = getrusage_time();
        }
    }
}

static inline void
gc_prof_sweep_timer_stop(rb_objspace_t *objspace)
{
    RUBY_DTRACE_GC_HOOK(SWEEP_END);

    if (gc_prof_enabled(objspace)) {
        double sweep_time;
        gc_profile_record *record = gc_prof_record(objspace);

        if (record->gc_time > 0) {
            sweep_time = elapsed_time_from(objspace->profile.gc_sweep_start_time);
            /* need to accumulate GC time for lazy sweep after gc() */
            record->gc_time += sweep_time;
        }
        else if (GC_PROFILE_MORE_DETAIL) {
            sweep_time = elapsed_time_from(objspace->profile.gc_sweep_start_time);
        }

#if GC_PROFILE_MORE_DETAIL
        record->gc_sweep_time += sweep_time;
        if (heap_pages_deferred_final) record->flags |= GPR_FLAG_HAVE_FINALIZE;
#endif
        if (heap_pages_deferred_final) objspace->profile.latest_gc_info |= GPR_FLAG_HAVE_FINALIZE;
    }
}

static inline void
gc_prof_set_malloc_info(rb_objspace_t *objspace)
{
#if GC_PROFILE_MORE_DETAIL
    if (gc_prof_enabled(objspace)) {
        gc_profile_record *record = gc_prof_record(objspace);
        record->allocate_increase = malloc_increase;
        record->allocate_limit = malloc_limit;
    }
#endif
}

static inline void
gc_prof_set_heap_info(rb_objspace_t *objspace)
{
    if (gc_prof_enabled(objspace)) {
        gc_profile_record *record = gc_prof_record(objspace);
        size_t live = objspace->profile.total_allocated_objects_at_gc_start - total_freed_objects(objspace);
        size_t total = objspace->profile.heap_used_at_gc_start * HEAP_PAGE_OBJ_LIMIT;

#if GC_PROFILE_MORE_DETAIL
        record->heap_use_pages = objspace->profile.heap_used_at_gc_start;
        record->heap_live_objects = live;
        record->heap_free_objects = total - live;
#endif

        record->heap_total_objects = total;
        record->heap_use_size = live * sizeof(RVALUE);
        record->heap_total_size = total * sizeof(RVALUE);
    }
}

/*
 *  call-seq:
 *    GC::Profiler.clear          -> nil
 *
 *  Clears the \GC profiler data.
 *
 */

static VALUE
gc_profile_clear(VALUE _)
{
    rb_objspace_t *objspace = &rb_objspace;
    void *p = objspace->profile.records;
    objspace->profile.records = NULL;
    objspace->profile.size = 0;
    objspace->profile.next_index = 0;
    objspace->profile.current_record = 0;
    free(p);
    return Qnil;
}

/*
 *  call-seq:
 *     GC::Profiler.raw_data	-> [Hash, ...]
 *
 *  Returns an Array of individual raw profile data Hashes ordered
 *  from earliest to latest by +:GC_INVOKE_TIME+.
 *
 *  For example:
 *
 *    [
 *	{
 *	   :GC_TIME=>1.3000000000000858e-05,
 *	   :GC_INVOKE_TIME=>0.010634999999999999,
 *	   :HEAP_USE_SIZE=>289640,
 *	   :HEAP_TOTAL_SIZE=>588960,
 *	   :HEAP_TOTAL_OBJECTS=>14724,
 *	   :GC_IS_MARKED=>false
 *	},
 *      # ...
 *    ]
 *
 *  The keys mean:
 *
 *  +:GC_TIME+::
 *	Time elapsed in seconds for this GC run
 *  +:GC_INVOKE_TIME+::
 *	Time elapsed in seconds from startup to when the GC was invoked
 *  +:HEAP_USE_SIZE+::
 *	Total bytes of heap used
 *  +:HEAP_TOTAL_SIZE+::
 *	Total size of heap in bytes
 *  +:HEAP_TOTAL_OBJECTS+::
 *	Total number of objects
 *  +:GC_IS_MARKED+::
 *	Returns +true+ if the GC is in mark phase
 *
 *  If ruby was built with +GC_PROFILE_MORE_DETAIL+, you will also have access
 *  to the following hash keys:
 *
 *  +:GC_MARK_TIME+::
 *  +:GC_SWEEP_TIME+::
 *  +:ALLOCATE_INCREASE+::
 *  +:ALLOCATE_LIMIT+::
 *  +:HEAP_USE_PAGES+::
 *  +:HEAP_LIVE_OBJECTS+::
 *  +:HEAP_FREE_OBJECTS+::
 *  +:HAVE_FINALIZE+::
 *
 */

static VALUE
gc_profile_record_get(VALUE _)
{
    VALUE prof;
    VALUE gc_profile = rb_ary_new();
    size_t i;
    rb_objspace_t *objspace = (&rb_objspace);

    if (!objspace->profile.run) {
        return Qnil;
    }

    for (i =0; i < objspace->profile.next_index; i++) {
        gc_profile_record *record = &objspace->profile.records[i];

        prof = rb_hash_new();
        rb_hash_aset(prof, ID2SYM(rb_intern("GC_FLAGS")), gc_info_decode(objspace, rb_hash_new(), record->flags));
        rb_hash_aset(prof, ID2SYM(rb_intern("GC_TIME")), DBL2NUM(record->gc_time));
        rb_hash_aset(prof, ID2SYM(rb_intern("GC_INVOKE_TIME")), DBL2NUM(record->gc_invoke_time));
        rb_hash_aset(prof, ID2SYM(rb_intern("HEAP_USE_SIZE")), SIZET2NUM(record->heap_use_size));
        rb_hash_aset(prof, ID2SYM(rb_intern("HEAP_TOTAL_SIZE")), SIZET2NUM(record->heap_total_size));
        rb_hash_aset(prof, ID2SYM(rb_intern("HEAP_TOTAL_OBJECTS")), SIZET2NUM(record->heap_total_objects));
        rb_hash_aset(prof, ID2SYM(rb_intern("MOVED_OBJECTS")), SIZET2NUM(record->moved_objects));
        rb_hash_aset(prof, ID2SYM(rb_intern("GC_IS_MARKED")), Qtrue);
#if GC_PROFILE_MORE_DETAIL
        rb_hash_aset(prof, ID2SYM(rb_intern("GC_MARK_TIME")), DBL2NUM(record->gc_mark_time));
        rb_hash_aset(prof, ID2SYM(rb_intern("GC_SWEEP_TIME")), DBL2NUM(record->gc_sweep_time));
        rb_hash_aset(prof, ID2SYM(rb_intern("ALLOCATE_INCREASE")), SIZET2NUM(record->allocate_increase));
        rb_hash_aset(prof, ID2SYM(rb_intern("ALLOCATE_LIMIT")), SIZET2NUM(record->allocate_limit));
        rb_hash_aset(prof, ID2SYM(rb_intern("HEAP_USE_PAGES")), SIZET2NUM(record->heap_use_pages));
        rb_hash_aset(prof, ID2SYM(rb_intern("HEAP_LIVE_OBJECTS")), SIZET2NUM(record->heap_live_objects));
        rb_hash_aset(prof, ID2SYM(rb_intern("HEAP_FREE_OBJECTS")), SIZET2NUM(record->heap_free_objects));

        rb_hash_aset(prof, ID2SYM(rb_intern("REMOVING_OBJECTS")), SIZET2NUM(record->removing_objects));
        rb_hash_aset(prof, ID2SYM(rb_intern("EMPTY_OBJECTS")), SIZET2NUM(record->empty_objects));

        rb_hash_aset(prof, ID2SYM(rb_intern("HAVE_FINALIZE")), RBOOL(record->flags & GPR_FLAG_HAVE_FINALIZE));
#endif

#if RGENGC_PROFILE > 0
        rb_hash_aset(prof, ID2SYM(rb_intern("OLD_OBJECTS")), SIZET2NUM(record->old_objects));
        rb_hash_aset(prof, ID2SYM(rb_intern("REMEMBERED_NORMAL_OBJECTS")), SIZET2NUM(record->remembered_normal_objects));
        rb_hash_aset(prof, ID2SYM(rb_intern("REMEMBERED_SHADY_OBJECTS")), SIZET2NUM(record->remembered_shady_objects));
#endif
        rb_ary_push(gc_profile, prof);
    }

    return gc_profile;
}

#if GC_PROFILE_MORE_DETAIL
#define MAJOR_REASON_MAX 0x10

static char *
gc_profile_dump_major_reason(unsigned int flags, char *buff)
{
    unsigned int reason = flags & GPR_FLAG_MAJOR_MASK;
    int i = 0;

    if (reason == GPR_FLAG_NONE) {
        buff[0] = '-';
        buff[1] = 0;
    }
    else {
#define C(x, s) \
  if (reason & GPR_FLAG_MAJOR_BY_##x) { \
      buff[i++] = #x[0]; \
      if (i >= MAJOR_REASON_MAX) rb_bug("gc_profile_dump_major_reason: overflow"); \
      buff[i] = 0; \
  }
        C(NOFREE, N);
        C(OLDGEN, O);
        C(SHADY,  S);
#if RGENGC_ESTIMATE_OLDMALLOC
        C(OLDMALLOC, M);
#endif
#undef C
    }
    return buff;
}
#endif

static void
gc_profile_dump_on(VALUE out, VALUE (*append)(VALUE, VALUE))
{
    rb_objspace_t *objspace = &rb_objspace;
    size_t count = objspace->profile.next_index;
#ifdef MAJOR_REASON_MAX
    char reason_str[MAJOR_REASON_MAX];
#endif

    if (objspace->profile.run && count /* > 1 */) {
        size_t i;
        const gc_profile_record *record;

        append(out, rb_sprintf("GC %"PRIuSIZE" invokes.\n", objspace->profile.count));
        append(out, rb_str_new_cstr("Index    Invoke Time(sec)       Use Size(byte)     Total Size(byte)         Total Object                    GC Time(ms)\n"));

        for (i = 0; i < count; i++) {
            record = &objspace->profile.records[i];
            append(out, rb_sprintf("%5"PRIuSIZE" %19.3f %20"PRIuSIZE" %20"PRIuSIZE" %20"PRIuSIZE" %30.20f\n",
                                   i+1, record->gc_invoke_time, record->heap_use_size,
                                   record->heap_total_size, record->heap_total_objects, record->gc_time*1000));
        }

#if GC_PROFILE_MORE_DETAIL
        const char *str = "\n\n" \
                                    "More detail.\n" \
                                    "Prepare Time = Previously GC's rest sweep time\n"
                                    "Index Flags          Allocate Inc.  Allocate Limit"
#if CALC_EXACT_MALLOC_SIZE
                                    "  Allocated Size"
#endif
                                    "  Use Page     Mark Time(ms)    Sweep Time(ms)  Prepare Time(ms)  LivingObj    FreeObj RemovedObj   EmptyObj"
#if RGENGC_PROFILE
                                    " OldgenObj RemNormObj RemShadObj"
#endif
#if GC_PROFILE_DETAIL_MEMORY
                                    " MaxRSS(KB) MinorFLT MajorFLT"
#endif
                                    "\n";
        append(out, rb_str_new_cstr(str));

        for (i = 0; i < count; i++) {
            record = &objspace->profile.records[i];
            append(out, rb_sprintf("%5"PRIuSIZE" %4s/%c/%6s%c %13"PRIuSIZE" %15"PRIuSIZE
#if CALC_EXACT_MALLOC_SIZE
                                   " %15"PRIuSIZE
#endif
                                   " %9"PRIuSIZE" %17.12f %17.12f %17.12f %10"PRIuSIZE" %10"PRIuSIZE" %10"PRIuSIZE" %10"PRIuSIZE
#if RGENGC_PROFILE
                                   "%10"PRIuSIZE" %10"PRIuSIZE" %10"PRIuSIZE
#endif
#if GC_PROFILE_DETAIL_MEMORY
                                   "%11ld %8ld %8ld"
#endif

                                   "\n",
                                   i+1,
                                   gc_profile_dump_major_reason(record->flags, reason_str),
                                   (record->flags & GPR_FLAG_HAVE_FINALIZE) ? 'F' : '.',
                                   (record->flags & GPR_FLAG_NEWOBJ) ? "NEWOBJ" :
                                   (record->flags & GPR_FLAG_MALLOC) ? "MALLOC" :
                                   (record->flags & GPR_FLAG_METHOD) ? "METHOD" :
                                   (record->flags & GPR_FLAG_CAPI)   ? "CAPI__" : "??????",
                                   (record->flags & GPR_FLAG_STRESS) ? '!' : ' ',
                                   record->allocate_increase, record->allocate_limit,
#if CALC_EXACT_MALLOC_SIZE
                                   record->allocated_size,
#endif
                                   record->heap_use_pages,
                                   record->gc_mark_time*1000,
                                   record->gc_sweep_time*1000,
                                   record->prepare_time*1000,

                                   record->heap_live_objects,
                                   record->heap_free_objects,
                                   record->removing_objects,
                                   record->empty_objects
#if RGENGC_PROFILE
                                   ,
                                   record->old_objects,
                                   record->remembered_normal_objects,
                                   record->remembered_shady_objects
#endif
#if GC_PROFILE_DETAIL_MEMORY
                                   ,
                                   record->maxrss / 1024,
                                   record->minflt,
                                   record->majflt
#endif

                       ));
        }
#endif
    }
}

/*
 *  call-seq:
 *     GC::Profiler.result  -> String
 *
 *  Returns a profile data report such as:
 *
 *    GC 1 invokes.
 *    Index    Invoke Time(sec)       Use Size(byte)     Total Size(byte)         Total Object                    GC time(ms)
 *        1               0.012               159240               212940                10647         0.00000000000001530000
 */

static VALUE
gc_profile_result(VALUE _)
{
    VALUE str = rb_str_buf_new(0);
    gc_profile_dump_on(str, rb_str_buf_append);
    return str;
}

/*
 *  call-seq:
 *     GC::Profiler.report
 *     GC::Profiler.report(io)
 *
 *  Writes the GC::Profiler.result to <tt>$stdout</tt> or the given IO object.
 *
 */

static VALUE
gc_profile_report(int argc, VALUE *argv, VALUE self)
{
    VALUE out;

    out = (!rb_check_arity(argc, 0, 1) ? rb_stdout : argv[0]);
    gc_profile_dump_on(out, rb_io_write);

    return Qnil;
}

/*
 *  call-seq:
 *     GC::Profiler.total_time	-> float
 *
 *  The total time used for garbage collection in seconds
 */

static VALUE
gc_profile_total_time(VALUE self)
{
    double time = 0;
    rb_objspace_t *objspace = &rb_objspace;

    if (objspace->profile.run && objspace->profile.next_index > 0) {
        size_t i;
        size_t count = objspace->profile.next_index;

        for (i = 0; i < count; i++) {
            time += objspace->profile.records[i].gc_time;
        }
    }
    return DBL2NUM(time);
}

/*
 *  call-seq:
 *    GC::Profiler.enabled?	-> true or false
 *
 *  The current status of \GC profile mode.
 */

static VALUE
gc_profile_enable_get(VALUE self)
{
    rb_objspace_t *objspace = &rb_objspace;
    return RBOOL(objspace->profile.run);
}

/*
 *  call-seq:
 *    GC::Profiler.enable	-> nil
 *
 *  Starts the \GC profiler.
 *
 */

static VALUE
gc_profile_enable(VALUE _)
{
    rb_objspace_t *objspace = &rb_objspace;
    objspace->profile.run = TRUE;
    objspace->profile.current_record = 0;
    return Qnil;
}

/*
 *  call-seq:
 *    GC::Profiler.disable	-> nil
 *
 *  Stops the \GC profiler.
 *
 */

static VALUE
gc_profile_disable(VALUE _)
{
    rb_objspace_t *objspace = &rb_objspace;

    objspace->profile.run = FALSE;
    objspace->profile.current_record = 0;
    return Qnil;
}

/*
  ------------------------------ DEBUG ------------------------------
*/

static const char *
type_name(int type, VALUE obj)
{
    switch (type) {
#define TYPE_NAME(t) case (t): return #t;
            TYPE_NAME(T_NONE);
            TYPE_NAME(T_OBJECT);
            TYPE_NAME(T_CLASS);
            TYPE_NAME(T_MODULE);
            TYPE_NAME(T_FLOAT);
            TYPE_NAME(T_STRING);
            TYPE_NAME(T_REGEXP);
            TYPE_NAME(T_ARRAY);
            TYPE_NAME(T_HASH);
            TYPE_NAME(T_STRUCT);
            TYPE_NAME(T_BIGNUM);
            TYPE_NAME(T_FILE);
            TYPE_NAME(T_MATCH);
            TYPE_NAME(T_COMPLEX);
            TYPE_NAME(T_RATIONAL);
            TYPE_NAME(T_NIL);
            TYPE_NAME(T_TRUE);
            TYPE_NAME(T_FALSE);
            TYPE_NAME(T_SYMBOL);
            TYPE_NAME(T_FIXNUM);
            TYPE_NAME(T_UNDEF);
            TYPE_NAME(T_IMEMO);
            TYPE_NAME(T_ICLASS);
            TYPE_NAME(T_MOVED);
            TYPE_NAME(T_ZOMBIE);
      case T_DATA:
        if (obj && rb_objspace_data_type_name(obj)) {
            return rb_objspace_data_type_name(obj);
        }
        return "T_DATA";
#undef TYPE_NAME
    }
    return "unknown";
}

static const char *
obj_type_name(VALUE obj)
{
    return type_name(TYPE(obj), obj);
}

const char *
rb_method_type_name(rb_method_type_t type)
{
    switch (type) {
      case VM_METHOD_TYPE_ISEQ:           return "iseq";
      case VM_METHOD_TYPE_ATTRSET:        return "attrest";
      case VM_METHOD_TYPE_IVAR:           return "ivar";
      case VM_METHOD_TYPE_BMETHOD:        return "bmethod";
      case VM_METHOD_TYPE_ALIAS:          return "alias";
      case VM_METHOD_TYPE_REFINED:        return "refined";
      case VM_METHOD_TYPE_CFUNC:          return "cfunc";
      case VM_METHOD_TYPE_ZSUPER:         return "zsuper";
      case VM_METHOD_TYPE_MISSING:        return "missing";
      case VM_METHOD_TYPE_OPTIMIZED:      return "optimized";
      case VM_METHOD_TYPE_UNDEF:          return "undef";
      case VM_METHOD_TYPE_NOTIMPLEMENTED: return "notimplemented";
    }
    rb_bug("rb_method_type_name: unreachable (type: %d)", type);
}

static void
rb_raw_iseq_info(char *const buff, const size_t buff_size, const rb_iseq_t *iseq)
{
    if (buff_size > 0 && ISEQ_BODY(iseq) && ISEQ_BODY(iseq)->location.label && !RB_TYPE_P(ISEQ_BODY(iseq)->location.pathobj, T_MOVED)) {
        VALUE path = rb_iseq_path(iseq);
        int n = ISEQ_BODY(iseq)->location.first_lineno;
        snprintf(buff, buff_size, " %s@%s:%d",
                 RSTRING_PTR(ISEQ_BODY(iseq)->location.label),
                 RSTRING_PTR(path), n);
    }
}

static int
str_len_no_raise(VALUE str)
{
    long len = RSTRING_LEN(str);
    if (len < 0) return 0;
    if (len > INT_MAX) return INT_MAX;
    return (int)len;
}

#define BUFF_ARGS buff + pos, buff_size - pos
#define APPEND_F(...) if ((pos += snprintf(BUFF_ARGS, "" __VA_ARGS__)) >= buff_size) goto end
#define APPEND_S(s) do { \
        if ((pos + (int)rb_strlen_lit(s)) >= buff_size) { \
            goto end; \
        } \
        else { \
            memcpy(buff + pos, (s), rb_strlen_lit(s) + 1); \
        } \
    } while (0)
#define C(c, s) ((c) != 0 ? (s) : " ")

static size_t
rb_raw_obj_info_common(char *const buff, const size_t buff_size, const VALUE obj)
{
    size_t pos = 0;

    if (SPECIAL_CONST_P(obj)) {
        APPEND_F("%s", obj_type_name(obj));

        if (FIXNUM_P(obj)) {
            APPEND_F(" %ld", FIX2LONG(obj));
        }
        else if (SYMBOL_P(obj)) {
            APPEND_F(" %s", rb_id2name(SYM2ID(obj)));
        }
    }
    else {
        const int age = RVALUE_AGE_GET(obj);

        if (is_pointer_to_heap(&rb_objspace, (void *)obj)) {
#if USE_MMTK
            if (rb_mmtk_enabled_p()) {
                APPEND_F("%p [MMTk heap object] %s ",
                     (void *)obj,
                     obj_type_name(obj));

            } else {
#endif
            APPEND_F("%p [%d%s%s%s%s%s%s] %s ",
                     (void *)obj, age,
                     C(RVALUE_UNCOLLECTIBLE_BITMAP(obj),  "L"),
                     C(RVALUE_MARK_BITMAP(obj),           "M"),
                     C(RVALUE_PIN_BITMAP(obj),            "P"),
                     C(RVALUE_MARKING_BITMAP(obj),        "R"),
                     C(RVALUE_WB_UNPROTECTED_BITMAP(obj), "U"),
                     C(rb_objspace_garbage_object_p(obj), "G"),
                     obj_type_name(obj));
#if USE_MMTK
            }
#endif
        }
        else {
            /* fake */
            APPEND_F("%p [%dXXXX] %s",
                     (void *)obj, age,
                     obj_type_name(obj));
        }

        if (internal_object_p(obj)) {
            /* ignore */
        }
        else if (RBASIC(obj)->klass == 0) {
            APPEND_S("(temporary internal)");
        }
        else if (RTEST(RBASIC(obj)->klass)) {
            VALUE class_path = rb_class_path_cached(RBASIC(obj)->klass);
            if (!NIL_P(class_path)) {
                APPEND_F("(%s)", RSTRING_PTR(class_path));
            }
        }

#if GC_DEBUG
        APPEND_F("@%s:%d", RANY(obj)->file, RANY(obj)->line);
#endif
    }
  end:

    return pos;
}

static size_t
rb_raw_obj_info_buitin_type(char *const buff, const size_t buff_size, const VALUE obj, size_t pos)
{
    if (LIKELY(pos < buff_size) && !SPECIAL_CONST_P(obj)) {
        const enum ruby_value_type type = BUILTIN_TYPE(obj);

        switch (type) {
          case T_NODE:
            UNEXPECTED_NODE(rb_raw_obj_info);
            break;
          case T_ARRAY:
            if (ARY_SHARED_P(obj)) {
                APPEND_S("shared -> ");
                rb_raw_obj_info(BUFF_ARGS, ARY_SHARED_ROOT(obj));
            }
            else if (ARY_EMBED_P(obj)) {
                APPEND_F("[%s%s] len: %ld (embed)",
                         C(ARY_EMBED_P(obj),  "E"),
                         C(ARY_SHARED_P(obj), "S"),
                         RARRAY_LEN(obj));
            }
            else {
                APPEND_F("[%s%s] len: %ld, capa:%ld ptr:%p",
                         C(ARY_EMBED_P(obj),  "E"),
                         C(ARY_SHARED_P(obj), "S"),
                         RARRAY_LEN(obj),
                         ARY_EMBED_P(obj) ? -1L : RARRAY(obj)->as.heap.aux.capa,
                         (void *)RARRAY_CONST_PTR(obj));
            }
            break;
          case T_STRING: {
            if (STR_SHARED_P(obj)) {
                APPEND_F(" [shared] len: %ld", RSTRING_LEN(obj));
            }
            else {
                if (STR_EMBED_P(obj)) APPEND_S(" [embed]");

                APPEND_F(" len: %ld, capa: %" PRIdSIZE, RSTRING_LEN(obj), rb_str_capacity(obj));
            }
            APPEND_F(" \"%.*s\"", str_len_no_raise(obj), RSTRING_PTR(obj));
            break;
          }
          case T_SYMBOL: {
            VALUE fstr = RSYMBOL(obj)->fstr;
            ID id = RSYMBOL(obj)->id;
            if (RB_TYPE_P(fstr, T_STRING)) {
                APPEND_F(":%s id:%d", RSTRING_PTR(fstr), (unsigned int)id);
            }
            else {
                APPEND_F("(%p) id:%d", (void *)fstr, (unsigned int)id);
            }
            break;
          }
          case T_MOVED: {
            APPEND_F("-> %p", (void*)rb_gc_location(obj));
            break;
          }
          case T_HASH: {
            APPEND_F("[%c] %"PRIdSIZE,
                     RHASH_AR_TABLE_P(obj) ? 'A' : 'S',
                     RHASH_SIZE(obj));
            break;
          }
          case T_CLASS:
          case T_MODULE:
            {
                VALUE class_path = rb_class_path_cached(obj);
                if (!NIL_P(class_path)) {
                    APPEND_F("%s", RSTRING_PTR(class_path));
                }
                else {
                    APPEND_S("(anon)");
                }
                break;
            }
          case T_ICLASS:
            {
                VALUE class_path = rb_class_path_cached(RBASIC_CLASS(obj));
                if (!NIL_P(class_path)) {
                    APPEND_F("src:%s", RSTRING_PTR(class_path));
                }
                break;
            }
          case T_OBJECT:
            {
                if (rb_shape_obj_too_complex(obj)) {
                    size_t hash_len = rb_st_table_size(ROBJECT_IV_HASH(obj));
                    APPEND_F("(too_complex) len:%zu", hash_len);
                }
                else {
                    uint32_t len = ROBJECT_IV_CAPACITY(obj);

                    if (RANY(obj)->as.basic.flags & ROBJECT_EMBED) {
                        APPEND_F("(embed) len:%d", len);
                    }
                    else {
                        VALUE *ptr = ROBJECT_IVPTR(obj);
                        APPEND_F("len:%d ptr:%p", len, (void *)ptr);
                    }
                }
            }
            break;
          case T_DATA: {
            const struct rb_block *block;
            const rb_iseq_t *iseq;
            if (rb_obj_is_proc(obj) &&
                (block = vm_proc_block(obj)) != NULL &&
                (vm_block_type(block) == block_type_iseq) &&
                (iseq = vm_block_iseq(block)) != NULL) {
                rb_raw_iseq_info(BUFF_ARGS, iseq);
            }
            else if (rb_ractor_p(obj)) {
                rb_ractor_t *r = (void *)DATA_PTR(obj);
                if (r) {
                    APPEND_F("r:%d", r->pub.id);
                }
            }
            else {
                const char * const type_name = rb_objspace_data_type_name(obj);
                if (type_name) {
                    APPEND_F("%s", type_name);
                }
            }
            break;
          }
          case T_IMEMO: {
            APPEND_F("<%s> ", rb_imemo_name(imemo_type(obj)));

            switch (imemo_type(obj)) {
              case imemo_ment:
                {
                    const rb_method_entry_t *me = &RANY(obj)->as.imemo.ment;

                    APPEND_F(":%s (%s%s%s%s) type:%s aliased:%d owner:%p defined_class:%p",
                             rb_id2name(me->called_id),
                             METHOD_ENTRY_VISI(me) == METHOD_VISI_PUBLIC ?  "pub" :
                             METHOD_ENTRY_VISI(me) == METHOD_VISI_PRIVATE ? "pri" : "pro",
                             METHOD_ENTRY_COMPLEMENTED(me) ? ",cmp" : "",
                             METHOD_ENTRY_CACHED(me) ? ",cc" : "",
                             METHOD_ENTRY_INVALIDATED(me) ? ",inv" : "",
                             me->def ? rb_method_type_name(me->def->type) : "NULL",
                             me->def ? me->def->aliased : -1,
                             (void *)me->owner, // obj_info(me->owner),
                             (void *)me->defined_class); //obj_info(me->defined_class)));

                    if (me->def) {
                        switch (me->def->type) {
                          case VM_METHOD_TYPE_ISEQ:
                            APPEND_S(" (iseq:");
                            rb_raw_obj_info(BUFF_ARGS, (VALUE)me->def->body.iseq.iseqptr);
                            APPEND_S(")");
                            break;
                          default:
                            break;
                        }
                    }

                    break;
                }
              case imemo_iseq: {
                const rb_iseq_t *iseq = (const rb_iseq_t *)obj;
                rb_raw_iseq_info(BUFF_ARGS, iseq);
                break;
              }
              case imemo_callinfo:
                {
                    const struct rb_callinfo *ci = (const struct rb_callinfo *)obj;
                    APPEND_F("(mid:%s, flag:%x argc:%d, kwarg:%s)",
                             rb_id2name(vm_ci_mid(ci)),
                             vm_ci_flag(ci),
                             vm_ci_argc(ci),
                             vm_ci_kwarg(ci) ? "available" : "NULL");
                    break;
                }
              case imemo_callcache:
                {
                    const struct rb_callcache *cc = (const struct rb_callcache *)obj;
                    VALUE class_path = cc->klass ? rb_class_path_cached(cc->klass) : Qnil;
                    const rb_callable_method_entry_t *cme = vm_cc_cme(cc);

                    APPEND_F("(klass:%s cme:%s%s (%p) call:%p",
                             NIL_P(class_path) ? (cc->klass ? "??" : "<NULL>") : RSTRING_PTR(class_path),
                             cme ? rb_id2name(cme->called_id) : "<NULL>",
                             cme ? (METHOD_ENTRY_INVALIDATED(cme) ? " [inv]" : "") : "",
                             (void *)cme,
                             (void *)vm_cc_call(cc));
                    break;
                }
              default:
                break;
            }
          }
          default:
            break;
        }
    }
  end:

    return pos;
}

#undef C

const char *
rb_raw_obj_info(char *const buff, const size_t buff_size, VALUE obj)
{
    asan_unpoisoning_object(obj) {
        size_t pos = rb_raw_obj_info_common(buff, buff_size, obj);
        pos = rb_raw_obj_info_buitin_type(buff, buff_size, obj, pos);
        if (pos >= buff_size) {} // truncated
    }

    return buff;
}

#undef APPEND_S
#undef APPEND_F
#undef BUFF_ARGS

#if RGENGC_OBJ_INFO
#define OBJ_INFO_BUFFERS_NUM  10
#define OBJ_INFO_BUFFERS_SIZE 0x100
static rb_atomic_t obj_info_buffers_index = 0;
static char obj_info_buffers[OBJ_INFO_BUFFERS_NUM][OBJ_INFO_BUFFERS_SIZE];

/* Increments *var atomically and resets *var to 0 when maxval is
 * reached. Returns the wraparound old *var value (0...maxval). */
static rb_atomic_t
atomic_inc_wraparound(rb_atomic_t *var, const rb_atomic_t maxval)
{
    rb_atomic_t oldval = RUBY_ATOMIC_FETCH_ADD(*var, 1);
    if (UNLIKELY(oldval >= maxval - 1)) { // wraparound *var
        const rb_atomic_t newval = oldval + 1;
        RUBY_ATOMIC_CAS(*var, newval, newval % maxval);
        oldval %= maxval;
    }
    return oldval;
}

static const char *
obj_info(VALUE obj)
{
    rb_atomic_t index = atomic_inc_wraparound(&obj_info_buffers_index, OBJ_INFO_BUFFERS_NUM);
    char *const buff = obj_info_buffers[index];
    return rb_raw_obj_info(buff, OBJ_INFO_BUFFERS_SIZE, obj);
}

static const char *
obj_info_basic(VALUE obj)
{
    rb_atomic_t index = atomic_inc_wraparound(&obj_info_buffers_index, OBJ_INFO_BUFFERS_NUM);
    char *const buff = obj_info_buffers[index];

    asan_unpoisoning_object(obj) {
        rb_raw_obj_info_common(buff, OBJ_INFO_BUFFERS_SIZE, obj);
    }

    return buff;
}
#else
static const char *
obj_info(VALUE obj)
{
    return obj_type_name(obj);
}

static const char *
obj_info_basic(VALUE obj)
{
    return obj_type_name(obj);
}

#endif

const char *
rb_obj_info(VALUE obj)
{
    return obj_info(obj);
}

void
rb_obj_info_dump(VALUE obj)
{
    char buff[0x100];
    fprintf(stderr, "rb_obj_info_dump: %s\n", rb_raw_obj_info(buff, 0x100, obj));
}

void
rb_obj_info_dump_loc(VALUE obj, const char *file, int line, const char *func)
{
    char buff[0x100];
    fprintf(stderr, "<OBJ_INFO:%s@%s:%d> %s\n", func, file, line, rb_raw_obj_info(buff, 0x100, obj));
}

#if GC_DEBUG

void
rb_gcdebug_print_obj_condition(VALUE obj)
{
    rb_objspace_t *objspace = &rb_objspace;

    fprintf(stderr, "created at: %s:%d\n", RANY(obj)->file, RANY(obj)->line);

    if (BUILTIN_TYPE(obj) == T_MOVED) {
        fprintf(stderr, "moved?: true\n");
    }
    else {
        fprintf(stderr, "moved?: false\n");
    }
    if (is_pointer_to_heap(objspace, (void *)obj)) {
        fprintf(stderr, "pointer to heap?: true\n");
    }
    else {
        fprintf(stderr, "pointer to heap?: false\n");
        return;
    }

    fprintf(stderr, "marked?      : %s\n", MARKED_IN_BITMAP(GET_HEAP_MARK_BITS(obj), obj) ? "true" : "false");
    fprintf(stderr, "pinned?      : %s\n", MARKED_IN_BITMAP(GET_HEAP_PINNED_BITS(obj), obj) ? "true" : "false");
    fprintf(stderr, "age?         : %d\n", RVALUE_AGE_GET(obj));
    fprintf(stderr, "old?         : %s\n", RVALUE_OLD_P(obj) ? "true" : "false");
    fprintf(stderr, "WB-protected?: %s\n", RVALUE_WB_UNPROTECTED(obj) ? "false" : "true");
    fprintf(stderr, "remembered?  : %s\n", RVALUE_REMEMBERED(obj) ? "true" : "false");

    if (is_lazy_sweeping(objspace)) {
        fprintf(stderr, "lazy sweeping?: true\n");
        fprintf(stderr, "page swept?: %s\n", GET_HEAP_PAGE(ptr)->flags.before_sweep ? "false" : "true");
    }
    else {
        fprintf(stderr, "lazy sweeping?: false\n");
    }
}

static VALUE
gcdebug_sentinel(RB_BLOCK_CALL_FUNC_ARGLIST(obj, name))
{
    fprintf(stderr, "WARNING: object %s(%p) is inadvertently collected\n", (char *)name, (void *)obj);
    return Qnil;
}

void
rb_gcdebug_sentinel(VALUE obj, const char *name)
{
    rb_define_finalizer(obj, rb_proc_new(gcdebug_sentinel, (VALUE)name));
}

#endif /* GC_DEBUG */

/* :nodoc:
 *
 *  call-seq:
 *    GC.add_stress_to_class(class[, ...])
 *
 *  Raises NoMemoryError when allocating an instance of the given classes.
 *
 */
static VALUE
rb_gcdebug_add_stress_to_class(int argc, VALUE *argv, VALUE self)
{
    rb_objspace_t *objspace = &rb_objspace;

    if (!stress_to_class) {
        set_stress_to_class(rb_ary_hidden_new(argc));
    }
    rb_ary_cat(stress_to_class, argv, argc);
    return self;
}

/* :nodoc:
 *
 *  call-seq:
 *    GC.remove_stress_to_class(class[, ...])
 *
 *  No longer raises NoMemoryError when allocating an instance of the
 *  given classes.
 *
 */
static VALUE
rb_gcdebug_remove_stress_to_class(int argc, VALUE *argv, VALUE self)
{
    rb_objspace_t *objspace = &rb_objspace;
    int i;

    if (stress_to_class) {
        for (i = 0; i < argc; ++i) {
            rb_ary_delete_same(stress_to_class, argv[i]);
        }
        if (RARRAY_LEN(stress_to_class) == 0) {
            set_stress_to_class(0);
        }
    }
    return Qnil;
}

/*
 * Document-module: ObjectSpace
 *
 *  The ObjectSpace module contains a number of routines
 *  that interact with the garbage collection facility and allow you to
 *  traverse all living objects with an iterator.
 *
 *  ObjectSpace also provides support for object finalizers, procs that will be
 *  called when a specific object is about to be destroyed by garbage
 *  collection. See the documentation for
 *  <code>ObjectSpace.define_finalizer</code> for important information on
 *  how to use this method correctly.
 *
 *     a = "A"
 *     b = "B"
 *
 *     ObjectSpace.define_finalizer(a, proc {|id| puts "Finalizer one on #{id}" })
 *     ObjectSpace.define_finalizer(b, proc {|id| puts "Finalizer two on #{id}" })
 *
 *     a = nil
 *     b = nil
 *
 *  _produces:_
 *
 *     Finalizer two on 537763470
 *     Finalizer one on 537763480
 */

/*  Document-class: GC::Profiler
 *
 *  The GC profiler provides access to information on GC runs including time,
 *  length and object space size.
 *
 *  Example:
 *
 *    GC::Profiler.enable
 *
 *    require 'rdoc/rdoc'
 *
 *    GC::Profiler.report
 *
 *    GC::Profiler.disable
 *
 *  See also GC.count, GC.malloc_allocated_size and GC.malloc_allocations
 */

#include "gc.rbinc"

void
Init_GC(void)
{
#undef rb_intern
    malloc_offset = gc_compute_malloc_offset();

    VALUE rb_mObjSpace;
    VALUE rb_mProfiler;
    VALUE gc_constants;

    rb_mGC = rb_define_module("GC");

    gc_constants = rb_hash_new();
    rb_hash_aset(gc_constants, ID2SYM(rb_intern("DEBUG")), RBOOL(GC_DEBUG));
    rb_hash_aset(gc_constants, ID2SYM(rb_intern("BASE_SLOT_SIZE")), SIZET2NUM(BASE_SLOT_SIZE - RVALUE_OVERHEAD));
    rb_hash_aset(gc_constants, ID2SYM(rb_intern("RVALUE_OVERHEAD")), SIZET2NUM(RVALUE_OVERHEAD));
    rb_hash_aset(gc_constants, ID2SYM(rb_intern("RVALUE_SIZE")), SIZET2NUM(sizeof(RVALUE)));
    rb_hash_aset(gc_constants, ID2SYM(rb_intern("HEAP_PAGE_OBJ_LIMIT")), SIZET2NUM(HEAP_PAGE_OBJ_LIMIT));
    rb_hash_aset(gc_constants, ID2SYM(rb_intern("HEAP_PAGE_BITMAP_SIZE")), SIZET2NUM(HEAP_PAGE_BITMAP_SIZE));
    rb_hash_aset(gc_constants, ID2SYM(rb_intern("HEAP_PAGE_SIZE")), SIZET2NUM(HEAP_PAGE_SIZE));
    rb_hash_aset(gc_constants, ID2SYM(rb_intern("SIZE_POOL_COUNT")), LONG2FIX(SIZE_POOL_COUNT));
    rb_hash_aset(gc_constants, ID2SYM(rb_intern("RVARGC_MAX_ALLOCATE_SIZE")), LONG2FIX(size_pool_slot_size(SIZE_POOL_COUNT - 1)));
    rb_hash_aset(gc_constants, ID2SYM(rb_intern("RVALUE_OLD_AGE")), LONG2FIX(RVALUE_OLD_AGE));
    if (RB_BUG_INSTEAD_OF_RB_MEMERROR+0) {
        rb_hash_aset(gc_constants, ID2SYM(rb_intern("RB_BUG_INSTEAD_OF_RB_MEMERROR")), Qtrue);
    }
    OBJ_FREEZE(gc_constants);
    /* Internal constants in the garbage collector. */
    rb_define_const(rb_mGC, "INTERNAL_CONSTANTS", gc_constants);

    rb_mProfiler = rb_define_module_under(rb_mGC, "Profiler");
    rb_define_singleton_method(rb_mProfiler, "enabled?", gc_profile_enable_get, 0);
    rb_define_singleton_method(rb_mProfiler, "enable", gc_profile_enable, 0);
    rb_define_singleton_method(rb_mProfiler, "raw_data", gc_profile_record_get, 0);
    rb_define_singleton_method(rb_mProfiler, "disable", gc_profile_disable, 0);
    rb_define_singleton_method(rb_mProfiler, "clear", gc_profile_clear, 0);
    rb_define_singleton_method(rb_mProfiler, "result", gc_profile_result, 0);
    rb_define_singleton_method(rb_mProfiler, "report", gc_profile_report, -1);
    rb_define_singleton_method(rb_mProfiler, "total_time", gc_profile_total_time, 0);

    rb_mObjSpace = rb_define_module("ObjectSpace");

    rb_define_module_function(rb_mObjSpace, "each_object", os_each_obj, -1);

    rb_define_module_function(rb_mObjSpace, "define_finalizer", define_final, -1);
    rb_define_module_function(rb_mObjSpace, "undefine_finalizer", undefine_final, 1);

    rb_define_module_function(rb_mObjSpace, "_id2ref", os_id2ref, 1);

    rb_vm_register_special_exception(ruby_error_nomemory, rb_eNoMemError, "failed to allocate memory");

    rb_define_method(rb_cBasicObject, "__id__", rb_obj_id, 0);
    rb_define_method(rb_mKernel, "object_id", rb_obj_id, 0);

    rb_define_module_function(rb_mObjSpace, "count_objects", count_objects, -1);

    /* internal methods */
    rb_define_singleton_method(rb_mGC, "verify_internal_consistency", gc_verify_internal_consistency_m, 0);
#if MALLOC_ALLOCATED_SIZE
    rb_define_singleton_method(rb_mGC, "malloc_allocated_size", gc_malloc_allocated_size, 0);
    rb_define_singleton_method(rb_mGC, "malloc_allocations", gc_malloc_allocations, 0);
#endif

    if (GC_COMPACTION_SUPPORTED) {
        rb_define_singleton_method(rb_mGC, "compact", gc_compact, 0);
        rb_define_singleton_method(rb_mGC, "auto_compact", gc_get_auto_compact, 0);
        rb_define_singleton_method(rb_mGC, "auto_compact=", gc_set_auto_compact, 1);
        rb_define_singleton_method(rb_mGC, "latest_compact_info", gc_compact_stats, 0);
    }
    else {
        rb_define_singleton_method(rb_mGC, "compact", rb_f_notimplement, 0);
        rb_define_singleton_method(rb_mGC, "auto_compact", rb_f_notimplement, 0);
        rb_define_singleton_method(rb_mGC, "auto_compact=", rb_f_notimplement, 1);
        rb_define_singleton_method(rb_mGC, "latest_compact_info", rb_f_notimplement, 0);
        /* When !GC_COMPACTION_SUPPORTED, this method is not defined in gc.rb */
        rb_define_singleton_method(rb_mGC, "verify_compaction_references", rb_f_notimplement, -1);
    }

    if (GC_DEBUG_STRESS_TO_CLASS) {
        rb_define_singleton_method(rb_mGC, "add_stress_to_class", rb_gcdebug_add_stress_to_class, -1);
        rb_define_singleton_method(rb_mGC, "remove_stress_to_class", rb_gcdebug_remove_stress_to_class, -1);
    }

#if USE_MMTK
    rb_mmtk_define_gc_mmtk_module();
#endif

    {
        VALUE opts;
        /* \GC build options */
        rb_define_const(rb_mGC, "OPTS", opts = rb_ary_new());
#define OPT(o) if (o) rb_ary_push(opts, rb_fstring_lit(#o))
        OPT(GC_DEBUG);
        OPT(USE_RGENGC);
        OPT(RGENGC_DEBUG);
        OPT(RGENGC_CHECK_MODE);
        OPT(RGENGC_PROFILE);
        OPT(RGENGC_ESTIMATE_OLDMALLOC);
        OPT(GC_PROFILE_MORE_DETAIL);
        OPT(GC_ENABLE_LAZY_SWEEP);
        OPT(CALC_EXACT_MALLOC_SIZE);
        OPT(MALLOC_ALLOCATED_SIZE);
        OPT(MALLOC_ALLOCATED_SIZE_CHECK);
        OPT(GC_PROFILE_DETAIL_MEMORY);
        OPT(GC_COMPACTION_SUPPORTED);
#undef OPT
        OBJ_FREEZE(opts);
    }
}

#ifdef ruby_xmalloc
#undef ruby_xmalloc
#endif
#ifdef ruby_xmalloc2
#undef ruby_xmalloc2
#endif
#ifdef ruby_xcalloc
#undef ruby_xcalloc
#endif
#ifdef ruby_xrealloc
#undef ruby_xrealloc
#endif
#ifdef ruby_xrealloc2
#undef ruby_xrealloc2
#endif

void *
ruby_xmalloc(size_t size)
{
#if USE_GC_MALLOC_OBJ_INFO_DETAILS
    ruby_malloc_info_file = __FILE__;
    ruby_malloc_info_line = __LINE__;
#endif
    return ruby_xmalloc_body(size);
}

void *
ruby_xmalloc2(size_t n, size_t size)
{
#if USE_GC_MALLOC_OBJ_INFO_DETAILS
    ruby_malloc_info_file = __FILE__;
    ruby_malloc_info_line = __LINE__;
#endif
    return ruby_xmalloc2_body(n, size);
}

void *
ruby_xcalloc(size_t n, size_t size)
{
#if USE_GC_MALLOC_OBJ_INFO_DETAILS
    ruby_malloc_info_file = __FILE__;
    ruby_malloc_info_line = __LINE__;
#endif
    return ruby_xcalloc_body(n, size);
}

void *
ruby_xrealloc(void *ptr, size_t new_size)
{
#if USE_GC_MALLOC_OBJ_INFO_DETAILS
    ruby_malloc_info_file = __FILE__;
    ruby_malloc_info_line = __LINE__;
#endif
    return ruby_xrealloc_body(ptr, new_size);
}

void *
ruby_xrealloc2(void *ptr, size_t n, size_t new_size)
{
#if USE_GC_MALLOC_OBJ_INFO_DETAILS
    ruby_malloc_info_file = __FILE__;
    ruby_malloc_info_line = __LINE__;
#endif
    return ruby_xrealloc2_body(ptr, n, new_size);
}

#if USE_MMTK

/////////////// BEGIN: Global table updating ////////////////

static void
rb_mmtk_on_finalizer_table_delete(st_data_t key, st_data_t value, void *arg)
{
    VALUE obj = (VALUE)key;
    VALUE finalizer_array = (VALUE)value;

    RUBY_DEBUG_LOG("Making finalizer job for %p", (void*)obj);
    rb_mmtk_make_finalize_job(obj, finalizer_array);
}

static void
rb_mmtk_on_obj_to_id_tbl_delete(st_data_t key, st_data_t value, void *arg)
{
#if USE_RUBY_DEBUG_LOG
    if (RB_FIXNUM_P((VALUE)value)) {
        RUBY_DEBUG_LOG("Deleting from id_to_obj_tbl: obj=%p, id=%lu)", (void*)key, rb_fix2ulong((VALUE)value));
    } else {
        RUBY_DEBUG_LOG("Deleting from id_to_obj_tbl: obj=%p, id=BigNum@%p)", (void*)key, (void*)value);
    }
#endif
    int result = rb_st_delete(rb_objspace.id_to_obj_tbl, &value, NULL);
    RUBY_ASSERT_ALWAYS(result != 0);
}

static void
rb_mmtk_on_overloaded_cme_delete(st_data_t key, st_data_t value, void *arg)
{
#if USE_RUBY_DEBUG_LOG
    RUBY_DEBUG_LOG("Deleting from overloaded_cme_table: %p -> %p", (void*)key, (void*)value);
#endif
}

void
rb_mmtk_update_frozen_strings_table(void)
{
    // The frozen strings table is a deduplicating table for frozen strings.
    // Used as a HashSet (key always equals value).
    // Hashed by string content.

#if USE_RUBY_DEBUG_LOG
    size_t size1 = GET_VM()->frozen_strings->num_entries;
#endif

    rb_mmtk_st_update_dedup_table(GET_VM()->frozen_strings);

#if USE_RUBY_DEBUG_LOG
    size_t size2 = GET_VM()->frozen_strings->num_entries;
#endif

    RUBY_DEBUG_LOG("fstring table size: %zu -> %zu.  Removed: %zu\n",
        size1, size2, size1-size2);
}

void
rb_mmtk_update_finalizer_table(void)
{
    // The macro `finalizer_table` insists on accessing the field via the hard-coded identifier `objspace`.
    rb_objspace_t *objspace = &rb_objspace;

    // This table maps object addresses to its finalizer functions (held in an array).
    // Not all keys point to live objects.
    // If a key points to a dead object, we make a FinalJob (replacing "zombie") for it so that
    // their finalizers are scheduled to be executed later.  The value array should be kept alive
    // in this case.
    rb_mmtk_update_weak_table(finalizer_table,
                              true,
                              RB_MMTK_VALUES_STRONG_REF,
                              rb_mmtk_on_finalizer_table_delete,
                              NULL);
}

void
rb_mmtk_update_obj_id_tables(void)
{
    rb_objspace_t *objspace = &rb_objspace;

    // Update the obj_to_id_tbl first, and remove dead objects from both
    // obj_to_id_tbl and id_to_obj_tbl.
    rb_mmtk_update_weak_table(rb_objspace.obj_to_id_tbl,
                              true,
                              RB_MMTK_VALUES_NON_REF,
                              rb_mmtk_on_obj_to_id_tbl_delete,
                              NULL);

    // Now that dead objects are removed, we forward keys and values now.
    // This table hashes Fixnum and Bignum by value (object_id_hash_type),
    // so the hash will not change if the key is Bignum and it is moved.
    // We can update keys and values in place.
    gc_update_table_refs(objspace, objspace->id_to_obj_tbl);
}

void
rb_mmtk_update_global_symbols_table(void)
{
    // String-to-symbol table.
    // Keys are the strings, hasshed by content (rb_str_hash).
    // Values are symbol objects.  A symbol holds a reference to its
    // corresponding string, so if the value is live, the key must be live.
    // We need to remove entries for dead symbols.
    rb_mmtk_update_weak_table(global_symbols.str_sym,
                              false,
                              RB_MMTK_VALUES_WEAK_REF,
                              NULL,
                              NULL);
}

void
rb_mmtk_update_overloaded_cme_table(void)
{
    // The overloaded CME table.  It has both weak keys and weak values.
    rb_mmtk_update_weak_table(GET_VM()->overloaded_cme_table,
                              true,
                              true, // Currently values are pinned.
                              rb_mmtk_on_overloaded_cme_delete,
                              NULL);
}

void
rb_mmtk_update_ci_table(void)
{
    // The CI table is a deduplicating table for callinfo.
    // Used as a HashSet (key always equals value).
    // Compared and hashed by callinfo fields.  Two CIs are equal if all fields are equal.

#if USE_RUBY_DEBUG_LOG
    size_t size1 = GET_VM()->ci_table->num_entries;
#endif

    rb_mmtk_st_update_dedup_table(GET_VM()->ci_table);

#if USE_RUBY_DEBUG_LOG
    size_t size2 = GET_VM()->ci_table->num_entries;
#endif

    RUBY_DEBUG_LOG("CI table size: %zu -> %zu.  Removed: %zu\n",
        size1, size2, size1-size2);
}
/////////////// END: Global table updating ////////////////

// Workaround private functions
void
rb_mmtk_mark_roots(void)
{
    rb_vm_t *vm = GET_VM();
    const char *phase;
    gc_mark_roots(vm->objspace, &phase);
    rb_mmtk_mark_final_jobs();
}

void
rb_mmtk_mark_children(VALUE obj)
{
    rb_objspace_t *objspace = &rb_objspace;
    gc_mark_children(objspace, obj);
}

void
rb_mmtk_update_object_references(VALUE obj)
{
    rb_objspace_t *objspace = &rb_objspace;
    gc_update_object_references(objspace, obj);
}

void
rb_mmtk_obj_free(VALUE obj)
{
    rb_objspace_t *objspace = &rb_objspace;
    obj_free(objspace, obj);
}

void
rb_mmtk_set_during_gc(bool is_during_gc)
{
    rb_objspace_t *objspace = &rb_objspace;
    during_gc = is_during_gc ? 1 : 0;
}

void
rb_mmtk_get_vanilla_times(uint64_t *mark, uint64_t *sweep)
{
    *mark = rb_objspace.profile.marking_time_ns;
    *sweep = rb_objspace.profile.sweeping_time_ns;
}

VALUE
rb_mmtk_newobj_raw(VALUE klass, VALUE flags, int wb_protected, size_t payload_size)
{
    return rb_mmtk_newobj_of_inner(klass, flags, wb_protected, payload_size);
}
#endif<|MERGE_RESOLUTION|>--- conflicted
+++ resolved
@@ -1944,20 +1944,10 @@
 
 static VALUE initial_stress = Qfalse;
 
-<<<<<<< HEAD
-#if USE_MMTK
-    if (rb_mmtk_enabled_p()) {
-        rb_mmtk_main_thread_init();
-    }
-#endif
-
-    return objspace;
-=======
 void
 rb_gc_initial_stress_set(VALUE flag)
 {
     initial_stress = flag;
->>>>>>> 971b5527
 }
 
 static void free_stack_chunks(mark_stack_t *);
@@ -3841,6 +3831,12 @@
 
     init_mark_stack(&objspace->mark_stack);
 #if USE_MMTK
+    }
+#endif
+
+#if USE_MMTK
+    if (rb_mmtk_enabled_p()) {
+        rb_mmtk_main_thread_init();
     }
 #endif
 
@@ -7645,8 +7641,6 @@
 static void
 gc_mark_roots(rb_objspace_t *objspace, const char **categoryp)
 {
-<<<<<<< HEAD
-    struct gc_list *list;
     rb_execution_context_t *ec;
     rb_vm_t *vm;
 
@@ -7662,10 +7656,6 @@
 #if USE_MMTK
     }
 #endif
-=======
-    rb_execution_context_t *ec = GET_EC();
-    rb_vm_t *vm = rb_ec_vm_ptr(ec);
->>>>>>> 971b5527
 
 #if PRINT_ROOT_TICKS
     tick_t start_tick = tick();
@@ -9285,9 +9275,15 @@
 void
 rb_gc_copy_attributes(VALUE dest, VALUE obj)
 {
+#if USE_MMTK
+    if (!rb_mmtk_enabled_p()) {
+#endif
     if (RVALUE_WB_UNPROTECTED(obj)) {
         rb_gc_writebarrier_unprotect(dest);
     }
+#if USE_MMTK
+    }
+#endif
     rb_gc_copy_finalizer(dest, obj);
 }
 
