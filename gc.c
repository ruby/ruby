--- conflicted
+++ resolved
@@ -5061,35 +5061,27 @@
 
 #if USE_MMTK
     // The following lines are related to Ruby's own GC.
-    // They should not be executedn when using MMTk.
+    // They should not be executed when using MMTk.
     if (!rb_mmtk_enabled_p()) {
 #endif
 #if RGENGC_CHECK_MODE >= 2
     gc_verify_internal_consistency(objspace);
 #endif
-<<<<<<< HEAD
-    gc_rest(objspace);
 #if USE_MMTK
     }
 #endif
 
-=======
->>>>>>> e411bd5b
     if (ATOMIC_EXCHANGE(finalizing, 1)) return;
 
     /* run finalizers */
     finalize_deferred(objspace);
     GC_ASSERT(heap_pages_deferred_final == 0);
 
-<<<<<<< HEAD
 #if USE_MMTK
     // The following lines are related to Ruby's own GC.
     // They should not be executedn when using MMTk.
     if (!rb_mmtk_enabled_p()) {
 #endif
-    gc_rest(objspace);
-=======
->>>>>>> e411bd5b
     /* prohibit incremental GC */
     objspace->flags.dont_incremental = 1;
 #if USE_MMTK
