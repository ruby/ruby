--- conflicted
+++ resolved
@@ -3095,10 +3095,7 @@
         IMEMO_NAME(callcache);
         IMEMO_NAME(constcache);
         IMEMO_NAME(mmtk_strbuf);
-<<<<<<< HEAD
         IMEMO_NAME(mmtk_objbuf);
-=======
->>>>>>> b4a637fe
 #undef IMEMO_NAME
     }
     return "unknown";
@@ -7504,7 +7501,6 @@
             RUBY_ASSERT(rb_mmtk_enabled_p());
 
             // imemo_mmtk_strbuf does not nave any children.
-<<<<<<< HEAD
         }
         return;
       case imemo_mmtk_objbuf:
@@ -7519,10 +7515,6 @@
             }
         }
         return;
-=======
-            return;
-        }
->>>>>>> b4a637fe
 #endif
 #if VM_CHECK_MODE > 0
       default:
@@ -10529,17 +10521,13 @@
         long len = RARRAY_LEN(v);
 
         if (len > 0) {
-<<<<<<< HEAD
 #if USE_MMTK
             if (!rb_mmtk_enabled_p() || ARY_EMBED_P(v)) {
             // When using MMTk, we only scan embedded arrays here.
             // If not embedded, we scan the `RARRAY_EXT(v)` field, and the GC will transitively
             // scan objects reached from there.
 #endif
-            VALUE *ptr = (VALUE *)RARRAY_CONST_PTR_TRANSIENT(v);
-=======
             VALUE *ptr = (VALUE *)RARRAY_CONST_PTR(v);
->>>>>>> b4a637fe
             for (long i = 0; i < len; i++) {
                 UPDATE_IF_MOVED(objspace, ptr[i]);
             }
@@ -10817,7 +10805,6 @@
             RUBY_ASSERT(rb_mmtk_enabled_p());
 
             // imemo_mmtk_strbuf does not nave any children.
-<<<<<<< HEAD
         }
         break;
       case imemo_mmtk_objbuf:
@@ -10832,10 +10819,6 @@
             }
         }
         break;
-=======
-            break;
-        }
->>>>>>> b4a637fe
 #endif
       default:
         rb_bug("not reachable %d", imemo_type(obj));
