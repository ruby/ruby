--- conflicted
+++ resolved
@@ -2489,19 +2489,6 @@
 } while (0)
 
     MARK_CHECKPOINT("vm");
-<<<<<<< HEAD
-#if USE_MMTK
-    // Note that when using MMTk, this function is executed by a GC worker thread, not a mutator.
-    // Therefore we don't set stack end or scan the current stack.
-    if (!mmtk_enabled_local) {
-#endif
-    SET_STACK_END;
-#if USE_MMTK
-    }
-#endif
-
-=======
->>>>>>> b41d7996
     rb_vm_mark(vm);
     if (vm->self) rb_gc_impl_mark(objspace, vm->self);
 
