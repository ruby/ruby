/**********************************************************************

  enum.c -

  $Author$
  created at: Fri Oct  1 15:15:19 JST 1993

  Copyright (C) 1993-2007 Yukihiro Matsumoto

**********************************************************************/

#include "id.h"
#include "internal.h"
#include "internal/compar.h"
#include "internal/enum.h"
#include "internal/hash.h"
#include "internal/imemo.h"
#include "internal/numeric.h"
#include "internal/object.h"
#include "internal/proc.h"
#include "internal/rational.h"
#include "internal/re.h"
#include "ruby/util.h"
#include "ruby_assert.h"
#include "symbol.h"

VALUE rb_mEnumerable;

static ID id_next;
static ID id__alone;
static ID id__separator;
static ID id_chunk_categorize;
static ID id_chunk_enumerable;
static ID id_sliceafter_enum;
static ID id_sliceafter_pat;
static ID id_sliceafter_pred;
static ID id_slicebefore_enumerable;
static ID id_slicebefore_sep_pat;
static ID id_slicebefore_sep_pred;
static ID id_slicewhen_enum;
static ID id_slicewhen_inverted;
static ID id_slicewhen_pred;

#define id_div idDiv
#define id_each idEach
#define id_eqq  idEqq
#define id_cmp  idCmp
#define id_lshift idLTLT
#define id_call idCall
#define id_size idSize

VALUE
rb_enum_values_pack(int argc, const VALUE *argv)
{
    if (argc == 0) return Qnil;
    if (argc == 1) return argv[0];
    return rb_ary_new4(argc, argv);
}

#define ENUM_WANT_SVALUE() do { \
    i = rb_enum_values_pack(argc, argv); \
} while (0)

static VALUE
enum_yield(int argc, VALUE ary)
{
    if (argc > 1)
	return rb_yield_force_blockarg(ary);
    if (argc == 1)
	return rb_yield(ary);
    return rb_yield_values2(0, 0);
}

static VALUE
enum_yield_array(VALUE ary)
{
    long len = RARRAY_LEN(ary);

    if (len > 1)
	return rb_yield_force_blockarg(ary);
    if (len == 1)
	return rb_yield(RARRAY_AREF(ary, 0));
    return rb_yield_values2(0, 0);
}

static VALUE
grep_i(RB_BLOCK_CALL_FUNC_ARGLIST(i, args))
{
    struct MEMO *memo = MEMO_CAST(args);
    ENUM_WANT_SVALUE();

    if (RTEST(rb_funcallv(memo->v1, id_eqq, 1, &i)) == RTEST(memo->u3.value)) {
	rb_ary_push(memo->v2, i);
    }
    return Qnil;
}

static VALUE
grep_regexp_i(RB_BLOCK_CALL_FUNC_ARGLIST(i, args))
{
    struct MEMO *memo = MEMO_CAST(args);
    VALUE converted_element, match;
    ENUM_WANT_SVALUE();

    /* In case element can't be converted to a Symbol or String: not a match (don't raise) */
    converted_element = SYMBOL_P(i) ? i : rb_check_string_type(i);
    match = NIL_P(converted_element) ? Qfalse : rb_reg_match_p(memo->v1, i, 0);
    if (match == memo->u3.value) {
	rb_ary_push(memo->v2, i);
    }
    return Qnil;
}

static VALUE
grep_iter_i(RB_BLOCK_CALL_FUNC_ARGLIST(i, args))
{
    struct MEMO *memo = MEMO_CAST(args);
    ENUM_WANT_SVALUE();

    if (RTEST(rb_funcallv(memo->v1, id_eqq, 1, &i)) == RTEST(memo->u3.value)) {
	rb_ary_push(memo->v2, enum_yield(argc, i));
    }
    return Qnil;
}

static VALUE
enum_grep0(VALUE obj, VALUE pat, VALUE test)
{
    VALUE ary = rb_ary_new();
    struct MEMO *memo = MEMO_NEW(pat, ary, test);
    rb_block_call_func_t fn;
    if (rb_block_given_p()) {
	fn = grep_iter_i;
    }
    else if (RB_TYPE_P(pat, T_REGEXP) &&
      LIKELY(rb_method_basic_definition_p(CLASS_OF(pat), idEqq))) {
	fn = grep_regexp_i;
    }
    else {
	fn = grep_i;
    }
    rb_block_call(obj, id_each, 0, 0, fn, (VALUE)memo);

    return ary;
}

/*
 * call-seq:
 *   grep(pattern) -> array
 *   grep(pattern) {|element| ... } -> array
 *
 * Returns an array of objects based elements of +self+ that match the given pattern.
 *
 * With no block given, returns an array containing each element
 * for which <tt>pattern === element</tt> is +true+:
 *
 *   a = ['foo', 'bar', 'car', 'moo']
 *   a.grep(/ar/)                   # => ["bar", "car"]
 *   (1..10).grep(3..8)             # => [3, 4, 5, 6, 7, 8]
 *   ['a', 'b', 0, 1].grep(Integer) # => [0, 1]
 *
 * With a block given,
 * calls the block with each matching element and returns an array containing each
 * object returned by the block:
 *
 *   a = ['foo', 'bar', 'car', 'moo']
 *   a.grep(/ar/) {|element| element.upcase } # => ["BAR", "CAR"]
 *
 * Related: #grep_v.
 */

static VALUE
enum_grep(VALUE obj, VALUE pat)
{
    return enum_grep0(obj, pat, Qtrue);
}

/*
 * call-seq:
 *   grep_v(pattern) -> array
 *   grep_v(pattern) {|element| ... } -> array
 *
 * Returns an array of objects based on elements of +self+
 * that <em>don't</em> match the given pattern.
 *
 * With no block given, returns an array containing each element
 * for which <tt>pattern === element</tt> is +false+:
 *
 *   a = ['foo', 'bar', 'car', 'moo']
 *   a.grep_v(/ar/)                   # => ["foo", "moo"]
 *   (1..10).grep_v(3..8)             # => [1, 2, 9, 10]
 *   ['a', 'b', 0, 1].grep_v(Integer) # => ["a", "b"]
 *
 * With a block given,
 * calls the block with each non-matching element and returns an array containing each
 * object returned by the block:
 *
 *   a = ['foo', 'bar', 'car', 'moo']
 *   a.grep_v(/ar/) {|element| element.upcase } # => ["FOO", "MOO"]
 *
 * Related: #grep.
 */

static VALUE
enum_grep_v(VALUE obj, VALUE pat)
{
    return enum_grep0(obj, pat, Qfalse);
}

#define COUNT_BIGNUM IMEMO_FL_USER0
#define MEMO_V3_SET(m, v) RB_OBJ_WRITE((m), &(m)->u3.value, (v))

static void
imemo_count_up(struct MEMO *memo)
{
    if (memo->flags & COUNT_BIGNUM) {
	MEMO_V3_SET(memo, rb_int_succ(memo->u3.value));
    }
    else if (++memo->u3.cnt == 0) {
	/* overflow */
	unsigned long buf[2] = {0, 1};
	MEMO_V3_SET(memo, rb_big_unpack(buf, 2));
	memo->flags |= COUNT_BIGNUM;
    }
}

static VALUE
imemo_count_value(struct MEMO *memo)
{
    if (memo->flags & COUNT_BIGNUM) {
	return memo->u3.value;
    }
    else {
	return ULONG2NUM(memo->u3.cnt);
    }
}

static VALUE
count_i(RB_BLOCK_CALL_FUNC_ARGLIST(i, memop))
{
    struct MEMO *memo = MEMO_CAST(memop);

    ENUM_WANT_SVALUE();

    if (rb_equal(i, memo->v1)) {
	imemo_count_up(memo);
    }
    return Qnil;
}

static VALUE
count_iter_i(RB_BLOCK_CALL_FUNC_ARGLIST(i, memop))
{
    struct MEMO *memo = MEMO_CAST(memop);

    if (RTEST(rb_yield_values2(argc, argv))) {
	imemo_count_up(memo);
    }
    return Qnil;
}

static VALUE
count_all_i(RB_BLOCK_CALL_FUNC_ARGLIST(i, memop))
{
    struct MEMO *memo = MEMO_CAST(memop);

    imemo_count_up(memo);
    return Qnil;
}

/*
 * call-seq:
 *   count -> integer
 *   count(object) -> integer
 *   count {|element| ... } -> integer
 *
 * Returns the count of elements, based on an argument or block criterion, if given.
 *
 * With no argument and no block given, returns the number of elements:
 *
 *   [0, 1, 2].count                # => 3
 *   {foo: 0, bar: 1, baz: 2}.count # => 3
 *
 * With argument +object+ given,
 * returns the number of elements that are <tt>==</tt> to +object+:
 *
 *   [0, 1, 2, 1].count(1)           # => 2
 *
 * With a block given, calls the block with each element
 * and returns the number of elements for which the block returns a truthy value:
 *
 *   [0, 1, 2, 3].count {|element| element < 2}              # => 2
 *   {foo: 0, bar: 1, baz: 2}.count {|key, value| value < 2} # => 2
 *
 */

static VALUE
enum_count(int argc, VALUE *argv, VALUE obj)
{
    VALUE item = Qnil;
    struct MEMO *memo;
    rb_block_call_func *func;

    if (argc == 0) {
	if (rb_block_given_p()) {
	    func = count_iter_i;
	}
	else {
	    func = count_all_i;
	}
    }
    else {
	rb_scan_args(argc, argv, "1", &item);
	if (rb_block_given_p()) {
	    rb_warn("given block not used");
	}
        func = count_i;
    }

    memo = MEMO_NEW(item, 0, 0);
    rb_block_call(obj, id_each, 0, 0, func, (VALUE)memo);
    return imemo_count_value(memo);
}

static VALUE
find_i(RB_BLOCK_CALL_FUNC_ARGLIST(i, memop))
{
    ENUM_WANT_SVALUE();

    if (RTEST(enum_yield(argc, i))) {
	struct MEMO *memo = MEMO_CAST(memop);
	MEMO_V1_SET(memo, i);
	memo->u3.cnt = 1;
	rb_iter_break();
    }
    return Qnil;
}

/*
 * call-seq:
 *   find(if_none_proc = nil) {|element| ... } -> object or nil
 *   find(if_none_proc = nil) -> enumerator
 *
 * Returns the first element for which the block returns a truthy value.
 *
 * With a block given, calls the block with successive elements of the collection;
 * returns the first element for which the block returns a truthy value:
 *
 *   (0..9).find {|element| element > 2}                # => 3
 *
 * If no such element is found, calls +if_none_proc+ and returns its return value.
 *
 *   (0..9).find(proc {false}) {|element| element > 12} # => false
 *   {foo: 0, bar: 1, baz: 2}.find {|key, value| key.start_with?('b') }            # => [:bar, 1]
 *   {foo: 0, bar: 1, baz: 2}.find(proc {[]}) {|key, value| key.start_with?('c') } # => []
 *
 * With no block given, returns an \Enumerator.
 *
 */
static VALUE
enum_find(int argc, VALUE *argv, VALUE obj)
{
    struct MEMO *memo;
    VALUE if_none;

    if_none = rb_check_arity(argc, 0, 1) ? argv[0] : Qnil;
    RETURN_ENUMERATOR(obj, argc, argv);
    memo = MEMO_NEW(Qundef, 0, 0);
    rb_block_call(obj, id_each, 0, 0, find_i, (VALUE)memo);
    if (memo->u3.cnt) {
	return memo->v1;
    }
    if (!NIL_P(if_none)) {
	return rb_funcallv(if_none, id_call, 0, 0);
    }
    return Qnil;
}

static VALUE
find_index_i(RB_BLOCK_CALL_FUNC_ARGLIST(i, memop))
{
    struct MEMO *memo = MEMO_CAST(memop);

    ENUM_WANT_SVALUE();

    if (rb_equal(i, memo->v2)) {
	MEMO_V1_SET(memo, imemo_count_value(memo));
	rb_iter_break();
    }
    imemo_count_up(memo);
    return Qnil;
}

static VALUE
find_index_iter_i(RB_BLOCK_CALL_FUNC_ARGLIST(i, memop))
{
    struct MEMO *memo = MEMO_CAST(memop);

    if (RTEST(rb_yield_values2(argc, argv))) {
	MEMO_V1_SET(memo, imemo_count_value(memo));
	rb_iter_break();
    }
    imemo_count_up(memo);
    return Qnil;
}

/*
 * call-seq:
 *   find_index(object) -> integer or nil
 *   find_index {|element| ... } -> integer or nil
 *   find_index -> enumerator
 *
 * Returns the index of the first element that meets a specified criterion,
 * or +nil+ if no such element is found.
 *
 * With argument +object+ given,
 * returns the index of the first element that is <tt>==</tt> +object+:
 *
 *   ['a', 'b', 'c', 'b'].find_index('b') # => 1
 *
 * With a block given, calls the block with successive elements;
 * returns the first element for which the block returns a truthy value:
 *
 *   ['a', 'b', 'c', 'b'].find_index {|element| element.start_with?('b') } # => 1
 *   {foo: 0, bar: 1, baz: 2}.find_index {|key, value| value > 1 }         # => 2
 *
 * With no argument and no block given, returns an \Enumerator.
 *
 */

static VALUE
enum_find_index(int argc, VALUE *argv, VALUE obj)
{
    struct MEMO *memo;	/* [return value, current index, ] */
    VALUE condition_value = Qnil;
    rb_block_call_func *func;

    if (argc == 0) {
        RETURN_ENUMERATOR(obj, 0, 0);
        func = find_index_iter_i;
    }
    else {
	rb_scan_args(argc, argv, "1", &condition_value);
	if (rb_block_given_p()) {
	    rb_warn("given block not used");
	}
        func = find_index_i;
    }

    memo = MEMO_NEW(Qnil, condition_value, 0);
    rb_block_call(obj, id_each, 0, 0, func, (VALUE)memo);
    return memo->v1;
}

static VALUE
find_all_i(RB_BLOCK_CALL_FUNC_ARGLIST(i, ary))
{
    ENUM_WANT_SVALUE();

    if (RTEST(enum_yield(argc, i))) {
	rb_ary_push(ary, i);
    }
    return Qnil;
}

static VALUE
enum_size(VALUE self, VALUE args, VALUE eobj)
{
    return rb_check_funcall_default(self, id_size, 0, 0, Qnil);
}

static long
limit_by_enum_size(VALUE obj, long n)
{
    unsigned long limit;
    VALUE size = rb_check_funcall(obj, id_size, 0, 0);
    if (!FIXNUM_P(size)) return n;
    limit = FIX2ULONG(size);
    return ((unsigned long)n > limit) ? (long)limit : n;
}

static int
enum_size_over_p(VALUE obj, long n)
{
    VALUE size = rb_check_funcall(obj, id_size, 0, 0);
    if (!FIXNUM_P(size)) return 0;
    return ((unsigned long)n > FIX2ULONG(size));
}

/*
 * call-seq:
 *   select {|element| ... } -> array
 *   select -> enumerator
 *
 * Returns an array containing elements selected by the block.
 *
 * With a block given, calls the block with successive elements;
 * returns an array of those elements for which the block returns a truthy value:
 *
 *   (0..9).select {|element| element % 3 == 0 } # => [0, 3, 6, 9]
 *   a = {foo: 0, bar: 1, baz: 2}.select {|key, value| key.start_with?('b') }
 *   a # => {:bar=>1, :baz=>2}
 *
 * With no block given, returns an \Enumerator.
 *
 * Related: #reject.
 */
static VALUE
enum_find_all(VALUE obj)
{
    VALUE ary;

    RETURN_SIZED_ENUMERATOR(obj, 0, 0, enum_size);

    ary = rb_ary_new();
    rb_block_call(obj, id_each, 0, 0, find_all_i, ary);

    return ary;
}

static VALUE
filter_map_i(RB_BLOCK_CALL_FUNC_ARGLIST(i, ary))
{
    i = rb_yield_values2(argc, argv);

    if (RTEST(i)) {
        rb_ary_push(ary, i);
    }

    return Qnil;
}

/*
 * call-seq:
 *   filter_map {|element| ... } -> array
 *   filter_map -> enumerator
 *
 * Returns an array containing truthy elements returned by the block.
 *
 * With a block given, calls the block with successive elements;
 * returns an array containing each truthy value returned by the block:
 *
 *   (0..9).filter_map {|i| i * 2 if i.even? }                              # => [0, 4, 8, 12, 16]
 *   {foo: 0, bar: 1, baz: 2}.filter_map {|key, value| key if value.even? } # => [:foo, :baz]
 *
 * When no block given, returns an \Enumerator.
 *
 */
static VALUE
enum_filter_map(VALUE obj)
{
    VALUE ary;

    RETURN_SIZED_ENUMERATOR(obj, 0, 0, enum_size);

    ary = rb_ary_new();
    rb_block_call(obj, id_each, 0, 0, filter_map_i, ary);

    return ary;
}


static VALUE
reject_i(RB_BLOCK_CALL_FUNC_ARGLIST(i, ary))
{
    ENUM_WANT_SVALUE();

    if (!RTEST(enum_yield(argc, i))) {
	rb_ary_push(ary, i);
    }
    return Qnil;
}

/*
 * call-seq:
 *   reject {|element| ... } -> array
 *   reject -> enumerator
 *
 * Returns an array of objects rejected by the block.
 *
 * With a block given, calls the block with successive elements;
 * returns an array of those elements for which the block returns +nil+ or +false+:
 *
 *   (0..9).reject {|i| i * 2 if i.even? }                             # => [1, 3, 5, 7, 9]
 *   {foo: 0, bar: 1, baz: 2}.reject {|key, value| key if value.odd? } # => {:foo=>0, :baz=>2}
 *
 * When no block given, returns an \Enumerator.
 *
 * Related: #select.
 */

static VALUE
enum_reject(VALUE obj)
{
    VALUE ary;

    RETURN_SIZED_ENUMERATOR(obj, 0, 0, enum_size);

    ary = rb_ary_new();
    rb_block_call(obj, id_each, 0, 0, reject_i, ary);

    return ary;
}

static VALUE
collect_i(RB_BLOCK_CALL_FUNC_ARGLIST(i, ary))
{
    rb_ary_push(ary, rb_yield_values2(argc, argv));

    return Qnil;
}

static VALUE
collect_all(RB_BLOCK_CALL_FUNC_ARGLIST(i, ary))
{
    rb_ary_push(ary, rb_enum_values_pack(argc, argv));

    return Qnil;
}

/*
 * call-seq:
 *   map {|element| ... } -> array
 *   map -> enumerator
 *
 * Returns an array of objects returned by the block.
 *
 * With a block given, calls the block with successive elements;
 * returns an array of the objects returned by the block:
 *
 *   (0..4).map {|i| i*i }                               # => [0, 1, 4, 9, 16]
 *   {foo: 0, bar: 1, baz: 2}.map {|key, value| value*2} # => [0, 2, 4]
 *
 * With no block given, returns an \Enumerator.
 *
 */
static VALUE
enum_collect(VALUE obj)
{
    VALUE ary;
    int min_argc, max_argc;

    RETURN_SIZED_ENUMERATOR(obj, 0, 0, enum_size);

    ary = rb_ary_new();
    min_argc = rb_block_min_max_arity(&max_argc);
    rb_lambda_call(obj, id_each, 0, 0, collect_i, min_argc, max_argc, ary);

    return ary;
}

static VALUE
flat_map_i(RB_BLOCK_CALL_FUNC_ARGLIST(i, ary))
{
    VALUE tmp;

    i = rb_yield_values2(argc, argv);
    tmp = rb_check_array_type(i);

    if (NIL_P(tmp)) {
	rb_ary_push(ary, i);
    }
    else {
	rb_ary_concat(ary, tmp);
    }
    return Qnil;
}

/*
 * call-seq:
 *   flat_map {|element| ... } -> array
 *   flat_map -> enumerator
 *
 * Returns an array of flattened objects returned by the block.
 *
 * With a block given, calls the block with successive elements;
 * returns a flattened array of objects returned by the block:
 *
 *   [0, 1, 2, 3].flat_map {|element| -element }                    # => [0, -1, -2, -3]
 *   [0, 1, 2, 3].flat_map {|element| [element, -element] }         # => [0, 0, 1, -1, 2, -2, 3, -3]
 *   [[0, 1], [2, 3]].flat_map {|e| e + [100] }                     # => [0, 1, 100, 2, 3, 100]
 *   {foo: 0, bar: 1, baz: 2}.flat_map {|key, value| [key, value] } # => [:foo, 0, :bar, 1, :baz, 2]
 *
 * With no block given, returns an \Enumerator.
 *
 * Alias: #collect_concat.
 */
static VALUE
enum_flat_map(VALUE obj)
{
    VALUE ary;

    RETURN_SIZED_ENUMERATOR(obj, 0, 0, enum_size);

    ary = rb_ary_new();
    rb_block_call(obj, id_each, 0, 0, flat_map_i, ary);

    return ary;
}

/*
 *  call-seq:
 *    to_a -> array
 *
 *  Returns an array containing the items in +self+:
 *
 *    (0..4).to_a # => [0, 1, 2, 3, 4]
 *
 *  Enumerable#entries is an alias for Enumerable#to_a.
 */
static VALUE
enum_to_a(int argc, VALUE *argv, VALUE obj)
{
    VALUE ary = rb_ary_new();

    rb_block_call(obj, id_each, argc, argv, collect_all, ary);

    return ary;
}

static VALUE
enum_hashify_into(VALUE obj, int argc, const VALUE *argv, rb_block_call_func *iter, VALUE hash)
{
    rb_block_call(obj, id_each, argc, argv, iter, hash);
    return hash;
}

static VALUE
enum_hashify(VALUE obj, int argc, const VALUE *argv, rb_block_call_func *iter)
{
    return enum_hashify_into(obj, argc, argv, iter, rb_hash_new());
}

static VALUE
enum_to_h_i(RB_BLOCK_CALL_FUNC_ARGLIST(i, hash))
{
    ENUM_WANT_SVALUE();
    return rb_hash_set_pair(hash, i);
}

static VALUE
enum_to_h_ii(RB_BLOCK_CALL_FUNC_ARGLIST(i, hash))
{
    return rb_hash_set_pair(hash, rb_yield_values2(argc, argv));
}

/*
 *  call-seq:
 *    to_h -> hash
 *    to_h {|element| ... }  -> hash
 *
 *  When +self+ consists of 2-element arrays,
 *  returns a hash each of whose entries is the key-value pair
 *  formed from one of those arrays:
 *
 *    [[:foo, 0], [:bar, 1], [:baz, 2]].to_h # => {:foo=>0, :bar=>1, :baz=>2}
 *
 *  When a block is given, the block is called with each element of +self+;
 *  the block should return a 2-element array which becomes a key-value pair
 *  in the returned hash:
 *
 *    (0..3).to_h {|i| [i, i ** 2]} # => {0=>0, 1=>1, 2=>4, 3=>9}
 *
 *  Raises an exception if an element of +self+ is not a 2-element array,
 *  and a block is not passed.
 */

static VALUE
enum_to_h(int argc, VALUE *argv, VALUE obj)
{
    rb_block_call_func *iter = rb_block_given_p() ? enum_to_h_ii : enum_to_h_i;
    return enum_hashify(obj, argc, argv, iter);
}

static VALUE
inject_i(RB_BLOCK_CALL_FUNC_ARGLIST(i, p))
{
    struct MEMO *memo = MEMO_CAST(p);

    ENUM_WANT_SVALUE();

    if (memo->v1 == Qundef) {
	MEMO_V1_SET(memo, i);
    }
    else {
	MEMO_V1_SET(memo, rb_yield_values(2, memo->v1, i));
    }
    return Qnil;
}

static VALUE
inject_op_i(RB_BLOCK_CALL_FUNC_ARGLIST(i, p))
{
    struct MEMO *memo = MEMO_CAST(p);
    VALUE name;

    ENUM_WANT_SVALUE();

    if (memo->v1 == Qundef) {
	MEMO_V1_SET(memo, i);
    }
    else if (SYMBOL_P(name = memo->u3.value)) {
	const ID mid = SYM2ID(name);
	MEMO_V1_SET(memo, rb_funcallv_public(memo->v1, mid, 1, &i));
    }
    else {
	VALUE args[2];
	args[0] = name;
	args[1] = i;
	MEMO_V1_SET(memo, rb_f_send(numberof(args), args, memo->v1));
    }
    return Qnil;
}

static VALUE
ary_inject_op(VALUE ary, VALUE init, VALUE op)
{
    ID id;
    VALUE v, e;
    long i, n;

    if (RARRAY_LEN(ary) == 0)
        return init == Qundef ? Qnil : init;

    if (init == Qundef) {
        v = RARRAY_AREF(ary, 0);
        i = 1;
        if (RARRAY_LEN(ary) == 1)
            return v;
    }
    else {
        v = init;
        i = 0;
    }

    id = SYM2ID(op);
    if (id == idPLUS) {
	if (RB_INTEGER_TYPE_P(v) &&
	    rb_method_basic_definition_p(rb_cInteger, idPLUS) &&
	    rb_obj_respond_to(v, idPLUS, FALSE)) {
            n = 0;
            for (; i < RARRAY_LEN(ary); i++) {
                e = RARRAY_AREF(ary, i);
                if (FIXNUM_P(e)) {
                    n += FIX2LONG(e); /* should not overflow long type */
                    if (!FIXABLE(n)) {
                        v = rb_big_plus(LONG2NUM(n), v);
                        n = 0;
                    }
                }
                else if (RB_BIGNUM_TYPE_P(e))
                    v = rb_big_plus(e, v);
                else
                    goto not_integer;
            }
            if (n != 0)
                v = rb_fix_plus(LONG2FIX(n), v);
            return v;

          not_integer:
            if (n != 0)
                v = rb_fix_plus(LONG2FIX(n), v);
        }
    }
    for (; i < RARRAY_LEN(ary); i++) {
        VALUE arg = RARRAY_AREF(ary, i);
        v = rb_funcallv_public(v, id, 1, &arg);
    }
    return v;
}

/*
 *  call-seq:
 *    inject(symbol) -> object
 *    inject(initial_operand, symbol) -> object
 *    inject {|memo, operand| ... } -> object
 *    inject(initial_operand) {|memo, operand| ... } -> object
 *
 *  Returns an object formed from operands via either:
 *
 *  - A method named by +symbol+.
 *  - A block to which each operand is passed.
 *
 *  With method-name argument +symbol+,
 *  combines operands using the method:
 *
 *    # Sum, without initial_operand.
 *    (1..4).inject(:+)     # => 10
 *    # Sum, with initial_operand.
 *    (1..4).inject(10, :+) # => 20
 *
 *  With a block, passes each operand to the block:
 *
 *    # Sum of squares, without initial_operand.
 *    (1..4).inject {|sum, n| sum + n*n }    # => 30
 *    # Sum of squares, with initial_operand.
 *    (1..4).inject(2) {|sum, n| sum + n*n } # => 32
 *
 *  <b>Operands</b>
 *
 *  If argument +initial_operand+ is not given,
 *  the operands for +inject+ are simply the elements of +self+.
 *  Example calls and their operands:
 *
 *  - <tt>(1..4).inject(:+)</tt>:: <tt>[1, 2, 3, 4]</tt>.
 *  - <tt>(1...4).inject(:+)</tt>:: <tt>[1, 2, 3]</tt>.
 *  - <tt>('a'..'d').inject(:+)</tt>:: <tt>['a', 'b', 'c', 'd']</tt>.
 *  - <tt>('a'...'d').inject(:+)</tt>:: <tt>['a', 'b', 'c']</tt>.
 *
 *  Examples with first operand (which is <tt>self.first</tt>) of various types:
 *
 *    # Integer.
 *    (1..4).inject(:+)                # => 10
 *    # Float.
 *    [1.0, 2, 3, 4].inject(:+)        # => 10.0
 *    # Character.
 *    ('a'..'d').inject(:+)            # => "abcd"
 *    # Complex.
 *    [Complex(1, 2), 3, 4].inject(:+) # => (8+2i)
 *
 *  If argument +initial_operand+ is given,
 *  the operands for +inject+ are that value plus the elements of +self+.
 *  Example calls their operands:
 *
 *  - <tt>(1..4).inject(10, :+)</tt>:: <tt>[10, 1, 2, 3, 4]</tt>.
 *  - <tt>(1...4).inject(10, :+)</tt>:: <tt>[10, 1, 2, 3]</tt>.
 *  - <tt>('a'..'d').inject('e', :+)</tt>:: <tt>['e', 'a', 'b', 'c', 'd']</tt>.
 *  - <tt>('a'...'d').inject('e', :+)</tt>:: <tt>['e', 'a', 'b', 'c']</tt>.
 *
 *  Examples with +initial_operand+ of various types:
 *
 *    # Integer.
 *    (1..4).inject(2, :+)               # => 12
 *    # Float.
 *    (1..4).inject(2.0, :+)             # => 12.0
 *    # String.
 *    ('a'..'d').inject('foo', :+)       # => "fooabcd"
 *    # Array.
 *    %w[a b c].inject(['x'], :push)     # => ["x", "a", "b", "c"]
 *    # Complex.
 *    (1..4).inject(Complex(2, 2), :+)   # => (12+2i)
 *
 *  <b>Combination by Given \Method</b>
 *
 *  If the method-name argument +symbol+ is given,
 *  the operands are combined by that method:
 *
 *  - The first and second operands are combined.
 *  - That result is combined with the third operand.
 *  - That result is combined with the fourth operand.
 *  - And so on.
 *
 *  The return value from +inject+ is the result of the last combination.
 *
 *  This call to +inject+ computes the sum of the operands:
 *
 *    (1..4).inject(:+) # => 10
 *
 *  Examples with various methods:
 *
 *    # Integer addition.
 *    (1..4).inject(:+)                # => 10
 *    # Integer multiplication.
 *    (1..4).inject(:*)                # => 24
 *    # Character range concatenation.
 *    ('a'..'d').inject('', :+)        # => "abcd"
 *    # String array concatenation.
 *    %w[foo bar baz].inject('', :+)   # => "foobarbaz"
 *    # Hash update.
 *    h = [{foo: 0, bar: 1}, {baz: 2}, {bat: 3}].inject(:update)
 *    h # => {:foo=>0, :bar=>1, :baz=>2, :bat=>3}
 *    # Hash conversion to nested arrays.
 *    h = {foo: 0, bar: 1}.inject([], :push)
 *    h # => [[:foo, 0], [:bar, 1]]
 *
 *  <b>Combination by Given Block</b>
 *
 *  If a block is given, the operands are passed to the block:
 *
 *  - The first call passes the first and second operands.
 *  - The second call passes the result of the first call,
 *    along with the third operand.
 *  - The third call passes the result of the second call,
 *    along with the fourth operand.
 *  - And so on.
 *
 *  The return value from +inject+ is the return value from the last block call.
 *
 *  This call to +inject+ gives a block
 *  that writes the memo and element, and also sums the elements:
 *
 *    (1..4).inject do |memo, element|
 *      p "Memo: #{memo}; element: #{element}"
 *      memo + element
 *    end # => 10
 *
 *  Output:
 *
 *    "Memo: 1; element: 2"
 *    "Memo: 3; element: 3"
 *    "Memo: 6; element: 4"
 *
 *  Enumerable#reduce is an alias for Enumerable#inject.
 *
 */
static VALUE
enum_inject(int argc, VALUE *argv, VALUE obj)
{
    struct MEMO *memo;
    VALUE init, op;
    rb_block_call_func *iter = inject_i;
    ID id;

    switch (rb_scan_args(argc, argv, "02", &init, &op)) {
      case 0:
	init = Qundef;
	break;
      case 1:
	if (rb_block_given_p()) {
	    break;
	}
	id = rb_check_id(&init);
	op = id ? ID2SYM(id) : init;
	init = Qundef;
	iter = inject_op_i;
	break;
      case 2:
	if (rb_block_given_p()) {
	    rb_warning("given block not used");
	}
	id = rb_check_id(&op);
	if (id) op = ID2SYM(id);
	iter = inject_op_i;
	break;
    }

    if (iter == inject_op_i &&
        SYMBOL_P(op) &&
        RB_TYPE_P(obj, T_ARRAY) &&
        rb_method_basic_definition_p(CLASS_OF(obj), id_each)) {
        return ary_inject_op(obj, init, op);
    }

    memo = MEMO_NEW(init, Qnil, op);
    rb_block_call(obj, id_each, 0, 0, iter, (VALUE)memo);
    if (memo->v1 == Qundef) return Qnil;
    return memo->v1;
}

static VALUE
partition_i(RB_BLOCK_CALL_FUNC_ARGLIST(i, arys))
{
    struct MEMO *memo = MEMO_CAST(arys);
    VALUE ary;
    ENUM_WANT_SVALUE();

    if (RTEST(enum_yield(argc, i))) {
	ary = memo->v1;
    }
    else {
	ary = memo->v2;
    }
    rb_ary_push(ary, i);
    return Qnil;
}

/*
 *  call-seq:
 *    partition {|element| ... } -> [true_array, false_array]
 *    partition -> enumerator
 *
 *  With a block given, returns an array of two arrays:
 *
 *  - The first having those elements for which the block returns a truthy value.
 *  - The other having all other elements.
 *
 *  Examples:
 *
 *    p = (1..4).partition {|i| i.even? }
 *    p # => [[2, 4], [1, 3]]
 *    p = ('a'..'d').partition {|c| c < 'c' }
 *    p # => [["a", "b"], ["c", "d"]]
 *    h = {foo: 0, bar: 1, baz: 2, bat: 3}
 *    p = h.partition {|key, value| key.start_with?('b') }
 *    p # => [[[:bar, 1], [:baz, 2], [:bat, 3]], [[:foo, 0]]]
 *    p = h.partition {|key, value| value < 2 }
 *    p # => [[[:foo, 0], [:bar, 1]], [[:baz, 2], [:bat, 3]]]
 *
 *  With no block given, returns an Enumerator.
 *
 *  Related: Enumerable#group_by.
 *
 */

static VALUE
enum_partition(VALUE obj)
{
    struct MEMO *memo;

    RETURN_SIZED_ENUMERATOR(obj, 0, 0, enum_size);

    memo = MEMO_NEW(rb_ary_new(), rb_ary_new(), 0);
    rb_block_call(obj, id_each, 0, 0, partition_i, (VALUE)memo);

    return rb_assoc_new(memo->v1, memo->v2);
}

static VALUE
group_by_i(RB_BLOCK_CALL_FUNC_ARGLIST(i, hash))
{
    VALUE group;
    VALUE values;

    ENUM_WANT_SVALUE();

    group = enum_yield(argc, i);
    values = rb_hash_aref(hash, group);
    if (!RB_TYPE_P(values, T_ARRAY)) {
	values = rb_ary_new3(1, i);
	rb_hash_aset(hash, group, values);
    }
    else {
	rb_ary_push(values, i);
    }
    return Qnil;
}

/*
 *  call-seq:
 *    group_by {|element| ... } -> hash
 *    group_by                  -> enumerator
 *
 *  With a block given returns a hash:
 *
 *  - Each key is a return value from the block.
 *  - Each value is an array of those elements for which the block returned that key.
 *
 *  Examples:
 *
 *    g = (1..6).group_by {|i| i%3 }
 *    g # => {1=>[1, 4], 2=>[2, 5], 0=>[3, 6]}
 *    h = {foo: 0, bar: 1, baz: 0, bat: 1}
 *    g = h.group_by {|key, value| value }
 *    g # => {0=>[[:foo, 0], [:baz, 0]], 1=>[[:bar, 1], [:bat, 1]]}
 *
 *  With no block given, returns an Enumerator.
 *
 */

static VALUE
enum_group_by(VALUE obj)
{
    RETURN_SIZED_ENUMERATOR(obj, 0, 0, enum_size);

    return enum_hashify(obj, 0, 0, group_by_i);
}

static int
tally_up(st_data_t *group, st_data_t *value, st_data_t arg, int existing)
{
    VALUE tally = (VALUE)*value;
    VALUE hash = (VALUE)arg;
    if (!existing) {
        tally = INT2FIX(1);
    }
    else if (FIXNUM_P(tally) && tally < INT2FIX(FIXNUM_MAX)) {
        tally += INT2FIX(1) & ~FIXNUM_FLAG;
    }
    else {
        Check_Type(tally, T_BIGNUM);
        tally = rb_big_plus(tally, INT2FIX(1));
        RB_OBJ_WRITTEN(hash, Qundef, tally);
    }
    *value = (st_data_t)tally;
    if (!SPECIAL_CONST_P(*group)) RB_OBJ_WRITTEN(hash, Qundef, *group);
    return ST_CONTINUE;
}

static VALUE
rb_enum_tally_up(VALUE hash, VALUE group)
{
    rb_hash_stlike_update(hash, group, tally_up, (st_data_t)hash);
    return hash;
}

static VALUE
tally_i(RB_BLOCK_CALL_FUNC_ARGLIST(i, hash))
{
    ENUM_WANT_SVALUE();
    rb_enum_tally_up(hash, i);
    return Qnil;
}

/*
 *  call-seq:
 *    tally -> new_hash
 *    tally(hash) -> hash
 *
 *  Returns a hash containing the counts of equal elements:
 *
 *  - Each key is an element of +self+.
 *  - Each value is the number elements equal to that key.
 *
 *  With no argument:
 *
 *    %w[a b c b c a c b].tally # => {"a"=>2, "b"=>3, "c"=>3}
 *
 *  With a hash argument, that hash is used for the tally (instead of a new hash),
 *  and is returned;
 *  this may be useful for accumulating tallies across multiple enumerables:
 *
 *    hash = {}
 *    hash = %w[a c d b c a].tally(hash)
 *    hash # => {"a"=>2, "c"=>2, "d"=>1, "b"=>1}
 *    hash = %w[b a z].tally(hash)
 *    hash # => {"a"=>3, "c"=>2, "d"=>1, "b"=>2, "z"=>1}
 *    hash = %w[b a m].tally(hash)
 *    hash # => {"a"=>4, "c"=>2, "d"=>1, "b"=>3, "z"=>1, "m"=> 1}
 *
 */

static VALUE
enum_tally(int argc, VALUE *argv, VALUE obj)
{
    VALUE hash;
    if (rb_check_arity(argc, 0, 1)) {
        hash = rb_convert_type(argv[0], T_HASH, "Hash", "to_hash");
        rb_check_frozen(hash);
    }
    else {
        hash = rb_hash_new();
    }

    return enum_hashify_into(obj, 0, 0, tally_i, hash);
}

NORETURN(static VALUE first_i(RB_BLOCK_CALL_FUNC_ARGLIST(i, params)));
static VALUE
first_i(RB_BLOCK_CALL_FUNC_ARGLIST(i, params))
{
    struct MEMO *memo = MEMO_CAST(params);
    ENUM_WANT_SVALUE();

    MEMO_V1_SET(memo, i);
    rb_iter_break();

    UNREACHABLE_RETURN(Qnil);
}

static VALUE enum_take(VALUE obj, VALUE n);

/*
 *  call-seq:
 *    first    -> element or nil
 *    first(n) -> array
 *
 *  Returns the first element or elements.
 *
 *  With no argument, returns the first element, or +nil+ if there is none:
 *
 *    (1..4).first                   # => 1
 *    %w[a b c].first                # => "a"
 *    {foo: 1, bar: 1, baz: 2}.first # => [:foo, 1]
 *    [].first                       # => nil
 *
 *  With integer argument +n+, returns an array
 *  containing the first +n+ elements that exist:
 *
 *    (1..4).first(2)                   # => [1, 2]
 *    %w[a b c d].first(3)              # => ["a", "b", "c"]
 *    %w[a b c d].first(50)             # => ["a", "b", "c", "d"]
 *    {foo: 1, bar: 1, baz: 2}.first(2) # => [[:foo, 1], [:bar, 1]]
 *    [].first(2)                       # => []
 *
 */

static VALUE
enum_first(int argc, VALUE *argv, VALUE obj)
{
    struct MEMO *memo;
    rb_check_arity(argc, 0, 1);
    if (argc > 0) {
	return enum_take(obj, argv[0]);
    }
    else {
	memo = MEMO_NEW(Qnil, 0, 0);
	rb_block_call(obj, id_each, 0, 0, first_i, (VALUE)memo);
	return memo->v1;
    }
}

/*
 *  call-seq:
 *    sort               -> array
 *    sort {|a, b| ... } -> array
 *
 *  Returns an array containing the sorted elements of +self+.
 *  The ordering of equal elements is indeterminate and may be unstable.
 *
 *  With no block given, the sort compares
 *  using the elements' own method <tt><=></tt>:
 *
 *    %w[b c a d].sort              # => ["a", "b", "c", "d"]
 *    {foo: 0, bar: 1, baz: 2}.sort # => [[:bar, 1], [:baz, 2], [:foo, 0]]
 *
 *  With a block given, comparisons in the block determine the ordering.
 *  The block is called with two elements +a+ and +b+, and must return:
 *
 *  - A negative integer if <tt>a < b</tt>.
 *  - Zero if <tt>a == b</tt>.
 *  - A positive integer if <tt>a > b</tt>.
 *
 *  Examples:
 *
 *     a = %w[b c a d]
 *     a.sort {|a, b| b <=> a } # => ["d", "c", "b", "a"]
 *     h = {foo: 0, bar: 1, baz: 2}
 *     h.sort {|a, b| b <=> a } # => [[:foo, 0], [:baz, 2], [:bar, 1]]
 *
 *  See also #sort_by. It implements a Schwartzian transform
 *  which is useful when key computation or comparison is expensive.
 */

static VALUE
enum_sort(VALUE obj)
{
    return rb_ary_sort_bang(enum_to_a(0, 0, obj));
}

#define SORT_BY_BUFSIZE 16
struct sort_by_data {
    const VALUE ary;
    const VALUE buf;
    long n;
};

static VALUE
sort_by_i(RB_BLOCK_CALL_FUNC_ARGLIST(i, _data))
{
    struct sort_by_data *data = (struct sort_by_data *)&MEMO_CAST(_data)->v1;
    VALUE ary = data->ary;
    VALUE v;

    ENUM_WANT_SVALUE();

    v = enum_yield(argc, i);

    if (RBASIC(ary)->klass) {
	rb_raise(rb_eRuntimeError, "sort_by reentered");
    }
    if (RARRAY_LEN(data->buf) != SORT_BY_BUFSIZE*2) {
	rb_raise(rb_eRuntimeError, "sort_by reentered");
    }

    RARRAY_ASET(data->buf, data->n*2, v);
    RARRAY_ASET(data->buf, data->n*2+1, i);
    data->n++;
    if (data->n == SORT_BY_BUFSIZE) {
	rb_ary_concat(ary, data->buf);
	data->n = 0;
    }
    return Qnil;
}

static int
sort_by_cmp(const void *ap, const void *bp, void *data)
{
    struct cmp_opt_data cmp_opt = { 0, 0 };
    VALUE a;
    VALUE b;
    VALUE ary = (VALUE)data;

    if (RBASIC(ary)->klass) {
	rb_raise(rb_eRuntimeError, "sort_by reentered");
    }

    a = *(VALUE *)ap;
    b = *(VALUE *)bp;

    return OPTIMIZED_CMP(a, b, cmp_opt);
}

/*
 *  call-seq:
 *    sort_by {|element| ... } -> array
 *    sort_by                  -> enumerator
 *
 *  With a block given, returns an array of elements of +self+,
 *  sorted according to the value returned by the block for each element.
 *  The ordering of equal elements is indeterminate and may be unstable.
 *
 *  Examples:
 *
 *    a = %w[xx xxx x xxxx]
 *    a.sort_by {|s| s.size }        # => ["x", "xx", "xxx", "xxxx"]
 *    a.sort_by {|s| -s.size }       # => ["xxxx", "xxx", "xx", "x"]
 *    h = {foo: 2, bar: 1, baz: 0}
 *    h.sort_by{|key, value| value } # => [[:baz, 0], [:bar, 1], [:foo, 2]]
 *    h.sort_by{|key, value| key }   # => [[:bar, 1], [:baz, 0], [:foo, 2]]
 *
 *  With no block given, returns an Enumerator.
 *
 *  The current implementation of #sort_by generates an array of
 *  tuples containing the original collection element and the mapped
 *  value. This makes #sort_by fairly expensive when the keysets are
 *  simple.
 *
 *     require 'benchmark'
 *
 *     a = (1..100000).map { rand(100000) }
 *
 *     Benchmark.bm(10) do |b|
 *       b.report("Sort")    { a.sort }
 *       b.report("Sort by") { a.sort_by { |a| a } }
 *     end
 *
 *  <em>produces:</em>
 *
 *     user     system      total        real
 *     Sort        0.180000   0.000000   0.180000 (  0.175469)
 *     Sort by     1.980000   0.040000   2.020000 (  2.013586)
 *
 *  However, consider the case where comparing the keys is a non-trivial
 *  operation. The following code sorts some files on modification time
 *  using the basic #sort method.
 *
 *     files = Dir["*"]
 *     sorted = files.sort { |a, b| File.new(a).mtime <=> File.new(b).mtime }
 *     sorted   #=> ["mon", "tues", "wed", "thurs"]
 *
 *  This sort is inefficient: it generates two new File
 *  objects during every comparison. A slightly better technique is to
 *  use the Kernel#test method to generate the modification
 *  times directly.
 *
 *     files = Dir["*"]
 *     sorted = files.sort { |a, b|
 *       test(?M, a) <=> test(?M, b)
 *     }
 *     sorted   #=> ["mon", "tues", "wed", "thurs"]
 *
 *  This still generates many unnecessary Time objects. A more
 *  efficient technique is to cache the sort keys (modification times
 *  in this case) before the sort. Perl users often call this approach
 *  a Schwartzian transform, after Randal Schwartz. We construct a
 *  temporary array, where each element is an array containing our
 *  sort key along with the filename. We sort this array, and then
 *  extract the filename from the result.
 *
 *     sorted = Dir["*"].collect { |f|
 *        [test(?M, f), f]
 *     }.sort.collect { |f| f[1] }
 *     sorted   #=> ["mon", "tues", "wed", "thurs"]
 *
 *  This is exactly what #sort_by does internally.
 *
 *     sorted = Dir["*"].sort_by { |f| test(?M, f) }
 *     sorted   #=> ["mon", "tues", "wed", "thurs"]
 *
 *  To produce the reverse of a specific order, the following can be used:
 *
 *    ary.sort_by { ... }.reverse!
 */

static VALUE
enum_sort_by(VALUE obj)
{
    VALUE ary, buf;
    struct MEMO *memo;
    long i;
    struct sort_by_data *data;

    RETURN_SIZED_ENUMERATOR(obj, 0, 0, enum_size);

    if (RB_TYPE_P(obj, T_ARRAY) && RARRAY_LEN(obj) <= LONG_MAX/2) {
	ary = rb_ary_new2(RARRAY_LEN(obj)*2);
    }
    else {
	ary = rb_ary_new();
    }
    RBASIC_CLEAR_CLASS(ary);
    buf = rb_ary_tmp_new(SORT_BY_BUFSIZE*2);
    rb_ary_store(buf, SORT_BY_BUFSIZE*2-1, Qnil);
    memo = MEMO_NEW(0, 0, 0);
    data = (struct sort_by_data *)&memo->v1;
    RB_OBJ_WRITE(memo, &data->ary, ary);
    RB_OBJ_WRITE(memo, &data->buf, buf);
    data->n = 0;
    rb_block_call(obj, id_each, 0, 0, sort_by_i, (VALUE)memo);
    ary = data->ary;
    buf = data->buf;
    if (data->n) {
	rb_ary_resize(buf, data->n*2);
	rb_ary_concat(ary, buf);
    }
    if (RARRAY_LEN(ary) > 2) {
        RARRAY_PTR_USE(ary, ptr,
                       ruby_qsort(ptr, RARRAY_LEN(ary)/2, 2*sizeof(VALUE),
                                  sort_by_cmp, (void *)ary));
    }
    if (RBASIC(ary)->klass) {
	rb_raise(rb_eRuntimeError, "sort_by reentered");
    }
    for (i=1; i<RARRAY_LEN(ary); i+=2) {
	RARRAY_ASET(ary, i/2, RARRAY_AREF(ary, i));
    }
    rb_ary_resize(ary, RARRAY_LEN(ary)/2);
    RBASIC_SET_CLASS_RAW(ary, rb_cArray);

    return ary;
}

#define ENUMFUNC(name) argc ? name##_eqq : rb_block_given_p() ? name##_iter_i : name##_i

#define MEMO_ENUM_NEW(v1) (rb_check_arity(argc, 0, 1), MEMO_NEW((v1), (argc ? *argv : 0), 0))

#define DEFINE_ENUMFUNCS(name) \
static VALUE enum_##name##_func(VALUE result, struct MEMO *memo); \
\
static VALUE \
name##_i(RB_BLOCK_CALL_FUNC_ARGLIST(i, memo)) \
{ \
    return enum_##name##_func(rb_enum_values_pack(argc, argv), MEMO_CAST(memo)); \
} \
\
static VALUE \
name##_iter_i(RB_BLOCK_CALL_FUNC_ARGLIST(i, memo)) \
{ \
    return enum_##name##_func(rb_yield_values2(argc, argv), MEMO_CAST(memo));	\
} \
\
static VALUE \
name##_eqq(RB_BLOCK_CALL_FUNC_ARGLIST(i, memo)) \
{ \
    ENUM_WANT_SVALUE(); \
    return enum_##name##_func(rb_funcallv(MEMO_CAST(memo)->v2, id_eqq, 1, &i), MEMO_CAST(memo)); \
} \
\
static VALUE \
enum_##name##_func(VALUE result, struct MEMO *memo)

#define WARN_UNUSED_BLOCK(argc) do { \
    if ((argc) > 0 && rb_block_given_p()) { \
        rb_warn("given block not used"); \
    } \
} while (0)

DEFINE_ENUMFUNCS(all)
{
    if (!RTEST(result)) {
	MEMO_V1_SET(memo, Qfalse);
	rb_iter_break();
    }
    return Qnil;
}

/*
 *  call-seq:
 *    all?                  -> true or false
 *    all?(pattern)         -> true or false
 *    all? {|element| ... } -> true or false
 *
 *  Returns whether every element meets a given criterion.
 *
 *  With no argument and no block,
 *  returns whether every element is truthy:
 *
 *    (1..4).all?           # => true
 *    %w[a b c d].all?      # => true
 *    [1, 2, nil].all?      # => false
 *    ['a','b', false].all? # => false
 *    [].all?               # => true
 *
 *  With argument +pattern+ and no block,
 *  returns whether for each element +element+,
 *  <tt>pattern === element</tt>:
 *
 *    (1..4).all?(Integer)                 # => true
 *    (1..4).all?(Numeric)                 # => true
 *    (1..4).all?(Float)                   # => false
 *    %w[bar baz bat bam].all?(/ba/)       # => true
 *    %w[bar baz bat bam].all?(/bar/)      # => false
 *    %w[bar baz bat bam].all?('ba')       # => false
 *    {foo: 0, bar: 1, baz: 2}.all?(Array) # => true
 *    {foo: 0, bar: 1, baz: 2}.all?(Hash)  # => false
 *    [].all?(Integer)                     # => true
 *
 *  With a block given, returns whether the block returns a truthy value
 *  for every element:
 *
 *    (1..4).all? {|element| element < 5 }                    # => true
 *    (1..4).all? {|element| element < 4 }                    # => false
 *    {foo: 0, bar: 1, baz: 2}.all? {|key, value| value < 3 } # => true
 *    {foo: 0, bar: 1, baz: 2}.all? {|key, value| value < 2 } # => false
 *
 *  Related: #any?, #none? #one?.
 *
 */

static VALUE
enum_all(int argc, VALUE *argv, VALUE obj)
{
    struct MEMO *memo = MEMO_ENUM_NEW(Qtrue);
    WARN_UNUSED_BLOCK(argc);
    rb_block_call(obj, id_each, 0, 0, ENUMFUNC(all), (VALUE)memo);
    return memo->v1;
}

DEFINE_ENUMFUNCS(any)
{
    if (RTEST(result)) {
	MEMO_V1_SET(memo, Qtrue);
	rb_iter_break();
    }
    return Qnil;
}

/*
 *  call-seq:
 *    any?                  -> true or false
 *    any?(pattern)         -> true or false
 *    any? {|element| ... } -> true or false
 *
 *  Returns whether any element meets a given criterion.
 *
 *  With no argument and no block,
 *  returns whether any element is truthy:
 *
 *    (1..4).any?          # => true
 *    %w[a b c d].any?     # => true
 *    [1, false, nil].any? # => true
 *    [].any?              # => false
 *
 *  With argument +pattern+ and no block,
 *  returns whether for any element +element+,
 *  <tt>pattern === element</tt>:
 *
 *    [nil, false, 0].any?(Integer)        # => true
 *    [nil, false, 0].any?(Numeric)        # => true
 *    [nil, false, 0].any?(Float)          # => false
 *    %w[bar baz bat bam].any?(/m/)        # => true
 *    %w[bar baz bat bam].any?(/foo/)      # => false
 *    %w[bar baz bat bam].any?('ba')       # => false
 *    {foo: 0, bar: 1, baz: 2}.any?(Array) # => true
 *    {foo: 0, bar: 1, baz: 2}.any?(Hash)  # => false
 *    [].any?(Integer)                     # => false
 *
 *  With a block given, returns whether the block returns a truthy value
 *  for any element:
 *
 *    (1..4).any? {|element| element < 2 }                    # => true
 *    (1..4).any? {|element| element < 1 }                    # => false
 *    {foo: 0, bar: 1, baz: 2}.any? {|key, value| value < 1 } # => true
 *    {foo: 0, bar: 1, baz: 2}.any? {|key, value| value < 0 } # => false
 *
 *
 *  Related: #all?, #none?, #one?.
 */

static VALUE
enum_any(int argc, VALUE *argv, VALUE obj)
{
    struct MEMO *memo = MEMO_ENUM_NEW(Qfalse);
    WARN_UNUSED_BLOCK(argc);
    rb_block_call(obj, id_each, 0, 0, ENUMFUNC(any), (VALUE)memo);
    return memo->v1;
}

DEFINE_ENUMFUNCS(one)
{
    if (RTEST(result)) {
	if (memo->v1 == Qundef) {
	    MEMO_V1_SET(memo, Qtrue);
	}
	else if (memo->v1 == Qtrue) {
	    MEMO_V1_SET(memo, Qfalse);
	    rb_iter_break();
	}
    }
    return Qnil;
}

struct nmin_data {
    long n;
    long bufmax;
    long curlen;
    VALUE buf;
    VALUE limit;
    int (*cmpfunc)(const void *, const void *, void *);
    int rev: 1; /* max if 1 */
    int by: 1; /* min_by if 1 */
};

static VALUE
cmpint_reenter_check(struct nmin_data *data, VALUE val)
{
    if (RBASIC(data->buf)->klass) {
        rb_raise(rb_eRuntimeError, "%s%s reentered",
                 data->rev ? "max" : "min",
                 data->by ? "_by" : "");
    }
    return val;
}

static int
nmin_cmp(const void *ap, const void *bp, void *_data)
{
    struct cmp_opt_data cmp_opt = { 0, 0 };
    struct nmin_data *data = (struct nmin_data *)_data;
    VALUE a = *(const VALUE *)ap, b = *(const VALUE *)bp;
#define rb_cmpint(cmp, a, b) rb_cmpint(cmpint_reenter_check(data, (cmp)), a, b)
    return OPTIMIZED_CMP(a, b, cmp_opt);
#undef rb_cmpint
}

static int
nmin_block_cmp(const void *ap, const void *bp, void *_data)
{
    struct nmin_data *data = (struct nmin_data *)_data;
    VALUE a = *(const VALUE *)ap, b = *(const VALUE *)bp;
    VALUE cmp = rb_yield_values(2, a, b);
    cmpint_reenter_check(data, cmp);
    return rb_cmpint(cmp, a, b);
}

static void
nmin_filter(struct nmin_data *data)
{
    long n;
    VALUE *beg;
    int eltsize;
    long numelts;

    long left, right;
    long store_index;

    long i, j;

    if (data->curlen <= data->n)
	return;

    n = data->n;
    beg = RARRAY_PTR(data->buf);
    eltsize = data->by ? 2 : 1;
    numelts = data->curlen;

    left = 0;
    right = numelts-1;

#define GETPTR(i) (beg+(i)*eltsize)

#define SWAP(i, j) do { \
    VALUE tmp[2]; \
    memcpy(tmp, GETPTR(i), sizeof(VALUE)*eltsize); \
    memcpy(GETPTR(i), GETPTR(j), sizeof(VALUE)*eltsize); \
    memcpy(GETPTR(j), tmp, sizeof(VALUE)*eltsize); \
} while (0)

    while (1) {
	long pivot_index = left + (right-left)/2;
	long num_pivots = 1;

	SWAP(pivot_index, right);
	pivot_index = right;

	store_index = left;
	i = left;
	while (i <= right-num_pivots) {
	    int c = data->cmpfunc(GETPTR(i), GETPTR(pivot_index), data);
	    if (data->rev)
		c = -c;
	    if (c == 0) {
	        SWAP(i, right-num_pivots);
		num_pivots++;
		continue;
	    }
	    if (c < 0) {
		SWAP(i, store_index);
		store_index++;
	    }
	    i++;
	}
	j = store_index;
	for (i = right; right-num_pivots < i; i--) {
	    if (i <= j)
	        break;
	    SWAP(j, i);
	    j++;
	}

	if (store_index <= n && n <= store_index+num_pivots)
	    break;

	if (n < store_index) {
	    right = store_index-1;
	}
	else {
	    left = store_index+num_pivots;
	}
    }
#undef GETPTR
#undef SWAP

    data->limit = RARRAY_AREF(data->buf, store_index*eltsize); /* the last pivot */
    data->curlen = data->n;
    rb_ary_resize(data->buf, data->n * eltsize);
}

static VALUE
nmin_i(RB_BLOCK_CALL_FUNC_ARGLIST(i, _data))
{
    struct nmin_data *data = (struct nmin_data *)_data;
    VALUE cmpv;

    ENUM_WANT_SVALUE();

    if (data->by)
	cmpv = enum_yield(argc, i);
    else
	cmpv = i;

    if (data->limit != Qundef) {
        int c = data->cmpfunc(&cmpv, &data->limit, data);
        if (data->rev)
            c = -c;
        if (c >= 0)
            return Qnil;
    }

    if (data->by)
	rb_ary_push(data->buf, cmpv);
    rb_ary_push(data->buf, i);

    data->curlen++;

    if (data->curlen == data->bufmax) {
	nmin_filter(data);
    }

    return Qnil;
}

VALUE
rb_nmin_run(VALUE obj, VALUE num, int by, int rev, int ary)
{
    VALUE result;
    struct nmin_data data;

    data.n = NUM2LONG(num);
    if (data.n < 0)
        rb_raise(rb_eArgError, "negative size (%ld)", data.n);
    if (data.n == 0)
        return rb_ary_new2(0);
    if (LONG_MAX/4/(by ? 2 : 1) < data.n)
        rb_raise(rb_eArgError, "too big size");
    data.bufmax = data.n * 4;
    data.curlen = 0;
    data.buf = rb_ary_tmp_new(data.bufmax * (by ? 2 : 1));
    data.limit = Qundef;
    data.cmpfunc = by ? nmin_cmp :
                   rb_block_given_p() ? nmin_block_cmp :
		   nmin_cmp;
    data.rev = rev;
    data.by = by;
    if (ary) {
	long i;
	for (i = 0; i < RARRAY_LEN(obj); i++) {
	    VALUE args[1];
	    args[0] = RARRAY_AREF(obj, i);
            nmin_i(obj, (VALUE)&data, 1, args, Qundef);
	}
    }
    else {
	rb_block_call(obj, id_each, 0, 0, nmin_i, (VALUE)&data);
    }
    nmin_filter(&data);
    result = data.buf;
    if (by) {
	long i;
        RARRAY_PTR_USE(result, ptr, {
            ruby_qsort(ptr,
                       RARRAY_LEN(result)/2,
                       sizeof(VALUE)*2,
                       data.cmpfunc, (void *)&data);
            for (i=1; i<RARRAY_LEN(result); i+=2) {
                ptr[i/2] = ptr[i];
            }
        });
	rb_ary_resize(result, RARRAY_LEN(result)/2);
    }
    else {
        RARRAY_PTR_USE(result, ptr, {
            ruby_qsort(ptr, RARRAY_LEN(result), sizeof(VALUE),
                       data.cmpfunc, (void *)&data);
        });
    }
    if (rev) {
        rb_ary_reverse(result);
    }
    RBASIC_SET_CLASS(result, rb_cArray);
    return result;

}

/*
 *  call-seq:
 *    one?                  -> true or false
 *    one?(pattern)         -> true or false
 *    one? {|element| ... } -> true or false
 *
 *  Returns whether exactly one element meets a given criterion.
 *
 *  With no argument and no block,
 *  returns whether exactly one element is truthy:
 *
 *    (1..1).one?           # => true
 *    [1, nil, false].one?  # => true
 *    (1..4).one?           # => false
 *    {foo: 0}.one?         # => true
 *    {foo: 0, bar: 1}.one? # => false
 *    [].one?               # => false
 *
 *  With argument +pattern+ and no block,
 *  returns whether for exactly one element +element+,
 *  <tt>pattern === element</tt>:
 *
 *    [nil, false, 0].one?(Integer)        # => true
 *    [nil, false, 0].one?(Numeric)        # => true
 *    [nil, false, 0].one?(Float)          # => false
 *    %w[bar baz bat bam].one?(/m/)        # => true
 *    %w[bar baz bat bam].one?(/foo/)      # => false
 *    %w[bar baz bat bam].one?('ba')       # => false
 *    {foo: 0, bar: 1, baz: 2}.one?(Array) # => false
 *    {foo: 0}.one?(Array)                 # => true
 *    [].one?(Integer)                     # => false
 *
 *  With a block given, returns whether the block returns a truthy value
 *  for exactly one element:
 *
 *    (1..4).one? {|element| element < 2 }                     # => true
 *    (1..4).one? {|element| element < 1 }                     # => false
 *    {foo: 0, bar: 1, baz: 2}.one? {|key, value| value < 1 }  # => true
 *    {foo: 0, bar: 1, baz: 2}.one? {|key, value| value < 2 } # => false
 *
 *  Related: #none?, #all?, #any?.
 *
 */
static VALUE
enum_one(int argc, VALUE *argv, VALUE obj)
{
    struct MEMO *memo = MEMO_ENUM_NEW(Qundef);
    VALUE result;

    WARN_UNUSED_BLOCK(argc);
    rb_block_call(obj, id_each, 0, 0, ENUMFUNC(one), (VALUE)memo);
    result = memo->v1;
    if (result == Qundef) return Qfalse;
    return result;
}

DEFINE_ENUMFUNCS(none)
{
    if (RTEST(result)) {
	MEMO_V1_SET(memo, Qfalse);
	rb_iter_break();
    }
    return Qnil;
}

/*
 *  call-seq:
 *    none?                  -> true or false
 *    none?(pattern)         -> true or false
 *    none? {|element| ... } -> true or false
 *
 *  Returns whether no element meets a given criterion.
 *
 *  With no argument and no block,
 *  returns whether no element is truthy:
 *
 *    (1..4).none?           # => false
 *    [nil, false].none?     # => true
 *    {foo: 0}.none?         # => false
 *    {foo: 0, bar: 1}.none? # => false
 *    [].none?               # => true
 *
 *  With argument +pattern+ and no block,
 *  returns whether for no element +element+,
 *  <tt>pattern === element</tt>:
 *
 *    [nil, false, 1.1].none?(Integer)      # => true
 *    %w[bar baz bat bam].none?(/m/)        # => false
 *    %w[bar baz bat bam].none?(/foo/)      # => true
 *    %w[bar baz bat bam].none?('ba')       # => true
 *    {foo: 0, bar: 1, baz: 2}.none?(Hash)  # => true
 *    {foo: 0}.none?(Array)                 # => false
 *    [].none?(Integer)                     # => true
 *
 *  With a block given, returns whether the block returns a truthy value
 *  for no element:
 *
 *    (1..4).none? {|element| element < 1 }                     # => true
 *    (1..4).none? {|element| element < 2 }                     # => false
 *    {foo: 0, bar: 1, baz: 2}.none? {|key, value| value < 0 }  # => true
 *    {foo: 0, bar: 1, baz: 2}.none? {|key, value| value < 1 } # => false
 *
 *  Related: #one?, #all?, #any?.
 *
 */
static VALUE
enum_none(int argc, VALUE *argv, VALUE obj)
{
    struct MEMO *memo = MEMO_ENUM_NEW(Qtrue);

    WARN_UNUSED_BLOCK(argc);
    rb_block_call(obj, id_each, 0, 0, ENUMFUNC(none), (VALUE)memo);
    return memo->v1;
}

struct min_t {
    VALUE min;
    struct cmp_opt_data cmp_opt;
};

static VALUE
min_i(RB_BLOCK_CALL_FUNC_ARGLIST(i, args))
{
    struct min_t *memo = MEMO_FOR(struct min_t, args);

    ENUM_WANT_SVALUE();

    if (memo->min == Qundef) {
	memo->min = i;
    }
    else {
	if (OPTIMIZED_CMP(i, memo->min, memo->cmp_opt) < 0) {
	    memo->min = i;
	}
    }
    return Qnil;
}

static VALUE
min_ii(RB_BLOCK_CALL_FUNC_ARGLIST(i, args))
{
    VALUE cmp;
    struct min_t *memo = MEMO_FOR(struct min_t, args);

    ENUM_WANT_SVALUE();

    if (memo->min == Qundef) {
	memo->min = i;
    }
    else {
	cmp = rb_yield_values(2, i, memo->min);
	if (rb_cmpint(cmp, i, memo->min) < 0) {
	    memo->min = i;
	}
    }
    return Qnil;
}


/*
 *  call-seq:
 *    min                  -> element
 *    min(n)               -> array
 *    min {|a, b| ... }    -> element
 *    min(n) {|a, b| ... } -> array
 *
 *  Returns the element with the minimum element according to a given criterion.
 *  The ordering of equal elements is indeterminate and may be unstable.
 *
 *  With no argument and no block, returns the minimum element,
 *  using the elements' own method <tt><=></tt> for comparison:
 *
 *    (1..4).min                   # => 1
 *    (-4..-1).min                 # => -4
 *    %w[d c b a].min              # => "a"
 *    {foo: 0, bar: 1, baz: 2}.min # => [:bar, 1]
 *    [].min                       # => nil
 *
 *  With positive integer argument +n+ given, and no block,
 *  returns an array containing the first +n+ minimum elements that exist:
 *
 *    (1..4).min(2)                   # => [1, 2]
 *    (-4..-1).min(2)                 # => [-4, -3]
 *    %w[d c b a].min(2)              # => ["a", "b"]
 *    {foo: 0, bar: 1, baz: 2}.min(2) # => [[:bar, 1], [:baz, 2]]
 *    [].min(2)                       # => []
 *
 *  With a block given, the block determines the minimum elements.
 *  The block is called with two elements +a+ and +b+, and must return:
 *
 *  - A negative integer if <tt>a < b</tt>.
 *  - Zero if <tt>a == b</tt>.
 *  - A positive integer if <tt>a > b</tt>.
 *
 *  With a block given and no argument,
 *  returns the minimum element as determined by the block:
 *
 *    %w[xxx x xxxx xx].min {|a, b| a.size <=> b.size } # => "x"
 *    h = {foo: 0, bar: 1, baz: 2}
 *    h.min {|pair1, pair2| pair1[1] <=> pair2[1] } # => [:foo, 0]
 *    [].min {|a, b| a <=> b }                          # => nil
 *
 *  With a block given and positive integer argument +n+ given,
 *  returns an array containing the first +n+ minimum elements that exist,
 *  as determined by the block.
 *
 *    %w[xxx x xxxx xx].min(2) {|a, b| a.size <=> b.size } # => ["x", "xx"]
 *    h = {foo: 0, bar: 1, baz: 2}
 *    h.min(2) {|pair1, pair2| pair1[1] <=> pair2[1] }
 *    # => [[:foo, 0], [:bar, 1]]
 *    [].min(2) {|a, b| a <=> b }                          # => []
 *
 *  Related: #min_by, #minmax, #max.
 *
 */

static VALUE
enum_min(int argc, VALUE *argv, VALUE obj)
{
    VALUE memo;
    struct min_t *m = NEW_CMP_OPT_MEMO(struct min_t, memo);
    VALUE result;
    VALUE num;

    if (rb_check_arity(argc, 0, 1) && !NIL_P(num = argv[0]))
       return rb_nmin_run(obj, num, 0, 0, 0);

    m->min = Qundef;
    m->cmp_opt.opt_methods = 0;
    m->cmp_opt.opt_inited = 0;
    if (rb_block_given_p()) {
	rb_block_call(obj, id_each, 0, 0, min_ii, memo);
    }
    else {
	rb_block_call(obj, id_each, 0, 0, min_i, memo);
    }
    result = m->min;
    if (result == Qundef) return Qnil;
    return result;
}

struct max_t {
    VALUE max;
    struct cmp_opt_data cmp_opt;
};

static VALUE
max_i(RB_BLOCK_CALL_FUNC_ARGLIST(i, args))
{
    struct max_t *memo = MEMO_FOR(struct max_t, args);

    ENUM_WANT_SVALUE();

    if (memo->max == Qundef) {
	memo->max = i;
    }
    else {
	if (OPTIMIZED_CMP(i, memo->max, memo->cmp_opt) > 0) {
	    memo->max = i;
	}
    }
    return Qnil;
}

static VALUE
max_ii(RB_BLOCK_CALL_FUNC_ARGLIST(i, args))
{
    struct max_t *memo = MEMO_FOR(struct max_t, args);
    VALUE cmp;

    ENUM_WANT_SVALUE();

    if (memo->max == Qundef) {
	memo->max = i;
    }
    else {
	cmp = rb_yield_values(2, i, memo->max);
	if (rb_cmpint(cmp, i, memo->max) > 0) {
	    memo->max = i;
	}
    }
    return Qnil;
}

/*
 *  call-seq:
 *    max                  -> element
 *    max(n)               -> array
 *    max {|a, b| ... }    -> element
 *    max(n) {|a, b| ... } -> array
 *
 *  Returns the element with the maximum element according to a given criterion.
 *  The ordering of equal elements is indeterminate and may be unstable.
 *
 *  With no argument and no block, returns the maximum element,
 *  using the elements' own method <tt><=></tt> for comparison:
 *
 *    (1..4).max                   # => 4
 *    (-4..-1).max                 # => -1
 *    %w[d c b a].max              # => "d"
 *    {foo: 0, bar: 1, baz: 2}.max # => [:foo, 0]
 *    [].max                       # => nil
 *
 *  With positive integer argument +n+ given, and no block,
 *  returns an array containing the first +n+ maximum elements that exist:
 *
 *    (1..4).max(2)                   # => [4, 3]
 *    (-4..-1).max(2)                # => [-1, -2]
 *    %w[d c b a].max(2)              # => ["d", "c"]
 *    {foo: 0, bar: 1, baz: 2}.max(2) # => [[:foo, 0], [:baz, 2]]
 *    [].max(2)                       # => []
 *
 *  With a block given, the block determines the maximum elements.
 *  The block is called with two elements +a+ and +b+, and must return:
 *
 *  - A negative integer if <tt>a < b</tt>.
 *  - Zero if <tt>a == b</tt>.
 *  - A positive integer if <tt>a > b</tt>.
 *
 *  With a block given and no argument,
 *  returns the maximum element as determined by the block:
 *
 *    %w[xxx x xxxx xx].max {|a, b| a.size <=> b.size } # => "xxxx"
 *    h = {foo: 0, bar: 1, baz: 2}
 *    h.max {|pair1, pair2| pair1[1] <=> pair2[1] }     # => [:baz, 2]
 *    [].max {|a, b| a <=> b }                          # => nil
 *
 *  With a block given and positive integer argument +n+ given,
 *  returns an array containing the first +n+ maximum elements that exist,
 *  as determined by the block.
 *
 *    %w[xxx x xxxx xx].max(2) {|a, b| a.size <=> b.size } # => ["xxxx", "xxx"]
 *    h = {foo: 0, bar: 1, baz: 2}
 *    h.max(2) {|pair1, pair2| pair1[1] <=> pair2[1] }
 *    # => [[:baz, 2], [:bar, 1]]
 *    [].max(2) {|a, b| a <=> b }                          # => []
 *
 *  Related: #min, #minmax, #max_by.
 *
 */

static VALUE
enum_max(int argc, VALUE *argv, VALUE obj)
{
    VALUE memo;
    struct max_t *m = NEW_CMP_OPT_MEMO(struct max_t, memo);
    VALUE result;
    VALUE num;

    if (rb_check_arity(argc, 0, 1) && !NIL_P(num = argv[0]))
       return rb_nmin_run(obj, num, 0, 1, 0);

    m->max = Qundef;
    m->cmp_opt.opt_methods = 0;
    m->cmp_opt.opt_inited = 0;
    if (rb_block_given_p()) {
	rb_block_call(obj, id_each, 0, 0, max_ii, (VALUE)memo);
    }
    else {
	rb_block_call(obj, id_each, 0, 0, max_i, (VALUE)memo);
    }
    result = m->max;
    if (result == Qundef) return Qnil;
    return result;
}

struct minmax_t {
    VALUE min;
    VALUE max;
    VALUE last;
    struct cmp_opt_data cmp_opt;
};

static void
minmax_i_update(VALUE i, VALUE j, struct minmax_t *memo)
{
    int n;

    if (memo->min == Qundef) {
	memo->min = i;
	memo->max = j;
    }
    else {
	n = OPTIMIZED_CMP(i, memo->min, memo->cmp_opt);
	if (n < 0) {
	    memo->min = i;
	}
	n = OPTIMIZED_CMP(j, memo->max, memo->cmp_opt);
	if (n > 0) {
	    memo->max = j;
	}
    }
}

static VALUE
minmax_i(RB_BLOCK_CALL_FUNC_ARGLIST(i, _memo))
{
    struct minmax_t *memo = MEMO_FOR(struct minmax_t, _memo);
    int n;
    VALUE j;

    ENUM_WANT_SVALUE();

    if (memo->last == Qundef) {
        memo->last = i;
        return Qnil;
    }
    j = memo->last;
    memo->last = Qundef;

    n = OPTIMIZED_CMP(j, i, memo->cmp_opt);
    if (n == 0)
        i = j;
    else if (n < 0) {
        VALUE tmp;
        tmp = i;
        i = j;
        j = tmp;
    }

    minmax_i_update(i, j, memo);

    return Qnil;
}

static void
minmax_ii_update(VALUE i, VALUE j, struct minmax_t *memo)
{
    int n;

    if (memo->min == Qundef) {
	memo->min = i;
	memo->max = j;
    }
    else {
	n = rb_cmpint(rb_yield_values(2, i, memo->min), i, memo->min);
	if (n < 0) {
	    memo->min = i;
	}
	n = rb_cmpint(rb_yield_values(2, j, memo->max), j, memo->max);
	if (n > 0) {
	    memo->max = j;
	}
    }
}

static VALUE
minmax_ii(RB_BLOCK_CALL_FUNC_ARGLIST(i, _memo))
{
    struct minmax_t *memo = MEMO_FOR(struct minmax_t, _memo);
    int n;
    VALUE j;

    ENUM_WANT_SVALUE();

    if (memo->last == Qundef) {
        memo->last = i;
        return Qnil;
    }
    j = memo->last;
    memo->last = Qundef;

    n = rb_cmpint(rb_yield_values(2, j, i), j, i);
    if (n == 0)
        i = j;
    else if (n < 0) {
        VALUE tmp;
        tmp = i;
        i = j;
        j = tmp;
    }

    minmax_ii_update(i, j, memo);

    return Qnil;
}

/*
 *  call-seq:
 *    minmax               -> [minimum, maximum]
 *    minmax {|a, b| ... } -> [minimum, maximum]
 *
 *  Returns a 2-element array containing the minimum and maximum elements
 *  according to a given criterion.
 *  The ordering of equal elements is indeterminate and may be unstable.
 *
 *  With no argument and no block, returns the minimum and maximum elements,
 *  using the elements' own method <tt><=></tt> for comparison:
 *
 *    (1..4).minmax                   # => [1, 4]
 *    (-4..-1).minmax                 # => [-4, -1]
 *    %w[d c b a].minmax              # => ["a", "d"]
 *    {foo: 0, bar: 1, baz: 2}.minmax # => [[:bar, 1], [:foo, 0]]
 *    [].minmax                       # => [nil, nil]
 *
 *  With a block given, returns the minimum and maximum elements
 *  as determined by the block:
 *
 *    %w[xxx x xxxx xx].minmax {|a, b| a.size <=> b.size } # => ["x", "xxxx"]
 *    h = {foo: 0, bar: 1, baz: 2}
 *    h.minmax {|pair1, pair2| pair1[1] <=> pair2[1] }
 *    # => [[:foo, 0], [:baz, 2]]
 *    [].minmax {|a, b| a <=> b }                          # => [nil, nil]
 *
 *  Related: #min, #max, #minmax_by.
 *
 */

static VALUE
enum_minmax(VALUE obj)
{
    VALUE memo;
    struct minmax_t *m = NEW_CMP_OPT_MEMO(struct minmax_t, memo);

    m->min = Qundef;
    m->last = Qundef;
    m->cmp_opt.opt_methods = 0;
    m->cmp_opt.opt_inited = 0;
    if (rb_block_given_p()) {
	rb_block_call(obj, id_each, 0, 0, minmax_ii, memo);
	if (m->last != Qundef)
	    minmax_ii_update(m->last, m->last, m);
    }
    else {
	rb_block_call(obj, id_each, 0, 0, minmax_i, memo);
	if (m->last != Qundef)
	    minmax_i_update(m->last, m->last, m);
    }
    if (m->min != Qundef) {
	return rb_assoc_new(m->min, m->max);
    }
    return rb_assoc_new(Qnil, Qnil);
}

static VALUE
min_by_i(RB_BLOCK_CALL_FUNC_ARGLIST(i, args))
{
    struct cmp_opt_data cmp_opt = { 0, 0 };
    struct MEMO *memo = MEMO_CAST(args);
    VALUE v;

    ENUM_WANT_SVALUE();

    v = enum_yield(argc, i);
    if (memo->v1 == Qundef) {
	MEMO_V1_SET(memo, v);
	MEMO_V2_SET(memo, i);
    }
    else if (OPTIMIZED_CMP(v, memo->v1, cmp_opt) < 0) {
	MEMO_V1_SET(memo, v);
	MEMO_V2_SET(memo, i);
    }
    return Qnil;
}

/*
 *  call-seq:
 *    min_by {|element| ... }    -> element
 *    min_by(n) {|element| ... } -> array
 *    min_by                     -> enumerator
 *    min_by(n)                  -> enumerator
 *
 *  Returns the elements for which the block returns the minimum values.
 *
 *  With a block given and no argument,
 *  returns the element for which the block returns the minimum value:
 *
 *    (1..4).min_by {|element| -element }                    # => 4
 *    %w[a b c d].min_by {|element| -element.ord }           # => "d"
 *    {foo: 0, bar: 1, baz: 2}.min_by {|key, value| -value } # => [:baz, 2]
 *    [].min_by {|element| -element }                        # => nil
 *
 *  With a block given and positive integer argument +n+ given,
 *  returns an array containing the +n+ elements
 *  for which the block returns minimum values:
 *
 *    (1..4).min_by(2) {|element| -element }
 *    # => [4, 3]
 *    %w[a b c d].min_by(2) {|element| -element.ord }
 *    # => ["d", "c"]
 *    {foo: 0, bar: 1, baz: 2}.min_by(2) {|key, value| -value }
 *    # => [[:baz, 2], [:bar, 1]]
 *    [].min_by(2) {|element| -element }
 *    # => []
 *
 *  Returns an Enumerator if no block is given.
 *
 *  Related: #min, #minmax, #max_by.
 *
 */

static VALUE
enum_min_by(int argc, VALUE *argv, VALUE obj)
{
    struct MEMO *memo;
    VALUE num;

    rb_check_arity(argc, 0, 1);

    RETURN_SIZED_ENUMERATOR(obj, argc, argv, enum_size);

    if (argc && !NIL_P(num = argv[0]))
        return rb_nmin_run(obj, num, 1, 0, 0);

    memo = MEMO_NEW(Qundef, Qnil, 0);
    rb_block_call(obj, id_each, 0, 0, min_by_i, (VALUE)memo);
    return memo->v2;
}

static VALUE
max_by_i(RB_BLOCK_CALL_FUNC_ARGLIST(i, args))
{
    struct cmp_opt_data cmp_opt = { 0, 0 };
    struct MEMO *memo = MEMO_CAST(args);
    VALUE v;

    ENUM_WANT_SVALUE();

    v = enum_yield(argc, i);
    if (memo->v1 == Qundef) {
	MEMO_V1_SET(memo, v);
	MEMO_V2_SET(memo, i);
    }
    else if (OPTIMIZED_CMP(v, memo->v1, cmp_opt) > 0) {
	MEMO_V1_SET(memo, v);
	MEMO_V2_SET(memo, i);
    }
    return Qnil;
}

/*
 *  call-seq:
 *    max_by {|element| ... }    -> element
 *    max_by(n) {|element| ... } -> array
 *    max_by                     -> enumerator
 *    max_by(n)                  -> enumerator
 *
 *  Returns the elements for which the block returns the maximum values.
 *
 *  With a block given and no argument,
 *  returns the element for which the block returns the maximum value:
 *
 *    (1..4).max_by {|element| -element }                    # => 1
 *    %w[a b c d].max_by {|element| -element.ord }           # => "a"
 *    {foo: 0, bar: 1, baz: 2}.max_by {|key, value| -value } # => [:foo, 0]
 *    [].max_by {|element| -element }                        # => nil
 *
 *  With a block given and positive integer argument +n+ given,
 *  returns an array containing the +n+ elements
 *  for which the block returns maximum values:
 *
 *    (1..4).max_by(2) {|element| -element }
 *    # => [1, 2]
 *    %w[a b c d].max_by(2) {|element| -element.ord }
 *    # => ["a", "b"]
 *    {foo: 0, bar: 1, baz: 2}.max_by(2) {|key, value| -value }
 *    # => [[:foo, 0], [:bar, 1]]
 *    [].max_by(2) {|element| -element }
 *    # => []
 *
 *  Returns an Enumerator if no block is given.
 *
 *  Related: #max, #minmax, #min_by.
 *
 */

static VALUE
enum_max_by(int argc, VALUE *argv, VALUE obj)
{
    struct MEMO *memo;
    VALUE num;

    rb_check_arity(argc, 0, 1);

    RETURN_SIZED_ENUMERATOR(obj, argc, argv, enum_size);

    if (argc && !NIL_P(num = argv[0]))
        return rb_nmin_run(obj, num, 1, 1, 0);

    memo = MEMO_NEW(Qundef, Qnil, 0);
    rb_block_call(obj, id_each, 0, 0, max_by_i, (VALUE)memo);
    return memo->v2;
}

struct minmax_by_t {
    VALUE min_bv;
    VALUE max_bv;
    VALUE min;
    VALUE max;
    VALUE last_bv;
    VALUE last;
};

static void
minmax_by_i_update(VALUE v1, VALUE v2, VALUE i1, VALUE i2, struct minmax_by_t *memo)
{
    struct cmp_opt_data cmp_opt = { 0, 0 };

    if (memo->min_bv == Qundef) {
	memo->min_bv = v1;
	memo->max_bv = v2;
	memo->min = i1;
	memo->max = i2;
    }
    else {
	if (OPTIMIZED_CMP(v1, memo->min_bv, cmp_opt) < 0) {
	    memo->min_bv = v1;
	    memo->min = i1;
	}
	if (OPTIMIZED_CMP(v2, memo->max_bv, cmp_opt) > 0) {
	    memo->max_bv = v2;
	    memo->max = i2;
	}
    }
}

static VALUE
minmax_by_i(RB_BLOCK_CALL_FUNC_ARGLIST(i, _memo))
{
    struct cmp_opt_data cmp_opt = { 0, 0 };
    struct minmax_by_t *memo = MEMO_FOR(struct minmax_by_t, _memo);
    VALUE vi, vj, j;
    int n;

    ENUM_WANT_SVALUE();

    vi = enum_yield(argc, i);

    if (memo->last_bv == Qundef) {
        memo->last_bv = vi;
        memo->last = i;
        return Qnil;
    }
    vj = memo->last_bv;
    j = memo->last;
    memo->last_bv = Qundef;

    n = OPTIMIZED_CMP(vj, vi, cmp_opt);
    if (n == 0) {
        i = j;
        vi = vj;
    }
    else if (n < 0) {
        VALUE tmp;
        tmp = i;
        i = j;
        j = tmp;
        tmp = vi;
        vi = vj;
        vj = tmp;
    }

    minmax_by_i_update(vi, vj, i, j, memo);

    return Qnil;
}

/*
 *  call-seq:
 *    minmax_by {|element| ... } -> [minimum, maximum]
 *    minmax_by                  -> enumerator
 *
 *  Returns a 2-element array containing the elements
 *  for which the block returns minimum and maximum values:
 *
 *    (1..4).minmax_by {|element| -element }
 *    # => [4, 1]
 *    %w[a b c d].minmax_by {|element| -element.ord }
 *    # => ["d", "a"]
 *    {foo: 0, bar: 1, baz: 2}.minmax_by {|key, value| -value }
 *    # => [[:baz, 2], [:foo, 0]]
 *    [].minmax_by {|element| -element }
 *    # => [nil, nil]
 *
 *  Returns an Enumerator if no block is given.
 *
 *  Related: #max_by, #minmax, #min_by.
 *
 */

static VALUE
enum_minmax_by(VALUE obj)
{
    VALUE memo;
    struct minmax_by_t *m = NEW_MEMO_FOR(struct minmax_by_t, memo);

    RETURN_SIZED_ENUMERATOR(obj, 0, 0, enum_size);

    m->min_bv = Qundef;
    m->max_bv = Qundef;
    m->min = Qnil;
    m->max = Qnil;
    m->last_bv = Qundef;
    m->last = Qundef;
    rb_block_call(obj, id_each, 0, 0, minmax_by_i, memo);
    if (m->last_bv != Qundef)
        minmax_by_i_update(m->last_bv, m->last_bv, m->last, m->last, m);
    m = MEMO_FOR(struct minmax_by_t, memo);
    return rb_assoc_new(m->min, m->max);
}

static VALUE
member_i(RB_BLOCK_CALL_FUNC_ARGLIST(iter, args))
{
    struct MEMO *memo = MEMO_CAST(args);

    if (rb_equal(rb_enum_values_pack(argc, argv), memo->v1)) {
	MEMO_V2_SET(memo, Qtrue);
	rb_iter_break();
    }
    return Qnil;
}

/*
 *  call-seq:
 *    include?(object) -> true or false
 *
 *  Returns whether for any element <tt>object == element</tt>:
 *
 *    (1..4).include?(2)                       # => true
 *    (1..4).include?(5)                       # => false
 *    (1..4).include?('2')                     # => false
 *    %w[a b c d].include?('b')                # => true
 *    %w[a b c d].include?('2')                # => false
 *    {foo: 0, bar: 1, baz: 2}.include?(:foo)  # => true
 *    {foo: 0, bar: 1, baz: 2}.include?('foo') # => false
 *    {foo: 0, bar: 1, baz: 2}.include?(0)     # => false
 *
 *  Enumerable#member? is an alias for Enumerable#include?.
 *
 */

static VALUE
enum_member(VALUE obj, VALUE val)
{
    struct MEMO *memo = MEMO_NEW(val, Qfalse, 0);

    rb_block_call(obj, id_each, 0, 0, member_i, (VALUE)memo);
    return memo->v2;
}

static VALUE
each_with_index_i(RB_BLOCK_CALL_FUNC_ARGLIST(i, memo))
{
    struct MEMO *m = MEMO_CAST(memo);
    VALUE n = imemo_count_value(m);

    imemo_count_up(m);
    return rb_yield_values(2, rb_enum_values_pack(argc, argv), n);
}

/*
 *  call-seq:
 *    each_with_index(*args) {|element, i| ..... } -> self
 *    each_with_index(*args)                       -> enumerator
 *
 *  With a block given, calls the block with each element and its index;
 *  returns +self+:
 *
 *    h = {}
 *    (1..4).each_with_index {|element, i| h[element] = i } # => 1..4
 *    h # => {1=>0, 2=>1, 3=>2, 4=>3}
 *
 *    h = {}
 *    %w[a b c d].each_with_index {|element, i| h[element] = i }
 *    # => ["a", "b", "c", "d"]
 *    h # => {"a"=>0, "b"=>1, "c"=>2, "d"=>3}
 *
 *    a = []
 *    h = {foo: 0, bar: 1, baz: 2}
 *    h.each_with_index {|element, i| a.push([i, element]) }
 *    # => {:foo=>0, :bar=>1, :baz=>2}
 *    a # => [[0, [:foo, 0]], [1, [:bar, 1]], [2, [:baz, 2]]]
 *
 *  With no block given, returns an Enumerator.
 *
 */

static VALUE
enum_each_with_index(int argc, VALUE *argv, VALUE obj)
{
    struct MEMO *memo;

    RETURN_SIZED_ENUMERATOR(obj, argc, argv, enum_size);

    memo = MEMO_NEW(0, 0, 0);
    rb_block_call(obj, id_each, argc, argv, each_with_index_i, (VALUE)memo);
    return obj;
}


/*
 *  call-seq:
 *    reverse_each(*args) {|element| ... } ->  self
 *    reverse_each(*args)                  ->  enumerator
 *
 *  With a block given, calls the block with each element,
 *  but in reverse order; returns +self+:
 *
 *    a = []
 *    (1..4).reverse_each {|element| a.push(-element) } # => 1..4
 *    a # => [-4, -3, -2, -1]
 *
 *    a = []
 *    %w[a b c d].reverse_each {|element| a.push(element) }
 *    # => ["a", "b", "c", "d"]
 *    a # => ["d", "c", "b", "a"]
 *
 *    a = []
 *    h.reverse_each {|element| a.push(element) }
 *    # => {:foo=>0, :bar=>1, :baz=>2}
 *    a # => [[:baz, 2], [:bar, 1], [:foo, 0]]
 *
 *  With no block given, returns an Enumerator.
 *
 */

static VALUE
enum_reverse_each(int argc, VALUE *argv, VALUE obj)
{
    VALUE ary;
    long len;

    RETURN_SIZED_ENUMERATOR(obj, argc, argv, enum_size);

    ary = enum_to_a(argc, argv, obj);

    len = RARRAY_LEN(ary);
    while (len--) {
        long nlen;
        rb_yield(RARRAY_AREF(ary, len));
        nlen = RARRAY_LEN(ary);
        if (nlen < len) {
            len = nlen;
        }
    }

    return obj;
}


static VALUE
each_val_i(RB_BLOCK_CALL_FUNC_ARGLIST(i, p))
{
    ENUM_WANT_SVALUE();
    enum_yield(argc, i);
    return Qnil;
}

/*
 *  call-seq:
 *    each_entry(*args) {|element| ... } -> self
 *    each_entry(*args)                  -> enumerator
 *
 *  Calls the given block with each element,
 *  converting multiple values from yield to an array; returns +self+:
 *
 *    a = []
 *    (1..4).each_entry {|element| a.push(element) } # => 1..4
 *    a # => [1, 2, 3, 4]
 *
 *    a = []
 *    h = {foo: 0, bar: 1, baz:2}
 *    h.each_entry {|element| a.push(element) }
 *    # => {:foo=>0, :bar=>1, :baz=>2}
 *    a # => [[:foo, 0], [:bar, 1], [:baz, 2]]
 *
 *    class Foo
 *      include Enumerable
 *      def each
 *        yield 1
 *        yield 1, 2
 *        yield
 *      end
 *    end
 *    Foo.new.each_entry {|yielded| p yielded }
 *
 *  Output:
 *
 *    1
 *    [1, 2]
 *    nil
 *
 *  With no block given, returns an Enumerator.
 *
 */

static VALUE
enum_each_entry(int argc, VALUE *argv, VALUE obj)
{
    RETURN_SIZED_ENUMERATOR(obj, argc, argv, enum_size);
    rb_block_call(obj, id_each, argc, argv, each_val_i, 0);
    return obj;
}

static VALUE
add_int(VALUE x, long n)
{
    const VALUE y = LONG2NUM(n);
    if (RB_INTEGER_TYPE_P(x)) return rb_int_plus(x, y);
    return rb_funcallv(x, '+', 1, &y);
}

static VALUE
div_int(VALUE x, long n)
{
    const VALUE y = LONG2NUM(n);
    if (RB_INTEGER_TYPE_P(x)) return rb_int_idiv(x, y);
    return rb_funcallv(x, id_div, 1, &y);
}

#define dont_recycle_block_arg(arity) ((arity) == 1 || (arity) < 0)

static VALUE
each_slice_i(RB_BLOCK_CALL_FUNC_ARGLIST(i, m))
{
    struct MEMO *memo = MEMO_CAST(m);
    VALUE ary = memo->v1;
    VALUE v = Qnil;
    long size = memo->u3.cnt;
    ENUM_WANT_SVALUE();

    rb_ary_push(ary, i);

    if (RARRAY_LEN(ary) == size) {
	v = rb_yield(ary);

	if (memo->v2) {
	    MEMO_V1_SET(memo, rb_ary_new2(size));
	}
	else {
	    rb_ary_clear(ary);
	}
    }

    return v;
}

static VALUE
enum_each_slice_size(VALUE obj, VALUE args, VALUE eobj)
{
    VALUE n, size;
    long slice_size = NUM2LONG(RARRAY_AREF(args, 0));
    ID infinite_p;
    CONST_ID(infinite_p, "infinite?");
    if (slice_size <= 0) rb_raise(rb_eArgError, "invalid slice size");

    size = enum_size(obj, 0, 0);
    if (NIL_P(size)) return Qnil;
    if (RB_FLOAT_TYPE_P(size) && RTEST(rb_funcall(size, infinite_p, 0))) {
        return size;
    }

    n = add_int(size, slice_size-1);
    return div_int(n, slice_size);
}

/*
 *  call-seq:
<<<<<<< HEAD
 *    enum.each_slice(n) { ... }  ->  self
 *    enum.each_slice(n)          ->  an_enumerator
=======
 *    each_slice(n) { ... }  ->  nil
 *    each_slice(n)          ->  enumerator
 *
 *  Calls the block with each successive disjoint +n+-tuple of elements;
 *  returns +nil+:
>>>>>>> 4fb71575
 *
 *    a = []
 *    (1..10).each_slice(3) {|tuple| a.push(tuple) } # => nil
 *    a # => [[1, 2, 3], [4, 5, 6], [7, 8, 9], [10]]
 *
 *    a = []
 *    h = {foo: 0, bar: 1, baz: 2, bat: 3, bam: 4}
 *    h.each_slice(2) {|tuple| a.push(tuple) } # => nil
 *    a # => [[[:foo, 0], [:bar, 1]], [[:baz, 2], [:bat, 3]], [[:bam, 4]]]
 *
 *  With no block given, returns an Enumerator.
 *
 */
static VALUE
enum_each_slice(VALUE obj, VALUE n)
{
    long size = NUM2LONG(n);
    VALUE ary;
    struct MEMO *memo;
    int arity;

    if (size <= 0) rb_raise(rb_eArgError, "invalid slice size");
    RETURN_SIZED_ENUMERATOR(obj, 1, &n, enum_each_slice_size);
    size = limit_by_enum_size(obj, size);
    ary = rb_ary_new2(size);
    arity = rb_block_arity();
    memo = MEMO_NEW(ary, dont_recycle_block_arg(arity), size);
    rb_block_call(obj, id_each, 0, 0, each_slice_i, (VALUE)memo);
    ary = memo->v1;
    if (RARRAY_LEN(ary) > 0) rb_yield(ary);

    return obj;
}

static VALUE
each_cons_i(RB_BLOCK_CALL_FUNC_ARGLIST(i, args))
{
    struct MEMO *memo = MEMO_CAST(args);
    VALUE ary = memo->v1;
    VALUE v = Qnil;
    long size = memo->u3.cnt;
    ENUM_WANT_SVALUE();

    if (RARRAY_LEN(ary) == size) {
	rb_ary_shift(ary);
    }
    rb_ary_push(ary, i);
    if (RARRAY_LEN(ary) == size) {
	if (memo->v2) {
	    ary = rb_ary_dup(ary);
	}
	v = rb_yield(ary);
    }
    return v;
}

static VALUE
enum_each_cons_size(VALUE obj, VALUE args, VALUE eobj)
{
    struct cmp_opt_data cmp_opt = { 0, 0 };
    const VALUE zero = LONG2FIX(0);
    VALUE n, size;
    long cons_size = NUM2LONG(RARRAY_AREF(args, 0));
    if (cons_size <= 0) rb_raise(rb_eArgError, "invalid size");

    size = enum_size(obj, 0, 0);
    if (NIL_P(size)) return Qnil;

    n = add_int(size, 1 - cons_size);
    return (OPTIMIZED_CMP(n, zero, cmp_opt) == -1) ? zero : n;
}

/*
 *  call-seq:
<<<<<<< HEAD
 *    enum.each_cons(n) { ... } ->  self
 *    enum.each_cons(n)         ->  an_enumerator
 *
 *  Iterates the given block for each array of consecutive <n>
 *  elements.  If no block is given, returns an enumerator.
 *
 *  e.g.:
 *      (1..10).each_cons(3) { |a| p a }
 *      # outputs below
 *      [1, 2, 3]
 *      [2, 3, 4]
 *      [3, 4, 5]
 *      [4, 5, 6]
 *      [5, 6, 7]
 *      [6, 7, 8]
 *      [7, 8, 9]
 *      [8, 9, 10]
=======
 *    each_cons(n) { ... } ->  nil
 *    each_cons(n)         ->  enumerator
 *
 *  Calls the block with each successive overlapped +n+-tuple of elements;
 *  returns +nil+:
 *
 *    a = []
 *    (1..5).each_cons(3) {|element| a.push(element) } # => nil
 *    a # => [[1, 2, 3], [2, 3, 4], [3, 4, 5]]
 *
 *    a = []
 *    h = {foo: 0,  bar: 1, baz: 2, bam: 3}
 *    h.each_cons(2) {|element| a.push(element) } # => nil
 *    a # => [[[:foo, 0], [:bar, 1]], [[:bar, 1], [:baz, 2]], [[:baz, 2], [:bam, 3]]]
 *
 *  With no block given, returns an Enumerator.
>>>>>>> 4fb71575
 *
 */
static VALUE
enum_each_cons(VALUE obj, VALUE n)
{
    long size = NUM2LONG(n);
    struct MEMO *memo;
    int arity;

    if (size <= 0) rb_raise(rb_eArgError, "invalid size");
    RETURN_SIZED_ENUMERATOR(obj, 1, &n, enum_each_cons_size);
    arity = rb_block_arity();
    if (enum_size_over_p(obj, size)) return Qnil;
    memo = MEMO_NEW(rb_ary_new2(size), dont_recycle_block_arg(arity), size);
    rb_block_call(obj, id_each, 0, 0, each_cons_i, (VALUE)memo);

    return obj;
}

static VALUE
each_with_object_i(RB_BLOCK_CALL_FUNC_ARGLIST(i, memo))
{
    ENUM_WANT_SVALUE();
    return rb_yield_values(2, i, memo);
}

/*
 *  call-seq:
 *    each_with_object(object) { |(*args), memo_object| ... }  ->  object
 *    each_with_object(object)                                 ->  enumerator
 *
 *  Calls the block once for each element, passing both the element
 *  and the given object:
 *
 *    (1..4).each_with_object([]) {|i, a| a.push(i**2) } # => [1, 4, 9, 16]
 *    h.each_with_object({}) {|element, h| k, v = *element; h[v] = k }
 *    # => {0=>:foo, 1=>:bar, 2=>:baz}
 *
 *  With no block given, returns an Enumerator.
 *
 */
static VALUE
enum_each_with_object(VALUE obj, VALUE memo)
{
    RETURN_SIZED_ENUMERATOR(obj, 1, &memo, enum_size);

    rb_block_call(obj, id_each, 0, 0, each_with_object_i, memo);

    return memo;
}

static VALUE
zip_ary(RB_BLOCK_CALL_FUNC_ARGLIST(val, memoval))
{
    struct MEMO *memo = (struct MEMO *)memoval;
    VALUE result = memo->v1;
    VALUE args = memo->v2;
    long n = memo->u3.cnt++;
    VALUE tmp;
    int i;

    tmp = rb_ary_new2(RARRAY_LEN(args) + 1);
    rb_ary_store(tmp, 0, rb_enum_values_pack(argc, argv));
    for (i=0; i<RARRAY_LEN(args); i++) {
	VALUE e = RARRAY_AREF(args, i);

	if (RARRAY_LEN(e) <= n) {
	    rb_ary_push(tmp, Qnil);
	}
	else {
	    rb_ary_push(tmp, RARRAY_AREF(e, n));
	}
    }
    if (NIL_P(result)) {
	enum_yield_array(tmp);
    }
    else {
	rb_ary_push(result, tmp);
    }

    RB_GC_GUARD(args);

    return Qnil;
}

static VALUE
call_next(VALUE w)
{
    VALUE *v = (VALUE *)w;
    return v[0] = rb_funcallv(v[1], id_next, 0, 0);
}

static VALUE
call_stop(VALUE w, VALUE _)
{
    VALUE *v = (VALUE *)w;
    return v[0] = Qundef;
}

static VALUE
zip_i(RB_BLOCK_CALL_FUNC_ARGLIST(val, memoval))
{
    struct MEMO *memo = (struct MEMO *)memoval;
    VALUE result = memo->v1;
    VALUE args = memo->v2;
    VALUE tmp;
    int i;

    tmp = rb_ary_new2(RARRAY_LEN(args) + 1);
    rb_ary_store(tmp, 0, rb_enum_values_pack(argc, argv));
    for (i=0; i<RARRAY_LEN(args); i++) {
	if (NIL_P(RARRAY_AREF(args, i))) {
	    rb_ary_push(tmp, Qnil);
	}
	else {
	    VALUE v[2];

	    v[1] = RARRAY_AREF(args, i);
	    rb_rescue2(call_next, (VALUE)v, call_stop, (VALUE)v, rb_eStopIteration, (VALUE)0);
	    if (v[0] == Qundef) {
		RARRAY_ASET(args, i, Qnil);
		v[0] = Qnil;
	    }
	    rb_ary_push(tmp, v[0]);
	}
    }
    if (NIL_P(result)) {
	enum_yield_array(tmp);
    }
    else {
	rb_ary_push(result, tmp);
    }

    RB_GC_GUARD(args);

    return Qnil;
}

/*
 *  call-seq:
 *    zip(*other_enums) -> array
 *    zip(*other_enums) {|array| ... } -> nil
 *
 *  With no block given, returns a new array +new_array+ of size self.size
 *  whose elements are arrays.
 *  Each nested array <tt>new_array[n]</tt>
 *  is of size <tt>other_enums.size+1</tt>, and contains:
 *
 *  - The +n+-th element of self.
 *  - The +n+-th element of each of the +other_enums+.
 *
 *  If all +other_enums+ and self are the same size,
 *  all elements are included in the result, and there is no +nil+-filling:
 *
 *    a = [:a0, :a1, :a2, :a3]
 *    b = [:b0, :b1, :b2, :b3]
 *    c = [:c0, :c1, :c2, :c3]
 *    d = a.zip(b, c)
 *    d # => [[:a0, :b0, :c0], [:a1, :b1, :c1], [:a2, :b2, :c2], [:a3, :b3, :c3]]
 *
 *    f = {foo: 0, bar: 1, baz: 2}
 *    g = {goo: 3, gar: 4, gaz: 5}
 *    h = {hoo: 6, har: 7, haz: 8}
 *    d = f.zip(g, h)
 *    d # => [
 *      #      [[:foo, 0], [:goo, 3], [:hoo, 6]],
 *      #      [[:bar, 1], [:gar, 4], [:har, 7]],
 *      #      [[:baz, 2], [:gaz, 5], [:haz, 8]]
 *      #    ]
 *
 *  If any enumerable in other_enums is smaller than self,
 *  fills to <tt>self.size</tt> with +nil+:
 *
 *    a = [:a0, :a1, :a2, :a3]
 *    b = [:b0, :b1, :b2]
 *    c = [:c0, :c1]
 *    d = a.zip(b, c)
 *    d # => [[:a0, :b0, :c0], [:a1, :b1, :c1], [:a2, :b2, nil], [:a3, nil, nil]]
 *
 *  If any enumerable in other_enums is larger than self,
 *  its trailing elements are ignored:
 *
 *    a = [:a0, :a1, :a2, :a3]
 *    b = [:b0, :b1, :b2, :b3, :b4]
 *    c = [:c0, :c1, :c2, :c3, :c4, :c5]
 *    d = a.zip(b, c)
 *    d # => [[:a0, :b0, :c0], [:a1, :b1, :c1], [:a2, :b2, :c2], [:a3, :b3, :c3]]
 *
 *  When a block is given, calls the block with each of the sub-arrays
 *  (formed as above); returns nil:
 *
 *    a = [:a0, :a1, :a2, :a3]
 *    b = [:b0, :b1, :b2, :b3]
 *    c = [:c0, :c1, :c2, :c3]
 *    a.zip(b, c) {|sub_array| p sub_array} # => nil
 *
 *  Output:
 *
 *    [:a0, :b0, :c0]
 *    [:a1, :b1, :c1]
 *    [:a2, :b2, :c2]
 *    [:a3, :b3, :c3]
 *
 */

static VALUE
enum_zip(int argc, VALUE *argv, VALUE obj)
{
    int i;
    ID conv;
    struct MEMO *memo;
    VALUE result = Qnil;
    VALUE args = rb_ary_new4(argc, argv);
    int allary = TRUE;

    argv = RARRAY_PTR(args);
    for (i=0; i<argc; i++) {
	VALUE ary = rb_check_array_type(argv[i]);
	if (NIL_P(ary)) {
	    allary = FALSE;
	    break;
	}
	argv[i] = ary;
    }
    if (!allary) {
	static const VALUE sym_each = STATIC_ID2SYM(id_each);
	CONST_ID(conv, "to_enum");
	for (i=0; i<argc; i++) {
	    if (!rb_respond_to(argv[i], id_each)) {
		rb_raise(rb_eTypeError, "wrong argument type %"PRIsVALUE" (must respond to :each)",
			 rb_obj_class(argv[i]));
            }
	    argv[i] = rb_funcallv(argv[i], conv, 1, &sym_each);
	}
    }
    if (!rb_block_given_p()) {
	result = rb_ary_new();
    }

    /* TODO: use NODE_DOT2 as memo(v, v, -) */
    memo = MEMO_NEW(result, args, 0);
    rb_block_call(obj, id_each, 0, 0, allary ? zip_ary : zip_i, (VALUE)memo);

    return result;
}

static VALUE
take_i(RB_BLOCK_CALL_FUNC_ARGLIST(i, args))
{
    struct MEMO *memo = MEMO_CAST(args);
    rb_ary_push(memo->v1, rb_enum_values_pack(argc, argv));
    if (--memo->u3.cnt == 0) rb_iter_break();
    return Qnil;
}

/*
 *  call-seq:
 *    take(n) -> array
 *
 *  For non-negative integer +n+, returns the first +n+ elements:
 *
 *    r = (1..4)
 *    r.take(2) # => [1, 2]
 *    r.take(0) # => []
 *
 *    h = {foo: 0, bar: 1, baz: 2, bat: 3}
 *    h.take(2) # => [[:foo, 0], [:bar, 1]]
 *
 */

static VALUE
enum_take(VALUE obj, VALUE n)
{
    struct MEMO *memo;
    VALUE result;
    long len = NUM2LONG(n);

    if (len < 0) {
	rb_raise(rb_eArgError, "attempt to take negative size");
    }

    if (len == 0) return rb_ary_new2(0);
    result = rb_ary_new2(len);
    memo = MEMO_NEW(result, 0, len);
    rb_block_call(obj, id_each, 0, 0, take_i, (VALUE)memo);
    return result;
}


static VALUE
take_while_i(RB_BLOCK_CALL_FUNC_ARGLIST(i, ary))
{
    if (!RTEST(rb_yield_values2(argc, argv))) rb_iter_break();
    rb_ary_push(ary, rb_enum_values_pack(argc, argv));
    return Qnil;
}

/*
 *  call-seq:
 *    take_while {|element| ... } -> array
 *    take_while                  -> enumerator
 *
 *  Calls the block with successive elements as long as the block
 *  returns a truthy value;
 *  returns an array of all elements up to that point:
 *
 *
 *    (1..4).take_while{|i| i < 3 } # => [1, 2]
 *    h = {foo: 0, bar: 1, baz: 2}
 *    h.take_while{|element| key, value = *element; value < 2 }
 *    # => [[:foo, 0], [:bar, 1]]
 *
 *  With no block given, returns an Enumerator.
 *
 */

static VALUE
enum_take_while(VALUE obj)
{
    VALUE ary;

    RETURN_ENUMERATOR(obj, 0, 0);
    ary = rb_ary_new();
    rb_block_call(obj, id_each, 0, 0, take_while_i, ary);
    return ary;
}

static VALUE
drop_i(RB_BLOCK_CALL_FUNC_ARGLIST(i, args))
{
    struct MEMO *memo = MEMO_CAST(args);
    if (memo->u3.cnt == 0) {
	rb_ary_push(memo->v1, rb_enum_values_pack(argc, argv));
    }
    else {
	memo->u3.cnt--;
    }
    return Qnil;
}

/*
 *  call-seq:
 *    drop(n) -> array
 *
 *  For positive integer +n+, returns an array containing
 *  all but the first +n+ elements:
 *
 *    r = (1..4)
 *    r.drop(3)  # => [4]
 *    r.drop(2)  # => [3, 4]
 *    r.drop(1)  # => [2, 3, 4]
 *    r.drop(0)  # => [1, 2, 3, 4]
 *    r.drop(50) # => []
 *
 *    h = {foo: 0, bar: 1, baz: 2, bat: 3}
 *    h.drop(2) # => [[:baz, 2], [:bat, 3]]
 *
 */

static VALUE
enum_drop(VALUE obj, VALUE n)
{
    VALUE result;
    struct MEMO *memo;
    long len = NUM2LONG(n);

    if (len < 0) {
	rb_raise(rb_eArgError, "attempt to drop negative size");
    }

    result = rb_ary_new();
    memo = MEMO_NEW(result, 0, len);
    rb_block_call(obj, id_each, 0, 0, drop_i, (VALUE)memo);
    return result;
}


static VALUE
drop_while_i(RB_BLOCK_CALL_FUNC_ARGLIST(i, args))
{
    struct MEMO *memo = MEMO_CAST(args);
    ENUM_WANT_SVALUE();

    if (!memo->u3.state && !RTEST(enum_yield(argc, i))) {
	memo->u3.state = TRUE;
    }
    if (memo->u3.state) {
	rb_ary_push(memo->v1, i);
    }
    return Qnil;
}

/*
 *  call-seq:
 *    drop_while {|element| ... } -> array
 *    drop_while                  -> enumerator
 *
 *  Calls the block with successive elements as long as the block
 *  returns a truthy value;
 *  returns an array of all elements after that point:
 *
 *
 *    (1..4).drop_while{|i| i < 3 } # => [3, 4]
 *    h = {foo: 0, bar: 1, baz: 2}
 *    a = h.drop_while{|element| key, value = *element; value < 2 }
 *    a # => [[:baz, 2]]
 *
 *  With no block given, returns an Enumerator.
 *
 */

static VALUE
enum_drop_while(VALUE obj)
{
    VALUE result;
    struct MEMO *memo;

    RETURN_ENUMERATOR(obj, 0, 0);
    result = rb_ary_new();
    memo = MEMO_NEW(result, 0, FALSE);
    rb_block_call(obj, id_each, 0, 0, drop_while_i, (VALUE)memo);
    return result;
}

static VALUE
cycle_i(RB_BLOCK_CALL_FUNC_ARGLIST(i, ary))
{
    ENUM_WANT_SVALUE();

    rb_ary_push(ary, argc > 1 ? i : rb_ary_new_from_values(argc, argv));
    enum_yield(argc, i);
    return Qnil;
}

static VALUE
enum_cycle_size(VALUE self, VALUE args, VALUE eobj)
{
    long mul = 0;
    VALUE n = Qnil;
    VALUE size;

    if (args && (RARRAY_LEN(args) > 0)) {
	n = RARRAY_AREF(args, 0);
	if (!NIL_P(n)) mul = NUM2LONG(n);
    }

    size = enum_size(self, args, 0);
    if (NIL_P(size) || FIXNUM_ZERO_P(size)) return size;

    if (NIL_P(n)) return DBL2NUM(HUGE_VAL);
    if (mul <= 0) return INT2FIX(0);
    n = LONG2FIX(mul);
    return rb_funcallv(size, '*', 1, &n);
}

/*
 *  call-seq:
 *    cycle(n = nil) {|element| ...} ->  nil
 *    cycle(n = nil)                 ->  enumerator
 *
 *  When called with positive integer argument +n+ and a block,
 *  calls the block with each element, then does so again,
 *  until it has done so +n+ times; returns +nil+:
 *
 *    a = []
 *    (1..4).cycle(3) {|element| a.push(element) } # => nil
 *    a # => [1, 2, 3, 4, 1, 2, 3, 4, 1, 2, 3, 4]
 *    a = []
 *    ('a'..'d').cycle(2) {|element| a.push(element) }
 *    a # => ["a", "b", "c", "d", "a", "b", "c", "d"]
 *    a = []
 *    {foo: 0, bar: 1, baz: 2}.cycle(2) {|element| a.push(element) }
 *    a # => [[:foo, 0], [:bar, 1], [:baz, 2], [:foo, 0], [:bar, 1], [:baz, 2]]
 *
 *  If count is zero or negative, does not call the block.
 *
 *  When called with a block and +n+ is +nil+, cycles forever.
 *
 *  When no block is given, returns an Enumerator.
 *
 */

static VALUE
enum_cycle(int argc, VALUE *argv, VALUE obj)
{
    VALUE ary;
    VALUE nv = Qnil;
    long n, i, len;

    rb_check_arity(argc, 0, 1);

    RETURN_SIZED_ENUMERATOR(obj, argc, argv, enum_cycle_size);
    if (!argc || NIL_P(nv = argv[0])) {
        n = -1;
    }
    else {
        n = NUM2LONG(nv);
        if (n <= 0) return Qnil;
    }
    ary = rb_ary_new();
    RBASIC_CLEAR_CLASS(ary);
    rb_block_call(obj, id_each, 0, 0, cycle_i, ary);
    len = RARRAY_LEN(ary);
    if (len == 0) return Qnil;
    while (n < 0 || 0 < --n) {
        for (i=0; i<len; i++) {
	    enum_yield_array(RARRAY_AREF(ary, i));
        }
    }
    return Qnil;
}

struct chunk_arg {
    VALUE categorize;
    VALUE prev_value;
    VALUE prev_elts;
    VALUE yielder;
};

static VALUE
chunk_ii(RB_BLOCK_CALL_FUNC_ARGLIST(i, _argp))
{
    struct chunk_arg *argp = MEMO_FOR(struct chunk_arg, _argp);
    VALUE v, s;
    VALUE alone = ID2SYM(id__alone);
    VALUE separator = ID2SYM(id__separator);

    ENUM_WANT_SVALUE();

    v = rb_funcallv(argp->categorize, id_call, 1, &i);

    if (v == alone) {
        if (!NIL_P(argp->prev_value)) {
	    s = rb_assoc_new(argp->prev_value, argp->prev_elts);
            rb_funcallv(argp->yielder, id_lshift, 1, &s);
            argp->prev_value = argp->prev_elts = Qnil;
        }
	v = rb_assoc_new(v, rb_ary_new3(1, i));
        rb_funcallv(argp->yielder, id_lshift, 1, &v);
    }
    else if (NIL_P(v) || v == separator) {
        if (!NIL_P(argp->prev_value)) {
	    v = rb_assoc_new(argp->prev_value, argp->prev_elts);
            rb_funcallv(argp->yielder, id_lshift, 1, &v);
            argp->prev_value = argp->prev_elts = Qnil;
        }
    }
    else if (SYMBOL_P(v) && (s = rb_sym2str(v), RSTRING_PTR(s)[0] == '_')) {
	rb_raise(rb_eRuntimeError, "symbols beginning with an underscore are reserved");
    }
    else {
        if (NIL_P(argp->prev_value)) {
            argp->prev_value = v;
            argp->prev_elts = rb_ary_new3(1, i);
        }
        else {
            if (rb_equal(argp->prev_value, v)) {
                rb_ary_push(argp->prev_elts, i);
            }
            else {
		s = rb_assoc_new(argp->prev_value, argp->prev_elts);
                rb_funcallv(argp->yielder, id_lshift, 1, &s);
                argp->prev_value = v;
                argp->prev_elts = rb_ary_new3(1, i);
            }
        }
    }
    return Qnil;
}

static VALUE
chunk_i(RB_BLOCK_CALL_FUNC_ARGLIST(yielder, enumerator))
{
    VALUE enumerable;
    VALUE arg;
    struct chunk_arg *memo = NEW_MEMO_FOR(struct chunk_arg, arg);

    enumerable = rb_ivar_get(enumerator, id_chunk_enumerable);
    memo->categorize = rb_ivar_get(enumerator, id_chunk_categorize);
    memo->prev_value = Qnil;
    memo->prev_elts = Qnil;
    memo->yielder = yielder;

    rb_block_call(enumerable, id_each, 0, 0, chunk_ii, arg);
    memo = MEMO_FOR(struct chunk_arg, arg);
    if (!NIL_P(memo->prev_elts)) {
	arg = rb_assoc_new(memo->prev_value, memo->prev_elts);
	rb_funcallv(memo->yielder, id_lshift, 1, &arg);
    }
    return Qnil;
}

/*
 *  call-seq:
 *    chunk {|array| ... } -> enumerator
 *
 *  Each element in the returned enumerator is a 2-element array consisting of:
 *
 *  - A value returned by the block.
 *  - An array ("chunk") containing the element for which that value was returned,
 *    and all following elements for which the block returned the same value:
 *
 *  So that:
 *
 *  - Each block return value that is different from its predecessor
 *    begins a new chunk.
 *  - Each block return value that is the same as its predecessor
 *    continues the same chunk.
 *
 *  Example:
 *
 *    e = (0..10).chunk {|i| (i / 3).floor } # => #<Enumerator: ...>
 *    # The enumerator elements.
 *    e.next # => [0, [0, 1, 2]]
 *    e.next # => [1, [3, 4, 5]]
 *    e.next # => [2, [6, 7, 8]]
 *    e.next # => [3, [9, 10]]
 *
 *  \Method +chunk+ is especially useful for an enumerable that is already sorted.
 *  This example counts words for each initial letter in a large array of words:
 *
 *    # Get sorted words from a web page.
 *    url = 'https://raw.githubusercontent.com/eneko/data-repository/master/data/words.txt'
 *    words = URI::open(url).readlines
 *    # Make chunks, one for each letter.
 *    e = words.chunk {|word| word.upcase[0] } # => #<Enumerator: ...>
 *    # Display 'A' through 'F'.
 *    e.each {|c, words| p [c, words.length]; break if c == 'F' }
 *
 *  Output:
 *
 *    ["A", 17096]
 *    ["B", 11070]
 *    ["C", 19901]
 *    ["D", 10896]
 *    ["E", 8736]
 *    ["F", 6860]
 *
 *  You can use the special symbol <tt>:_alone</tt> to force an element
 *  into its own separate chuck:
 *
 *    a = [0, 0, 1, 1]
 *    e = a.chunk{|i| i.even? ? :_alone : true }
 *    e.to_a # => [[:_alone, [0]], [:_alone, [0]], [true, [1, 1]]]
 *
 *  For example, you can put each line that contains a URL into its own chunk:
 *
 *    pattern = /http/
 *    open(filename) { |f|
 *      f.chunk { |line| line =~ pattern ? :_alone : true }.each { |key, lines|
 *        pp lines
 *      }
 *    }
 *
 *  You can use the special symbol <tt>:_separator</tt> or +nil+
 *  to force an element to be ignored (not included in any chunk):
 *
 *    a = [0, 0, -1, 1, 1]
 *    e = a.chunk{|i| i < 0 ? :_separator : true }
 *    e.to_a # => [[true, [0, 0]], [true, [1, 1]]]
 *
 *  Note that the separator does end the chunk:
 *
 *    a = [0, 0, -1, 1, -1, 1]
 *    e = a.chunk{|i| i < 0 ? :_separator : true }
 *    e.to_a # => [[true, [0, 0]], [true, [1]], [true, [1]]]
 *
 *  For example, the sequence of hyphens in svn log can be eliminated as follows:
 *
 *    sep = "-"*72 + "\n"
 *    IO.popen("svn log README") { |f|
 *      f.chunk { |line|
 *        line != sep || nil
 *      }.each { |_, lines|
 *        pp lines
 *      }
 *    }
 *    #=> ["r20018 | knu | 2008-10-29 13:20:42 +0900 (Wed, 29 Oct 2008) | 2 lines\n",
 *    #    "\n",
 *    #    "* README, README.ja: Update the portability section.\n",
 *    #    "\n"]
 *    #   ["r16725 | knu | 2008-05-31 23:34:23 +0900 (Sat, 31 May 2008) | 2 lines\n",
 *    #    "\n",
 *    #    "* README, README.ja: Add a note about default C flags.\n",
 *    #    "\n"]
 *    #   ...
 *
 *  Paragraphs separated by empty lines can be parsed as follows:
 *
 *    File.foreach("README").chunk { |line|
 *      /\A\s*\z/ !~ line || nil
 *    }.each { |_, lines|
 *      pp lines
 *    }
 *
 */
static VALUE
enum_chunk(VALUE enumerable)
{
    VALUE enumerator;

    RETURN_SIZED_ENUMERATOR(enumerable, 0, 0, enum_size);

    enumerator = rb_obj_alloc(rb_cEnumerator);
    rb_ivar_set(enumerator, id_chunk_enumerable, enumerable);
    rb_ivar_set(enumerator, id_chunk_categorize, rb_block_proc());
    rb_block_call(enumerator, idInitialize, 0, 0, chunk_i, enumerator);
    return enumerator;
}


struct slicebefore_arg {
    VALUE sep_pred;
    VALUE sep_pat;
    VALUE prev_elts;
    VALUE yielder;
};

static VALUE
slicebefore_ii(RB_BLOCK_CALL_FUNC_ARGLIST(i, _argp))
{
    struct slicebefore_arg *argp = MEMO_FOR(struct slicebefore_arg, _argp);
    VALUE header_p;

    ENUM_WANT_SVALUE();

    if (!NIL_P(argp->sep_pat))
        header_p = rb_funcallv(argp->sep_pat, id_eqq, 1, &i);
    else
        header_p = rb_funcallv(argp->sep_pred, id_call, 1, &i);
    if (RTEST(header_p)) {
        if (!NIL_P(argp->prev_elts))
            rb_funcallv(argp->yielder, id_lshift, 1, &argp->prev_elts);
        argp->prev_elts = rb_ary_new3(1, i);
    }
    else {
        if (NIL_P(argp->prev_elts))
            argp->prev_elts = rb_ary_new3(1, i);
        else
            rb_ary_push(argp->prev_elts, i);
    }

    return Qnil;
}

static VALUE
slicebefore_i(RB_BLOCK_CALL_FUNC_ARGLIST(yielder, enumerator))
{
    VALUE enumerable;
    VALUE arg;
    struct slicebefore_arg *memo = NEW_MEMO_FOR(struct slicebefore_arg, arg);

    enumerable = rb_ivar_get(enumerator, id_slicebefore_enumerable);
    memo->sep_pred = rb_attr_get(enumerator, id_slicebefore_sep_pred);
    memo->sep_pat = NIL_P(memo->sep_pred) ? rb_ivar_get(enumerator, id_slicebefore_sep_pat) : Qnil;
    memo->prev_elts = Qnil;
    memo->yielder = yielder;

    rb_block_call(enumerable, id_each, 0, 0, slicebefore_ii, arg);
    memo = MEMO_FOR(struct slicebefore_arg, arg);
    if (!NIL_P(memo->prev_elts))
        rb_funcallv(memo->yielder, id_lshift, 1, &memo->prev_elts);
    return Qnil;
}

/*
 *  call-seq:
 *    slice_before(pattern)       -> enumerator
 *    slice_before {|array| ... } -> enumerator
 *
 *  With argument +pattern+, returns an enumerator that uses the pattern
 *  to partition elements into arrays ("slices").
 *  An element begins a new slice if <tt>element === pattern</tt>
 *  (or if it is the first element).
 *
 *    a = %w[foo bar fop for baz fob fog bam foy]
 *    e = a.slice_before(/ba/) # => #<Enumerator: ...>
 *    e.each {|array| p array }
 *
 *  Output:
 *
 *    ["foo"]
 *    ["bar", "fop", "for"]
 *    ["baz", "fob", "fog"]
 *    ["bam", "foy"]
 *
 *  With a block, returns an enumerator that uses the block
 *  to partition elements into arrays.
 *  An element begins a new slice if its block return is a truthy value
 *  (or if it is the first element):
 *
 *    e = (1..20).slice_before {|i| i % 4 == 2 } # => #<Enumerator: ...>
 *    e.each {|array| p array }
 *
 *  Output:
 *
 *    [1]
 *    [2, 3, 4, 5]
 *    [6, 7, 8, 9]
 *    [10, 11, 12, 13]
 *    [14, 15, 16, 17]
 *    [18, 19, 20]
 *
 *  Other methods of the Enumerator class and Enumerable module,
 *  such as +to_a+, +map+, etc., are also usable.
 *
 *  For example, iteration over ChangeLog entries can be implemented as
 *  follows:
 *
 *    # iterate over ChangeLog entries.
 *    open("ChangeLog") { |f|
 *      f.slice_before(/\A\S/).each { |e| pp e }
 *    }
 *
 *    # same as above.  block is used instead of pattern argument.
 *    open("ChangeLog") { |f|
 *      f.slice_before { |line| /\A\S/ === line }.each { |e| pp e }
 *    }
 *
 *  "svn proplist -R" produces multiline output for each file.
 *  They can be chunked as follows:
 *
 *    IO.popen([{"LC_ALL"=>"C"}, "svn", "proplist", "-R"]) { |f|
 *      f.lines.slice_before(/\AProp/).each { |lines| p lines }
 *    }
 *    #=> ["Properties on '.':\n", "  svn:ignore\n", "  svk:merge\n"]
 *    #   ["Properties on 'goruby.c':\n", "  svn:eol-style\n"]
 *    #   ["Properties on 'complex.c':\n", "  svn:mime-type\n", "  svn:eol-style\n"]
 *    #   ["Properties on 'regparse.c':\n", "  svn:eol-style\n"]
 *    #   ...
 *
 *  If the block needs to maintain state over multiple elements,
 *  local variables can be used.
 *  For example, three or more consecutive increasing numbers can be squashed
 *  as follows (see +chunk_while+ for a better way):
 *
 *    a = [0, 2, 3, 4, 6, 7, 9]
 *    prev = a[0]
 *    p a.slice_before { |e|
 *      prev, prev2 = e, prev
 *      prev2 + 1 != e
 *    }.map { |es|
 *      es.length <= 2 ? es.join(",") : "#{es.first}-#{es.last}"
 *    }.join(",")
 *    #=> "0,2-4,6,7,9"
 *
 *  However local variables should be used carefully
 *  if the result enumerator is enumerated twice or more.
 *  The local variables should be initialized for each enumeration.
 *  Enumerator.new can be used to do it.
 *
 *    # Word wrapping.  This assumes all characters have same width.
 *    def wordwrap(words, maxwidth)
 *      Enumerator.new {|y|
 *        # cols is initialized in Enumerator.new.
 *        cols = 0
 *        words.slice_before { |w|
 *          cols += 1 if cols != 0
 *          cols += w.length
 *          if maxwidth < cols
 *            cols = w.length
 *            true
 *          else
 *            false
 *          end
 *        }.each {|ws| y.yield ws }
 *      }
 *    end
 *    text = (1..20).to_a.join(" ")
 *    enum = wordwrap(text.split(/\s+/), 10)
 *    puts "-"*10
 *    enum.each { |ws| puts ws.join(" ") } # first enumeration.
 *    puts "-"*10
 *    enum.each { |ws| puts ws.join(" ") } # second enumeration generates same result as the first.
 *    puts "-"*10
 *    #=> ----------
 *    #   1 2 3 4 5
 *    #   6 7 8 9 10
 *    #   11 12 13
 *    #   14 15 16
 *    #   17 18 19
 *    #   20
 *    #   ----------
 *    #   1 2 3 4 5
 *    #   6 7 8 9 10
 *    #   11 12 13
 *    #   14 15 16
 *    #   17 18 19
 *    #   20
 *    #   ----------
 *
 *  mbox contains series of mails which start with Unix From line.
 *  So each mail can be extracted by slice before Unix From line.
 *
 *    # parse mbox
 *    open("mbox") { |f|
 *      f.slice_before { |line|
 *        line.start_with? "From "
 *      }.each { |mail|
 *        unix_from = mail.shift
 *        i = mail.index("\n")
 *        header = mail[0...i]
 *        body = mail[(i+1)..-1]
 *        body.pop if body.last == "\n"
 *        fields = header.slice_before { |line| !" \t".include?(line[0]) }.to_a
 *        p unix_from
 *        pp fields
 *        pp body
 *      }
 *    }
 *
 *    # split mails in mbox (slice before Unix From line after an empty line)
 *    open("mbox") { |f|
 *      emp = true
 *      f.slice_before { |line|
 *        prevemp = emp
 *        emp = line == "\n"
 *        prevemp && line.start_with?("From ")
 *      }.each { |mail|
 *        mail.pop if mail.last == "\n"
 *        pp mail
 *      }
 *    }
 *
 */
static VALUE
enum_slice_before(int argc, VALUE *argv, VALUE enumerable)
{
    VALUE enumerator;

    if (rb_block_given_p()) {
        if (argc != 0)
            rb_error_arity(argc, 0, 0);
        enumerator = rb_obj_alloc(rb_cEnumerator);
        rb_ivar_set(enumerator, id_slicebefore_sep_pred, rb_block_proc());
    }
    else {
        VALUE sep_pat;
        rb_scan_args(argc, argv, "1", &sep_pat);
        enumerator = rb_obj_alloc(rb_cEnumerator);
        rb_ivar_set(enumerator, id_slicebefore_sep_pat, sep_pat);
    }
    rb_ivar_set(enumerator, id_slicebefore_enumerable, enumerable);
    rb_block_call(enumerator, idInitialize, 0, 0, slicebefore_i, enumerator);
    return enumerator;
}


struct sliceafter_arg {
    VALUE pat;
    VALUE pred;
    VALUE prev_elts;
    VALUE yielder;
};

static VALUE
sliceafter_ii(RB_BLOCK_CALL_FUNC_ARGLIST(i, _memo))
{
#define UPDATE_MEMO ((void)(memo = MEMO_FOR(struct sliceafter_arg, _memo)))
    struct sliceafter_arg *memo;
    int split_p;
    UPDATE_MEMO;

    ENUM_WANT_SVALUE();

    if (NIL_P(memo->prev_elts)) {
        memo->prev_elts = rb_ary_new3(1, i);
    }
    else {
        rb_ary_push(memo->prev_elts, i);
    }

    if (NIL_P(memo->pred)) {
        split_p = RTEST(rb_funcallv(memo->pat, id_eqq, 1, &i));
        UPDATE_MEMO;
    }
    else {
        split_p = RTEST(rb_funcallv(memo->pred, id_call, 1, &i));
        UPDATE_MEMO;
    }

    if (split_p) {
        rb_funcallv(memo->yielder, id_lshift, 1, &memo->prev_elts);
        UPDATE_MEMO;
        memo->prev_elts = Qnil;
    }

    return Qnil;
#undef UPDATE_MEMO
}

static VALUE
sliceafter_i(RB_BLOCK_CALL_FUNC_ARGLIST(yielder, enumerator))
{
    VALUE enumerable;
    VALUE arg;
    struct sliceafter_arg *memo = NEW_MEMO_FOR(struct sliceafter_arg, arg);

    enumerable = rb_ivar_get(enumerator, id_sliceafter_enum);
    memo->pat = rb_ivar_get(enumerator, id_sliceafter_pat);
    memo->pred = rb_attr_get(enumerator, id_sliceafter_pred);
    memo->prev_elts = Qnil;
    memo->yielder = yielder;

    rb_block_call(enumerable, id_each, 0, 0, sliceafter_ii, arg);
    memo = MEMO_FOR(struct sliceafter_arg, arg);
    if (!NIL_P(memo->prev_elts))
        rb_funcallv(memo->yielder, id_lshift, 1, &memo->prev_elts);
    return Qnil;
}

/*
 *  call-seq:
 *    slice_after(pattern)       -> enumerator
 *    slice_after {|array| ... } -> enumerator
 *
 *  With argument +pattern+, returns an enumerator that uses the pattern
 *  to partition elements into arrays ("slices").
 *  An element ends the current slice if <tt>element === pattern</tt>:
 *
 *    a = %w[foo bar fop for baz fob fog bam foy]
 *    e = a.slice_after(/ba/) # => #<Enumerator: ...>
 *    e.each {|array| p array }
 *
 *  Output:
 *
 *    ["foo", "bar"]
 *    ["fop", "for", "baz"]
 *    ["fob", "fog", "bam"]
 *    ["foy"]
 *
 *  With a block, returns an enumerator that uses the block
 *  to partition elements into arrays.
 *  An element ends the current slice if its block return is a truthy value:
 *
 *    e = (1..20).slice_after {|i| i % 4 == 2 } # => #<Enumerator: ...>
 *    e.each {|array| p array }
 *
 *  Output:
 *
 *    [1, 2]
 *    [3, 4, 5, 6]
 *    [7, 8, 9, 10]
 *    [11, 12, 13, 14]
 *    [15, 16, 17, 18]
 *    [19, 20]
 *
 *  Other methods of the Enumerator class and Enumerable module,
 *  such as +map+, etc., are also usable.
 *
 *  For example, continuation lines (lines end with backslash) can be
 *  concatenated as follows:
 *
 *    lines = ["foo\n", "bar\\\n", "baz\n", "\n", "qux\n"]
 *    e = lines.slice_after(/(?<!\\)\n\z/)
 *    p e.to_a
 *    #=> [["foo\n"], ["bar\\\n", "baz\n"], ["\n"], ["qux\n"]]
 *    p e.map {|ll| ll[0...-1].map {|l| l.sub(/\\\n\z/, "") }.join + ll.last }
 *    #=>["foo\n", "barbaz\n", "\n", "qux\n"]
 *
 */

static VALUE
enum_slice_after(int argc, VALUE *argv, VALUE enumerable)
{
    VALUE enumerator;
    VALUE pat = Qnil, pred = Qnil;

    if (rb_block_given_p()) {
        if (0 < argc)
            rb_raise(rb_eArgError, "both pattern and block are given");
        pred = rb_block_proc();
    }
    else {
        rb_scan_args(argc, argv, "1", &pat);
    }

    enumerator = rb_obj_alloc(rb_cEnumerator);
    rb_ivar_set(enumerator, id_sliceafter_enum, enumerable);
    rb_ivar_set(enumerator, id_sliceafter_pat, pat);
    rb_ivar_set(enumerator, id_sliceafter_pred, pred);

    rb_block_call(enumerator, idInitialize, 0, 0, sliceafter_i, enumerator);
    return enumerator;
}

struct slicewhen_arg {
    VALUE pred;
    VALUE prev_elt;
    VALUE prev_elts;
    VALUE yielder;
    int inverted; /* 0 for slice_when and 1 for chunk_while. */
};

static VALUE
slicewhen_ii(RB_BLOCK_CALL_FUNC_ARGLIST(i, _memo))
{
#define UPDATE_MEMO ((void)(memo = MEMO_FOR(struct slicewhen_arg, _memo)))
    struct slicewhen_arg *memo;
    int split_p;
    UPDATE_MEMO;

    ENUM_WANT_SVALUE();

    if (memo->prev_elt == Qundef) {
        /* The first element */
        memo->prev_elt = i;
        memo->prev_elts = rb_ary_new3(1, i);
    }
    else {
	VALUE args[2];
	args[0] = memo->prev_elt;
	args[1] = i;
        split_p = RTEST(rb_funcallv(memo->pred, id_call, 2, args));
        UPDATE_MEMO;

        if (memo->inverted)
            split_p = !split_p;

        if (split_p) {
            rb_funcallv(memo->yielder, id_lshift, 1, &memo->prev_elts);
            UPDATE_MEMO;
            memo->prev_elts = rb_ary_new3(1, i);
        }
        else {
            rb_ary_push(memo->prev_elts, i);
        }

        memo->prev_elt = i;
    }

    return Qnil;
#undef UPDATE_MEMO
}

static VALUE
slicewhen_i(RB_BLOCK_CALL_FUNC_ARGLIST(yielder, enumerator))
{
    VALUE enumerable;
    VALUE arg;
    struct slicewhen_arg *memo =
	NEW_PARTIAL_MEMO_FOR(struct slicewhen_arg, arg, inverted);

    enumerable = rb_ivar_get(enumerator, id_slicewhen_enum);
    memo->pred = rb_attr_get(enumerator, id_slicewhen_pred);
    memo->prev_elt = Qundef;
    memo->prev_elts = Qnil;
    memo->yielder = yielder;
    memo->inverted = RTEST(rb_attr_get(enumerator, id_slicewhen_inverted));

    rb_block_call(enumerable, id_each, 0, 0, slicewhen_ii, arg);
    memo = MEMO_FOR(struct slicewhen_arg, arg);
    if (!NIL_P(memo->prev_elts))
        rb_funcallv(memo->yielder, id_lshift, 1, &memo->prev_elts);
    return Qnil;
}

/*
 *  call-seq:
 *    slice_when {|element, next_element| ... } -> enumerator
 *
 *  The returned enumerator uses the block
 *  to partition elements into arrays ("slices");
 *  it calls the block with each element and its successor;
 *  begins a new slice if and only if the block returns a truthy value:
 *
 *    a = [0, 1, 2, 4, 5, 6, 8, 9]
 *    e = a.slice_when {|i, j| j != i + 1 }
 *    e.each {|array| p array }
 *
 *  Output:
 *
 *    [0, 1, 2]
 *    [4, 5, 6]
 *    [8, 9]
 *
 */
static VALUE
enum_slice_when(VALUE enumerable)
{
    VALUE enumerator;
    VALUE pred;

    pred = rb_block_proc();

    enumerator = rb_obj_alloc(rb_cEnumerator);
    rb_ivar_set(enumerator, id_slicewhen_enum, enumerable);
    rb_ivar_set(enumerator, id_slicewhen_pred, pred);
    rb_ivar_set(enumerator, id_slicewhen_inverted, Qfalse);

    rb_block_call(enumerator, idInitialize, 0, 0, slicewhen_i, enumerator);
    return enumerator;
}

/*
 *  call-seq:
 *    chunk_while {|element, next_element| ... } -> enumerator
 *
 *  The returned Enumerator uses the block to partition elements
 *  into arrays ("chunks");
 *  it calls the block with each element and its successor;
 *  begins a new chunk if and only if the block returns a truthy value:
 *
 *  Example:
 *
 *    a = [1, 2, 4, 9, 10, 11, 12, 15, 16, 19, 20, 21]
 *    e = a.chunk_while {|i, j| j == i + 1 }
 *    e.each {|array| p array }
 *
 *  Output:
 *
 *    [1, 2]
 *    [4]
 *    [9, 10, 11, 12]
 *    [15, 16]
 *    [19, 20, 21]
 *
 */
static VALUE
enum_chunk_while(VALUE enumerable)
{
    VALUE enumerator;
    VALUE pred;

    pred = rb_block_proc();

    enumerator = rb_obj_alloc(rb_cEnumerator);
    rb_ivar_set(enumerator, id_slicewhen_enum, enumerable);
    rb_ivar_set(enumerator, id_slicewhen_pred, pred);
    rb_ivar_set(enumerator, id_slicewhen_inverted, Qtrue);

    rb_block_call(enumerator, idInitialize, 0, 0, slicewhen_i, enumerator);
    return enumerator;
}

struct enum_sum_memo {
    VALUE v, r;
    long n;
    double f, c;
    int block_given;
    int float_value;
};

static void
sum_iter_normalize_memo(struct enum_sum_memo *memo)
{
    assert(FIXABLE(memo->n));
    memo->v = rb_fix_plus(LONG2FIX(memo->n), memo->v);
    memo->n = 0;

    switch (TYPE(memo->r)) {
      case T_RATIONAL: memo->v = rb_rational_plus(memo->r, memo->v); break;
      case T_UNDEF:    break;
      default:         UNREACHABLE; /* or ...? */
    }
    memo->r = Qundef;
}

static void
sum_iter_fixnum(VALUE i, struct enum_sum_memo *memo)
{
    memo->n += FIX2LONG(i); /* should not overflow long type */
    if (! FIXABLE(memo->n)) {
        memo->v = rb_big_plus(LONG2NUM(memo->n), memo->v);
        memo->n = 0;
    }
}

static void
sum_iter_bignum(VALUE i, struct enum_sum_memo *memo)
{
    memo->v = rb_big_plus(i, memo->v);
}

static void
sum_iter_rational(VALUE i, struct enum_sum_memo *memo)
{
    if (memo->r == Qundef) {
        memo->r = i;
    }
    else {
        memo->r = rb_rational_plus(memo->r, i);
    }
}

static void
sum_iter_some_value(VALUE i, struct enum_sum_memo *memo)
{
    memo->v = rb_funcallv(memo->v, idPLUS, 1, &i);
}

static void
sum_iter_Kahan_Babuska(VALUE i, struct enum_sum_memo *memo)
{
    /*
     * Kahan-Babuska balancing compensated summation algorithm
     * See https://link.springer.com/article/10.1007/s00607-005-0139-x
     */
    double x;

    switch (TYPE(i)) {
      case T_FLOAT:    x = RFLOAT_VALUE(i); break;
      case T_FIXNUM:   x = FIX2LONG(i);     break;
      case T_BIGNUM:   x = rb_big2dbl(i);   break;
      case T_RATIONAL: x = rb_num2dbl(i);   break;
      default:
        memo->v = DBL2NUM(memo->f);
        memo->float_value = 0;
        sum_iter_some_value(i, memo);
        return;
    }

    double f = memo->f;

    if (isnan(f)) {
        return;
    }
    else if (! isfinite(x)) {
        if (isinf(x) && isinf(f) && signbit(x) != signbit(f)) {
            i = DBL2NUM(f);
            x = nan("");
        }
        memo->v = i;
        memo->f = x;
        return;
    }
    else if (isinf(f)) {
        return;
    }

    double c = memo->c;
    double t = f + x;

    if (fabs(f) >= fabs(x)) {
        c += ((f - t) + x);
    }
    else {
        c += ((x - t) + f);
    }
    f = t;

    memo->f = f;
    memo->c = c;
}

static void
sum_iter(VALUE i, struct enum_sum_memo *memo)
{
    assert(memo != NULL);
    if (memo->block_given) {
        i = rb_yield(i);
    }

    if (memo->float_value) {
        sum_iter_Kahan_Babuska(i, memo);
    }
    else switch (TYPE(memo->v)) {
      default:      sum_iter_some_value(i, memo);    return;
      case T_FLOAT: sum_iter_Kahan_Babuska(i, memo); return;
      case T_FIXNUM:
      case T_BIGNUM:
      case T_RATIONAL:
        switch (TYPE(i)) {
          case T_FIXNUM:   sum_iter_fixnum(i, memo);   return;
          case T_BIGNUM:   sum_iter_bignum(i, memo);   return;
          case T_RATIONAL: sum_iter_rational(i, memo); return;
          case T_FLOAT:
            sum_iter_normalize_memo(memo);
            memo->f = NUM2DBL(memo->v);
            memo->c = 0.0;
            memo->float_value = 1;
            sum_iter_Kahan_Babuska(i, memo);
            return;
          default:
            sum_iter_normalize_memo(memo);
            sum_iter_some_value(i, memo);
            return;
        }
    }
}

static VALUE
enum_sum_i(RB_BLOCK_CALL_FUNC_ARGLIST(i, args))
{
    ENUM_WANT_SVALUE();
    sum_iter(i, (struct enum_sum_memo *) args);
    return Qnil;
}

static int
hash_sum_i(VALUE key, VALUE value, VALUE arg)
{
    sum_iter(rb_assoc_new(key, value), (struct enum_sum_memo *) arg);
    return ST_CONTINUE;
}

static void
hash_sum(VALUE hash, struct enum_sum_memo *memo)
{
    assert(RB_TYPE_P(hash, T_HASH));
    assert(memo != NULL);

    rb_hash_foreach(hash, hash_sum_i, (VALUE)memo);
}

static VALUE
int_range_sum(VALUE beg, VALUE end, int excl, VALUE init)
{
    if (excl) {
        if (FIXNUM_P(end))
            end = LONG2FIX(FIX2LONG(end) - 1);
        else
            end = rb_big_minus(end, LONG2FIX(1));
    }

    if (rb_int_ge(end, beg)) {
        VALUE a;
        a = rb_int_plus(rb_int_minus(end, beg), LONG2FIX(1));
        a = rb_int_mul(a, rb_int_plus(end, beg));
        a = rb_int_idiv(a, LONG2FIX(2));
        return rb_int_plus(init, a);
    }

    return init;
}

/*
 *  call-seq:
 *    sum(initial_value = 0)                  -> number
 *    sum(initial_value = 0) {|element| ... } -> object
 *
 *  With no block given,
 *  returns the sum of +initial_value+ and the elements:
 *
 *    (1..100).sum          # => 5050
 *    (1..100).sum(1)       # => 5051
 *    ('a'..'d').sum('foo') # => "fooabcd"
 *
 *  Generally, the sum is computed using methods <tt>+</tt> and +each+;
 *  for performance optimizations, those methods may not be used,
 *  and so any redefinition of those methods may not have effect here.
 *
 *  One such optimization: When possible, computes using Gauss's summation
 *  formula <em>n(n+1)/2</em>:
 *
 *    100 * (100 + 1) / 2 # => 5050
 *
 *  With a block given, calls the block with each element;
 *  returns the sum of +initial_value+ and the block return values:
 *
 *    (1..4).sum {|i| i*i }                        # => 30
 *    (1..4).sum(100) {|i| i*i }                   # => 130
 *    h = {a: 0, b: 1, c: 2, d: 3, e: 4, f: 5}
 *    h.sum {|key, value| value.odd? ? value : 0 } # => 9
 *    ('a'..'f').sum('x') {|c| c < 'd' ? c : '' }  # => "xabc"
 *
 */
static VALUE
enum_sum(int argc, VALUE* argv, VALUE obj)
{
    struct enum_sum_memo memo;
    VALUE beg, end;
    int excl;

    memo.v = (rb_check_arity(argc, 0, 1) == 0) ? LONG2FIX(0) : argv[0];
    memo.block_given = rb_block_given_p();
    memo.n = 0;
    memo.r = Qundef;

    if ((memo.float_value = RB_FLOAT_TYPE_P(memo.v))) {
        memo.f = RFLOAT_VALUE(memo.v);
        memo.c = 0.0;
    }
    else {
        memo.f = 0.0;
        memo.c = 0.0;
    }

    if (RTEST(rb_range_values(obj, &beg, &end, &excl))) {
        if (!memo.block_given && !memo.float_value &&
                (FIXNUM_P(beg) || RB_BIGNUM_TYPE_P(beg)) &&
                (FIXNUM_P(end) || RB_BIGNUM_TYPE_P(end))) {
            return int_range_sum(beg, end, excl, memo.v);
        }
    }

    if (RB_TYPE_P(obj, T_HASH) &&
            rb_method_basic_definition_p(CLASS_OF(obj), id_each))
        hash_sum(obj, &memo);
    else
        rb_block_call(obj, id_each, 0, 0, enum_sum_i, (VALUE)&memo);

    if (memo.float_value) {
        return DBL2NUM(memo.f + memo.c);
    }
    else {
        if (memo.n != 0)
            memo.v = rb_fix_plus(LONG2FIX(memo.n), memo.v);
        if (memo.r != Qundef) {
            memo.v = rb_rational_plus(memo.r, memo.v);
        }
        return memo.v;
    }
}

static VALUE
uniq_func(RB_BLOCK_CALL_FUNC_ARGLIST(i, hash))
{
    ENUM_WANT_SVALUE();
    rb_hash_add_new_element(hash, i, i);
    return Qnil;
}

static VALUE
uniq_iter(RB_BLOCK_CALL_FUNC_ARGLIST(i, hash))
{
    ENUM_WANT_SVALUE();
    rb_hash_add_new_element(hash, rb_yield_values2(argc, argv), i);
    return Qnil;
}

/*
 *  call-seq:
 *    uniq                  -> array
 *    uniq {|element| ... } -> array
 *
 *  With no block, returns a new array containing only unique elements;
 *  the array has no two elements +e0+ and +e1+ such that <tt>e0.eql?(e1)</tt>:
 *
 *    %w[a b c c b a a b c].uniq       # => ["a", "b", "c"]
 *    [0, 1, 2, 2, 1, 0, 0, 1, 2].uniq # => [0, 1, 2]
 *
 *  With a block, returns a new array containing only for which the block
 *  returns a unique value:
 *
 *    a = [0, 1, 2, 3, 4, 5, 5, 4, 3, 2, 1]
 *    a.uniq {|i| i.even? ? i : 0 } # => [0, 2, 4]
 *    a = %w[a b c d e e d c b a a b c d e]
      a.uniq {|c| c < 'c' }         # => ["a", "c"]
 *
 */

static VALUE
enum_uniq(VALUE obj)
{
    VALUE hash, ret;
    rb_block_call_func *const func =
	rb_block_given_p() ? uniq_iter : uniq_func;

    hash = rb_obj_hide(rb_hash_new());
    rb_block_call(obj, id_each, 0, 0, func, hash);
    ret = rb_hash_values(hash);
    rb_hash_clear(hash);
    return ret;
}

static VALUE
compact_i(RB_BLOCK_CALL_FUNC_ARGLIST(i, ary))
{
    ENUM_WANT_SVALUE();

    if (!NIL_P(i)) {
        rb_ary_push(ary, i);
    }
    return Qnil;
}

/*
 *  call-seq:
 *    compact -> array
 *
 *  Returns an array of all non-+nil+ elements:
 *
 *    a = [nil, 0, nil, 'a', false, nil, false, nil, 'a', nil, 0, nil]
 *    a.compact # => [0, "a", false, false, "a", 0]
 *
 */

static VALUE
enum_compact(VALUE obj)
{
    VALUE ary;

    ary = rb_ary_new();
    rb_block_call(obj, id_each, 0, 0, compact_i, ary);

    return ary;
}


/*
 * == What's Here
 *
 * \Module \Enumerable provides methods that are useful to a collection class for:
 * - {Querying}[#module-Enumerable-label-Methods+for+Querying]
 * - {Fetching}[#module-Enumerable-label-Methods+for+Fetching]
 * - {Searching}[#module-Enumerable-label-Methods+for+Searching]
 * - {Sorting}[#module-Enumerable-label-Methods+for+Sorting]
 * - {Iterating}[#module-Enumerable-label-Methods+for+Iterating]
 * - {And more....}[#module-Enumerable-label-Other+Methods]
 *
 * === Methods for Querying
 *
 * These methods return information about the \Enumerable other than the elements themselves:
 *
 * #include?, #member?:: Returns +true+ if self == object, +false+ otherwise.
 * #all?::               Returns +true+ if all elements meet a specified criterion; +false+ otherwise.
 * #any?::               Returns +true+ if any element meets a specified criterion; +false+ otherwise.
 * #none?::              Returns +true+ if no element meets a specified criterion; +false+ otherwise.
 * #one?::               Returns +true+ if exactly one element meets a specified criterion; +false+ otherwise.
 * #count::              Returns the count of elements,
 *                       based on an argument or block criterion, if given.
 * #tally::              Returns a new \Hash containing the counts of occurrences of each element.
 *
 * === Methods for Fetching
 *
 * These methods return entries from the \Enumerable, without modifying it:
 *
 * <i>Leading, trailing, or all elements</i>:
 * #entries, #to_a:: Returns all elements.
 * #first::          Returns the first element or leading elements.
 * #take::           Returns a specified number of leading elements.
 * #drop::           Returns a specified number of trailing elements.
 * #take_while::     Returns leading elements as specified by the given block.
 * #drop_while::     Returns trailing elements as specified by the given block.
 *
 * <i>Minimum and maximum value elements</i>:
 * #min::            Returns the elements whose values are smallest among the elements,
 *                   as determined by <tt><=></tt> or a given block.
 * #max::            Returns the elements whose values are largest among the elements,
 *                   as determined by <tt><=></tt> or a given block.
 * #minmax::         Returns a 2-element \Array containing the smallest and largest elements.
 * #min_by::         Returns the smallest element, as determined by the given block.
 * #max_by::         Returns the largest element, as determined by the given block.
 * #minmax_by::      Returns the smallest and largest elements, as determined by the given block.
 *
 * <i>Groups, slices, and partitions</i>:
 * #group_by::       Returns a \Hash that partitions the elements into groups.
 * #partition::      Returns elements partitioned into two new Arrays, as determined by the given block.
 * #slice_after::    Returns a new \Enumerator whose entries are a partition of +self+,
                     based either on a given +object+ or a given block.
 * #slice_before::   Returns a new \Enumerator whose entries are a partition of +self+,
                     based either on a given +object+ or a given block.
 * #slice_when::     Returns a new \Enumerator whose entries are a partition of +self+
                     based on the given block.
 * #chunk::          Returns elements organized into chunks as specified by the given block.
 * #chunk_while::    Returns elements organized into chunks as specified by the given block.
 *
 * === Methods for Searching and Filtering
 *
 * These methods return elements that meet a specified criterion.
 *
 * #find, #detect::              Returns an element selected by the block.
 * #find_all, #filter, #select:: Returns elements selected by the block.
 * #find_index::                 Returns the index of an element selected by a given object or block.
 * #reject::                     Returns elements not rejected by the block.
 * #uniq::                       Returns elements that are not duplicates.
 *
 * === Methods for Sorting
 *
 * These methods return elements in sorted order.
 *
 * #sort::    Returns the elements, sorted by <tt><=></tt> or the given block.
 * #sort_by:: Returns the elements, sorted by the given block.
 *
 * === Methods for Iterating
 *
 * #each_entry::       Calls the block with each successive element
 *                     (slightly different from #each).
 * #each_with_index::  Calls the block with each successive element and its index.
 * #each_with_object:: Calls the block with each successive element and a given object.
 * #each_slice::       Calls the block with successive non-overlapping slices.
 * #each_cons::        Calls the block with successive overlapping slices.
 *                     (different from #each_slice).
 * #reverse_each::     Calls the block with each successive element, in reverse order.
 *
 * === Other Methods
 *
 * #map, #collect::             Returns objects returned by the block.
 * #filter_map::                Returns truthy objects returned by the block.
 * #flat_map, #collect_concat:: Returns flattened objects returned by the block.
 * #grep::                      Returns elements selected by a given object
 *                              or objects returned by a given block.
 * #grep_v::                    Returns elements selected by a given object
 *                              or objects returned by a given block.
 * #reduce, #inject::           Returns the object formed by combining all elements.
 * #sum::                       Returns the sum of the elements, using method +++.
 * #zip::                       Combines each element with elements from other enumerables;
 *                              returns the n-tuples or calls the block with each.
 * #cycle::                     Calls the block with each element, cycling repeatedly.
 *
 * == Usage
 *
 * To use module \Enumerable in a collection class:
 *
 * - Include it:
 *
 *     include Enumerable
 *
 * - Implement method <tt>#each</tt>
 *   which must yield successive elements of the collection.
 *   The method will be called by almost any \Enumerable method.
 *
 * Example:
 *
 *   class Foo
 *     include Enumerable
 *     def each
 *       yield 1
 *       yield 1, 2
 *       yield
 *     end
 *   end
 *   Foo.new.each_entry{ |element| p element }
 *
 * Output:
 *
 *   1
 *   [1, 2]
 *   nil
 *
 * == \Enumerable in Ruby Core Classes
 * Some Ruby classes include \Enumerable:
 * - Array
 * - Dir
 * - Hash
 * - IO
 * - Range
 * - Set
 * - Struct
 * Virtually all methods in \Enumerable call method +#each+ in the including class:
 * - <tt>Hash#each</tt> yields the next key-value pair as a 2-element \Array.
 * - <tt>Struct#each</tt> yields the next name-value pair as a 2-element \Array.
 * - For the other classes above, +#each+ yields the next object from the collection.
 *
 * == About the Examples
 * The example code snippets for the \Enumerable methods:
 * - Always show the use of one or more \Array-like classes (often \Array itself).
 * - Sometimes show the use of a \Hash-like class.
 *   For some methods, though, the usage would not make sense,
 *   and so it is not shown.  Example: #tally would find exactly one of each \Hash entry.
 */

void
Init_Enumerable(void)
{
    rb_mEnumerable = rb_define_module("Enumerable");

    rb_define_method(rb_mEnumerable, "to_a", enum_to_a, -1);
    rb_define_method(rb_mEnumerable, "entries", enum_to_a, -1);
    rb_define_method(rb_mEnumerable, "to_h", enum_to_h, -1);

    rb_define_method(rb_mEnumerable, "sort", enum_sort, 0);
    rb_define_method(rb_mEnumerable, "sort_by", enum_sort_by, 0);
    rb_define_method(rb_mEnumerable, "grep", enum_grep, 1);
    rb_define_method(rb_mEnumerable, "grep_v", enum_grep_v, 1);
    rb_define_method(rb_mEnumerable, "count", enum_count, -1);
    rb_define_method(rb_mEnumerable, "find", enum_find, -1);
    rb_define_method(rb_mEnumerable, "detect", enum_find, -1);
    rb_define_method(rb_mEnumerable, "find_index", enum_find_index, -1);
    rb_define_method(rb_mEnumerable, "find_all", enum_find_all, 0);
    rb_define_method(rb_mEnumerable, "select", enum_find_all, 0);
    rb_define_method(rb_mEnumerable, "filter", enum_find_all, 0);
    rb_define_method(rb_mEnumerable, "filter_map", enum_filter_map, 0);
    rb_define_method(rb_mEnumerable, "reject", enum_reject, 0);
    rb_define_method(rb_mEnumerable, "collect", enum_collect, 0);
    rb_define_method(rb_mEnumerable, "map", enum_collect, 0);
    rb_define_method(rb_mEnumerable, "flat_map", enum_flat_map, 0);
    rb_define_method(rb_mEnumerable, "collect_concat", enum_flat_map, 0);
    rb_define_method(rb_mEnumerable, "inject", enum_inject, -1);
    rb_define_method(rb_mEnumerable, "reduce", enum_inject, -1);
    rb_define_method(rb_mEnumerable, "partition", enum_partition, 0);
    rb_define_method(rb_mEnumerable, "group_by", enum_group_by, 0);
    rb_define_method(rb_mEnumerable, "tally", enum_tally, -1);
    rb_define_method(rb_mEnumerable, "first", enum_first, -1);
    rb_define_method(rb_mEnumerable, "all?", enum_all, -1);
    rb_define_method(rb_mEnumerable, "any?", enum_any, -1);
    rb_define_method(rb_mEnumerable, "one?", enum_one, -1);
    rb_define_method(rb_mEnumerable, "none?", enum_none, -1);
    rb_define_method(rb_mEnumerable, "min", enum_min, -1);
    rb_define_method(rb_mEnumerable, "max", enum_max, -1);
    rb_define_method(rb_mEnumerable, "minmax", enum_minmax, 0);
    rb_define_method(rb_mEnumerable, "min_by", enum_min_by, -1);
    rb_define_method(rb_mEnumerable, "max_by", enum_max_by, -1);
    rb_define_method(rb_mEnumerable, "minmax_by", enum_minmax_by, 0);
    rb_define_method(rb_mEnumerable, "member?", enum_member, 1);
    rb_define_method(rb_mEnumerable, "include?", enum_member, 1);
    rb_define_method(rb_mEnumerable, "each_with_index", enum_each_with_index, -1);
    rb_define_method(rb_mEnumerable, "reverse_each", enum_reverse_each, -1);
    rb_define_method(rb_mEnumerable, "each_entry", enum_each_entry, -1);
    rb_define_method(rb_mEnumerable, "each_slice", enum_each_slice, 1);
    rb_define_method(rb_mEnumerable, "each_cons", enum_each_cons, 1);
    rb_define_method(rb_mEnumerable, "each_with_object", enum_each_with_object, 1);
    rb_define_method(rb_mEnumerable, "zip", enum_zip, -1);
    rb_define_method(rb_mEnumerable, "take", enum_take, 1);
    rb_define_method(rb_mEnumerable, "take_while", enum_take_while, 0);
    rb_define_method(rb_mEnumerable, "drop", enum_drop, 1);
    rb_define_method(rb_mEnumerable, "drop_while", enum_drop_while, 0);
    rb_define_method(rb_mEnumerable, "cycle", enum_cycle, -1);
    rb_define_method(rb_mEnumerable, "chunk", enum_chunk, 0);
    rb_define_method(rb_mEnumerable, "slice_before", enum_slice_before, -1);
    rb_define_method(rb_mEnumerable, "slice_after", enum_slice_after, -1);
    rb_define_method(rb_mEnumerable, "slice_when", enum_slice_when, 0);
    rb_define_method(rb_mEnumerable, "chunk_while", enum_chunk_while, 0);
    rb_define_method(rb_mEnumerable, "sum", enum_sum, -1);
    rb_define_method(rb_mEnumerable, "uniq", enum_uniq, 0);
    rb_define_method(rb_mEnumerable, "compact", enum_compact, 0);

    id__alone = rb_intern_const("_alone");
    id__separator = rb_intern_const("_separator");
    id_chunk_categorize = rb_intern_const("chunk_categorize");
    id_chunk_enumerable = rb_intern_const("chunk_enumerable");
    id_next = rb_intern_const("next");
    id_sliceafter_enum = rb_intern_const("sliceafter_enum");
    id_sliceafter_pat = rb_intern_const("sliceafter_pat");
    id_sliceafter_pred = rb_intern_const("sliceafter_pred");
    id_slicebefore_enumerable = rb_intern_const("slicebefore_enumerable");
    id_slicebefore_sep_pat = rb_intern_const("slicebefore_sep_pat");
    id_slicebefore_sep_pred = rb_intern_const("slicebefore_sep_pred");
    id_slicewhen_enum = rb_intern_const("slicewhen_enum");
    id_slicewhen_inverted = rb_intern_const("slicewhen_inverted");
    id_slicewhen_pred = rb_intern_const("slicewhen_pred");
}<|MERGE_RESOLUTION|>--- conflicted
+++ resolved
@@ -2961,16 +2961,11 @@
 
 /*
  *  call-seq:
-<<<<<<< HEAD
- *    enum.each_slice(n) { ... }  ->  self
- *    enum.each_slice(n)          ->  an_enumerator
-=======
- *    each_slice(n) { ... }  ->  nil
+ *    each_slice(n) { ... }  ->  self
  *    each_slice(n)          ->  enumerator
  *
  *  Calls the block with each successive disjoint +n+-tuple of elements;
- *  returns +nil+:
->>>>>>> 4fb71575
+ *  returns +self+:
  *
  *    a = []
  *    (1..10).each_slice(3) {|tuple| a.push(tuple) } # => nil
@@ -3045,30 +3040,11 @@
 
 /*
  *  call-seq:
-<<<<<<< HEAD
- *    enum.each_cons(n) { ... } ->  self
- *    enum.each_cons(n)         ->  an_enumerator
- *
- *  Iterates the given block for each array of consecutive <n>
- *  elements.  If no block is given, returns an enumerator.
- *
- *  e.g.:
- *      (1..10).each_cons(3) { |a| p a }
- *      # outputs below
- *      [1, 2, 3]
- *      [2, 3, 4]
- *      [3, 4, 5]
- *      [4, 5, 6]
- *      [5, 6, 7]
- *      [6, 7, 8]
- *      [7, 8, 9]
- *      [8, 9, 10]
-=======
- *    each_cons(n) { ... } ->  nil
+ *    each_cons(n) { ... } ->  self
  *    each_cons(n)         ->  enumerator
  *
  *  Calls the block with each successive overlapped +n+-tuple of elements;
- *  returns +nil+:
+ *  returns +self+:
  *
  *    a = []
  *    (1..5).each_cons(3) {|element| a.push(element) } # => nil
@@ -3080,7 +3056,6 @@
  *    a # => [[[:foo, 0], [:bar, 1]], [[:bar, 1], [:baz, 2]], [[:baz, 2], [:bam, 3]]]
  *
  *  With no block given, returns an Enumerator.
->>>>>>> 4fb71575
  *
  */
 static VALUE
