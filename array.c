/**********************************************************************

  array.c -

  $Author$
  created at: Fri Aug  6 09:46:12 JST 1993

  Copyright (C) 1993-2007 Yukihiro Matsumoto
  Copyright (C) 2000  Network Applied Communication Laboratory, Inc.
  Copyright (C) 2000  Information-technology Promotion Agency, Japan

**********************************************************************/

#include "debug_counter.h"
#include "id.h"
#include "internal.h"
#include "internal/array.h"
#include "internal/compar.h"
#include "internal/enum.h"
#include "internal/gc.h"
#include "internal/hash.h"
#include "internal/numeric.h"
#include "internal/object.h"
#include "internal/proc.h"
#include "internal/rational.h"
#include "internal/vm.h"
#include "probes.h"
#include "ruby/encoding.h"
#include "ruby/st.h"
#include "ruby/util.h"
#include "transient_heap.h"
#include "builtin.h"

#if !ARRAY_DEBUG
# undef NDEBUG
# define NDEBUG
#endif
#include "ruby_assert.h"

VALUE rb_cArray;

/* Flags of RArray
 *
 * 1:   RARRAY_EMBED_FLAG
 *          The array is embedded (its contents follow the header, rather than
 *          being on a separately allocated buffer).
 * 2:   RARRAY_SHARED_FLAG (equal to ELTS_SHARED)
 *          The array is shared. The buffer this array points to is owned by
 *          another array (the shared root).
 * if USE_RVARGC
 * 3-9: RARRAY_EMBED_LEN
 *          The length of the array when RARRAY_EMBED_FLAG is set.
 * else
 * 3-4: RARRAY_EMBED_LEN
 *          The length of the array when RARRAY_EMBED_FLAG is set.
 * endif
 * 12:  RARRAY_SHARED_ROOT_FLAG
 *          The array is a shared root that does reference counting. The buffer
 *          this array points to is owned by this array but may be pointed to
 *          by other arrays.
 *          Note: Frozen arrays may be a shared root without this flag being
 *                set. Frozen arrays do not have reference counting because
 *                they cannot be modified. Not updating the reference count
 *                improves copy-on-write performance. Their reference count is
 *                assumed to be infinity.
 * 13:  RARRAY_TRANSIENT_FLAG
 *          The buffer of the array is allocated on the transient heap.
 * 14:  RARRAY_PTR_IN_USE_FLAG
 *          The buffer of the array is in use. This is only used during
 *          debugging.
 */

/* for OPTIMIZED_CMP: */
#define id_cmp idCmp

#define ARY_DEFAULT_SIZE 16
#define ARY_MAX_SIZE (LONG_MAX / (int)sizeof(VALUE))
#define SMALL_ARRAY_LEN 16

RBIMPL_ATTR_MAYBE_UNUSED()
static int
should_be_T_ARRAY(VALUE ary)
{
    return RB_TYPE_P(ary, T_ARRAY);
}

#define ARY_HEAP_PTR(a) (assert(!ARY_EMBED_P(a)), RARRAY(a)->as.heap.ptr)
#define ARY_HEAP_LEN(a) (assert(!ARY_EMBED_P(a)), RARRAY(a)->as.heap.len)
#define ARY_HEAP_CAPA(a) (assert(!ARY_EMBED_P(a)), assert(!ARY_SHARED_ROOT_P(a)), \
                          RARRAY(a)->as.heap.aux.capa)

#define ARY_EMBED_PTR(a) (assert(ARY_EMBED_P(a)), RARRAY(a)->as.ary)
#define ARY_EMBED_LEN(a) \
    (assert(ARY_EMBED_P(a)), \
     (long)((RBASIC(a)->flags >> RARRAY_EMBED_LEN_SHIFT) & \
         (RARRAY_EMBED_LEN_MASK >> RARRAY_EMBED_LEN_SHIFT)))
#define ARY_HEAP_SIZE(a) (assert(!ARY_EMBED_P(a)), assert(ARY_OWNS_HEAP_P(a)), ARY_CAPA(a) * sizeof(VALUE))

#define ARY_OWNS_HEAP_P(a) (assert(should_be_T_ARRAY((VALUE)(a))), \
                            !FL_TEST_RAW((a), RARRAY_SHARED_FLAG|RARRAY_EMBED_FLAG))

#define FL_SET_EMBED(a) do { \
    assert(!ARY_SHARED_P(a)); \
    FL_SET((a), RARRAY_EMBED_FLAG); \
    RARY_TRANSIENT_UNSET(a); \
    ary_verify(a); \
} while (0)

#define FL_UNSET_EMBED(ary) FL_UNSET((ary), RARRAY_EMBED_FLAG|RARRAY_EMBED_LEN_MASK)
#define FL_SET_SHARED(ary) do { \
    assert(!ARY_EMBED_P(ary)); \
    FL_SET((ary), RARRAY_SHARED_FLAG); \
} while (0)
#define FL_UNSET_SHARED(ary) FL_UNSET((ary), RARRAY_SHARED_FLAG)

#define ARY_SET_PTR(ary, p) do { \
    assert(!ARY_EMBED_P(ary)); \
    assert(!OBJ_FROZEN(ary)); \
    RARRAY(ary)->as.heap.ptr = (p); \
} while (0)
#define ARY_SET_EMBED_LEN(ary, n) do { \
    long tmp_n = (n); \
    assert(ARY_EMBED_P(ary)); \
    RBASIC(ary)->flags &= ~RARRAY_EMBED_LEN_MASK; \
    RBASIC(ary)->flags |= (tmp_n) << RARRAY_EMBED_LEN_SHIFT; \
} while (0)
#define ARY_SET_HEAP_LEN(ary, n) do { \
    assert(!ARY_EMBED_P(ary)); \
    RARRAY(ary)->as.heap.len = (n); \
} while (0)
#define ARY_SET_LEN(ary, n) do { \
    if (ARY_EMBED_P(ary)) { \
        ARY_SET_EMBED_LEN((ary), (n)); \
    } \
    else { \
        ARY_SET_HEAP_LEN((ary), (n)); \
    } \
    assert(RARRAY_LEN(ary) == (n)); \
} while (0)
#define ARY_INCREASE_PTR(ary, n) do  { \
    assert(!ARY_EMBED_P(ary)); \
    assert(!OBJ_FROZEN(ary)); \
    RARRAY(ary)->as.heap.ptr += (n); \
} while (0)
#define ARY_INCREASE_LEN(ary, n) do  { \
    assert(!OBJ_FROZEN(ary)); \
    if (ARY_EMBED_P(ary)) { \
        ARY_SET_EMBED_LEN((ary), RARRAY_LEN(ary)+(n)); \
    } \
    else { \
        RARRAY(ary)->as.heap.len += (n); \
    } \
} while (0)

#define ARY_CAPA(ary) (ARY_EMBED_P(ary) ? ary_embed_capa(ary) : \
                       ARY_SHARED_ROOT_P(ary) ? RARRAY_LEN(ary) : ARY_HEAP_CAPA(ary))
#define ARY_SET_CAPA(ary, n) do { \
    assert(!ARY_EMBED_P(ary)); \
    assert(!ARY_SHARED_P(ary)); \
    assert(!OBJ_FROZEN(ary)); \
    RARRAY(ary)->as.heap.aux.capa = (n); \
} while (0)

#define ARY_SET_SHARED(ary, value) do { \
    const VALUE _ary_ = (ary); \
    const VALUE _value_ = (value); \
    assert(!ARY_EMBED_P(_ary_)); \
    assert(ARY_SHARED_P(_ary_)); \
    assert(!OBJ_FROZEN(_ary_)); \
    assert(ARY_SHARED_ROOT_P(_value_) || OBJ_FROZEN(_value_)); \
    RB_OBJ_WRITE(_ary_, &RARRAY(_ary_)->as.heap.aux.shared_root, _value_); \
} while (0)

#define ARY_SHARED_ROOT_OCCUPIED(ary) (!OBJ_FROZEN(ary) && ARY_SHARED_ROOT_REFCNT(ary) == 1)
#define ARY_SET_SHARED_ROOT_REFCNT(ary, value) do { \
    assert(ARY_SHARED_ROOT_P(ary)); \
    assert(!OBJ_FROZEN(ary)); \
    assert((value) >= 0); \
    RARRAY(ary)->as.heap.aux.capa = (value); \
} while (0)
#define FL_SET_SHARED_ROOT(ary) do { \
    assert(!OBJ_FROZEN(ary)); \
    assert(!ARY_EMBED_P(ary)); \
    assert(!RARRAY_TRANSIENT_P(ary)); \
    FL_SET((ary), RARRAY_SHARED_ROOT_FLAG); \
} while (0)

static inline void
ARY_SET(VALUE a, long i, VALUE v)
{
    assert(!ARY_SHARED_P(a));
    assert(!OBJ_FROZEN(a));

    RARRAY_ASET(a, i, v);
}
#undef RARRAY_ASET

static long
ary_embed_capa(VALUE ary)
{
#if USE_RVARGC
    size_t size = rb_gc_obj_slot_size(ary) - offsetof(struct RArray, as.ary);
    assert(size % sizeof(VALUE) == 0);
    return size / sizeof(VALUE);
#else
    return RARRAY_EMBED_LEN_MAX;
#endif
}

static size_t
ary_embed_size(long capa)
{
    return offsetof(struct RArray, as.ary) + (sizeof(VALUE) * capa);
}

static bool
ary_embeddable_p(long capa)
{
#if USE_RVARGC
    return rb_gc_size_allocatable_p(ary_embed_size(capa));
#else
    return capa <= RARRAY_EMBED_LEN_MAX;
#endif
}

bool
rb_ary_embeddable_p(VALUE ary)
{
    // if the array is shared or a shared root then it's not moveable
    return !(ARY_SHARED_P(ary) || ARY_SHARED_ROOT_P(ary));
}

size_t
rb_ary_size_as_embedded(VALUE ary)
{
    size_t real_size;

    if (ARY_EMBED_P(ary)) {
        real_size = ary_embed_size(ARY_EMBED_LEN(ary));
    }
    else if (rb_ary_embeddable_p(ary)) {
        real_size = ary_embed_size(ARY_HEAP_CAPA(ary));
    }
    else {
        real_size = sizeof(struct RString);
    }
    return real_size;
}


#if ARRAY_DEBUG
#define ary_verify(ary) ary_verify_(ary, __FILE__, __LINE__)

static VALUE
ary_verify_(VALUE ary, const char *file, int line)
{
    assert(RB_TYPE_P(ary, T_ARRAY));

    if (ARY_SHARED_P(ary)) {
        VALUE root = ARY_SHARED_ROOT(ary);
        const VALUE *ptr = ARY_HEAP_PTR(ary);
        const VALUE *root_ptr = RARRAY_CONST_PTR_TRANSIENT(root);
        long len = ARY_HEAP_LEN(ary), root_len = RARRAY_LEN(root);
        assert(ARY_SHARED_ROOT_P(root) || OBJ_FROZEN(root));
        assert(root_ptr <= ptr && ptr + len <= root_ptr + root_len);
        ary_verify(root);
    }
    else if (ARY_EMBED_P(ary)) {
        assert(!RARRAY_TRANSIENT_P(ary));
        assert(!ARY_SHARED_P(ary));
        assert(RARRAY_LEN(ary) <= ary_embed_capa(ary));
    }
    else {
#if 1
        const VALUE *ptr = RARRAY_CONST_PTR_TRANSIENT(ary);
        long i, len = RARRAY_LEN(ary);
        volatile VALUE v;
        if (len > 1) len = 1; /* check only HEAD */
        for (i=0; i<len; i++) {
            v = ptr[i]; /* access check */
        }
        v = v;
#endif
    }

#if USE_TRANSIENT_HEAP
    if (RARRAY_TRANSIENT_P(ary)) {
        assert(rb_transient_heap_managed_ptr_p(RARRAY_CONST_PTR_TRANSIENT(ary)));
    }
#endif

    rb_transient_heap_verify();

    return ary;
}

void
rb_ary_verify(VALUE ary)
{
    ary_verify(ary);
}
#else
#define ary_verify(ary) ((void)0)
#endif

VALUE *
rb_ary_ptr_use_start(VALUE ary)
{
#if ARRAY_DEBUG
    FL_SET_RAW(ary, RARRAY_PTR_IN_USE_FLAG);
#endif
    return (VALUE *)RARRAY_CONST_PTR_TRANSIENT(ary);
}

void
rb_ary_ptr_use_end(VALUE ary)
{
#if ARRAY_DEBUG
    FL_UNSET_RAW(ary, RARRAY_PTR_IN_USE_FLAG);
#endif
}

void
rb_mem_clear(VALUE *mem, long size)
{
    while (size--) {
        *mem++ = Qnil;
    }
}

static void
ary_mem_clear(VALUE ary, long beg, long size)
{
    RARRAY_PTR_USE_TRANSIENT(ary, ptr, {
        rb_mem_clear(ptr + beg, size);
    });
}

static inline void
memfill(register VALUE *mem, register long size, register VALUE val)
{
    while (size--) {
        *mem++ = val;
    }
}

static void
ary_memfill(VALUE ary, long beg, long size, VALUE val)
{
    RARRAY_PTR_USE_TRANSIENT(ary, ptr, {
        memfill(ptr + beg, size, val);
        RB_OBJ_WRITTEN(ary, Qundef, val);
    });
}

static void
ary_memcpy0(VALUE ary, long beg, long argc, const VALUE *argv, VALUE buff_owner_ary)
{
    assert(!ARY_SHARED_P(buff_owner_ary));

    if (argc > (int)(128/sizeof(VALUE)) /* is magic number (cache line size) */) {
        rb_gc_writebarrier_remember(buff_owner_ary);
        RARRAY_PTR_USE_TRANSIENT(ary, ptr, {
            MEMCPY(ptr+beg, argv, VALUE, argc);
        });
    }
    else {
        int i;
        RARRAY_PTR_USE_TRANSIENT(ary, ptr, {
            for (i=0; i<argc; i++) {
                RB_OBJ_WRITE(buff_owner_ary, &ptr[i+beg], argv[i]);
            }
        });
    }
}

static void
ary_memcpy(VALUE ary, long beg, long argc, const VALUE *argv)
{
    ary_memcpy0(ary, beg, argc, argv, ary);
}

static VALUE *
ary_heap_alloc(VALUE ary, size_t capa)
{
    VALUE *ptr = rb_transient_heap_alloc(ary, sizeof(VALUE) * capa);

    if (ptr != NULL) {
        RARY_TRANSIENT_SET(ary);
    }
    else {
        RARY_TRANSIENT_UNSET(ary);
        ptr = ALLOC_N(VALUE, capa);
    }

    return ptr;
}

static void
ary_heap_free_ptr(VALUE ary, const VALUE *ptr, long size)
{
    if (RARRAY_TRANSIENT_P(ary)) {
        /* ignore it */
    }
    else {
        ruby_sized_xfree((void *)ptr, size);
    }
}

static void
ary_heap_free(VALUE ary)
{
    if (RARRAY_TRANSIENT_P(ary)) {
        RARY_TRANSIENT_UNSET(ary);
    }
    else {
        ary_heap_free_ptr(ary, ARY_HEAP_PTR(ary), ARY_HEAP_SIZE(ary));
    }
}

static size_t
ary_heap_realloc(VALUE ary, size_t new_capa)
{
    size_t alloc_capa = new_capa;
    size_t old_capa = ARY_HEAP_CAPA(ary);

    if (RARRAY_TRANSIENT_P(ary)) {
        if (new_capa <= old_capa) {
            /* do nothing */
            alloc_capa = old_capa;
        }
        else {
            VALUE *new_ptr = rb_transient_heap_alloc(ary, sizeof(VALUE) * new_capa);

            if (new_ptr == NULL) {
                new_ptr = ALLOC_N(VALUE, new_capa);
                RARY_TRANSIENT_UNSET(ary);
            }

            MEMCPY(new_ptr, ARY_HEAP_PTR(ary), VALUE, old_capa);
            ARY_SET_PTR(ary, new_ptr);
        }
    }
    else {
        SIZED_REALLOC_N(RARRAY(ary)->as.heap.ptr, VALUE, new_capa, old_capa);
    }
    ary_verify(ary);

    return alloc_capa;
}

#if USE_TRANSIENT_HEAP
static inline void
rb_ary_transient_heap_evacuate_(VALUE ary, int transient, int promote)
{
    if (transient) {
        assert(!ARY_SHARED_ROOT_P(ary));

        VALUE *new_ptr;
        const VALUE *old_ptr = ARY_HEAP_PTR(ary);
        long capa = ARY_HEAP_CAPA(ary);

        assert(ARY_OWNS_HEAP_P(ary));
        assert(RARRAY_TRANSIENT_P(ary));
        assert(!ARY_PTR_USING_P(ary));

        if (promote) {
            new_ptr = ALLOC_N(VALUE, capa);
            RARY_TRANSIENT_UNSET(ary);
        }
        else {
            new_ptr = ary_heap_alloc(ary, capa);
        }

        MEMCPY(new_ptr, old_ptr, VALUE, capa);
        /* do not use ARY_SET_PTR() because they assert !frozen */
        RARRAY(ary)->as.heap.ptr = new_ptr;
    }

    ary_verify(ary);
}

void
rb_ary_transient_heap_evacuate(VALUE ary, int promote)
{
    rb_ary_transient_heap_evacuate_(ary, RARRAY_TRANSIENT_P(ary), promote);
}

void
rb_ary_detransient(VALUE ary)
{
    assert(RARRAY_TRANSIENT_P(ary));
    rb_ary_transient_heap_evacuate_(ary, TRUE, TRUE);
}
#else
void
rb_ary_detransient(VALUE ary)
{
    /* do nothing */
}
#endif

void
rb_ary_make_embedded(VALUE ary)
{
    assert(rb_ary_embeddable_p(ary));
    if (!ARY_EMBED_P(ary)) {
        const VALUE *buf = ARY_HEAP_PTR(ary);
        long len = ARY_HEAP_LEN(ary);
        bool was_transient = RARRAY_TRANSIENT_P(ary);

        // FL_SET_EMBED also unsets the transient flag
        FL_SET_EMBED(ary);
        ARY_SET_EMBED_LEN(ary, len);

        MEMCPY((void *)ARY_EMBED_PTR(ary), (void *)buf, VALUE, len);

        if (!was_transient) {
            ary_heap_free_ptr(ary, buf, len * sizeof(VALUE));
        }
    }
}

static void
ary_resize_capa(VALUE ary, long capacity)
{
    assert(RARRAY_LEN(ary) <= capacity);
    assert(!OBJ_FROZEN(ary));
    assert(!ARY_SHARED_P(ary));

    if (capacity > ary_embed_capa(ary)) {
        size_t new_capa = capacity;
        if (ARY_EMBED_P(ary)) {
            long len = ARY_EMBED_LEN(ary);
            VALUE *ptr = ary_heap_alloc(ary, capacity);

            MEMCPY(ptr, ARY_EMBED_PTR(ary), VALUE, len);
            FL_UNSET_EMBED(ary);
            ARY_SET_PTR(ary, ptr);
            ARY_SET_HEAP_LEN(ary, len);
        }
        else {
            new_capa = ary_heap_realloc(ary, capacity);
        }
        ARY_SET_CAPA(ary, new_capa);
    }
    else {
        if (!ARY_EMBED_P(ary)) {
            long len = ARY_HEAP_LEN(ary);
            long old_capa = ARY_HEAP_CAPA(ary);
            const VALUE *ptr = ARY_HEAP_PTR(ary);

            if (len > capacity) len = capacity;
            MEMCPY((VALUE *)RARRAY(ary)->as.ary, ptr, VALUE, len);
            ary_heap_free_ptr(ary, ptr, old_capa);

            FL_SET_EMBED(ary);
            ARY_SET_LEN(ary, len);
        }
    }

    ary_verify(ary);
}

static inline void
ary_shrink_capa(VALUE ary)
{
    long capacity = ARY_HEAP_LEN(ary);
    long old_capa = ARY_HEAP_CAPA(ary);
    assert(!ARY_SHARED_P(ary));
    assert(old_capa >= capacity);
    if (old_capa > capacity) ary_heap_realloc(ary, capacity);

    ary_verify(ary);
}

static void
ary_double_capa(VALUE ary, long min)
{
    long new_capa = ARY_CAPA(ary) / 2;

    if (new_capa < ARY_DEFAULT_SIZE) {
        new_capa = ARY_DEFAULT_SIZE;
    }
    if (new_capa >= ARY_MAX_SIZE - min) {
        new_capa = (ARY_MAX_SIZE - min) / 2;
    }
    new_capa += min;
    ary_resize_capa(ary, new_capa);

    ary_verify(ary);
}

static void
rb_ary_decrement_share(VALUE shared_root)
{
    if (!OBJ_FROZEN(shared_root)) {
        long num = ARY_SHARED_ROOT_REFCNT(shared_root);
        ARY_SET_SHARED_ROOT_REFCNT(shared_root, num - 1);
    }
}

static void
rb_ary_unshare(VALUE ary)
{
    VALUE shared_root = ARY_SHARED_ROOT(ary);
    rb_ary_decrement_share(shared_root);
    FL_UNSET_SHARED(ary);
}

static void
rb_ary_reset(VALUE ary)
{
    if (ARY_OWNS_HEAP_P(ary)) {
        ary_heap_free(ary);
    }
    else if (ARY_SHARED_P(ary)) {
        rb_ary_unshare(ary);
    }

    FL_SET_EMBED(ary);
    ARY_SET_EMBED_LEN(ary, 0);
}

static VALUE
rb_ary_increment_share(VALUE shared_root)
{
    if (!OBJ_FROZEN(shared_root)) {
        long num = ARY_SHARED_ROOT_REFCNT(shared_root);
        assert(num >= 0);
        ARY_SET_SHARED_ROOT_REFCNT(shared_root, num + 1);
    }
    return shared_root;
}

static void
rb_ary_set_shared(VALUE ary, VALUE shared_root)
{
    rb_ary_increment_share(shared_root);
    FL_SET_SHARED(ary);
    RB_DEBUG_COUNTER_INC(obj_ary_shared_create);
    ARY_SET_SHARED(ary, shared_root);
}

static inline void
rb_ary_modify_check(VALUE ary)
{
    rb_check_frozen(ary);
    ary_verify(ary);
}

void
rb_ary_cancel_sharing(VALUE ary)
{
    if (ARY_SHARED_P(ary)) {
        long shared_len, len = RARRAY_LEN(ary);
        VALUE shared_root = ARY_SHARED_ROOT(ary);

        ary_verify(shared_root);

        if (len <= ary_embed_capa(ary)) {
            const VALUE *ptr = ARY_HEAP_PTR(ary);
            FL_UNSET_SHARED(ary);
            FL_SET_EMBED(ary);
            MEMCPY((VALUE *)ARY_EMBED_PTR(ary), ptr, VALUE, len);
            rb_ary_decrement_share(shared_root);
            ARY_SET_EMBED_LEN(ary, len);
        }
        else if (ARY_SHARED_ROOT_OCCUPIED(shared_root) && len > ((shared_len = RARRAY_LEN(shared_root))>>1)) {
            long shift = RARRAY_CONST_PTR_TRANSIENT(ary) - RARRAY_CONST_PTR_TRANSIENT(shared_root);
            FL_UNSET_SHARED(ary);
            ARY_SET_PTR(ary, RARRAY_CONST_PTR_TRANSIENT(shared_root));
            ARY_SET_CAPA(ary, shared_len);
            RARRAY_PTR_USE_TRANSIENT(ary, ptr, {
                MEMMOVE(ptr, ptr+shift, VALUE, len);
            });
            FL_SET_EMBED(shared_root);
            rb_ary_decrement_share(shared_root);
        }
        else {
            VALUE *ptr = ary_heap_alloc(ary, len);
            MEMCPY(ptr, ARY_HEAP_PTR(ary), VALUE, len);
            rb_ary_unshare(ary);
            ARY_SET_CAPA(ary, len);
            ARY_SET_PTR(ary, ptr);
        }

        rb_gc_writebarrier_remember(ary);
    }
    ary_verify(ary);
}

void
rb_ary_modify(VALUE ary)
{
    rb_ary_modify_check(ary);
    rb_ary_cancel_sharing(ary);
}

static VALUE
ary_ensure_room_for_push(VALUE ary, long add_len)
{
    long old_len = RARRAY_LEN(ary);
    long new_len = old_len + add_len;
    long capa;

    if (old_len > ARY_MAX_SIZE - add_len) {
        rb_raise(rb_eIndexError, "index %ld too big", new_len);
    }
    if (ARY_SHARED_P(ary)) {
        if (new_len > ary_embed_capa(ary)) {
            VALUE shared_root = ARY_SHARED_ROOT(ary);
            if (ARY_SHARED_ROOT_OCCUPIED(shared_root)) {
                if (ARY_HEAP_PTR(ary) - RARRAY_CONST_PTR_TRANSIENT(shared_root) + new_len <= RARRAY_LEN(shared_root)) {
                    rb_ary_modify_check(ary);

                    ary_verify(ary);
                    ary_verify(shared_root);
                    return shared_root;
                }
                else {
                    /* if array is shared, then it is likely it participate in push/shift pattern */
                    rb_ary_modify(ary);
                    capa = ARY_CAPA(ary);
                    if (new_len > capa - (capa >> 6)) {
                        ary_double_capa(ary, new_len);
                    }
                    ary_verify(ary);
                    return ary;
                }
            }
        }
        ary_verify(ary);
        rb_ary_modify(ary);
    }
    else {
        rb_ary_modify_check(ary);
    }
    capa = ARY_CAPA(ary);
    if (new_len > capa) {
        ary_double_capa(ary, new_len);
    }

    ary_verify(ary);
    return ary;
}

/*
 *  call-seq:
 *    array.freeze -> self
 *
 *  Freezes +self+; returns +self+:
 *
 *    a = []
 *    a.frozen? # => false
 *    a.freeze
 *    a.frozen? # => true
 *
 *  An attempt to modify a frozen \Array raises FrozenError.
 */

VALUE
rb_ary_freeze(VALUE ary)
{
    return rb_obj_freeze(ary);
}

/* This can be used to take a snapshot of an array (with
   e.g. rb_ary_replace) and check later whether the array has been
   modified from the snapshot.  The snapshot is cheap, though if
   something does modify the array it will pay the cost of copying
   it.  If Array#pop or Array#shift has been called, the array will
   be still shared with the snapshot, but the array length will
   differ. */
VALUE
rb_ary_shared_with_p(VALUE ary1, VALUE ary2)
{
    if (!ARY_EMBED_P(ary1) && ARY_SHARED_P(ary1) &&
            !ARY_EMBED_P(ary2) && ARY_SHARED_P(ary2) &&
            ARY_SHARED_ROOT(ary1) == ARY_SHARED_ROOT(ary2) &&
            ARY_HEAP_LEN(ary1) == ARY_HEAP_LEN(ary2)) {
        return Qtrue;
    }
    return Qfalse;
}

static VALUE
ary_alloc_embed(VALUE klass, long capa)
{
    size_t size = ary_embed_size(capa);
    assert(rb_gc_size_allocatable_p(size));
#if !USE_RVARGC
    assert(size <= sizeof(struct RArray));
#endif
    RVARGC_NEWOBJ_OF(ary, struct RArray, klass,
                     T_ARRAY | RARRAY_EMBED_FLAG | (RGENGC_WB_PROTECTED_ARRAY ? FL_WB_PROTECTED : 0),
                     size);
    /* Created array is:
     *   FL_SET_EMBED((VALUE)ary);
     *   ARY_SET_EMBED_LEN((VALUE)ary, 0);
     */
    return (VALUE)ary;
}

static VALUE
ary_alloc_heap(VALUE klass)
{
    RVARGC_NEWOBJ_OF(ary, struct RArray, klass,
                     T_ARRAY | (RGENGC_WB_PROTECTED_ARRAY ? FL_WB_PROTECTED : 0),
                     sizeof(struct RArray));
    return (VALUE)ary;
}

static VALUE
empty_ary_alloc(VALUE klass)
{
    RUBY_DTRACE_CREATE_HOOK(ARRAY, 0);
    return ary_alloc_embed(klass, 0);
}

static VALUE
ary_new(VALUE klass, long capa)
{
    VALUE ary,*ptr;

    if (capa < 0) {
        rb_raise(rb_eArgError, "negative array size (or size too big)");
    }
    if (capa > ARY_MAX_SIZE) {
        rb_raise(rb_eArgError, "array size too big");
    }

    RUBY_DTRACE_CREATE_HOOK(ARRAY, capa);

    if (ary_embeddable_p(capa)) {
        ary = ary_alloc_embed(klass, capa);
    }
    else {
        ary = ary_alloc_heap(klass);
        ARY_SET_CAPA(ary, capa);
        assert(!ARY_EMBED_P(ary));

        ptr = ary_heap_alloc(ary, capa);
        ARY_SET_PTR(ary, ptr);
        ARY_SET_HEAP_LEN(ary, 0);
    }

    return ary;
}

VALUE
rb_ary_new_capa(long capa)
{
    return ary_new(rb_cArray, capa);
}

VALUE
rb_ary_new(void)
{
    return rb_ary_new_capa(0);
}

VALUE
(rb_ary_new_from_args)(long n, ...)
{
    va_list ar;
    VALUE ary;
    long i;

    ary = rb_ary_new2(n);

    va_start(ar, n);
    for (i=0; i<n; i++) {
        ARY_SET(ary, i, va_arg(ar, VALUE));
    }
    va_end(ar);

    ARY_SET_LEN(ary, n);
    return ary;
}

MJIT_FUNC_EXPORTED VALUE
rb_ary_tmp_new_from_values(VALUE klass, long n, const VALUE *elts)
{
    VALUE ary;

    ary = ary_new(klass, n);
    if (n > 0 && elts) {
        ary_memcpy(ary, 0, n, elts);
        ARY_SET_LEN(ary, n);
    }

    return ary;
}

VALUE
rb_ary_new_from_values(long n, const VALUE *elts)
{
    return rb_ary_tmp_new_from_values(rb_cArray, n, elts);
}

static VALUE
ec_ary_alloc_embed(rb_execution_context_t *ec, VALUE klass, long capa)
{
    size_t size = ary_embed_size(capa);
    assert(rb_gc_size_allocatable_p(size));
#if !USE_RVARGC
    assert(size <= sizeof(struct RArray));
#endif
    RB_RVARGC_EC_NEWOBJ_OF(ec, ary, struct RArray, klass,
                           T_ARRAY | RARRAY_EMBED_FLAG | (RGENGC_WB_PROTECTED_ARRAY ? FL_WB_PROTECTED : 0),
                           size);
    /* Created array is:
     *   FL_SET_EMBED((VALUE)ary);
     *   ARY_SET_EMBED_LEN((VALUE)ary, 0);
     */
    return (VALUE)ary;
}

static VALUE
ec_ary_alloc_heap(rb_execution_context_t *ec, VALUE klass)
{
    RB_RVARGC_EC_NEWOBJ_OF(ec, ary, struct RArray, klass,
                           T_ARRAY | (RGENGC_WB_PROTECTED_ARRAY ? FL_WB_PROTECTED : 0),
                           sizeof(struct RArray));
    return (VALUE)ary;
}

static VALUE
ec_ary_new(rb_execution_context_t *ec, VALUE klass, long capa)
{
    VALUE ary,*ptr;

    if (capa < 0) {
        rb_raise(rb_eArgError, "negative array size (or size too big)");
    }
    if (capa > ARY_MAX_SIZE) {
        rb_raise(rb_eArgError, "array size too big");
    }

    RUBY_DTRACE_CREATE_HOOK(ARRAY, capa);

    if (ary_embeddable_p(capa)) {
        ary = ec_ary_alloc_embed(ec, klass, capa);
    }
    else {
        ary = ec_ary_alloc_heap(ec, klass);
        ARY_SET_CAPA(ary, capa);
        assert(!ARY_EMBED_P(ary));

        ptr = ary_heap_alloc(ary, capa);
        ARY_SET_PTR(ary, ptr);
        ARY_SET_HEAP_LEN(ary, 0);
    }

    return ary;
}

VALUE
rb_ec_ary_new_from_values(rb_execution_context_t *ec, long n, const VALUE *elts)
{
    VALUE ary;

    ary = ec_ary_new(ec, rb_cArray, n);
    if (n > 0 && elts) {
        ary_memcpy(ary, 0, n, elts);
        ARY_SET_LEN(ary, n);
    }

    return ary;
}

VALUE
rb_ary_hidden_new(long capa)
{
    VALUE ary = ary_new(0, capa);
    rb_ary_transient_heap_evacuate(ary, TRUE);
    return ary;
}

VALUE
rb_ary_hidden_new_fill(long capa)
{
    VALUE ary = rb_ary_hidden_new(capa);
    ary_memfill(ary, 0, capa, Qnil);
    ARY_SET_LEN(ary, capa);
    return ary;
}

void
rb_ary_free(VALUE ary)
{
    if (ARY_OWNS_HEAP_P(ary)) {
        if (USE_DEBUG_COUNTER &&
            !ARY_SHARED_ROOT_P(ary) &&
            ARY_HEAP_CAPA(ary) > RARRAY_LEN(ary)) {
            RB_DEBUG_COUNTER_INC(obj_ary_extracapa);
        }

        if (RARRAY_TRANSIENT_P(ary)) {
            RB_DEBUG_COUNTER_INC(obj_ary_transient);
        }
        else {
            RB_DEBUG_COUNTER_INC(obj_ary_ptr);
            ary_heap_free(ary);
        }
    }
    else {
        RB_DEBUG_COUNTER_INC(obj_ary_embed);
    }

    if (ARY_SHARED_P(ary)) {
        RB_DEBUG_COUNTER_INC(obj_ary_shared);
    }
    if (ARY_SHARED_ROOT_P(ary) && ARY_SHARED_ROOT_OCCUPIED(ary)) {
        RB_DEBUG_COUNTER_INC(obj_ary_shared_root_occupied);
    }
}

RUBY_FUNC_EXPORTED size_t
rb_ary_memsize(VALUE ary)
{
    if (ARY_OWNS_HEAP_P(ary)) {
        return ARY_CAPA(ary) * sizeof(VALUE);
    }
    else {
        return 0;
    }
}

static VALUE
ary_make_shared(VALUE ary)
{
    assert(USE_RVARGC || !ARY_EMBED_P(ary));
    ary_verify(ary);

    if (ARY_SHARED_P(ary)) {
        return ARY_SHARED_ROOT(ary);
    }
    else if (ARY_SHARED_ROOT_P(ary)) {
        return ary;
    }
    else if (OBJ_FROZEN(ary)) {
        if (!ARY_EMBED_P(ary)) {
            rb_ary_transient_heap_evacuate(ary, TRUE);
            ary_shrink_capa(ary);
        }
        return ary;
    }
    else {
        rb_ary_transient_heap_evacuate(ary, TRUE);

        long capa = ARY_CAPA(ary);
        long len = RARRAY_LEN(ary);

        /* Shared roots cannot be embedded because the reference count
         * (refcnt) is stored in as.heap.aux.capa. */
        VALUE shared = ary_alloc_heap(0);
        FL_SET_SHARED_ROOT(shared);

        if (ARY_EMBED_P(ary)) {
            /* Cannot use ary_heap_alloc because we don't want to allocate
             * on the transient heap. */
            VALUE *ptr = ALLOC_N(VALUE, capa);
            ARY_SET_PTR(shared, ptr);
            ary_memcpy(shared, 0, len, RARRAY_PTR(ary));

            FL_UNSET_EMBED(ary);
            ARY_SET_HEAP_LEN(ary, len);
            ARY_SET_PTR(ary, ptr);
        }
        else {
            ARY_SET_PTR(shared, RARRAY_PTR(ary));
        }

        ARY_SET_LEN(shared, capa);
        ary_mem_clear(shared, len, capa - len);
        ARY_SET_SHARED_ROOT_REFCNT(shared, 1);
        FL_SET_SHARED(ary);
        RB_DEBUG_COUNTER_INC(obj_ary_shared_create);
        ARY_SET_SHARED(ary, shared);

        ary_verify(shared);
        ary_verify(ary);

        return shared;
    }
}

static VALUE
ary_make_substitution(VALUE ary)
{
    long len = RARRAY_LEN(ary);

    if (ary_embeddable_p(len)) {
        VALUE subst = rb_ary_new_capa(len);
        assert(ARY_EMBED_P(subst));

        ary_memcpy(subst, 0, len, RARRAY_CONST_PTR_TRANSIENT(ary));
        ARY_SET_EMBED_LEN(subst, len);
        return subst;
    }
    else {
        return rb_ary_increment_share(ary_make_shared(ary));
    }
}

VALUE
rb_assoc_new(VALUE car, VALUE cdr)
{
    return rb_ary_new3(2, car, cdr);
}

VALUE
rb_to_array_type(VALUE ary)
{
    return rb_convert_type_with_id(ary, T_ARRAY, "Array", idTo_ary);
}
#define to_ary rb_to_array_type

VALUE
rb_check_array_type(VALUE ary)
{
    return rb_check_convert_type_with_id(ary, T_ARRAY, "Array", idTo_ary);
}

MJIT_FUNC_EXPORTED VALUE
rb_check_to_array(VALUE ary)
{
    return rb_check_convert_type_with_id(ary, T_ARRAY, "Array", idTo_a);
}

VALUE
rb_to_array(VALUE ary)
{
    return rb_convert_type_with_id(ary, T_ARRAY, "Array", idTo_a);
}

/*
 *  call-seq:
 *    Array.try_convert(object) -> object, new_array, or nil
 *
 *  If +object+ is an \Array object, returns +object+.
 *
 *  Otherwise if +object+ responds to <tt>:to_ary</tt>,
 *  calls <tt>object.to_ary</tt> and returns the result.
 *
 *  Returns +nil+ if +object+ does not respond to <tt>:to_ary</tt>
 *
 *  Raises an exception unless <tt>object.to_ary</tt> returns an \Array object.
 */

static VALUE
rb_ary_s_try_convert(VALUE dummy, VALUE ary)
{
    return rb_check_array_type(ary);
}

/* :nodoc: */
static VALUE
rb_ary_s_new(int argc, VALUE *argv, VALUE klass)
{
    VALUE ary;

    if (klass == rb_cArray) {
        long size = 0;
        if (argc > 0 && FIXNUM_P(argv[0])) {
            size = FIX2LONG(argv[0]);
            if (size < 0) size = 0;
        }

        ary = ary_new(klass, size);

        rb_obj_call_init_kw(ary, argc, argv, RB_PASS_CALLED_KEYWORDS);
    }
    else {
        ary = rb_class_new_instance_pass_kw(argc, argv, klass);
    }

    return ary;
}

/*
 *  call-seq:
 *    Array.new -> new_empty_array
 *    Array.new(array) -> new_array
 *    Array.new(size) -> new_array
 *    Array.new(size, default_value) -> new_array
 *    Array.new(size) {|index| ... } -> new_array
 *
 *  Returns a new \Array.
 *
 *  With no block and no arguments, returns a new empty \Array object.
 *
 *  With no block and a single \Array argument +array+,
 *  returns a new \Array formed from +array+:
 *
 *    a = Array.new([:foo, 'bar', 2])
 *    a.class # => Array
 *    a # => [:foo, "bar", 2]
 *
 *  With no block and a single \Integer argument +size+,
 *  returns a new \Array of the given size
 *  whose elements are all +nil+:
 *
 *    a = Array.new(3)
 *    a # => [nil, nil, nil]
 *
 *  With no block and arguments +size+ and +default_value+,
 *  returns an \Array of the given size;
 *  each element is that same +default_value+:
 *
 *    a = Array.new(3, 'x')
 *    a # => ['x', 'x', 'x']
 *
 *  With a block and argument +size+,
 *  returns an \Array of the given size;
 *  the block is called with each successive integer +index+;
 *  the element for that +index+ is the return value from the block:
 *
 *    a = Array.new(3) {|index| "Element #{index}" }
 *    a # => ["Element 0", "Element 1", "Element 2"]
 *
 *  Raises ArgumentError if +size+ is negative.
 *
 *  With a block and no argument,
 *  or a single argument +0+,
 *  ignores the block and returns a new empty \Array.
 */

static VALUE
rb_ary_initialize(int argc, VALUE *argv, VALUE ary)
{
    long len;
    VALUE size, val;

    rb_ary_modify(ary);
    if (argc == 0) {
        rb_ary_reset(ary);
        assert(ARY_EMBED_P(ary));
        assert(ARY_EMBED_LEN(ary) == 0);
        if (rb_block_given_p()) {
            rb_warning("given block not used");
        }
        return ary;
    }
    rb_scan_args(argc, argv, "02", &size, &val);
    if (argc == 1 && !FIXNUM_P(size)) {
        val = rb_check_array_type(size);
        if (!NIL_P(val)) {
            rb_ary_replace(ary, val);
            return ary;
        }
    }

    len = NUM2LONG(size);
    /* NUM2LONG() may call size.to_int, ary can be frozen, modified, etc */
    if (len < 0) {
        rb_raise(rb_eArgError, "negative array size");
    }
    if (len > ARY_MAX_SIZE) {
        rb_raise(rb_eArgError, "array size too big");
    }
    /* recheck after argument conversion */
    rb_ary_modify(ary);
    ary_resize_capa(ary, len);
    if (rb_block_given_p()) {
        long i;

        if (argc == 2) {
            rb_warn("block supersedes default value argument");
        }
        for (i=0; i<len; i++) {
            rb_ary_store(ary, i, rb_yield(LONG2NUM(i)));
            ARY_SET_LEN(ary, i + 1);
        }
    }
    else {
        ary_memfill(ary, 0, len, val);
        ARY_SET_LEN(ary, len);
    }
    return ary;
}

/*
 * Returns a new array populated with the given objects.
 *
 *   Array.[]( 1, 'a', /^A/)  # => [1, "a", /^A/]
 *   Array[ 1, 'a', /^A/ ]    # => [1, "a", /^A/]
 *   [ 1, 'a', /^A/ ]         # => [1, "a", /^A/]
 */

static VALUE
rb_ary_s_create(int argc, VALUE *argv, VALUE klass)
{
    VALUE ary = ary_new(klass, argc);
    if (argc > 0 && argv) {
        ary_memcpy(ary, 0, argc, argv);
        ARY_SET_LEN(ary, argc);
    }

    return ary;
}

void
rb_ary_store(VALUE ary, long idx, VALUE val)
{
    long len = RARRAY_LEN(ary);

    if (idx < 0) {
        idx += len;
        if (idx < 0) {
            rb_raise(rb_eIndexError, "index %ld too small for array; minimum: %ld",
                     idx - len, -len);
        }
    }
    else if (idx >= ARY_MAX_SIZE) {
        rb_raise(rb_eIndexError, "index %ld too big", idx);
    }

    rb_ary_modify(ary);
    if (idx >= ARY_CAPA(ary)) {
        ary_double_capa(ary, idx);
    }
    if (idx > len) {
        ary_mem_clear(ary, len, idx - len + 1);
    }

    if (idx >= len) {
        ARY_SET_LEN(ary, idx + 1);
    }
    ARY_SET(ary, idx, val);
}

static VALUE
ary_make_partial(VALUE ary, VALUE klass, long offset, long len)
{
    assert(offset >= 0);
    assert(len >= 0);
    assert(offset+len <= RARRAY_LEN(ary));

    const size_t rarray_embed_capa_max = (sizeof(struct RArray) - offsetof(struct RArray, as.ary)) / sizeof(VALUE);

    if ((size_t)len <= rarray_embed_capa_max && ary_embeddable_p(len)) {
        VALUE result = ary_alloc_embed(klass, len);
        ary_memcpy(result, 0, len, RARRAY_CONST_PTR_TRANSIENT(ary) + offset);
        ARY_SET_EMBED_LEN(result, len);
        return result;
    }
    else {
        VALUE shared = ary_make_shared(ary);

        VALUE result = ary_alloc_heap(klass);
        assert(!ARY_EMBED_P(result));

        ARY_SET_PTR(result, RARRAY_CONST_PTR_TRANSIENT(ary));
        ARY_SET_LEN(result, RARRAY_LEN(ary));
        rb_ary_set_shared(result, shared);

        ARY_INCREASE_PTR(result, offset);
        ARY_SET_LEN(result, len);

        ary_verify(shared);
        ary_verify(result);
        return result;
    }
}

static VALUE
ary_make_partial_step(VALUE ary, VALUE klass, long offset, long len, long step)
{
    assert(offset >= 0);
    assert(len >= 0);
    assert(offset+len <= RARRAY_LEN(ary));
    assert(step != 0);

    const VALUE *values = RARRAY_CONST_PTR_TRANSIENT(ary);
    const long orig_len = len;

    if (step > 0 && step >= len) {
        VALUE result = ary_new(klass, 1);
        VALUE *ptr = (VALUE *)ARY_EMBED_PTR(result);
        RB_OBJ_WRITE(result, ptr, values[offset]);
        ARY_SET_EMBED_LEN(result, 1);
        return result;
    }
    else if (step < 0 && step < -len) {
        step = -len;
    }

    long ustep = (step < 0) ? -step : step;
    len = roomof(len, ustep);

    long i;
    long j = offset + ((step > 0) ? 0 : (orig_len - 1));

    VALUE result = ary_new(klass, len);
    if (ARY_EMBED_P(result)) {
        VALUE *ptr = (VALUE *)ARY_EMBED_PTR(result);
        for (i = 0; i < len; ++i) {
            RB_OBJ_WRITE(result, ptr+i, values[j]);
            j += step;
        }
        ARY_SET_EMBED_LEN(result, len);
    }
    else {
        RARRAY_PTR_USE_TRANSIENT(result, ptr, {
            for (i = 0; i < len; ++i) {
                RB_OBJ_WRITE(result, ptr+i, values[j]);
                j += step;
            }
        });
        ARY_SET_LEN(result, len);
    }

    return result;
}

static VALUE
ary_make_shared_copy(VALUE ary)
{
    return ary_make_partial(ary, rb_cArray, 0, RARRAY_LEN(ary));
}

enum ary_take_pos_flags
{
    ARY_TAKE_FIRST = 0,
    ARY_TAKE_LAST = 1
};

static VALUE
ary_take_first_or_last(int argc, const VALUE *argv, VALUE ary, enum ary_take_pos_flags last)
{
    long n;
    long len;
    long offset = 0;

    argc = rb_check_arity(argc, 0, 1);
    /* the case optional argument is omitted should be handled in
     * callers of this function.  if another arity case is added,
     * this arity check needs to rewrite. */
    RUBY_ASSERT_ALWAYS(argc == 1);

    n = NUM2LONG(argv[0]);
    len = RARRAY_LEN(ary);
    if (n > len) {
        n = len;
    }
    else if (n < 0) {
        rb_raise(rb_eArgError, "negative array size");
    }
    if (last) {
        offset = len - n;
    }
    return ary_make_partial(ary, rb_cArray, offset, n);
}

/*
 *  call-seq:
 *    array << object -> self
 *
 *  Appends +object+ to +self+; returns +self+:
 *
 *    a = [:foo, 'bar', 2]
 *    a << :baz # => [:foo, "bar", 2, :baz]
 *
 *  Appends +object+ as one element, even if it is another \Array:
 *
 *    a = [:foo, 'bar', 2]
 *    a1 = a << [3, 4]
 *    a1 # => [:foo, "bar", 2, [3, 4]]
 *
 */

VALUE
rb_ary_push(VALUE ary, VALUE item)
{
    long idx = RARRAY_LEN((ary_verify(ary), ary));
    VALUE target_ary = ary_ensure_room_for_push(ary, 1);
    RARRAY_PTR_USE_TRANSIENT(ary, ptr, {
        RB_OBJ_WRITE(target_ary, &ptr[idx], item);
    });
    ARY_SET_LEN(ary, idx + 1);
    ary_verify(ary);
    return ary;
}

VALUE
rb_ary_cat(VALUE ary, const VALUE *argv, long len)
{
    long oldlen = RARRAY_LEN(ary);
    VALUE target_ary = ary_ensure_room_for_push(ary, len);
    ary_memcpy0(ary, oldlen, len, argv, target_ary);
    ARY_SET_LEN(ary, oldlen + len);
    return ary;
}

/*
 *  call-seq:
 *    array.push(*objects) -> self
 *
 *  Appends trailing elements.
 *
 *  Appends each argument in +objects+ to +self+;  returns +self+:
 *
 *    a = [:foo, 'bar', 2]
 *    a.push(:baz, :bat) # => [:foo, "bar", 2, :baz, :bat]
 *
 *  Appends each argument as one element, even if it is another \Array:
 *
 *    a = [:foo, 'bar', 2]
 *    a1 = a.push([:baz, :bat], [:bam, :bad])
 *    a1 # => [:foo, "bar", 2, [:baz, :bat], [:bam, :bad]]
 *
 *  Array#append is an alias for Array#push.
 *
 *  Related: #pop, #shift, #unshift.
 */

static VALUE
rb_ary_push_m(int argc, VALUE *argv, VALUE ary)
{
    return rb_ary_cat(ary, argv, argc);
}

VALUE
rb_ary_pop(VALUE ary)
{
    long n;
    rb_ary_modify_check(ary);
    n = RARRAY_LEN(ary);
    if (n == 0) return Qnil;
    if (ARY_OWNS_HEAP_P(ary) &&
        n * 3 < ARY_CAPA(ary) &&
        ARY_CAPA(ary) > ARY_DEFAULT_SIZE)
    {
        ary_resize_capa(ary, n * 2);
    }
    --n;
    ARY_SET_LEN(ary, n);
    ary_verify(ary);
    return RARRAY_AREF(ary, n);
}

/*
 *  call-seq:
 *    array.pop -> object or nil
 *    array.pop(n) -> new_array
 *
 *  Removes and returns trailing elements.
 *
 *  When no argument is given and +self+ is not empty,
 *  removes and returns the last element:
 *
 *    a = [:foo, 'bar', 2]
 *    a.pop # => 2
 *    a # => [:foo, "bar"]
 *
 *  Returns +nil+ if the array is empty.
 *
 *  When a non-negative \Integer argument +n+ is given and is in range,
 *
 *  removes and returns the last +n+ elements in a new \Array:
 *    a = [:foo, 'bar', 2]
 *    a.pop(2) # => ["bar", 2]
 *
 *  If +n+ is positive and out of range,
 *  removes and returns all elements:
 *
 *    a = [:foo, 'bar', 2]
 *    a.pop(50) # => [:foo, "bar", 2]
 *
 *  Related: #push, #shift, #unshift.
 */

static VALUE
rb_ary_pop_m(int argc, VALUE *argv, VALUE ary)
{
    VALUE result;

    if (argc == 0) {
        return rb_ary_pop(ary);
    }

    rb_ary_modify_check(ary);
    result = ary_take_first_or_last(argc, argv, ary, ARY_TAKE_LAST);
    ARY_INCREASE_LEN(ary, -RARRAY_LEN(result));
    ary_verify(ary);
    return result;
}

VALUE
rb_ary_shift(VALUE ary)
{
    VALUE top;
    long len = RARRAY_LEN(ary);

    if (len == 0) {
        rb_ary_modify_check(ary);
        return Qnil;
    }

    top = RARRAY_AREF(ary, 0);

    rb_ary_behead(ary, 1);

    return top;
}

/*
 *  call-seq:
 *     array.shift -> object or nil
 *     array.shift(n) -> new_array
 *
 *  Removes and returns leading elements.
 *
 *  When no argument is given, removes and returns the first element:
 *
 *    a = [:foo, 'bar', 2]
 *    a.shift # => :foo
 *    a # => ['bar', 2]
 *
 *  Returns +nil+ if +self+ is empty.
 *
 *  When positive \Integer argument +n+ is given, removes the first +n+ elements;
 *  returns those elements in a new \Array:
 *
 *    a = [:foo, 'bar', 2]
 *    a.shift(2) # => [:foo, 'bar']
 *    a # => [2]
 *
 *  If +n+ is as large as or larger than <tt>self.length</tt>,
 *  removes all elements; returns those elements in a new \Array:
 *
 *    a = [:foo, 'bar', 2]
 *    a.shift(3) # => [:foo, 'bar', 2]
 *
 *  If +n+ is zero, returns a new empty \Array; +self+ is unmodified.
 *
 *  Related: #push, #pop, #unshift.
 */

static VALUE
rb_ary_shift_m(int argc, VALUE *argv, VALUE ary)
{
    VALUE result;
    long n;

    if (argc == 0) {
        return rb_ary_shift(ary);
    }

    rb_ary_modify_check(ary);
    result = ary_take_first_or_last(argc, argv, ary, ARY_TAKE_FIRST);
    n = RARRAY_LEN(result);
    rb_ary_behead(ary,n);

    return result;
}

MJIT_FUNC_EXPORTED VALUE
rb_ary_behead(VALUE ary, long n)
{
    if (n <= 0) {
        return ary;
    }

    rb_ary_modify_check(ary);

    if (!ARY_SHARED_P(ary)) {
        if (ARY_EMBED_P(ary) || RARRAY_LEN(ary) < ARY_DEFAULT_SIZE) {
            RARRAY_PTR_USE_TRANSIENT(ary, ptr, {
                MEMMOVE(ptr, ptr + n, VALUE, RARRAY_LEN(ary) - n);
            }); /* WB: no new reference */
            ARY_INCREASE_LEN(ary, -n);
            ary_verify(ary);
            return ary;
        }

        ary_mem_clear(ary, 0, n);
        ary_make_shared(ary);
    }
    else if (ARY_SHARED_ROOT_OCCUPIED(ARY_SHARED_ROOT(ary))) {
        ary_mem_clear(ary, 0, n);
    }

    ARY_INCREASE_PTR(ary, n);
    ARY_INCREASE_LEN(ary, -n);
    ary_verify(ary);

    return ary;
}

static VALUE
make_room_for_unshift(VALUE ary, const VALUE *head, VALUE *sharedp, int argc, long capa, long len)
{
    if (head - sharedp < argc) {
        long room = capa - len - argc;

        room -= room >> 4;
        MEMMOVE((VALUE *)sharedp + argc + room, head, VALUE, len);
        head = sharedp + argc + room;
    }
    ARY_SET_PTR(ary, head - argc);
    assert(ARY_SHARED_ROOT_OCCUPIED(ARY_SHARED_ROOT(ary)));

    ary_verify(ary);
    return ARY_SHARED_ROOT(ary);
}

static VALUE
ary_modify_for_unshift(VALUE ary, int argc)
{
    long len = RARRAY_LEN(ary);
    long new_len = len + argc;
    long capa;
    const VALUE *head, *sharedp;

    rb_ary_modify(ary);
    capa = ARY_CAPA(ary);
    if (capa - (capa >> 6) <= new_len) {
        ary_double_capa(ary, new_len);
    }

    /* use shared array for big "queues" */
    if (new_len > ARY_DEFAULT_SIZE * 4 && !ARY_EMBED_P(ary)) {
        ary_verify(ary);

        /* make a room for unshifted items */
        capa = ARY_CAPA(ary);
        ary_make_shared(ary);

        head = sharedp = RARRAY_CONST_PTR_TRANSIENT(ary);
        return make_room_for_unshift(ary, head, (void *)sharedp, argc, capa, len);
    }
    else {
        /* sliding items */
        RARRAY_PTR_USE_TRANSIENT(ary, ptr, {
            MEMMOVE(ptr + argc, ptr, VALUE, len);
        });

        ary_verify(ary);
        return ary;
    }
}

static VALUE
ary_ensure_room_for_unshift(VALUE ary, int argc)
{
    long len = RARRAY_LEN(ary);
    long new_len = len + argc;

    if (len > ARY_MAX_SIZE - argc) {
        rb_raise(rb_eIndexError, "index %ld too big", new_len);
    }
    else if (! ARY_SHARED_P(ary)) {
        return ary_modify_for_unshift(ary, argc);
    }
    else {
        VALUE shared_root = ARY_SHARED_ROOT(ary);
        long capa = RARRAY_LEN(shared_root);

        if (! ARY_SHARED_ROOT_OCCUPIED(shared_root)) {
            return ary_modify_for_unshift(ary, argc);
        }
        else if (new_len > capa) {
            return ary_modify_for_unshift(ary, argc);
        }
        else {
            const VALUE * head = RARRAY_CONST_PTR_TRANSIENT(ary);
            void *sharedp = (void *)RARRAY_CONST_PTR_TRANSIENT(shared_root);

            rb_ary_modify_check(ary);
            return make_room_for_unshift(ary, head, sharedp, argc, capa, len);
        }
    }
}

/*
 *  call-seq:
 *    array.unshift(*objects) -> self
 *
 *  Prepends the given +objects+ to +self+:
 *
 *    a = [:foo, 'bar', 2]
 *    a.unshift(:bam, :bat) # => [:bam, :bat, :foo, "bar", 2]
 *
 *  Array#prepend is an alias for Array#unshift.
 *
 *  Related: #push, #pop, #shift.
 */

static VALUE
rb_ary_unshift_m(int argc, VALUE *argv, VALUE ary)
{
    long len = RARRAY_LEN(ary);
    VALUE target_ary;

    if (argc == 0) {
        rb_ary_modify_check(ary);
        return ary;
    }

    target_ary = ary_ensure_room_for_unshift(ary, argc);
    ary_memcpy0(ary, 0, argc, argv, target_ary);
    ARY_SET_LEN(ary, len + argc);
    return ary;
}

VALUE
rb_ary_unshift(VALUE ary, VALUE item)
{
    return rb_ary_unshift_m(1,&item,ary);
}

/* faster version - use this if you don't need to treat negative offset */
static inline VALUE
rb_ary_elt(VALUE ary, long offset)
{
    long len = RARRAY_LEN(ary);
    if (len == 0) return Qnil;
    if (offset < 0 || len <= offset) {
        return Qnil;
    }
    return RARRAY_AREF(ary, offset);
}

VALUE
rb_ary_entry(VALUE ary, long offset)
{
    return rb_ary_entry_internal(ary, offset);
}

VALUE
rb_ary_subseq_step(VALUE ary, long beg, long len, long step)
{
    VALUE klass;
    long alen = RARRAY_LEN(ary);

    if (beg > alen) return Qnil;
    if (beg < 0 || len < 0) return Qnil;

    if (alen < len || alen < beg + len) {
        len = alen - beg;
    }
    klass = rb_cArray;
    if (len == 0) return ary_new(klass, 0);
    if (step == 0)
        rb_raise(rb_eArgError, "slice step cannot be zero");
    if (step == 1)
        return ary_make_partial(ary, klass, beg, len);
    else
        return ary_make_partial_step(ary, klass, beg, len, step);
}

VALUE
rb_ary_subseq(VALUE ary, long beg, long len)
{
    return rb_ary_subseq_step(ary, beg, len, 1);
}

static VALUE rb_ary_aref2(VALUE ary, VALUE b, VALUE e);

/*
 *  call-seq:
 *    array[index] -> object or nil
 *    array[start, length] -> object or nil
 *    array[range] -> object or nil
 *    array[aseq] -> object or nil
 *    array.slice(index) -> object or nil
 *    array.slice(start, length) -> object or nil
 *    array.slice(range) -> object or nil
 *    array.slice(aseq) -> object or nil
 *
 *  Returns elements from +self+; does not modify +self+.
 *
 *  When a single \Integer argument +index+ is given, returns the element at offset +index+:
 *
 *    a = [:foo, 'bar', 2]
 *    a[0] # => :foo
 *    a[2] # => 2
 *    a # => [:foo, "bar", 2]
 *
 *  If +index+ is negative, counts relative to the end of +self+:
 *
 *    a = [:foo, 'bar', 2]
 *    a[-1] # => 2
 *    a[-2] # => "bar"
 *
 *  If +index+ is out of range, returns +nil+.
 *
 *  When two \Integer arguments +start+ and +length+ are given,
 *  returns a new \Array of size +length+ containing successive elements beginning at offset +start+:
 *
 *    a = [:foo, 'bar', 2]
 *    a[0, 2] # => [:foo, "bar"]
 *    a[1, 2] # => ["bar", 2]
 *
 *  If <tt>start + length</tt> is greater than <tt>self.length</tt>,
 *  returns all elements from offset +start+ to the end:
 *
 *    a = [:foo, 'bar', 2]
 *    a[0, 4] # => [:foo, "bar", 2]
 *    a[1, 3] # => ["bar", 2]
 *    a[2, 2] # => [2]
 *
 *  If <tt>start == self.size</tt> and <tt>length >= 0</tt>,
 *  returns a new empty \Array.
 *
 *  If +length+ is negative, returns +nil+.
 *
 *  When a single \Range argument +range+ is given,
 *  treats <tt>range.min</tt> as +start+ above
 *  and <tt>range.size</tt> as +length+ above:
 *
 *    a = [:foo, 'bar', 2]
 *    a[0..1] # => [:foo, "bar"]
 *    a[1..2] # => ["bar", 2]
 *
 *  Special case: If <tt>range.start == a.size</tt>, returns a new empty \Array.
 *
 *  If <tt>range.end</tt> is negative, calculates the end index from the end:
 *
 *    a = [:foo, 'bar', 2]
 *    a[0..-1] # => [:foo, "bar", 2]
 *    a[0..-2] # => [:foo, "bar"]
 *    a[0..-3] # => [:foo]
 *
 *  If <tt>range.start</tt> is negative, calculates the start index from the end:
 *
 *    a = [:foo, 'bar', 2]
 *    a[-1..2] # => [2]
 *    a[-2..2] # => ["bar", 2]
 *    a[-3..2] # => [:foo, "bar", 2]
 *
 *  If <tt>range.start</tt> is larger than the array size, returns +nil+.
 *
 *    a = [:foo, 'bar', 2]
 *    a[4..1] # => nil
 *    a[4..0] # => nil
 *    a[4..-1] # => nil
 *
 *  When a single Enumerator::ArithmeticSequence argument +aseq+ is given,
 *  returns an \Array of elements corresponding to the indexes produced by
 *  the sequence.
 *
 *    a = ['--', 'data1', '--', 'data2', '--', 'data3']
 *    a[(1..).step(2)] # => ["data1", "data2", "data3"]
 *
 *  Unlike slicing with range, if the start or the end of the arithmetic sequence
 *  is larger than array size, throws RangeError.
 *
 *    a = ['--', 'data1', '--', 'data2', '--', 'data3']
 *    a[(1..11).step(2)]
 *    # RangeError (((1..11).step(2)) out of range)
 *    a[(7..).step(2)]
 *    # RangeError (((7..).step(2)) out of range)
 *
 *  If given a single argument, and its type is not one of the listed, tries to
 *  convert it to Integer, and raises if it is impossible:
 *
 *    a = [:foo, 'bar', 2]
 *    # Raises TypeError (no implicit conversion of Symbol into Integer):
 *    a[:foo]
 *
 *  Array#slice is an alias for Array#[].
 */

VALUE
rb_ary_aref(int argc, const VALUE *argv, VALUE ary)
{
    rb_check_arity(argc, 1, 2);
    if (argc == 2) {
        return rb_ary_aref2(ary, argv[0], argv[1]);
    }
    return rb_ary_aref1(ary, argv[0]);
}

static VALUE
rb_ary_aref2(VALUE ary, VALUE b, VALUE e)
{
    long beg = NUM2LONG(b);
    long len = NUM2LONG(e);
    if (beg < 0) {
        beg += RARRAY_LEN(ary);
    }
    return rb_ary_subseq(ary, beg, len);
}

MJIT_FUNC_EXPORTED VALUE
rb_ary_aref1(VALUE ary, VALUE arg)
{
    long beg, len, step;

    /* special case - speeding up */
    if (FIXNUM_P(arg)) {
        return rb_ary_entry(ary, FIX2LONG(arg));
    }
    /* check if idx is Range or ArithmeticSequence */
    switch (rb_arithmetic_sequence_beg_len_step(arg, &beg, &len, &step, RARRAY_LEN(ary), 0)) {
      case Qfalse:
        break;
      case Qnil:
        return Qnil;
      default:
        return rb_ary_subseq_step(ary, beg, len, step);
    }

    return rb_ary_entry(ary, NUM2LONG(arg));
}

/*
 *  call-seq:
 *    array.at(index) -> object
 *
 *  Returns the element at \Integer offset +index+; does not modify +self+.
 *    a = [:foo, 'bar', 2]
 *    a.at(0) # => :foo
 *    a.at(2) # => 2
 *
 */

VALUE
rb_ary_at(VALUE ary, VALUE pos)
{
    return rb_ary_entry(ary, NUM2LONG(pos));
}

/*
 *  call-seq:
 *    array.first -> object or nil
 *    array.first(n) -> new_array
 *
 *  Returns elements from +self+; does not modify +self+.
 *
 *  When no argument is given, returns the first element:
 *
 *    a = [:foo, 'bar', 2]
 *    a.first # => :foo
 *    a # => [:foo, "bar", 2]
 *
 *  If +self+ is empty, returns +nil+.
 *
 *  When non-negative \Integer argument +n+ is given,
 *  returns the first +n+ elements in a new \Array:
 *
 *    a = [:foo, 'bar', 2]
 *    a.first(2) # => [:foo, "bar"]
 *
 *  If <tt>n >= array.size</tt>, returns all elements:
 *
 *    a = [:foo, 'bar', 2]
 *    a.first(50) # => [:foo, "bar", 2]
 *
 *  If <tt>n == 0</tt> returns an new empty \Array:
 *
 *    a = [:foo, 'bar', 2]
 *    a.first(0) # []
 *
 *  Related: #last.
 */
static VALUE
rb_ary_first(int argc, VALUE *argv, VALUE ary)
{
    if (argc == 0) {
        if (RARRAY_LEN(ary) == 0) return Qnil;
        return RARRAY_AREF(ary, 0);
    }
    else {
        return ary_take_first_or_last(argc, argv, ary, ARY_TAKE_FIRST);
    }
}

/*
 *  call-seq:
 *    array.last  -> object or nil
 *    array.last(n) -> new_array
 *
 *  Returns elements from +self+; +self+ is not modified.
 *
 *  When no argument is given, returns the last element:
 *
 *    a = [:foo, 'bar', 2]
 *    a.last # => 2
 *    a # => [:foo, "bar", 2]
 *
 *  If +self+ is empty, returns +nil+.
 *
 *  When non-negative \Integer argument +n+ is given,
 *  returns the last +n+ elements in a new \Array:
 *
 *    a = [:foo, 'bar', 2]
 *    a.last(2) # => ["bar", 2]
 *
 *  If <tt>n >= array.size</tt>, returns all elements:
 *
 *    a = [:foo, 'bar', 2]
 *    a.last(50) # => [:foo, "bar", 2]
 *
 *  If <tt>n == 0</tt>, returns an new empty \Array:
 *
 *    a = [:foo, 'bar', 2]
 *    a.last(0) # []
 *
 *  Related: #first.
 */

VALUE
rb_ary_last(int argc, const VALUE *argv, VALUE ary)
{
    if (argc == 0) {
        long len = RARRAY_LEN(ary);
        if (len == 0) return Qnil;
        return RARRAY_AREF(ary, len-1);
    }
    else {
        return ary_take_first_or_last(argc, argv, ary, ARY_TAKE_LAST);
    }
}

/*
 *  call-seq:
 *    array.fetch(index) -> element
 *    array.fetch(index, default_value) -> element
 *    array.fetch(index) {|index| ... } -> element
 *
 *  Returns the element at offset  +index+.
 *
 *  With the single \Integer argument +index+,
 *  returns the element at offset +index+:
 *
 *    a = [:foo, 'bar', 2]
 *    a.fetch(1) # => "bar"
 *
 *  If +index+ is negative, counts from the end of the array:
 *
 *    a = [:foo, 'bar', 2]
 *    a.fetch(-1) # => 2
 *    a.fetch(-2) # => "bar"
 *
 *  With arguments +index+ and +default_value+,
 *  returns the element at offset +index+ if index is in range,
 *  otherwise returns +default_value+:
 *
 *    a = [:foo, 'bar', 2]
 *    a.fetch(1, nil) # => "bar"
 *
 *  With argument +index+ and a block,
 *  returns the element at offset +index+ if index is in range
 *  (and the block is not called); otherwise calls the block with index and returns its return value:
 *
 *    a = [:foo, 'bar', 2]
 *    a.fetch(1) {|index| raise 'Cannot happen' } # => "bar"
 *    a.fetch(50) {|index| "Value for #{index}" } # => "Value for 50"
 *
 */

static VALUE
rb_ary_fetch(int argc, VALUE *argv, VALUE ary)
{
    VALUE pos, ifnone;
    long block_given;
    long idx;

    rb_scan_args(argc, argv, "11", &pos, &ifnone);
    block_given = rb_block_given_p();
    if (block_given && argc == 2) {
        rb_warn("block supersedes default value argument");
    }
    idx = NUM2LONG(pos);

    if (idx < 0) {
        idx +=  RARRAY_LEN(ary);
    }
    if (idx < 0 || RARRAY_LEN(ary) <= idx) {
        if (block_given) return rb_yield(pos);
        if (argc == 1) {
            rb_raise(rb_eIndexError, "index %ld outside of array bounds: %ld...%ld",
                        idx - (idx < 0 ? RARRAY_LEN(ary) : 0), -RARRAY_LEN(ary), RARRAY_LEN(ary));
        }
        return ifnone;
    }
    return RARRAY_AREF(ary, idx);
}

/*
 *  call-seq:
 *    array.index(object) -> integer or nil
 *    array.index {|element| ... } -> integer or nil
 *    array.index -> new_enumerator
 *
 *  Returns the index of a specified element.
 *
 *  When argument +object+ is given but no block,
 *  returns the index of the first element +element+
 *  for which <tt>object == element</tt>:
 *
 *    a = [:foo, 'bar', 2, 'bar']
 *    a.index('bar') # => 1
 *
 *  Returns +nil+ if no such element found.
 *
 *  When both argument +object+ and a block are given,
 *  calls the block with each successive element;
 *  returns the index of the first element for which the block returns a truthy value:
 *
 *    a = [:foo, 'bar', 2, 'bar']
 *    a.index {|element| element == 'bar' } # => 1
 *
 *  Returns +nil+ if the block never returns a truthy value.
 *
 *  When neither an argument nor a block is given, returns a new Enumerator:
 *
 *    a = [:foo, 'bar', 2]
 *    e = a.index
 *    e # => #<Enumerator: [:foo, "bar", 2]:index>
 *    e.each {|element| element == 'bar' } # => 1
 *
 *  Array#find_index is an alias for Array#index.
 *
 *  Related: #rindex.
 */

static VALUE
rb_ary_index(int argc, VALUE *argv, VALUE ary)
{
    VALUE val;
    long i;

    if (argc == 0) {
        RETURN_ENUMERATOR(ary, 0, 0);
        for (i=0; i<RARRAY_LEN(ary); i++) {
            if (RTEST(rb_yield(RARRAY_AREF(ary, i)))) {
                return LONG2NUM(i);
            }
        }
        return Qnil;
    }
    rb_check_arity(argc, 0, 1);
    val = argv[0];
    if (rb_block_given_p())
        rb_warn("given block not used");
    for (i=0; i<RARRAY_LEN(ary); i++) {
        VALUE e = RARRAY_AREF(ary, i);
        if (rb_equal(e, val)) {
            return LONG2NUM(i);
        }
    }
    return Qnil;
}

/*
 *  call-seq:
 *    array.rindex(object) -> integer or nil
 *    array.rindex {|element| ... } -> integer or nil
 *    array.rindex -> new_enumerator
 *
 *  Returns the index of the last element for which <tt>object == element</tt>.
 *
 *  When argument +object+ is given but no block, returns the index of the last such element found:
 *
 *    a = [:foo, 'bar', 2, 'bar']
 *    a.rindex('bar') # => 3
 *
 *  Returns +nil+ if no such object found.
 *
 *  When a block is given but no argument, calls the block with each successive element;
 *  returns the index of the last element for which the block returns a truthy value:
 *
 *    a = [:foo, 'bar', 2, 'bar']
 *    a.rindex {|element| element == 'bar' } # => 3
 *
 *  Returns +nil+ if the block never returns a truthy value.
 *
 *  When neither an argument nor a block is given, returns a new \Enumerator:
 *
 *    a = [:foo, 'bar', 2, 'bar']
 *    e = a.rindex
 *    e # => #<Enumerator: [:foo, "bar", 2, "bar"]:rindex>
 *    e.each {|element| element == 'bar' } # => 3
 *
 *  Related: #index.
 */

static VALUE
rb_ary_rindex(int argc, VALUE *argv, VALUE ary)
{
    VALUE val;
    long i = RARRAY_LEN(ary), len;

    if (argc == 0) {
        RETURN_ENUMERATOR(ary, 0, 0);
        while (i--) {
            if (RTEST(rb_yield(RARRAY_AREF(ary, i))))
                return LONG2NUM(i);
            if (i > (len = RARRAY_LEN(ary))) {
                i = len;
            }
        }
        return Qnil;
    }
    rb_check_arity(argc, 0, 1);
    val = argv[0];
    if (rb_block_given_p())
        rb_warn("given block not used");
    while (i--) {
        VALUE e = RARRAY_AREF(ary, i);
        if (rb_equal(e, val)) {
            return LONG2NUM(i);
        }
        if (i > RARRAY_LEN(ary)) {
            break;
        }
    }
    return Qnil;
}

VALUE
rb_ary_to_ary(VALUE obj)
{
    VALUE tmp = rb_check_array_type(obj);

    if (!NIL_P(tmp)) return tmp;
    return rb_ary_new3(1, obj);
}

static void
rb_ary_splice(VALUE ary, long beg, long len, const VALUE *rptr, long rlen)
{
    long olen;
    long rofs;

    if (len < 0) rb_raise(rb_eIndexError, "negative length (%ld)", len);
    olen = RARRAY_LEN(ary);
    if (beg < 0) {
        beg += olen;
        if (beg < 0) {
            rb_raise(rb_eIndexError, "index %ld too small for array; minimum: %ld",
                     beg - olen, -olen);
        }
    }
    if (olen < len || olen < beg + len) {
        len = olen - beg;
    }

    {
        const VALUE *optr = RARRAY_CONST_PTR_TRANSIENT(ary);
        rofs = (rptr >= optr && rptr < optr + olen) ? rptr - optr : -1;
    }

    if (beg >= olen) {
        VALUE target_ary;
        if (beg > ARY_MAX_SIZE - rlen) {
            rb_raise(rb_eIndexError, "index %ld too big", beg);
        }
        target_ary = ary_ensure_room_for_push(ary, rlen-len); /* len is 0 or negative */
        len = beg + rlen;
        ary_mem_clear(ary, olen, beg - olen);
        if (rlen > 0) {
            if (rofs != -1) rptr = RARRAY_CONST_PTR_TRANSIENT(ary) + rofs;
            ary_memcpy0(ary, beg, rlen, rptr, target_ary);
        }
        ARY_SET_LEN(ary, len);
    }
    else {
        long alen;

        if (olen - len > ARY_MAX_SIZE - rlen) {
            rb_raise(rb_eIndexError, "index %ld too big", olen + rlen - len);
        }
        rb_ary_modify(ary);
        alen = olen + rlen - len;
        if (alen >= ARY_CAPA(ary)) {
            ary_double_capa(ary, alen);
        }

        if (len != rlen) {
            RARRAY_PTR_USE_TRANSIENT(ary, ptr,
                                     MEMMOVE(ptr + beg + rlen, ptr + beg + len,
                                             VALUE, olen - (beg + len)));
            ARY_SET_LEN(ary, alen);
        }
        if (rlen > 0) {
            if (rofs != -1) rptr = RARRAY_CONST_PTR_TRANSIENT(ary) + rofs;
            /* give up wb-protected ary */
            RB_OBJ_WB_UNPROTECT_FOR(ARRAY, ary);

            /* do not use RARRAY_PTR() because it can causes GC.
             * ary can contain T_NONE object because it is not cleared.
             */
            RARRAY_PTR_USE_TRANSIENT(ary, ptr,
                                     MEMMOVE(ptr + beg, rptr, VALUE, rlen));
        }
    }
}

void
rb_ary_set_len(VALUE ary, long len)
{
    long capa;

    rb_ary_modify_check(ary);
    if (ARY_SHARED_P(ary)) {
        rb_raise(rb_eRuntimeError, "can't set length of shared ");
    }
    if (len > (capa = (long)ARY_CAPA(ary))) {
        rb_bug("probable buffer overflow: %ld for %ld", len, capa);
    }
    ARY_SET_LEN(ary, len);
}

VALUE
rb_ary_resize(VALUE ary, long len)
{
    long olen;

    rb_ary_modify(ary);
    olen = RARRAY_LEN(ary);
    if (len == olen) return ary;
    if (len > ARY_MAX_SIZE) {
        rb_raise(rb_eIndexError, "index %ld too big", len);
    }
    if (len > olen) {
        if (len >= ARY_CAPA(ary)) {
            ary_double_capa(ary, len);
        }
        ary_mem_clear(ary, olen, len - olen);
        ARY_SET_LEN(ary, len);
    }
    else if (ARY_EMBED_P(ary)) {
        ARY_SET_EMBED_LEN(ary, len);
    }
    else if (len <= ary_embed_capa(ary)) {
        const VALUE *ptr = ARY_HEAP_PTR(ary);
        long ptr_capa = ARY_HEAP_SIZE(ary);
        bool is_malloc_ptr = !ARY_SHARED_P(ary) && !RARRAY_TRANSIENT_P(ary);

        FL_UNSET(ary, RARRAY_TRANSIENT_FLAG);
        FL_SET_EMBED(ary);

        MEMCPY((VALUE *)ARY_EMBED_PTR(ary), ptr, VALUE, len); /* WB: no new reference */
        ARY_SET_EMBED_LEN(ary, len);

        if (is_malloc_ptr) ruby_sized_xfree((void *)ptr, ptr_capa);
    }
    else {
        if (olen > len + ARY_DEFAULT_SIZE) {
            size_t new_capa = ary_heap_realloc(ary, len);
            ARY_SET_CAPA(ary, new_capa);
        }
        ARY_SET_HEAP_LEN(ary, len);
    }
    ary_verify(ary);
    return ary;
}

static VALUE
ary_aset_by_rb_ary_store(VALUE ary, long key, VALUE val)
{
    rb_ary_store(ary, key, val);
    return val;
}

static VALUE
ary_aset_by_rb_ary_splice(VALUE ary, long beg, long len, VALUE val)
{
    VALUE rpl = rb_ary_to_ary(val);
    rb_ary_splice(ary, beg, len, RARRAY_CONST_PTR_TRANSIENT(rpl), RARRAY_LEN(rpl));
    RB_GC_GUARD(rpl);
    return val;
}

/*
 *  call-seq:
 *    array[index] = object -> object
 *    array[start, length] = object -> object
 *    array[range] = object -> object
 *
 *  Assigns elements in +self+; returns the given +object+.
 *
 *  When \Integer argument +index+ is given, assigns +object+ to an element in +self+.
 *
 *  If +index+ is non-negative, assigns +object+ the element at offset +index+:
 *
 *    a = [:foo, 'bar', 2]
 *    a[0] = 'foo' # => "foo"
 *    a # => ["foo", "bar", 2]
 *
 *  If +index+ is greater than <tt>self.length</tt>, extends the array:
 *
 *    a = [:foo, 'bar', 2]
 *    a[7] = 'foo' # => "foo"
 *    a # => [:foo, "bar", 2, nil, nil, nil, nil, "foo"]
 *
 *  If +index+ is negative, counts backwards from the end of the array:
 *
 *    a = [:foo, 'bar', 2]
 *    a[-1] = 'two' # => "two"
 *    a # => [:foo, "bar", "two"]
 *
 *  When \Integer arguments +start+ and +length+ are given and +object+ is not an \Array,
 *  removes <tt>length - 1</tt> elements beginning at offset +start+,
 *  and assigns +object+ at offset +start+:
 *
 *    a = [:foo, 'bar', 2]
 *    a[0, 2] = 'foo' # => "foo"
 *    a # => ["foo", 2]
 *
 *  If +start+ is negative, counts backwards from the end of the array:
 *
 *    a = [:foo, 'bar', 2]
 *    a[-2, 2] = 'foo' # => "foo"
 *    a # => [:foo, "foo"]
 *
 *  If +start+ is non-negative and outside the array (<tt> >= self.size</tt>),
 *  extends the array with +nil+, assigns +object+ at offset +start+,
 *  and ignores +length+:
 *
 *    a = [:foo, 'bar', 2]
 *    a[6, 50] = 'foo' # => "foo"
 *    a # => [:foo, "bar", 2, nil, nil, nil, "foo"]
 *
 *  If +length+ is zero, shifts elements at and following offset +start+
 *  and assigns +object+ at offset +start+:
 *
 *    a = [:foo, 'bar', 2]
 *    a[1, 0] = 'foo' # => "foo"
 *    a # => [:foo, "foo", "bar", 2]
 *
 *  If +length+ is too large for the existing array, does not extend the array:
 *
 *    a = [:foo, 'bar', 2]
 *    a[1, 5] = 'foo' # => "foo"
 *    a # => [:foo, "foo"]
 *
 *  When \Range argument +range+ is given and +object+ is an \Array,
 *  removes <tt>length - 1</tt> elements beginning at offset +start+,
 *  and assigns +object+ at offset +start+:
 *
 *    a = [:foo, 'bar', 2]
 *    a[0..1] = 'foo' # => "foo"
 *    a # => ["foo", 2]
 *
 *  if <tt>range.begin</tt> is negative, counts backwards from the end of the array:
 *
 *    a = [:foo, 'bar', 2]
 *    a[-2..2] = 'foo' # => "foo"
 *    a # => [:foo, "foo"]
 *
 *  If the array length is less than <tt>range.begin</tt>,
 *  assigns +object+ at offset <tt>range.begin</tt>, and ignores +length+:
 *
 *    a = [:foo, 'bar', 2]
 *    a[6..50] = 'foo' # => "foo"
 *    a # => [:foo, "bar", 2, nil, nil, nil, "foo"]
 *
 *  If <tt>range.end</tt> is zero, shifts elements at and following offset +start+
 *  and assigns +object+ at offset +start+:
 *
 *    a = [:foo, 'bar', 2]
 *    a[1..0] = 'foo' # => "foo"
 *    a # => [:foo, "foo", "bar", 2]
 *
 *  If <tt>range.end</tt> is negative, assigns +object+ at offset +start+,
 *  retains <tt>range.end.abs -1</tt> elements past that, and removes those beyond:
 *
 *    a = [:foo, 'bar', 2]
 *    a[1..-1] = 'foo' # => "foo"
 *    a # => [:foo, "foo"]
 *    a = [:foo, 'bar', 2]
 *    a[1..-2] = 'foo' # => "foo"
 *    a # => [:foo, "foo", 2]
 *    a = [:foo, 'bar', 2]
 *    a[1..-3] = 'foo' # => "foo"
 *    a # => [:foo, "foo", "bar", 2]
 *    a = [:foo, 'bar', 2]
 *
 *  If <tt>range.end</tt> is too large for the existing array,
 *  replaces array elements, but does not extend the array with +nil+ values:
 *
 *    a = [:foo, 'bar', 2]
 *    a[1..5] = 'foo' # => "foo"
 *    a # => [:foo, "foo"]
 *
 */

static VALUE
rb_ary_aset(int argc, VALUE *argv, VALUE ary)
{
    long offset, beg, len;

    rb_check_arity(argc, 2, 3);
    rb_ary_modify_check(ary);
    if (argc == 3) {
        beg = NUM2LONG(argv[0]);
        len = NUM2LONG(argv[1]);
        return ary_aset_by_rb_ary_splice(ary, beg, len, argv[2]);
    }
    if (FIXNUM_P(argv[0])) {
        offset = FIX2LONG(argv[0]);
        return ary_aset_by_rb_ary_store(ary, offset, argv[1]);
    }
    if (rb_range_beg_len(argv[0], &beg, &len, RARRAY_LEN(ary), 1)) {
        /* check if idx is Range */
        return ary_aset_by_rb_ary_splice(ary, beg, len, argv[1]);
    }

    offset = NUM2LONG(argv[0]);
    return ary_aset_by_rb_ary_store(ary, offset, argv[1]);
}

/*
 *  call-seq:
 *    array.insert(index, *objects) -> self
 *
 *  Inserts given +objects+ before or after the element at \Integer index +offset+;
 *  returns +self+.
 *
 *  When +index+ is non-negative, inserts all given +objects+
 *  before the element at offset +index+:
 *
 *    a = [:foo, 'bar', 2]
 *    a.insert(1, :bat, :bam) # => [:foo, :bat, :bam, "bar", 2]
 *
 *  Extends the array if +index+ is beyond the array (<tt>index >= self.size</tt>):
 *
 *    a = [:foo, 'bar', 2]
 *    a.insert(5, :bat, :bam)
 *    a # => [:foo, "bar", 2, nil, nil, :bat, :bam]
 *
 *  Does nothing if no objects given:
 *
 *    a = [:foo, 'bar', 2]
 *    a.insert(1)
 *    a.insert(50)
 *    a.insert(-50)
 *    a # => [:foo, "bar", 2]
 *
 *  When +index+ is negative, inserts all given +objects+
 *  _after_ the element at offset <tt>index+self.size</tt>:
 *
 *    a = [:foo, 'bar', 2]
 *    a.insert(-2, :bat, :bam)
 *    a # => [:foo, "bar", :bat, :bam, 2]
 *
 */

static VALUE
rb_ary_insert(int argc, VALUE *argv, VALUE ary)
{
    long pos;

    rb_check_arity(argc, 1, UNLIMITED_ARGUMENTS);
    rb_ary_modify_check(ary);
    pos = NUM2LONG(argv[0]);
    if (argc == 1) return ary;
    if (pos == -1) {
        pos = RARRAY_LEN(ary);
    }
    else if (pos < 0) {
        long minpos = -RARRAY_LEN(ary) - 1;
        if (pos < minpos) {
            rb_raise(rb_eIndexError, "index %ld too small for array; minimum: %ld",
                     pos, minpos);
        }
        pos++;
    }
    rb_ary_splice(ary, pos, 0, argv + 1, argc - 1);
    return ary;
}

static VALUE
rb_ary_length(VALUE ary);

static VALUE
ary_enum_length(VALUE ary, VALUE args, VALUE eobj)
{
    return rb_ary_length(ary);
}

/*
 *  call-seq:
 *    array.each {|element| ... } -> self
 *    array.each -> Enumerator
 *
 *  Iterates over array elements.
 *
 *  When a block given, passes each successive array element to the block;
 *  returns +self+:
 *
 *    a = [:foo, 'bar', 2]
 *    a.each {|element|  puts "#{element.class} #{element}" }
 *
 *  Output:
 *
 *    Symbol foo
 *    String bar
 *    Integer 2
 *
 *  Allows the array to be modified during iteration:
 *
 *    a = [:foo, 'bar', 2]
 *    a.each {|element| puts element; a.clear if element.to_s.start_with?('b') }
 *
 *  Output:
 *
 *    foo
 *    bar
 *
 *  When no block given, returns a new \Enumerator:
 *    a = [:foo, 'bar', 2]
 *
 *    e = a.each
 *    e # => #<Enumerator: [:foo, "bar", 2]:each>
 *    a1 = e.each {|element|  puts "#{element.class} #{element}" }
 *
 *  Output:
 *
 *    Symbol foo
 *    String bar
 *    Integer 2
 *
 *  Related: #each_index, #reverse_each.
 */

VALUE
rb_ary_each(VALUE ary)
{
    long i;
    ary_verify(ary);
    RETURN_SIZED_ENUMERATOR(ary, 0, 0, ary_enum_length);
    for (i=0; i<RARRAY_LEN(ary); i++) {
        rb_yield(RARRAY_AREF(ary, i));
    }
    return ary;
}

/*
 *  call-seq:
 *    array.each_index {|index| ... } -> self
 *    array.each_index -> Enumerator
 *
 *  Iterates over array indexes.
 *
 *  When a block given, passes each successive array index to the block;
 *  returns +self+:
 *
 *    a = [:foo, 'bar', 2]
 *    a.each_index {|index|  puts "#{index} #{a[index]}" }
 *
 *  Output:
 *
 *    0 foo
 *    1 bar
 *    2 2
 *
 *  Allows the array to be modified during iteration:
 *
 *    a = [:foo, 'bar', 2]
 *    a.each_index {|index| puts index; a.clear if index > 0 }
 *
 *  Output:
 *
 *    0
 *    1
 *
 *  When no block given, returns a new \Enumerator:
 *
 *    a = [:foo, 'bar', 2]
 *    e = a.each_index
 *    e # => #<Enumerator: [:foo, "bar", 2]:each_index>
 *    a1 = e.each {|index|  puts "#{index} #{a[index]}"}
 *
 *  Output:
 *
 *    0 foo
 *    1 bar
 *    2 2
 *
 *  Related: #each, #reverse_each.
 */

static VALUE
rb_ary_each_index(VALUE ary)
{
    long i;
    RETURN_SIZED_ENUMERATOR(ary, 0, 0, ary_enum_length);

    for (i=0; i<RARRAY_LEN(ary); i++) {
        rb_yield(LONG2NUM(i));
    }
    return ary;
}

/*
 *  call-seq:
 *    array.reverse_each {|element| ... } -> self
 *    array.reverse_each -> Enumerator
 *
 *  Iterates backwards over array elements.
 *
 *  When a block given, passes, in reverse order, each element to the block;
 *  returns +self+:
 *
 *    a = [:foo, 'bar', 2]
 *    a.reverse_each {|element|  puts "#{element.class} #{element}" }
 *
 *  Output:
 *
 *    Integer 2
 *    String bar
 *    Symbol foo
 *
 *  Allows the array to be modified during iteration:
 *
 *    a = [:foo, 'bar', 2]
 *    a.reverse_each {|element| puts element; a.clear if element.to_s.start_with?('b') }
 *
 *  Output:
 *
 *    2
 *    bar
 *
 *  When no block given, returns a new \Enumerator:
 *
 *    a = [:foo, 'bar', 2]
 *    e = a.reverse_each
 *    e # => #<Enumerator: [:foo, "bar", 2]:reverse_each>
 *    a1 = e.each {|element|  puts "#{element.class} #{element}" }
 *
 *  Output:
 *
 *    Integer 2
 *    String bar
 *    Symbol foo
 *
 *  Related: #each, #each_index.
 */

static VALUE
rb_ary_reverse_each(VALUE ary)
{
    long len;

    RETURN_SIZED_ENUMERATOR(ary, 0, 0, ary_enum_length);
    len = RARRAY_LEN(ary);
    while (len--) {
        long nlen;
        rb_yield(RARRAY_AREF(ary, len));
        nlen = RARRAY_LEN(ary);
        if (nlen < len) {
            len = nlen;
        }
    }
    return ary;
}

/*
 *  call-seq:
 *    array.length -> an_integer
 *
 *  Returns the count of elements in +self+.
 */

static VALUE
rb_ary_length(VALUE ary)
{
    long len = RARRAY_LEN(ary);
    return LONG2NUM(len);
}

/*
 *  call-seq:
 *    array.empty?  -> true or false
 *
 *  Returns +true+ if the count of elements in +self+ is zero,
 *  +false+ otherwise.
 */

static VALUE
rb_ary_empty_p(VALUE ary)
{
    return RBOOL(RARRAY_LEN(ary) == 0);
}

VALUE
rb_ary_dup(VALUE ary)
{
    long len = RARRAY_LEN(ary);
    VALUE dup = rb_ary_new2(len);
    ary_memcpy(dup, 0, len, RARRAY_CONST_PTR_TRANSIENT(ary));
    ARY_SET_LEN(dup, len);

    ary_verify(ary);
    ary_verify(dup);
    return dup;
}

VALUE
rb_ary_resurrect(VALUE ary)
{
    return ary_make_partial(ary, rb_cArray, 0, RARRAY_LEN(ary));
}

extern VALUE rb_output_fs;

static void ary_join_1(VALUE obj, VALUE ary, VALUE sep, long i, VALUE result, int *first);

static VALUE
recursive_join(VALUE obj, VALUE argp, int recur)
{
    VALUE *arg = (VALUE *)argp;
    VALUE ary = arg[0];
    VALUE sep = arg[1];
    VALUE result = arg[2];
    int *first = (int *)arg[3];

    if (recur) {
        rb_raise(rb_eArgError, "recursive array join");
    }
    else {
        ary_join_1(obj, ary, sep, 0, result, first);
    }
    return Qnil;
}

static long
ary_join_0(VALUE ary, VALUE sep, long max, VALUE result)
{
    long i;
    VALUE val;

    if (max > 0) rb_enc_copy(result, RARRAY_AREF(ary, 0));
    for (i=0; i<max; i++) {
        val = RARRAY_AREF(ary, i);
        if (!RB_TYPE_P(val, T_STRING)) break;
        if (i > 0 && !NIL_P(sep))
            rb_str_buf_append(result, sep);
        rb_str_buf_append(result, val);
    }
    return i;
}

static void
ary_join_1_str(VALUE dst, VALUE src, int *first)
{
    rb_str_buf_append(dst, src);
    if (*first) {
        rb_enc_copy(dst, src);
        *first = FALSE;
    }
}

static void
ary_join_1_ary(VALUE obj, VALUE ary, VALUE sep, VALUE result, VALUE val, int *first)
{
    if (val == ary) {
        rb_raise(rb_eArgError, "recursive array join");
    }
    else {
        VALUE args[4];

        *first = FALSE;
        args[0] = val;
        args[1] = sep;
        args[2] = result;
        args[3] = (VALUE)first;
        rb_exec_recursive(recursive_join, obj, (VALUE)args);
    }
}

static void
ary_join_1(VALUE obj, VALUE ary, VALUE sep, long i, VALUE result, int *first)
{
    VALUE val, tmp;

    for (; i<RARRAY_LEN(ary); i++) {
        if (i > 0 && !NIL_P(sep))
            rb_str_buf_append(result, sep);

        val = RARRAY_AREF(ary, i);
        if (RB_TYPE_P(val, T_STRING)) {
            ary_join_1_str(result, val, first);
        }
        else if (RB_TYPE_P(val, T_ARRAY)) {
            ary_join_1_ary(val, ary, sep, result, val, first);
        }
        else if (!NIL_P(tmp = rb_check_string_type(val))) {
            ary_join_1_str(result, tmp, first);
        }
        else if (!NIL_P(tmp = rb_check_array_type(val))) {
            ary_join_1_ary(val, ary, sep, result, tmp, first);
        }
        else {
            ary_join_1_str(result, rb_obj_as_string(val), first);
        }
    }
}

VALUE
rb_ary_join(VALUE ary, VALUE sep)
{
    long len = 1, i;
    VALUE val, tmp, result;

    if (RARRAY_LEN(ary) == 0) return rb_usascii_str_new(0, 0);

    if (!NIL_P(sep)) {
        StringValue(sep);
        len += RSTRING_LEN(sep) * (RARRAY_LEN(ary) - 1);
    }
    for (i=0; i<RARRAY_LEN(ary); i++) {
        val = RARRAY_AREF(ary, i);
        tmp = rb_check_string_type(val);

        if (NIL_P(tmp) || tmp != val) {
            int first;
            long n = RARRAY_LEN(ary);
            if (i > n) i = n;
            result = rb_str_buf_new(len + (n-i)*10);
            rb_enc_associate(result, rb_usascii_encoding());
            i = ary_join_0(ary, sep, i, result);
            first = i == 0;
            ary_join_1(ary, ary, sep, i, result, &first);
            return result;
        }

        len += RSTRING_LEN(tmp);
    }

    result = rb_str_new(0, len);
    rb_str_set_len(result, 0);

    ary_join_0(ary, sep, RARRAY_LEN(ary), result);

    return result;
}

/*
 *  call-seq:
 *    array.join ->new_string
 *    array.join(separator = $,) -> new_string
 *
 *  Returns the new \String formed by joining the array elements after conversion.
 *  For each element +element+:
 *
 *  - Uses <tt>element.to_s</tt> if +element+ is not a <tt>kind_of?(Array)</tt>.
 *  - Uses recursive <tt>element.join(separator)</tt> if +element+ is a <tt>kind_of?(Array)</tt>.
 *
 *  With no argument, joins using the output field separator, <tt>$,</tt>:
 *
 *    a = [:foo, 'bar', 2]
 *    $, # => nil
 *    a.join # => "foobar2"
 *
 *  With \string argument +separator+, joins using that separator:
 *
 *    a = [:foo, 'bar', 2]
 *    a.join("\n") # => "foo\nbar\n2"
 *
 *  Joins recursively for nested Arrays:
 *
 *   a = [:foo, [:bar, [:baz, :bat]]]
 *   a.join # => "foobarbazbat"
 *
 */
static VALUE
rb_ary_join_m(int argc, VALUE *argv, VALUE ary)
{
    VALUE sep;

    if (rb_check_arity(argc, 0, 1) == 0 || NIL_P(sep = argv[0])) {
        sep = rb_output_fs;
        if (!NIL_P(sep)) {
            rb_category_warn(RB_WARN_CATEGORY_DEPRECATED, "$, is set to non-nil value");
        }
    }

    return rb_ary_join(ary, sep);
}

static VALUE
inspect_ary(VALUE ary, VALUE dummy, int recur)
{
    long i;
    VALUE s, str;

    if (recur) return rb_usascii_str_new_cstr("[...]");
    str = rb_str_buf_new2("[");
    for (i=0; i<RARRAY_LEN(ary); i++) {
        s = rb_inspect(RARRAY_AREF(ary, i));
        if (i > 0) rb_str_buf_cat2(str, ", ");
        else rb_enc_copy(str, s);
        rb_str_buf_append(str, s);
    }
    rb_str_buf_cat2(str, "]");
    return str;
}

/*
 *  call-seq:
 *    array.inspect -> new_string
 *
 *  Returns the new \String formed by calling method <tt>#inspect</tt>
 *  on each array element:
 *
 *    a = [:foo, 'bar', 2]
 *    a.inspect # => "[:foo, \"bar\", 2]"
 *
 *  Array#to_s is an alias for Array#inspect.
 */

static VALUE
rb_ary_inspect(VALUE ary)
{
    if (RARRAY_LEN(ary) == 0) return rb_usascii_str_new2("[]");
    return rb_exec_recursive(inspect_ary, ary, 0);
}

VALUE
rb_ary_to_s(VALUE ary)
{
    return rb_ary_inspect(ary);
}

/*
 *  call-seq:
 *    to_a -> self or new_array
 *
 *  When +self+ is an instance of \Array, returns +self+:
 *
 *    a = [:foo, 'bar', 2]
 *    a.to_a # => [:foo, "bar", 2]
 *
 *  Otherwise, returns a new \Array containing the elements of +self+:
 *
 *    class MyArray < Array; end
 *    a = MyArray.new(['foo', 'bar', 'two'])
 *    a.instance_of?(Array) # => false
 *    a.kind_of?(Array) # => true
 *    a1 = a.to_a
 *    a1 # => ["foo", "bar", "two"]
 *    a1.class # => Array # Not MyArray
 *
 */

static VALUE
rb_ary_to_a(VALUE ary)
{
    if (rb_obj_class(ary) != rb_cArray) {
        VALUE dup = rb_ary_new2(RARRAY_LEN(ary));
        rb_ary_replace(dup, ary);
        return dup;
    }
    return ary;
}

/*
 *  call-seq:
 *    array.to_h -> new_hash
 *    array.to_h {|item| ... } -> new_hash
 *
 *  Returns a new \Hash formed from +self+.
 *
 *  When a block is given, calls the block with each array element;
 *  the block must return a 2-element \Array whose two elements
 *  form a key-value pair in the returned \Hash:
 *
 *    a = ['foo', :bar, 1, [2, 3], {baz: 4}]
 *    h = a.to_h {|item| [item, item] }
 *    h # => {"foo"=>"foo", :bar=>:bar, 1=>1, [2, 3]=>[2, 3], {:baz=>4}=>{:baz=>4}}
 *
 *  When no block is given, +self+ must be an \Array of 2-element sub-arrays,
 *  each sub-array is formed into a key-value pair in the new \Hash:
 *
 *    [].to_h # => {}
 *    a = [['foo', 'zero'], ['bar', 'one'], ['baz', 'two']]
 *    h = a.to_h
 *    h # => {"foo"=>"zero", "bar"=>"one", "baz"=>"two"}
 *
 */

static VALUE
rb_ary_to_h(VALUE ary)
{
    long i;
    VALUE hash = rb_hash_new_with_size(RARRAY_LEN(ary));
    int block_given = rb_block_given_p();

    for (i=0; i<RARRAY_LEN(ary); i++) {
        const VALUE e = rb_ary_elt(ary, i);
        const VALUE elt = block_given ? rb_yield_force_blockarg(e) : e;
        const VALUE key_value_pair = rb_check_array_type(elt);
        if (NIL_P(key_value_pair)) {
            rb_raise(rb_eTypeError, "wrong element type %"PRIsVALUE" at %ld (expected array)",
                     rb_obj_class(elt), i);
        }
        if (RARRAY_LEN(key_value_pair) != 2) {
            rb_raise(rb_eArgError, "wrong array length at %ld (expected 2, was %ld)",
                i, RARRAY_LEN(key_value_pair));
        }
        rb_hash_aset(hash, RARRAY_AREF(key_value_pair, 0), RARRAY_AREF(key_value_pair, 1));
    }
    return hash;
}

/*
 *  call-seq:
 *    array.to_ary -> self
 *
 *  Returns +self+.
 */

static VALUE
rb_ary_to_ary_m(VALUE ary)
{
    return ary;
}

static void
ary_reverse(VALUE *p1, VALUE *p2)
{
    while (p1 < p2) {
        VALUE tmp = *p1;
        *p1++ = *p2;
        *p2-- = tmp;
    }
}

VALUE
rb_ary_reverse(VALUE ary)
{
    VALUE *p2;
    long len = RARRAY_LEN(ary);

    rb_ary_modify(ary);
    if (len > 1) {
        RARRAY_PTR_USE_TRANSIENT(ary, p1, {
            p2 = p1 + len - 1;	/* points last item */
            ary_reverse(p1, p2);
        }); /* WB: no new reference */
    }
    return ary;
}

/*
 *  call-seq:
 *    array.reverse! -> self
 *
 *  Reverses +self+ in place:
 *
 *    a = ['foo', 'bar', 'two']
 *    a.reverse! # => ["two", "bar", "foo"]
 *
 */

static VALUE
rb_ary_reverse_bang(VALUE ary)
{
    return rb_ary_reverse(ary);
}

/*
 *  call-seq:
 *    array.reverse -> new_array
 *
 *  Returns a new \Array with the elements of +self+ in reverse order:
 *
 *    a = ['foo', 'bar', 'two']
 *    a1 = a.reverse
 *    a1 # => ["two", "bar", "foo"]
 *
 */

static VALUE
rb_ary_reverse_m(VALUE ary)
{
    long len = RARRAY_LEN(ary);
    VALUE dup = rb_ary_new2(len);

    if (len > 0) {
        const VALUE *p1 = RARRAY_CONST_PTR_TRANSIENT(ary);
        VALUE *p2 = (VALUE *)RARRAY_CONST_PTR_TRANSIENT(dup) + len - 1;
        do *p2-- = *p1++; while (--len > 0);
    }
    ARY_SET_LEN(dup, RARRAY_LEN(ary));
    return dup;
}

static inline long
rotate_count(long cnt, long len)
{
    return (cnt < 0) ? (len - (~cnt % len) - 1) : (cnt % len);
}

static void
ary_rotate_ptr(VALUE *ptr, long len, long cnt)
{
    if (cnt == 1) {
        VALUE tmp = *ptr;
        memmove(ptr, ptr + 1, sizeof(VALUE)*(len - 1));
        *(ptr + len - 1) = tmp;
    }
    else if (cnt == len - 1) {
        VALUE tmp = *(ptr + len - 1);
        memmove(ptr + 1, ptr, sizeof(VALUE)*(len - 1));
        *ptr = tmp;
    }
    else {
        --len;
        if (cnt < len) ary_reverse(ptr + cnt, ptr + len);
        if (--cnt > 0) ary_reverse(ptr, ptr + cnt);
        if (len > 0) ary_reverse(ptr, ptr + len);
    }
}

VALUE
rb_ary_rotate(VALUE ary, long cnt)
{
    rb_ary_modify(ary);

    if (cnt != 0) {
        long len = RARRAY_LEN(ary);
        if (len > 1 && (cnt = rotate_count(cnt, len)) > 0) {
            RARRAY_PTR_USE_TRANSIENT(ary, ptr, ary_rotate_ptr(ptr, len, cnt));
            return ary;
        }
    }
    return Qnil;
}

/*
 *  call-seq:
 *    array.rotate! -> self
 *    array.rotate!(count) -> self
 *
 *  Rotates +self+ in place by moving elements from one end to the other; returns +self+.
 *
 *  When no argument given, rotates the first element to the last position:
 *
 *    a = [:foo, 'bar', 2, 'bar']
 *    a.rotate! # => ["bar", 2, "bar", :foo]
 *
 *  When given a non-negative \Integer +count+,
 *  rotates +count+ elements from the beginning to the end:
 *
 *    a = [:foo, 'bar', 2]
 *    a.rotate!(2)
 *    a # => [2, :foo, "bar"]
 *
 *  If +count+ is large, uses <tt>count % array.size</tt> as the count:
 *
 *    a = [:foo, 'bar', 2]
 *    a.rotate!(20)
 *    a # => [2, :foo, "bar"]
 *
 *  If +count+ is zero, returns +self+ unmodified:
 *
 *    a = [:foo, 'bar', 2]
 *    a.rotate!(0)
 *    a # => [:foo, "bar", 2]
 *
 *  When given a negative Integer +count+, rotates in the opposite direction,
 *  from end to beginning:
 *
 *    a = [:foo, 'bar', 2]
 *    a.rotate!(-2)
 *    a # => ["bar", 2, :foo]
 *
 *  If +count+ is small (far from zero), uses <tt>count % array.size</tt> as the count:
 *
 *    a = [:foo, 'bar', 2]
 *    a.rotate!(-5)
 *    a # => ["bar", 2, :foo]
 *
 */

static VALUE
rb_ary_rotate_bang(int argc, VALUE *argv, VALUE ary)
{
    long n = (rb_check_arity(argc, 0, 1) ? NUM2LONG(argv[0]) : 1);
    rb_ary_rotate(ary, n);
    return ary;
}

/*
 *  call-seq:
 *    array.rotate -> new_array
 *    array.rotate(count) -> new_array
 *
 *  Returns a new \Array formed from +self+ with elements
 *  rotated from one end to the other.
 *
 *  When no argument given, returns a new \Array that is like +self+,
 *  except that the first element has been rotated to the last position:
 *
 *    a = [:foo, 'bar', 2, 'bar']
 *    a1 = a.rotate
 *    a1 # => ["bar", 2, "bar", :foo]
 *
 *  When given a non-negative \Integer +count+,
 *  returns a new \Array with +count+ elements rotated from the beginning to the end:
 *
 *    a = [:foo, 'bar', 2]
 *    a1 = a.rotate(2)
 *    a1 # => [2, :foo, "bar"]
 *
 *  If +count+ is large, uses <tt>count % array.size</tt> as the count:
 *
 *    a = [:foo, 'bar', 2]
 *    a1 = a.rotate(20)
 *    a1 # => [2, :foo, "bar"]
 *
 *  If +count+ is zero, returns a copy of +self+, unmodified:
 *
 *    a = [:foo, 'bar', 2]
 *    a1 = a.rotate(0)
 *    a1 # => [:foo, "bar", 2]
 *
 *  When given a negative \Integer +count+, rotates in the opposite direction,
 *  from end to beginning:
 *
 *    a = [:foo, 'bar', 2]
 *    a1 = a.rotate(-2)
 *    a1 # => ["bar", 2, :foo]
 *
 *  If +count+ is small (far from zero), uses <tt>count % array.size</tt> as the count:
 *
 *    a = [:foo, 'bar', 2]
 *    a1 = a.rotate(-5)
 *    a1 # => ["bar", 2, :foo]
 *
 */

static VALUE
rb_ary_rotate_m(int argc, VALUE *argv, VALUE ary)
{
    VALUE rotated;
    const VALUE *ptr;
    long len;
    long cnt = (rb_check_arity(argc, 0, 1) ? NUM2LONG(argv[0]) : 1);

    len = RARRAY_LEN(ary);
    rotated = rb_ary_new2(len);
    if (len > 0) {
        cnt = rotate_count(cnt, len);
        ptr = RARRAY_CONST_PTR_TRANSIENT(ary);
        len -= cnt;
        ary_memcpy(rotated, 0, len, ptr + cnt);
        ary_memcpy(rotated, len, cnt, ptr);
    }
    ARY_SET_LEN(rotated, RARRAY_LEN(ary));
    return rotated;
}

struct ary_sort_data {
    VALUE ary;
    VALUE receiver;
};

static VALUE
sort_reentered(VALUE ary)
{
    if (RBASIC(ary)->klass) {
        rb_raise(rb_eRuntimeError, "sort reentered");
    }
    return Qnil;
}

static void
sort_returned(struct ary_sort_data *data)
{
    if (rb_obj_frozen_p(data->receiver)) {
        rb_raise(rb_eFrozenError, "array frozen during sort");
    }
    sort_reentered(data->ary);
}

static int
sort_1(const void *ap, const void *bp, void *dummy)
{
    struct ary_sort_data *data = dummy;
    VALUE retval = sort_reentered(data->ary);
    VALUE a = *(const VALUE *)ap, b = *(const VALUE *)bp;
    VALUE args[2];
    int n;

    args[0] = a;
    args[1] = b;
    retval = rb_yield_values2(2, args);
    n = rb_cmpint(retval, a, b);
    sort_returned(data);
    return n;
}

static int
sort_2(const void *ap, const void *bp, void *dummy)
{
    struct ary_sort_data *data = dummy;
    VALUE retval = sort_reentered(data->ary);
    VALUE a = *(const VALUE *)ap, b = *(const VALUE *)bp;
    int n;

    if (FIXNUM_P(a) && FIXNUM_P(b) && CMP_OPTIMIZABLE(INTEGER)) {
        if ((long)a > (long)b) return 1;
        if ((long)a < (long)b) return -1;
        return 0;
    }
    if (STRING_P(a) && STRING_P(b) && CMP_OPTIMIZABLE(STRING)) {
        return rb_str_cmp(a, b);
    }
    if (RB_FLOAT_TYPE_P(a) && CMP_OPTIMIZABLE(FLOAT)) {
        return rb_float_cmp(a, b);
    }

    retval = rb_funcallv(a, id_cmp, 1, &b);
    n = rb_cmpint(retval, a, b);
    sort_returned(data);

    return n;
}

/* Radix_Sort */

#define RSORT_GUARD SIZEOF_VALUE == 8
#define RSORT_THRESHOLD 1000

#if RSORT_GUARD

#define RDX_BITS   8  /* radix bit-length */
#define NUM_PASSES 8  /* number of passes on uint64_t, 64 / RDX_BITS + (64 % RDX_BITS > 0) */
#define RADIX    256  /* radix, number of values in the range 0...(1 << RDX_BITS) */

typedef struct rsort_double_t { uint64_t z; VALUE v; } rsort_double_t;

static void
rsort_calc_offsets(uint64_t (*F)[RADIX], int *skip, int *last, long l)
{
    for (int i = 0; i < NUM_PASSES; i++) {
        uint64_t offset = 0, count, *const o = F[i];
        for (int j = 0; j < RADIX; j++) {
            if ((count = o[j]) == (uint64_t)l) { skip[i] = 1; break; }
            offset = (o[j] = offset) + count;
        }
        if (skip[i] == 0) *last = i;
    }
}

static int
rsort_noflonum(VALUE *const p, const long l, VALUE *pp,
               uint64_t (*F)[RADIX], _Bool is_unordered, uint64_t prev,
               uint64_t *const _rf)
{
    VALUE *const P = p + l;
    rsort_double_t *const _r = malloc(l * 2 * sizeof(rsort_double_t)),
                   *a = _r, *pa = a + (pp - p), *PA, *b = a + l, *tmp;
    if (_r == NULL) { free(_rf); return 1; }
    for (long i = 0, I = pp - p; i < I; i++)
        _r[i] = (rsort_double_t){ _rf[i], p[i] };
    free(_rf);

    while (!is_unordered && pp < P) {
        VALUE *PP = pp + 100; if (PP > P) PP = P;
        for (; pp < PP; pa++) {
            union { double d; uint64_t z; } u;
            if (!RB_FLOAT_TYPE_P(*pp) || isnan(u.d = rb_float_value(*pp))) {
                free(_r); return 1;
            }
            u.z ^= ((int64_t)(u.z) >> 63) | ((uint64_t)1 << 63);
            is_unordered |= prev > u.z, prev = u.z;
            for (int i = 0; i < NUM_PASSES; i++)
                F[i][(uint8_t)(u.z >> i * RDX_BITS)]++;
            *pa = (rsort_double_t){ u.z, *pp++ };
        }
    }
    if (!is_unordered) { free(_r); return 0; }

    for (; pp < P; pa++) {
        union { double d; uint64_t z; } u;
        if (!RB_FLOAT_TYPE_P(*pp) || isnan(u.d = rb_float_value(*pp))) {
            free(_r); return 1;
        }
        u.z ^= ((int64_t)(u.z) >> 63) | ((uint64_t)1 << 63);
        for (int i = 0; i < NUM_PASSES; i++)
            F[i][(uint8_t)(u.z >> i * RDX_BITS)]++;
        *pa = (rsort_double_t){ u.z, *pp++ };
    }

    int skip[NUM_PASSES] = {0}, last = 0; rsort_calc_offsets(F, skip, &last, l);

    for (int i = 0; i <= last; i++) {
        if (skip[i]) continue;
        uint64_t *const o = F[i];
        if (i < last)
            for (pa = a, PA = pa + l; pa < PA; pa++)
                b[o[(uint8_t)(pa->z >> i * RDX_BITS)]++] = *pa;
        else
            for (pa = a, PA = pa + l; pa < PA; pa++)
                p[o[(uint8_t)(pa->z >> i * RDX_BITS)]++] = pa->v;
        tmp = a, a = b, b = tmp;
    }

    free(_r); return 0;
}

static int
rsort_double(VALUE *const p, const long l)
{
    VALUE *pp = p, *const P = pp + l;
    uint64_t F[NUM_PASSES][RADIX] = {{0}},
             *const _r = malloc(l * 2 * sizeof(uint64_t)),
             *a = _r, *pa = a, *PA, *b = a + l;
    if (_r == NULL) return 1;

    {
        uint64_t prev = 0; _Bool is_unordered = 0;
        while (!is_unordered && pp < P) {
            VALUE *PP = pp + 100; if (PP > P) PP = P;
            for (; pp < PP; pa++) {
                union { double d; uint64_t z; } u;
                if (!RB_FLOAT_TYPE_P(*pp) || isnan(u.d = rb_float_value(*pp))) {
                    free(_r); return 1;
                }
                /* u.z = (u.d < +0.0) ? ~(u.z) : u.z ^ ((uint64_t)1 << 63); */
                *pa = u.z ^= ((int64_t)(u.z) >> 63) | ((uint64_t)1 << 63);
                is_unordered |= prev > u.z, prev = u.z;
                for (int i = 0; i < NUM_PASSES; i++)
                    F[i][(uint8_t)(u.z >> i * RDX_BITS)]++;
                if (!FLONUM_P(*pp++))
                    return rsort_noflonum(p, l, pp, F, is_unordered, prev, _r);
            }
        }
        if (!is_unordered) { free(_r); return 0; }
    }

    for (; pp < P; pa++) {
        union { double d; uint64_t z; } u;
        if (!RB_FLOAT_TYPE_P(*pp) || isnan(u.d = rb_float_value(*pp))) {
            free(_r); return 1;
        }
        *pa = u.z ^= ((int64_t)(u.z) >> 63) | ((uint64_t)1 << 63);
        for (int i = 0; i < NUM_PASSES; i++)
            F[i][(uint8_t)(u.z >> i * RDX_BITS)]++;
        if (!FLONUM_P(*pp++))
            return rsort_noflonum(p, l, pp, F, 1, 0, _r);
    }

    int skip[NUM_PASSES] = {0}, last = 0; rsort_calc_offsets(F, skip, &last, l);

    for (int i = 0; i <= last; i++) {
        if (skip[i]) continue;
        uint64_t *const o = F[i], *tmp;
        if (i < last)
            for (pa = a, PA = pa + l; pa < PA; pa++)
                b[o[(uint8_t)(*pa >> i * RDX_BITS)]++] = *pa;
        else
            for (pa = a, PA = pa + l; pa < PA; pa++) {
                union { double d; uint64_t z; } u; u.z = *pa;
                u.z ^= ((u.z >> 63) - 1) | (((uint64_t)1 << 63));
                p[o[(uint8_t)(*pa >> i * RDX_BITS)]++] = rb_float_new(u.d);
            }
        tmp = a, a = b, b = tmp;
    }

    free(_r); return 0;
}

#endif

static int
rsort(VALUE *const p, const long l)
{

#if RSORT_GUARD

    if (!FIXNUM_P(*p)) {
        if (!RB_FLOAT_TYPE_P(*p)) return 1;
        return rsort_double(p, l);
    }

    VALUE *pp = p, *const P = pp + l;
    uint64_t F[NUM_PASSES][RADIX] = {{0}},
             *const _r = malloc(l * 2 * sizeof(uint64_t)),
             *a = _r, *pa = a, *PA, *b = a + l;
    if (_r == NULL) return 1;

    {
        uint64_t prev = 0; _Bool is_unordered = 0;
        while (!is_unordered && pp < P) {
            VALUE *PP = pp + 100; if (PP > P) PP = P;
            for (; pp < PP; pa++) {
                is_unordered |= prev > (*pa = *pp ^ ((uint64_t)1 << 63)), prev = *pa;
                for (int i = 0; i < NUM_PASSES; i++)
                    F[i][(uint8_t)(*pa >> i * RDX_BITS)]++;
                if (!FIXNUM_P(*pp++)) { free(_r); return 1; }
            }
        }
        if (!is_unordered) { free(_r); return 0; }
    }

    for (; pp < P; pa++) {
        *pa = *pp ^ ((uint64_t)1 << 63);
        for (int i = 0; i < NUM_PASSES; i++)
            F[i][(uint8_t)(*pa >> i * RDX_BITS)]++;
        if (!FIXNUM_P(*pp++)) { free(_r); return 1; }
    }

    int skip[NUM_PASSES] = {0}, last = 0; rsort_calc_offsets(F, skip, &last, l);

    for (int i = 0; i <= last; i++) {
        if (skip[i]) continue;
        uint64_t *const o = F[i], *tmp;
        if (i < last)
            for (pa = a, PA = pa + l; pa < PA; pa++)
                b[o[(uint8_t)(*pa >> i * RDX_BITS)]++] = *pa;
        else
            for (pa = a, PA = pa + l; pa < PA; pa++)
                p[o[(uint8_t)(*pa >> i * RDX_BITS)]++] = (VALUE)(*pa ^ ((uint64_t)1 << 63));
        tmp = a, a = b, b = tmp;
    }

    free(_r); return 0;

#undef RDX_BITS
#undef NUM_PASSES
#undef RADIX

#else

    return 1;

#endif

}

#undef RSORT_GUARD

/*
 *  call-seq:
 *    array.sort! -> self
 *    array.sort! {|a, b| ... } -> self
 *
 *  Returns +self+ with its elements sorted in place.
 *
 *  With no block, compares elements using operator <tt><=></tt>
 *  (see Comparable):
 *
 *    a = 'abcde'.split('').shuffle
 *    a # => ["e", "b", "d", "a", "c"]
 *    a.sort!
 *    a # => ["a", "b", "c", "d", "e"]
 *
 *  With a block, calls the block with each element pair;
 *  for each element pair +a+ and +b+, the block should return an integer:
 *
 *  - Negative when +b+ is to follow +a+.
 *  - Zero when +a+ and +b+ are equivalent.
 *  - Positive when +a+ is to follow +b+.
 *
 *  Example:
 *
 *    a = 'abcde'.split('').shuffle
 *    a # => ["e", "b", "d", "a", "c"]
 *    a.sort! {|a, b| a <=> b }
 *    a # => ["a", "b", "c", "d", "e"]
 *    a.sort! {|a, b| b <=> a }
 *    a # => ["e", "d", "c", "b", "a"]
 *
 *  When the block returns zero, the order for +a+ and +b+ is indeterminate,
 *  and may be unstable:
 *
 *    a = 'abcde'.split('').shuffle
 *    a # => ["e", "b", "d", "a", "c"]
 *    a.sort! {|a, b| 0 }
 *    a # => ["d", "e", "c", "a", "b"]
 *
 */

VALUE
rb_ary_sort_bang(VALUE ary)
{
    rb_ary_modify(ary);
    assert(!ARY_SHARED_P(ary));
    if (RARRAY_LEN(ary) > 1) {
        VALUE tmp = ary_make_substitution(ary); /* only ary refers tmp */
        struct ary_sort_data data;
        const long len = RARRAY_LEN(ary);
        RBASIC_CLEAR_CLASS(tmp);
        data.ary = tmp;
        data.receiver = ary;
<<<<<<< HEAD
        data.cmp_opt.opt_methods = 0;
        data.cmp_opt.opt_inited = 0;
        const int is_bg = rb_block_given_p();
=======
>>>>>>> f1cdc129
        RARRAY_PTR_USE(tmp, ptr, {
            if (is_bg || len < RSORT_THRESHOLD || rsort(ptr, len))
                ruby_qsort(ptr, len, sizeof(VALUE), is_bg ? sort_1 : sort_2, &data);
        }); /* WB: no new reference */
        rb_ary_modify(ary);
        if (ARY_EMBED_P(tmp)) {
            if (ARY_SHARED_P(ary)) { /* ary might be destructively operated in the given block */
                rb_ary_unshare(ary);
                FL_SET_EMBED(ary);
            }
            ary_memcpy(ary, 0, ARY_EMBED_LEN(tmp), ARY_EMBED_PTR(tmp));
            ARY_SET_LEN(ary, ARY_EMBED_LEN(tmp));
        }
        else {
            if (!ARY_EMBED_P(ary) && ARY_HEAP_PTR(ary) == ARY_HEAP_PTR(tmp)) {
                FL_UNSET_SHARED(ary);
                ARY_SET_CAPA(ary, RARRAY_LEN(tmp));
            }
            else {
                assert(!ARY_SHARED_P(tmp));
                if (ARY_EMBED_P(ary)) {
                    FL_UNSET_EMBED(ary);
                }
                else if (ARY_SHARED_P(ary)) {
                    /* ary might be destructively operated in the given block */
                    rb_ary_unshare(ary);
                }
                else {
                    ary_heap_free(ary);
                }
                ARY_SET_PTR(ary, ARY_HEAP_PTR(tmp));
                ARY_SET_HEAP_LEN(ary, len);
                ARY_SET_CAPA(ary, ARY_HEAP_LEN(tmp));
            }
            /* tmp was lost ownership for the ptr */
            FL_UNSET(tmp, FL_FREEZE);
            FL_SET_EMBED(tmp);
            ARY_SET_EMBED_LEN(tmp, 0);
            FL_SET(tmp, FL_FREEZE);
        }
        /* tmp will be GC'ed. */
        RBASIC_SET_CLASS_RAW(tmp, rb_cArray); /* rb_cArray must be marked */
    }
    ary_verify(ary);
    return ary;
}

#undef RSORT_THRESHOLD

/*
 *  call-seq:
 *    array.sort -> new_array
 *    array.sort {|a, b| ... } -> new_array
 *
 *  Returns a new \Array whose elements are those from +self+, sorted.
 *
 *  With no block, compares elements using operator <tt><=></tt>
 *  (see Comparable):
 *
 *    a = 'abcde'.split('').shuffle
 *    a # => ["e", "b", "d", "a", "c"]
 *    a1 = a.sort
 *    a1 # => ["a", "b", "c", "d", "e"]
 *
 *  With a block, calls the block with each element pair;
 *  for each element pair +a+ and +b+, the block should return an integer:
 *
 *  - Negative when +b+ is to follow +a+.
 *  - Zero when +a+ and +b+ are equivalent.
 *  - Positive when +a+ is to follow +b+.
 *
 *  Example:
 *
 *    a = 'abcde'.split('').shuffle
 *    a # => ["e", "b", "d", "a", "c"]
 *    a1 = a.sort {|a, b| a <=> b }
 *    a1 # => ["a", "b", "c", "d", "e"]
 *    a2 = a.sort {|a, b| b <=> a }
 *    a2 # => ["e", "d", "c", "b", "a"]
 *
 *  When the block returns zero, the order for +a+ and +b+ is indeterminate,
 *  and may be unstable:
 *
 *    a = 'abcde'.split('').shuffle
 *    a # => ["e", "b", "d", "a", "c"]
 *    a1 = a.sort {|a, b| 0 }
 *    a1 # =>  ["c", "e", "b", "d", "a"]
 *
 *  Related: Enumerable#sort_by.
 */

VALUE
rb_ary_sort(VALUE ary)
{
    ary = rb_ary_dup(ary);
    rb_ary_sort_bang(ary);
    return ary;
}

static VALUE rb_ary_bsearch_index(VALUE ary);

/*
 *  call-seq:
 *    array.bsearch {|element| ... } -> object
 *    array.bsearch -> new_enumerator
 *
 *  Returns an element from +self+ selected by a binary search.
 *
 *  See {Binary Searching}[rdoc-ref:bsearch.rdoc].
 */

static VALUE
rb_ary_bsearch(VALUE ary)
{
    VALUE index_result = rb_ary_bsearch_index(ary);

    if (FIXNUM_P(index_result)) {
        return rb_ary_entry(ary, FIX2LONG(index_result));
    }
    return index_result;
}

/*
 *  call-seq:
 *    array.bsearch_index {|element| ... } -> integer or nil
 *    array.bsearch_index -> new_enumerator
 *
 *  Searches +self+ as described at method #bsearch,
 *  but returns the _index_ of the found element instead of the element itself.
 */

static VALUE
rb_ary_bsearch_index(VALUE ary)
{
    long low = 0, high = RARRAY_LEN(ary), mid;
    int smaller = 0, satisfied = 0;
    VALUE v, val;

    RETURN_ENUMERATOR(ary, 0, 0);
    while (low < high) {
        mid = low + ((high - low) / 2);
        val = rb_ary_entry(ary, mid);
        v = rb_yield(val);
        if (FIXNUM_P(v)) {
            if (v == INT2FIX(0)) return INT2FIX(mid);
            smaller = (SIGNED_VALUE)v < 0; /* Fixnum preserves its sign-bit */
        }
        else if (v == Qtrue) {
            satisfied = 1;
            smaller = 1;
        }
        else if (!RTEST(v)) {
            smaller = 0;
        }
        else if (rb_obj_is_kind_of(v, rb_cNumeric)) {
            const VALUE zero = INT2FIX(0);
            switch (rb_cmpint(rb_funcallv(v, id_cmp, 1, &zero), v, zero)) {
              case 0: return INT2FIX(mid);
              case 1: smaller = 1; break;
              case -1: smaller = 0;
            }
        }
        else {
            rb_raise(rb_eTypeError, "wrong argument type %"PRIsVALUE
                     " (must be numeric, true, false or nil)",
                     rb_obj_class(v));
        }
        if (smaller) {
            high = mid;
        }
        else {
            low = mid + 1;
        }
    }
    if (!satisfied) return Qnil;
    return INT2FIX(low);
}


static VALUE
sort_by_i(RB_BLOCK_CALL_FUNC_ARGLIST(i, dummy))
{
    return rb_yield(i);
}

/*
 *  call-seq:
 *    array.sort_by! {|element| ... } -> self
 *    array.sort_by! -> new_enumerator
 *
 *  Sorts the elements of +self+ in place,
 *  using an ordering determined by the block; returns self.
 *
 *  Calls the block with each successive element;
 *  sorts elements based on the values returned from the block.
 *
 *  For duplicates returned by the block, the ordering is indeterminate, and may be unstable.
 *
 *  This example sorts strings based on their sizes:
 *
 *    a = ['aaaa', 'bbb', 'cc', 'd']
 *    a.sort_by! {|element| element.size }
 *    a # => ["d", "cc", "bbb", "aaaa"]
 *
 *  Returns a new \Enumerator if no block given:
 *
 *    a = ['aaaa', 'bbb', 'cc', 'd']
 *    a.sort_by! # => #<Enumerator: ["aaaa", "bbb", "cc", "d"]:sort_by!>
 *
 */

static VALUE
rb_ary_sort_by_bang(VALUE ary)
{
    VALUE sorted;

    RETURN_SIZED_ENUMERATOR(ary, 0, 0, ary_enum_length);
    rb_ary_modify(ary);
    sorted = rb_block_call(ary, rb_intern("sort_by"), 0, 0, sort_by_i, 0);
    rb_ary_replace(ary, sorted);
    return ary;
}


/*
 *  call-seq:
 *    array.map {|element| ... } -> new_array
 *    array.map -> new_enumerator
 *
 *  Calls the block, if given, with each element of +self+;
 *  returns a new \Array whose elements are the return values from the block:
 *
 *    a = [:foo, 'bar', 2]
 *    a1 = a.map {|element| element.class }
 *    a1 # => [Symbol, String, Integer]
 *
 *  Returns a new \Enumerator if no block given:
 *    a = [:foo, 'bar', 2]
 *    a1 = a.map
 *    a1 # => #<Enumerator: [:foo, "bar", 2]:map>
 *
 *  Array#collect is an alias for Array#map.
 */

static VALUE
rb_ary_collect(VALUE ary)
{
    long i;
    VALUE collect;

    RETURN_SIZED_ENUMERATOR(ary, 0, 0, ary_enum_length);
    collect = rb_ary_new2(RARRAY_LEN(ary));
    for (i = 0; i < RARRAY_LEN(ary); i++) {
        rb_ary_push(collect, rb_yield(RARRAY_AREF(ary, i)));
    }
    return collect;
}


/*
 *  call-seq:
 *    array.map! {|element| ... } -> self
 *    array.map! -> new_enumerator
 *
 *  Calls the block, if given, with each element;
 *  replaces the element with the block's return value:
 *
 *    a = [:foo, 'bar', 2]
 *    a.map! { |element| element.class } # => [Symbol, String, Integer]
 *
 *  Returns a new \Enumerator if no block given:
 *
 *    a = [:foo, 'bar', 2]
 *    a1 = a.map!
 *    a1 # => #<Enumerator: [:foo, "bar", 2]:map!>
 *
 *  Array#collect! is an alias for Array#map!.
 */

static VALUE
rb_ary_collect_bang(VALUE ary)
{
    long i;

    RETURN_SIZED_ENUMERATOR(ary, 0, 0, ary_enum_length);
    rb_ary_modify(ary);
    for (i = 0; i < RARRAY_LEN(ary); i++) {
        rb_ary_store(ary, i, rb_yield(RARRAY_AREF(ary, i)));
    }
    return ary;
}

VALUE
rb_get_values_at(VALUE obj, long olen, int argc, const VALUE *argv, VALUE (*func) (VALUE, long))
{
    VALUE result = rb_ary_new2(argc);
    long beg, len, i, j;

    for (i=0; i<argc; i++) {
        if (FIXNUM_P(argv[i])) {
            rb_ary_push(result, (*func)(obj, FIX2LONG(argv[i])));
            continue;
        }
        /* check if idx is Range */
        if (rb_range_beg_len(argv[i], &beg, &len, olen, 1)) {
            long end = olen < beg+len ? olen : beg+len;
            for (j = beg; j < end; j++) {
                rb_ary_push(result, (*func)(obj, j));
            }
            if (beg + len > j)
                rb_ary_resize(result, RARRAY_LEN(result) + (beg + len) - j);
            continue;
        }
        rb_ary_push(result, (*func)(obj, NUM2LONG(argv[i])));
    }
    return result;
}

static VALUE
append_values_at_single(VALUE result, VALUE ary, long olen, VALUE idx)
{
    long beg, len;
    if (FIXNUM_P(idx)) {
        beg = FIX2LONG(idx);
    }
    /* check if idx is Range */
    else if (rb_range_beg_len(idx, &beg, &len, olen, 1)) {
        if (len > 0) {
            const VALUE *const src = RARRAY_CONST_PTR_TRANSIENT(ary);
            const long end = beg + len;
            const long prevlen = RARRAY_LEN(result);
            if (beg < olen) {
                rb_ary_cat(result, src + beg, end > olen ? olen-beg : len);
            }
            if (end > olen) {
                rb_ary_store(result, prevlen + len - 1, Qnil);
            }
        }
        return result;
    }
    else {
        beg = NUM2LONG(idx);
    }
    return rb_ary_push(result, rb_ary_entry(ary, beg));
}

/*
 *  call-seq:
 *    array.values_at(*indexes) -> new_array
 *
 *  Returns a new \Array whose elements are the elements
 *  of +self+ at the given \Integer or \Range +indexes+.
 *
 *  For each positive +index+, returns the element at offset +index+:
 *
 *    a = [:foo, 'bar', 2]
 *    a.values_at(0, 2) # => [:foo, 2]
 *    a.values_at(0..1) # => [:foo, "bar"]
 *
 *  The given +indexes+ may be in any order, and may repeat:
 *
 *    a = [:foo, 'bar', 2]
 *    a.values_at(2, 0, 1, 0, 2) # => [2, :foo, "bar", :foo, 2]
 *    a.values_at(1, 0..2) # => ["bar", :foo, "bar", 2]
 *
 *  Assigns +nil+ for an +index+ that is too large:
 *
 *    a = [:foo, 'bar', 2]
 *    a.values_at(0, 3, 1, 3) # => [:foo, nil, "bar", nil]
 *
 *  Returns a new empty \Array if no arguments given.
 *
 *  For each negative +index+, counts backward from the end of the array:
 *
 *    a = [:foo, 'bar', 2]
 *    a.values_at(-1, -3) # => [2, :foo]
 *
 *  Assigns +nil+ for an +index+ that is too small:
 *
 *    a = [:foo, 'bar', 2]
 *    a.values_at(0, -5, 1, -6, 2) # => [:foo, nil, "bar", nil, 2]
 *
 *  The given +indexes+ may have a mixture of signs:
 *
 *    a = [:foo, 'bar', 2]
 *    a.values_at(0, -2, 1, -1) # => [:foo, "bar", "bar", 2]
 *
 */

static VALUE
rb_ary_values_at(int argc, VALUE *argv, VALUE ary)
{
    long i, olen = RARRAY_LEN(ary);
    VALUE result = rb_ary_new_capa(argc);
    for (i = 0; i < argc; ++i) {
        append_values_at_single(result, ary, olen, argv[i]);
    }
    RB_GC_GUARD(ary);
    return result;
}


/*
 *  call-seq:
 *    array.select {|element| ... } -> new_array
 *    array.select -> new_enumerator
 *
 *  Calls the block, if given, with each element of +self+;
 *  returns a new \Array containing those elements of +self+
 *  for which the block returns a truthy value:
 *
 *    a = [:foo, 'bar', 2, :bam]
 *    a1 = a.select {|element| element.to_s.start_with?('b') }
 *    a1 # => ["bar", :bam]
 *
 *  Returns a new \Enumerator if no block given:
 *
 *    a = [:foo, 'bar', 2, :bam]
 *    a.select # => #<Enumerator: [:foo, "bar", 2, :bam]:select>
 *
 *  Array#filter is an alias for Array#select.
 */

static VALUE
rb_ary_select(VALUE ary)
{
    VALUE result;
    long i;

    RETURN_SIZED_ENUMERATOR(ary, 0, 0, ary_enum_length);
    result = rb_ary_new2(RARRAY_LEN(ary));
    for (i = 0; i < RARRAY_LEN(ary); i++) {
        if (RTEST(rb_yield(RARRAY_AREF(ary, i)))) {
            rb_ary_push(result, rb_ary_elt(ary, i));
        }
    }
    return result;
}

struct select_bang_arg {
    VALUE ary;
    long len[2];
};

static VALUE
select_bang_i(VALUE a)
{
    volatile struct select_bang_arg *arg = (void *)a;
    VALUE ary = arg->ary;
    long i1, i2;

    for (i1 = i2 = 0; i1 < RARRAY_LEN(ary); arg->len[0] = ++i1) {
        VALUE v = RARRAY_AREF(ary, i1);
        if (!RTEST(rb_yield(v))) continue;
        if (i1 != i2) {
            rb_ary_store(ary, i2, v);
        }
        arg->len[1] = ++i2;
    }
    return (i1 == i2) ? Qnil : ary;
}

static VALUE
select_bang_ensure(VALUE a)
{
    volatile struct select_bang_arg *arg = (void *)a;
    VALUE ary = arg->ary;
    long len = RARRAY_LEN(ary);
    long i1 = arg->len[0], i2 = arg->len[1];

    if (i2 < len && i2 < i1) {
        long tail = 0;
        rb_ary_modify(ary);
        if (i1 < len) {
            tail = len - i1;
            RARRAY_PTR_USE_TRANSIENT(ary, ptr, {
                    MEMMOVE(ptr + i2, ptr + i1, VALUE, tail);
                });
        }
        ARY_SET_LEN(ary, i2 + tail);
    }
    return ary;
}

/*
 *  call-seq:
 *    array.select! {|element| ... } -> self or nil
 *    array.select! -> new_enumerator
 *
 *  Calls the block, if given  with each element of +self+;
 *  removes from +self+ those elements for which the block returns +false+ or +nil+.
 *
 *  Returns +self+ if any elements were removed:
 *
 *    a = [:foo, 'bar', 2, :bam]
 *    a.select! {|element| element.to_s.start_with?('b') } # => ["bar", :bam]
 *
 *  Returns +nil+ if no elements were removed.
 *
 *  Returns a new \Enumerator if no block given:
 *
 *    a = [:foo, 'bar', 2, :bam]
 *    a.select! # => #<Enumerator: [:foo, "bar", 2, :bam]:select!>
 *
 *  Array#filter! is an alias for Array#select!.
 */

static VALUE
rb_ary_select_bang(VALUE ary)
{
    struct select_bang_arg args;

    RETURN_SIZED_ENUMERATOR(ary, 0, 0, ary_enum_length);
    rb_ary_modify(ary);

    args.ary = ary;
    args.len[0] = args.len[1] = 0;
    return rb_ensure(select_bang_i, (VALUE)&args, select_bang_ensure, (VALUE)&args);
}

/*
 *  call-seq:
 *    array.keep_if {|element| ... } -> self
 *    array.keep_if -> new_enumeration
 *
 *  Retains those elements for which the block returns a truthy value;
 *  deletes all other elements; returns +self+:
 *
 *    a = [:foo, 'bar', 2, :bam]
 *    a.keep_if {|element| element.to_s.start_with?('b') } # => ["bar", :bam]
 *
 *  Returns a new \Enumerator if no block given:
 *
 *    a = [:foo, 'bar', 2, :bam]
 *    a.keep_if # => #<Enumerator: [:foo, "bar", 2, :bam]:keep_if>
 *
 */

static VALUE
rb_ary_keep_if(VALUE ary)
{
    RETURN_SIZED_ENUMERATOR(ary, 0, 0, ary_enum_length);
    rb_ary_select_bang(ary);
    return ary;
}

static void
ary_resize_smaller(VALUE ary, long len)
{
    rb_ary_modify(ary);
    if (RARRAY_LEN(ary) > len) {
        ARY_SET_LEN(ary, len);
        if (len * 2 < ARY_CAPA(ary) &&
            ARY_CAPA(ary) > ARY_DEFAULT_SIZE) {
            ary_resize_capa(ary, len * 2);
        }
    }
}

/*
 *  call-seq:
 *    array.delete(obj) -> deleted_object
 *    array.delete(obj) {|nosuch| ... } -> deleted_object or block_return
 *
 *  Removes zero or more elements from +self+.
 *
 *  When no block is given,
 *  removes from +self+ each element +ele+ such that <tt>ele == obj</tt>;
 *  returns the last deleted element:
 *
 *    s1 = 'bar'; s2 = 'bar'
 *    a = [:foo, s1, 2, s2]
 *    a.delete('bar') # => "bar"
 *    a # => [:foo, 2]
 *
 *  Returns +nil+ if no elements removed.
 *
 *  When a block is given,
 *  removes from +self+ each element +ele+ such that <tt>ele == obj</tt>.
 *
 *  If any such elements are found, ignores the block
 *  and returns the last deleted element:
 *
 *    s1 = 'bar'; s2 = 'bar'
 *    a = [:foo, s1, 2, s2]
 *    deleted_obj = a.delete('bar') {|obj| fail 'Cannot happen' }
 *    a # => [:foo, 2]
 *
 *  If no such elements are found, returns the block's return value:
 *
 *    a = [:foo, 'bar', 2]
 *    a.delete(:nosuch) {|obj| "#{obj} not found" } # => "nosuch not found"
 *
 */

VALUE
rb_ary_delete(VALUE ary, VALUE item)
{
    VALUE v = item;
    long i1, i2;

    for (i1 = i2 = 0; i1 < RARRAY_LEN(ary); i1++) {
        VALUE e = RARRAY_AREF(ary, i1);

        if (rb_equal(e, item)) {
            v = e;
            continue;
        }
        if (i1 != i2) {
            rb_ary_store(ary, i2, e);
        }
        i2++;
    }
    if (RARRAY_LEN(ary) == i2) {
        if (rb_block_given_p()) {
            return rb_yield(item);
        }
        return Qnil;
    }

    ary_resize_smaller(ary, i2);

    ary_verify(ary);
    return v;
}

void
rb_ary_delete_same(VALUE ary, VALUE item)
{
    long i1, i2;

    for (i1 = i2 = 0; i1 < RARRAY_LEN(ary); i1++) {
        VALUE e = RARRAY_AREF(ary, i1);

        if (e == item) {
            continue;
        }
        if (i1 != i2) {
            rb_ary_store(ary, i2, e);
        }
        i2++;
    }
    if (RARRAY_LEN(ary) == i2) {
        return;
    }

    ary_resize_smaller(ary, i2);
}

VALUE
rb_ary_delete_at(VALUE ary, long pos)
{
    long len = RARRAY_LEN(ary);
    VALUE del;

    if (pos >= len) return Qnil;
    if (pos < 0) {
        pos += len;
        if (pos < 0) return Qnil;
    }

    rb_ary_modify(ary);
    del = RARRAY_AREF(ary, pos);
    RARRAY_PTR_USE_TRANSIENT(ary, ptr, {
        MEMMOVE(ptr+pos, ptr+pos+1, VALUE, len-pos-1);
    });
    ARY_INCREASE_LEN(ary, -1);
    ary_verify(ary);
    return del;
}

/*
 *  call-seq:
 *    array.delete_at(index) -> deleted_object or nil
 *
 *  Deletes an element from +self+, per the given \Integer +index+.
 *
 *  When +index+ is non-negative, deletes the element at offset +index+:
 *
 *    a = [:foo, 'bar', 2]
 *    a.delete_at(1) # => "bar"
 *    a # => [:foo, 2]
 *
 *  If index is too large, returns +nil+.
 *
 *  When +index+ is negative, counts backward from the end of the array:
 *
 *    a = [:foo, 'bar', 2]
 *    a.delete_at(-2) # => "bar"
 *    a # => [:foo, 2]
 *
 *  If +index+ is too small (far from zero), returns nil.
 */

static VALUE
rb_ary_delete_at_m(VALUE ary, VALUE pos)
{
    return rb_ary_delete_at(ary, NUM2LONG(pos));
}

static VALUE
ary_slice_bang_by_rb_ary_splice(VALUE ary, long pos, long len)
{
    const long orig_len = RARRAY_LEN(ary);

    if (len < 0) {
        return Qnil;
    }
    else if (pos < -orig_len) {
        return Qnil;
    }
    else if (pos < 0) {
        pos += orig_len;
    }
    else if (orig_len < pos) {
        return Qnil;
    }
    if (orig_len < pos + len) {
        len = orig_len - pos;
    }
    if (len == 0) {
        return rb_ary_new2(0);
    }
    else {
        VALUE arg2 = rb_ary_new4(len, RARRAY_CONST_PTR_TRANSIENT(ary)+pos);
        rb_ary_splice(ary, pos, len, 0, 0);
        return arg2;
    }
}

/*
 *  call-seq:
 *    array.slice!(n) -> object or nil
 *    array.slice!(start, length) -> new_array or nil
 *    array.slice!(range) -> new_array or nil
 *
 *  Removes and returns elements from +self+.
 *
 *  When the only argument is an \Integer +n+,
 *  removes and returns the _nth_ element in +self+:
 *
 *    a = [:foo, 'bar', 2]
 *    a.slice!(1) # => "bar"
 *    a # => [:foo, 2]
 *
 *  If +n+ is negative, counts backwards from the end of +self+:
 *
 *    a = [:foo, 'bar', 2]
 *    a.slice!(-1) # => 2
 *    a # => [:foo, "bar"]
 *
 *  If +n+ is out of range, returns +nil+.
 *
 *  When the only arguments are Integers +start+ and +length+,
 *  removes +length+ elements from +self+ beginning at offset  +start+;
 *  returns the deleted objects in a new \Array:
 *
 *    a = [:foo, 'bar', 2]
 *    a.slice!(0, 2) # => [:foo, "bar"]
 *    a # => [2]
 *
 *  If <tt>start + length</tt> exceeds the array size,
 *  removes and returns all elements from offset +start+ to the end:
 *
 *    a = [:foo, 'bar', 2]
 *    a.slice!(1, 50) # => ["bar", 2]
 *    a # => [:foo]
 *
 *  If <tt>start == a.size</tt> and +length+ is non-negative,
 *  returns a new empty \Array.
 *
 *  If +length+ is negative, returns +nil+.
 *
 *  When the only argument is a \Range object +range+,
 *  treats <tt>range.min</tt> as +start+ above and <tt>range.size</tt> as +length+ above:
 *
 *    a = [:foo, 'bar', 2]
 *    a.slice!(1..2) # => ["bar", 2]
 *    a # => [:foo]
 *
 *  If <tt>range.start == a.size</tt>, returns a new empty \Array.
 *
 *  If <tt>range.start</tt> is larger than the array size, returns +nil+.
 *
 *  If <tt>range.end</tt> is negative, counts backwards from the end of the array:
 *
 *    a = [:foo, 'bar', 2]
 *    a.slice!(0..-2) # => [:foo, "bar"]
 *    a # => [2]
 *
 *  If <tt>range.start</tt> is negative,
 *  calculates the start index backwards from the end of the array:
 *
 *    a = [:foo, 'bar', 2]
 *    a.slice!(-2..2) # => ["bar", 2]
 *    a # => [:foo]
 *
 */

static VALUE
rb_ary_slice_bang(int argc, VALUE *argv, VALUE ary)
{
    VALUE arg1;
    long pos, len;

    rb_ary_modify_check(ary);
    rb_check_arity(argc, 1, 2);
    arg1 = argv[0];

    if (argc == 2) {
        pos = NUM2LONG(argv[0]);
        len = NUM2LONG(argv[1]);
        return ary_slice_bang_by_rb_ary_splice(ary, pos, len);
    }

    if (!FIXNUM_P(arg1)) {
        switch (rb_range_beg_len(arg1, &pos, &len, RARRAY_LEN(ary), 0)) {
          case Qtrue:
            /* valid range */
            return ary_slice_bang_by_rb_ary_splice(ary, pos, len);
          case Qnil:
            /* invalid range */
            return Qnil;
          default:
            /* not a range */
            break;
        }
    }

    return rb_ary_delete_at(ary, NUM2LONG(arg1));
}

static VALUE
ary_reject(VALUE orig, VALUE result)
{
    long i;

    for (i = 0; i < RARRAY_LEN(orig); i++) {
        VALUE v = RARRAY_AREF(orig, i);

        if (!RTEST(rb_yield(v))) {
            rb_ary_push(result, v);
        }
    }
    return result;
}

static VALUE
reject_bang_i(VALUE a)
{
    volatile struct select_bang_arg *arg = (void *)a;
    VALUE ary = arg->ary;
    long i1, i2;

    for (i1 = i2 = 0; i1 < RARRAY_LEN(ary); arg->len[0] = ++i1) {
        VALUE v = RARRAY_AREF(ary, i1);
        if (RTEST(rb_yield(v))) continue;
        if (i1 != i2) {
            rb_ary_store(ary, i2, v);
        }
        arg->len[1] = ++i2;
    }
    return (i1 == i2) ? Qnil : ary;
}

static VALUE
ary_reject_bang(VALUE ary)
{
    struct select_bang_arg args;
    rb_ary_modify_check(ary);
    args.ary = ary;
    args.len[0] = args.len[1] = 0;
    return rb_ensure(reject_bang_i, (VALUE)&args, select_bang_ensure, (VALUE)&args);
}

/*
 *  call-seq:
 *    array.reject! {|element| ... } -> self or nil
 *    array.reject! -> new_enumerator
 *
 *  Removes each element for which the block returns a truthy value.
 *
 *  Returns +self+ if any elements removed:
 *
 *    a = [:foo, 'bar', 2, 'bat']
 *    a.reject! {|element| element.to_s.start_with?('b') } # => [:foo, 2]
 *
 *  Returns +nil+ if no elements removed.
 *
 *  Returns a new \Enumerator if no block given:
 *
 *    a = [:foo, 'bar', 2]
 *    a.reject! # => #<Enumerator: [:foo, "bar", 2]:reject!>
 *
 */

static VALUE
rb_ary_reject_bang(VALUE ary)
{
    RETURN_SIZED_ENUMERATOR(ary, 0, 0, ary_enum_length);
    rb_ary_modify(ary);
    return ary_reject_bang(ary);
}

/*
 *  call-seq:
 *    array.reject {|element| ... } -> new_array
 *    array.reject -> new_enumerator
 *
 *  Returns a new \Array whose elements are all those from +self+
 *  for which the block returns +false+ or +nil+:
 *
 *    a = [:foo, 'bar', 2, 'bat']
 *    a1 = a.reject {|element| element.to_s.start_with?('b') }
 *    a1 # => [:foo, 2]
 *
 *  Returns a new \Enumerator if no block given:
 *
 *     a = [:foo, 'bar', 2]
 *     a.reject # => #<Enumerator: [:foo, "bar", 2]:reject>
 *
 */

static VALUE
rb_ary_reject(VALUE ary)
{
    VALUE rejected_ary;

    RETURN_SIZED_ENUMERATOR(ary, 0, 0, ary_enum_length);
    rejected_ary = rb_ary_new();
    ary_reject(ary, rejected_ary);
    return rejected_ary;
}

/*
 *  call-seq:
 *    array.delete_if {|element| ... } -> self
 *    array.delete_if -> Enumerator
 *
 *  Removes each element in +self+ for which the block returns a truthy value;
 *  returns +self+:
 *
 *    a = [:foo, 'bar', 2, 'bat']
 *    a.delete_if {|element| element.to_s.start_with?('b') } # => [:foo, 2]
 *
 *  Returns a new \Enumerator if no block given:
 *
 *    a = [:foo, 'bar', 2]
 *    a.delete_if # => #<Enumerator: [:foo, "bar", 2]:delete_if>
 *
3 */

static VALUE
rb_ary_delete_if(VALUE ary)
{
    ary_verify(ary);
    RETURN_SIZED_ENUMERATOR(ary, 0, 0, ary_enum_length);
    ary_reject_bang(ary);
    return ary;
}

static VALUE
take_i(RB_BLOCK_CALL_FUNC_ARGLIST(val, cbarg))
{
    VALUE *args = (VALUE *)cbarg;
    if (argc > 1) val = rb_ary_new4(argc, argv);
    rb_ary_push(args[0], val);
    if (--args[1] == 0) rb_iter_break();
    return Qnil;
}

static VALUE
take_items(VALUE obj, long n)
{
    VALUE result = rb_check_array_type(obj);
    VALUE args[2];

    if (n == 0) return result;
    if (!NIL_P(result)) return rb_ary_subseq(result, 0, n);
    result = rb_ary_new2(n);
    args[0] = result; args[1] = (VALUE)n;
    if (UNDEF_P(rb_check_block_call(obj, idEach, 0, 0, take_i, (VALUE)args)))
        rb_raise(rb_eTypeError, "wrong argument type %"PRIsVALUE" (must respond to :each)",
                 rb_obj_class(obj));
    return result;
}


/*
 *  call-seq:
 *    array.zip(*other_arrays) -> new_array
 *    array.zip(*other_arrays) {|other_array| ... } -> nil
 *
 *  When no block given, returns a new \Array +new_array+ of size <tt>self.size</tt>
 *  whose elements are Arrays.
 *
 *  Each nested array <tt>new_array[n]</tt> is of size <tt>other_arrays.size+1</tt>,
 *  and contains:
 *
 *  - The _nth_ element of +self+.
 *  - The _nth_ element of each of the +other_arrays+.
 *
 *  If all +other_arrays+ and +self+ are the same size:
 *
 *    a = [:a0, :a1, :a2, :a3]
 *    b = [:b0, :b1, :b2, :b3]
 *    c = [:c0, :c1, :c2, :c3]
 *    d = a.zip(b, c)
 *    d # => [[:a0, :b0, :c0], [:a1, :b1, :c1], [:a2, :b2, :c2], [:a3, :b3, :c3]]
 *
 *  If any array in +other_arrays+ is smaller than +self+,
 *  fills to <tt>self.size</tt> with +nil+:
 *
 *    a = [:a0, :a1, :a2, :a3]
 *    b = [:b0, :b1, :b2]
 *    c = [:c0, :c1]
 *    d = a.zip(b, c)
 *    d # => [[:a0, :b0, :c0], [:a1, :b1, :c1], [:a2, :b2, nil], [:a3, nil, nil]]
 *
 *  If any array in +other_arrays+ is larger than +self+,
 *  its trailing elements are ignored:
 *
 *    a = [:a0, :a1, :a2, :a3]
 *    b = [:b0, :b1, :b2, :b3, :b4]
 *    c = [:c0, :c1, :c2, :c3, :c4, :c5]
 *    d = a.zip(b, c)
 *    d # => [[:a0, :b0, :c0], [:a1, :b1, :c1], [:a2, :b2, :c2], [:a3, :b3, :c3]]
 *
 *  When a block is given, calls the block with each of the sub-arrays (formed as above); returns +nil+:
 *
 *    a = [:a0, :a1, :a2, :a3]
 *    b = [:b0, :b1, :b2, :b3]
 *    c = [:c0, :c1, :c2, :c3]
 *    a.zip(b, c) {|sub_array| p sub_array} # => nil
 *
 *  Output:
 *
 *    [:a0, :b0, :c0]
 *    [:a1, :b1, :c1]
 *    [:a2, :b2, :c2]
 *    [:a3, :b3, :c3]
 *
 */

static VALUE
rb_ary_zip(int argc, VALUE *argv, VALUE ary)
{
    int i, j;
    long len = RARRAY_LEN(ary);
    VALUE result = Qnil;

    for (i=0; i<argc; i++) {
        argv[i] = take_items(argv[i], len);
    }

    if (rb_block_given_p()) {
        int arity = rb_block_arity();

        if (arity > 1) {
            VALUE work, *tmp;

            tmp = ALLOCV_N(VALUE, work, argc+1);

            for (i=0; i<RARRAY_LEN(ary); i++) {
                tmp[0] = RARRAY_AREF(ary, i);
                for (j=0; j<argc; j++) {
                    tmp[j+1] = rb_ary_elt(argv[j], i);
                }
                rb_yield_values2(argc+1, tmp);
            }

            if (work) ALLOCV_END(work);
        }
        else {
            for (i=0; i<RARRAY_LEN(ary); i++) {
                VALUE tmp = rb_ary_new2(argc+1);

                rb_ary_push(tmp, RARRAY_AREF(ary, i));
                for (j=0; j<argc; j++) {
                    rb_ary_push(tmp, rb_ary_elt(argv[j], i));
                }
                rb_yield(tmp);
            }
        }
    }
    else {
        result = rb_ary_new_capa(len);

        for (i=0; i<len; i++) {
            VALUE tmp = rb_ary_new_capa(argc+1);

            rb_ary_push(tmp, RARRAY_AREF(ary, i));
            for (j=0; j<argc; j++) {
                rb_ary_push(tmp, rb_ary_elt(argv[j], i));
            }
            rb_ary_push(result, tmp);
        }
    }

    return result;
}

/*
 *  call-seq:
 *    array.transpose -> new_array
 *
 *  Transposes the rows and columns in an \Array of Arrays;
 *  the nested Arrays must all be the same size:
 *
 *    a = [[:a0, :a1], [:b0, :b1], [:c0, :c1]]
 *    a.transpose # => [[:a0, :b0, :c0], [:a1, :b1, :c1]]
 *
 */

static VALUE
rb_ary_transpose(VALUE ary)
{
    long elen = -1, alen, i, j;
    VALUE tmp, result = 0;

    alen = RARRAY_LEN(ary);
    if (alen == 0) return rb_ary_dup(ary);
    for (i=0; i<alen; i++) {
        tmp = to_ary(rb_ary_elt(ary, i));
        if (elen < 0) {		/* first element */
            elen = RARRAY_LEN(tmp);
            result = rb_ary_new2(elen);
            for (j=0; j<elen; j++) {
                rb_ary_store(result, j, rb_ary_new2(alen));
            }
        }
        else if (elen != RARRAY_LEN(tmp)) {
            rb_raise(rb_eIndexError, "element size differs (%ld should be %ld)",
                     RARRAY_LEN(tmp), elen);
        }
        for (j=0; j<elen; j++) {
            rb_ary_store(rb_ary_elt(result, j), i, rb_ary_elt(tmp, j));
        }
    }
    return result;
}

/*
 *  call-seq:
 *    array.replace(other_array) -> self
 *
 *  Replaces the content of +self+ with the content of +other_array+; returns +self+:
 *
 *    a = [:foo, 'bar', 2]
 *    a.replace(['foo', :bar, 3]) # => ["foo", :bar, 3]
 *
 */

VALUE
rb_ary_replace(VALUE copy, VALUE orig)
{
    rb_ary_modify_check(copy);
    orig = to_ary(orig);
    if (copy == orig) return copy;

    rb_ary_reset(copy);

    /* orig has enough space to embed the contents of orig. */
    if (RARRAY_LEN(orig) <= ary_embed_capa(copy)) {
        assert(ARY_EMBED_P(copy));
        ary_memcpy(copy, 0, RARRAY_LEN(orig), RARRAY_CONST_PTR_TRANSIENT(orig));
        ARY_SET_EMBED_LEN(copy, RARRAY_LEN(orig));
    }
#if USE_RVARGC
    /* orig is embedded but copy does not have enough space to embed the
     * contents of orig. */
    else if (ARY_EMBED_P(orig)) {
        long len = ARY_EMBED_LEN(orig);
        VALUE *ptr = ary_heap_alloc(copy, len);

        FL_UNSET_EMBED(copy);
        ARY_SET_PTR(copy, ptr);
        ARY_SET_LEN(copy, len);
        ARY_SET_CAPA(copy, len);

        // No allocation and exception expected that could leave `copy` in a
        // bad state from the edits above.
        ary_memcpy(copy, 0, len, RARRAY_CONST_PTR_TRANSIENT(orig));
    }
#endif
    /* Otherwise, orig is on heap and copy does not have enough space to embed
     * the contents of orig. */
    else {
        VALUE shared_root = ary_make_shared(orig);
        FL_UNSET_EMBED(copy);
        ARY_SET_PTR(copy, ARY_HEAP_PTR(orig));
        ARY_SET_LEN(copy, ARY_HEAP_LEN(orig));
        rb_ary_set_shared(copy, shared_root);
    }
    ary_verify(copy);
    return copy;
}

/*
 *  call-seq:
 *     array.clear -> self
 *
 *  Removes all elements from +self+:
 *
 *    a = [:foo, 'bar', 2]
 *    a.clear # => []
 *
 */

VALUE
rb_ary_clear(VALUE ary)
{
    rb_ary_modify_check(ary);
    if (ARY_SHARED_P(ary)) {
        if (!ARY_EMBED_P(ary)) {
            rb_ary_unshare(ary);
            FL_SET_EMBED(ary);
            ARY_SET_EMBED_LEN(ary, 0);
        }
    }
    else {
        ARY_SET_LEN(ary, 0);
        if (ARY_DEFAULT_SIZE * 2 < ARY_CAPA(ary)) {
            ary_resize_capa(ary, ARY_DEFAULT_SIZE * 2);
        }
    }
    ary_verify(ary);
    return ary;
}

/*
 *  call-seq:
 *    array.fill(obj) -> self
 *    array.fill(obj, start) -> self
 *    array.fill(obj, start, length) -> self
 *    array.fill(obj, range) -> self
 *    array.fill {|index| ... } -> self
 *    array.fill(start) {|index| ... } -> self
 *    array.fill(start, length) {|index| ... } -> self
 *    array.fill(range) {|index| ... } -> self
 *
 *  Replaces specified elements in +self+ with specified objects; returns +self+.
 *
 *  With argument +obj+ and no block given, replaces all elements with that one object:
 *
 *    a = ['a', 'b', 'c', 'd']
 *    a # => ["a", "b", "c", "d"]
 *    a.fill(:X) # => [:X, :X, :X, :X]
 *
 *  With arguments +obj+ and \Integer +start+, and no block given,
 *  replaces elements based on the given start.
 *
 *  If +start+ is in range (<tt>0 <= start < array.size</tt>),
 *  replaces all elements from offset +start+ through the end:
 *
 *    a = ['a', 'b', 'c', 'd']
 *    a.fill(:X, 2) # => ["a", "b", :X, :X]
 *
 *  If +start+ is too large (<tt>start >= array.size</tt>), does nothing:
 *
 *    a = ['a', 'b', 'c', 'd']
 *    a.fill(:X, 4) # => ["a", "b", "c", "d"]
 *    a = ['a', 'b', 'c', 'd']
 *    a.fill(:X, 5) # => ["a", "b", "c", "d"]
 *
 *  If +start+ is negative, counts from the end (starting index is <tt>start + array.size</tt>):
 *
 *    a = ['a', 'b', 'c', 'd']
 *    a.fill(:X, -2) # => ["a", "b", :X, :X]
 *
 *  If +start+ is too small (less than and far from zero), replaces all elements:
 *
 *    a = ['a', 'b', 'c', 'd']
 *    a.fill(:X, -6) # => [:X, :X, :X, :X]
 *    a = ['a', 'b', 'c', 'd']
 *    a.fill(:X, -50) # => [:X, :X, :X, :X]
 *
 *  With arguments +obj+, \Integer +start+, and \Integer +length+, and no block given,
 *  replaces elements based on the given +start+ and +length+.
 *
 *  If +start+ is in range, replaces +length+ elements beginning at offset +start+:
 *
 *    a = ['a', 'b', 'c', 'd']
 *    a.fill(:X, 1, 1) # => ["a", :X, "c", "d"]
 *
 *  If +start+ is negative, counts from the end:
 *
 *    a = ['a', 'b', 'c', 'd']
 *    a.fill(:X, -2, 1) # => ["a", "b", :X, "d"]
 *
 *  If +start+ is large (<tt>start >= array.size</tt>), extends +self+ with +nil+:
 *
 *    a = ['a', 'b', 'c', 'd']
 *    a.fill(:X, 5, 0) # => ["a", "b", "c", "d", nil]
 *    a = ['a', 'b', 'c', 'd']
 *    a.fill(:X, 5, 2) # => ["a", "b", "c", "d", nil, :X, :X]
 *
 *  If +length+ is zero or negative, replaces no elements:
 *
 *    a = ['a', 'b', 'c', 'd']
 *    a.fill(:X, 1, 0) # => ["a", "b", "c", "d"]
 *    a.fill(:X, 1, -1) # => ["a", "b", "c", "d"]
 *
 *  With arguments +obj+ and \Range +range+, and no block given,
 *  replaces elements based on the given range.
 *
 *  If the range is positive and ascending (<tt>0 < range.begin <= range.end</tt>),
 *  replaces elements from <tt>range.begin</tt> to <tt>range.end</tt>:
 *
 *    a = ['a', 'b', 'c', 'd']
 *    a.fill(:X, (1..1)) # => ["a", :X, "c", "d"]
 *
 *  If <tt>range.first</tt> is negative, replaces no elements:
 *
 *    a = ['a', 'b', 'c', 'd']
 *    a.fill(:X, (-1..1)) # => ["a", "b", "c", "d"]
 *
 *  If <tt>range.last</tt> is negative, counts from the end:
 *
 *    a = ['a', 'b', 'c', 'd']
 *    a.fill(:X, (0..-2)) # => [:X, :X, :X, "d"]
 *    a = ['a', 'b', 'c', 'd']
 *    a.fill(:X, (1..-2)) # => ["a", :X, :X, "d"]
 *
 *  If <tt>range.last</tt> and <tt>range.last</tt> are both negative,
 *  both count from the end of the array:
 *
 *    a = ['a', 'b', 'c', 'd']
 *    a.fill(:X, (-1..-1)) # => ["a", "b", "c", :X]
 *    a = ['a', 'b', 'c', 'd']
 *    a.fill(:X, (-2..-2)) # => ["a", "b", :X, "d"]
 *
 *  With no arguments and a block given, calls the block with each index;
 *  replaces the corresponding element with the block's return value:
 *
 *    a = ['a', 'b', 'c', 'd']
 *    a.fill { |index| "new_#{index}" } # => ["new_0", "new_1", "new_2", "new_3"]
 *
 *  With argument +start+ and a block given, calls the block with each index
 *  from offset +start+ to the end; replaces the corresponding element
 *  with the block's return value.
 *
 *  If start is in range (<tt>0 <= start < array.size</tt>),
 *  replaces from offset +start+ to the end:
 *
 *    a = ['a', 'b', 'c', 'd']
 *    a.fill(1) { |index| "new_#{index}" } # => ["a", "new_1", "new_2", "new_3"]
 *
 *  If +start+ is too large(<tt>start >= array.size</tt>), does nothing:
 *
 *    a = ['a', 'b', 'c', 'd']
 *    a.fill(4) { |index| fail 'Cannot happen' } # => ["a", "b", "c", "d"]
 *    a = ['a', 'b', 'c', 'd']
 *    a.fill(4) { |index| fail 'Cannot happen' } # => ["a", "b", "c", "d"]
 *
 *  If +start+ is negative, counts from the end:
 *
 *    a = ['a', 'b', 'c', 'd']
 *    a.fill(-2) { |index| "new_#{index}" } # => ["a", "b", "new_2", "new_3"]
 *
 *  If start is too small (<tt>start <= -array.size</tt>, replaces all elements:
 *
 *    a = ['a', 'b', 'c', 'd']
 *    a.fill(-6) { |index| "new_#{index}" } # => ["new_0", "new_1", "new_2", "new_3"]
 *    a = ['a', 'b', 'c', 'd']
 *    a.fill(-50) { |index| "new_#{index}" } # => ["new_0", "new_1", "new_2", "new_3"]
 *
 *  With arguments +start+ and +length+, and a block given,
 *  calls the block for each index specified by start length;
 *  replaces the corresponding element with the block's return value.
 *
 *  If +start+ is in range, replaces +length+ elements beginning at offset +start+:
 *
 *    a = ['a', 'b', 'c', 'd']
 *    a.fill(1, 1) { |index| "new_#{index}" } # => ["a", "new_1", "c", "d"]
 *
 *  If start is negative, counts from the end:
 *
 *    a = ['a', 'b', 'c', 'd']
 *    a.fill(-2, 1) { |index| "new_#{index}" } # => ["a", "b", "new_2", "d"]
 *
 *  If +start+ is large (<tt>start >= array.size</tt>), extends +self+ with +nil+:
 *
 *    a = ['a', 'b', 'c', 'd']
 *    a.fill(5, 0) { |index| "new_#{index}" } # => ["a", "b", "c", "d", nil]
 *    a = ['a', 'b', 'c', 'd']
 *    a.fill(5, 2) { |index| "new_#{index}" } # => ["a", "b", "c", "d", nil, "new_5", "new_6"]
 *
 *  If +length+ is zero or less, replaces no elements:
 *
 *    a = ['a', 'b', 'c', 'd']
 *    a.fill(1, 0) { |index| "new_#{index}" } # => ["a", "b", "c", "d"]
 *    a.fill(1, -1) { |index| "new_#{index}" } # => ["a", "b", "c", "d"]
 *
 *  With arguments +obj+ and +range+, and a block given,
 *  calls the block with each index in the given range;
 *  replaces the corresponding element with the block's return value.
 *
 *  If the range is positive and ascending (<tt>range 0 < range.begin <= range.end</tt>,
 *  replaces elements from <tt>range.begin</tt> to <tt>range.end</tt>:
 *
 *    a = ['a', 'b', 'c', 'd']
 *    a.fill(1..1) { |index| "new_#{index}" } # => ["a", "new_1", "c", "d"]
 *
 *  If +range.first+ is negative, does nothing:
 *
 *    a = ['a', 'b', 'c', 'd']
 *    a.fill(-1..1) { |index| fail 'Cannot happen' } # => ["a", "b", "c", "d"]
 *
 *  If <tt>range.last</tt> is negative, counts from the end:
 *
 *    a = ['a', 'b', 'c', 'd']
 *    a.fill(0..-2) { |index| "new_#{index}" } # => ["new_0", "new_1", "new_2", "d"]
 *    a = ['a', 'b', 'c', 'd']
 *    a.fill(1..-2) { |index| "new_#{index}" } # => ["a", "new_1", "new_2", "d"]
 *
 *  If <tt>range.first</tt> and <tt>range.last</tt> are both negative,
 *  both count from the end:
 *
 *    a = ['a', 'b', 'c', 'd']
 *    a.fill(-1..-1) { |index| "new_#{index}" } # => ["a", "b", "c", "new_3"]
 *    a = ['a', 'b', 'c', 'd']
 *    a.fill(-2..-2) { |index| "new_#{index}" } # => ["a", "b", "new_2", "d"]
 *
 */

static VALUE
rb_ary_fill(int argc, VALUE *argv, VALUE ary)
{
    VALUE item = Qundef, arg1, arg2;
    long beg = 0, end = 0, len = 0;

    if (rb_block_given_p()) {
        rb_scan_args(argc, argv, "02", &arg1, &arg2);
        argc += 1;		/* hackish */
    }
    else {
        rb_scan_args(argc, argv, "12", &item, &arg1, &arg2);
    }
    switch (argc) {
      case 1:
        beg = 0;
        len = RARRAY_LEN(ary);
        break;
      case 2:
        if (rb_range_beg_len(arg1, &beg, &len, RARRAY_LEN(ary), 1)) {
            break;
        }
        /* fall through */
      case 3:
        beg = NIL_P(arg1) ? 0 : NUM2LONG(arg1);
        if (beg < 0) {
            beg = RARRAY_LEN(ary) + beg;
            if (beg < 0) beg = 0;
        }
        len = NIL_P(arg2) ? RARRAY_LEN(ary) - beg : NUM2LONG(arg2);
        break;
    }
    rb_ary_modify(ary);
    if (len < 0) {
        return ary;
    }
    if (beg >= ARY_MAX_SIZE || len > ARY_MAX_SIZE - beg) {
        rb_raise(rb_eArgError, "argument too big");
    }
    end = beg + len;
    if (RARRAY_LEN(ary) < end) {
        if (end >= ARY_CAPA(ary)) {
            ary_resize_capa(ary, end);
        }
        ary_mem_clear(ary, RARRAY_LEN(ary), end - RARRAY_LEN(ary));
        ARY_SET_LEN(ary, end);
    }

    if (UNDEF_P(item)) {
        VALUE v;
        long i;

        for (i=beg; i<end; i++) {
            v = rb_yield(LONG2NUM(i));
            if (i>=RARRAY_LEN(ary)) break;
            ARY_SET(ary, i, v);
        }
    }
    else {
        ary_memfill(ary, beg, len, item);
    }
    return ary;
}

/*
 *  call-seq:
 *    array + other_array -> new_array
 *
 *  Returns a new \Array containing all elements of +array+
 *  followed by all elements of +other_array+:
 *
 *    a = [0, 1] + [2, 3]
 *    a # => [0, 1, 2, 3]
 *
 *  Related: #concat.
 */

VALUE
rb_ary_plus(VALUE x, VALUE y)
{
    VALUE z;
    long len, xlen, ylen;

    y = to_ary(y);
    xlen = RARRAY_LEN(x);
    ylen = RARRAY_LEN(y);
    len = xlen + ylen;
    z = rb_ary_new2(len);

    ary_memcpy(z, 0, xlen, RARRAY_CONST_PTR_TRANSIENT(x));
    ary_memcpy(z, xlen, ylen, RARRAY_CONST_PTR_TRANSIENT(y));
    ARY_SET_LEN(z, len);
    return z;
}

static VALUE
ary_append(VALUE x, VALUE y)
{
    long n = RARRAY_LEN(y);
    if (n > 0) {
        rb_ary_splice(x, RARRAY_LEN(x), 0, RARRAY_CONST_PTR_TRANSIENT(y), n);
    }
    RB_GC_GUARD(y);
    return x;
}

/*
 *  call-seq:
 *    array.concat(*other_arrays) -> self
 *
 *  Adds to +array+ all elements from each \Array in +other_arrays+; returns +self+:
 *
 *    a = [0, 1]
 *    a.concat([2, 3], [4, 5]) # => [0, 1, 2, 3, 4, 5]
 */

static VALUE
rb_ary_concat_multi(int argc, VALUE *argv, VALUE ary)
{
    rb_ary_modify_check(ary);

    if (argc == 1) {
        rb_ary_concat(ary, argv[0]);
    }
    else if (argc > 1) {
        int i;
        VALUE args = rb_ary_hidden_new(argc);
        for (i = 0; i < argc; i++) {
            rb_ary_concat(args, argv[i]);
        }
        ary_append(ary, args);
    }

    ary_verify(ary);
    return ary;
}

VALUE
rb_ary_concat(VALUE x, VALUE y)
{
    return ary_append(x, to_ary(y));
}

/*
 *  call-seq:
 *    array * n -> new_array
 *    array * string_separator -> new_string
 *
 *  When non-negative argument \Integer +n+ is given,
 *  returns a new \Array built by concatenating the +n+ copies of +self+:
 *
 *    a = ['x', 'y']
 *    a * 3 # => ["x", "y", "x", "y", "x", "y"]
 *
 *  When \String argument +string_separator+ is given,
 *  equivalent to <tt>array.join(string_separator)</tt>:
 *
 *    [0, [0, 1], {foo: 0}] * ', ' # => "0, 0, 1, {:foo=>0}"
 *
 */

static VALUE
rb_ary_times(VALUE ary, VALUE times)
{
    VALUE ary2, tmp;
    const VALUE *ptr;
    long t, len;

    tmp = rb_check_string_type(times);
    if (!NIL_P(tmp)) {
        return rb_ary_join(ary, tmp);
    }

    len = NUM2LONG(times);
    if (len == 0) {
        ary2 = ary_new(rb_cArray, 0);
        goto out;
    }
    if (len < 0) {
        rb_raise(rb_eArgError, "negative argument");
    }
    if (ARY_MAX_SIZE/len < RARRAY_LEN(ary)) {
        rb_raise(rb_eArgError, "argument too big");
    }
    len *= RARRAY_LEN(ary);

    ary2 = ary_new(rb_cArray, len);
    ARY_SET_LEN(ary2, len);

    ptr = RARRAY_CONST_PTR_TRANSIENT(ary);
    t = RARRAY_LEN(ary);
    if (0 < t) {
        ary_memcpy(ary2, 0, t, ptr);
        while (t <= len/2) {
            ary_memcpy(ary2, t, t, RARRAY_CONST_PTR_TRANSIENT(ary2));
            t *= 2;
        }
        if (t < len) {
            ary_memcpy(ary2, t, len-t, RARRAY_CONST_PTR_TRANSIENT(ary2));
        }
    }
  out:
    return ary2;
}

/*
 *  call-seq:
 *    array.assoc(obj) -> found_array or nil
 *
 *  Returns the first element in +self+ that is an \Array
 *  whose first element <tt>==</tt> +obj+:
 *
 *    a = [{foo: 0}, [2, 4], [4, 5, 6], [4, 5]]
 *    a.assoc(4) # => [4, 5, 6]
 *
 *  Returns +nil+ if no such element is found.
 *
 *  Related: #rassoc.
 */

VALUE
rb_ary_assoc(VALUE ary, VALUE key)
{
    long i;
    VALUE v;

    for (i = 0; i < RARRAY_LEN(ary); ++i) {
        v = rb_check_array_type(RARRAY_AREF(ary, i));
        if (!NIL_P(v) && RARRAY_LEN(v) > 0 &&
            rb_equal(RARRAY_AREF(v, 0), key))
            return v;
    }
    return Qnil;
}

/*
 *  call-seq:
 *    array.rassoc(obj) -> found_array or nil
 *
 *  Returns the first element in +self+ that is an \Array
 *  whose second element <tt>==</tt> +obj+:
 *
 *    a = [{foo: 0}, [2, 4], [4, 5, 6], [4, 5]]
 *    a.rassoc(4) # => [2, 4]
 *
 *  Returns +nil+ if no such element is found.
 *
 *  Related: #assoc.
 */

VALUE
rb_ary_rassoc(VALUE ary, VALUE value)
{
    long i;
    VALUE v;

    for (i = 0; i < RARRAY_LEN(ary); ++i) {
        v = RARRAY_AREF(ary, i);
        if (RB_TYPE_P(v, T_ARRAY) &&
            RARRAY_LEN(v) > 1 &&
            rb_equal(RARRAY_AREF(v, 1), value))
            return v;
    }
    return Qnil;
}

static VALUE
recursive_equal(VALUE ary1, VALUE ary2, int recur)
{
    long i, len1;
    const VALUE *p1, *p2;

    if (recur) return Qtrue; /* Subtle! */

    /* rb_equal() can evacuate ptrs */
    p1 = RARRAY_CONST_PTR(ary1);
    p2 = RARRAY_CONST_PTR(ary2);
    len1 = RARRAY_LEN(ary1);

    for (i = 0; i < len1; i++) {
        if (*p1 != *p2) {
            if (rb_equal(*p1, *p2)) {
                len1 = RARRAY_LEN(ary1);
                if (len1 != RARRAY_LEN(ary2))
                    return Qfalse;
                if (len1 < i)
                    return Qtrue;
                p1 = RARRAY_CONST_PTR(ary1) + i;
                p2 = RARRAY_CONST_PTR(ary2) + i;
            }
            else {
                return Qfalse;
            }
        }
        p1++;
        p2++;
    }
    return Qtrue;
}

/*
 *  call-seq:
 *    array == other_array -> true or false
 *
 *  Returns +true+ if both <tt>array.size == other_array.size</tt>
 *  and for each index +i+ in +array+, <tt>array[i] == other_array[i]</tt>:
 *
 *    a0 = [:foo, 'bar', 2]
 *    a1 = [:foo, 'bar', 2.0]
 *    a1 == a0 # => true
 *    [] == [] # => true
 *
 *  Otherwise, returns +false+.
 *
 *  This method is different from method Array#eql?,
 *  which compares elements using <tt>Object#eql?</tt>.
 */

static VALUE
rb_ary_equal(VALUE ary1, VALUE ary2)
{
    if (ary1 == ary2) return Qtrue;
    if (!RB_TYPE_P(ary2, T_ARRAY)) {
        if (!rb_respond_to(ary2, idTo_ary)) {
            return Qfalse;
        }
        return rb_equal(ary2, ary1);
    }
    if (RARRAY_LEN(ary1) != RARRAY_LEN(ary2)) return Qfalse;
    if (RARRAY_CONST_PTR_TRANSIENT(ary1) == RARRAY_CONST_PTR_TRANSIENT(ary2)) return Qtrue;
    return rb_exec_recursive_paired(recursive_equal, ary1, ary2, ary2);
}

static VALUE
recursive_eql(VALUE ary1, VALUE ary2, int recur)
{
    long i;

    if (recur) return Qtrue; /* Subtle! */
    for (i=0; i<RARRAY_LEN(ary1); i++) {
        if (!rb_eql(rb_ary_elt(ary1, i), rb_ary_elt(ary2, i)))
            return Qfalse;
    }
    return Qtrue;
}

/*
 *  call-seq:
 *    array.eql? other_array -> true or false
 *
 *  Returns +true+ if +self+ and +other_array+ are the same size,
 *  and if, for each index +i+ in +self+, <tt>self[i].eql? other_array[i]</tt>:
 *
 *    a0 = [:foo, 'bar', 2]
 *    a1 = [:foo, 'bar', 2]
 *    a1.eql?(a0) # => true
 *
 *  Otherwise, returns +false+.
 *
 *  This method is different from method Array#==,
 *  which compares using method <tt>Object#==</tt>.
 */

static VALUE
rb_ary_eql(VALUE ary1, VALUE ary2)
{
    if (ary1 == ary2) return Qtrue;
    if (!RB_TYPE_P(ary2, T_ARRAY)) return Qfalse;
    if (RARRAY_LEN(ary1) != RARRAY_LEN(ary2)) return Qfalse;
    if (RARRAY_CONST_PTR_TRANSIENT(ary1) == RARRAY_CONST_PTR_TRANSIENT(ary2)) return Qtrue;
    return rb_exec_recursive_paired(recursive_eql, ary1, ary2, ary2);
}

/*
 *  call-seq:
 *    array.hash -> integer
 *
 *  Returns the integer hash value for +self+.
 *
 *  Two arrays with the same content will have the same hash code (and will compare using eql?):
 *
 *    [0, 1, 2].hash == [0, 1, 2].hash # => true
 *    [0, 1, 2].hash == [0, 1, 3].hash # => false
 *
 */

static VALUE
rb_ary_hash(VALUE ary)
{
    long i;
    st_index_t h;
    VALUE n;

    h = rb_hash_start(RARRAY_LEN(ary));
    h = rb_hash_uint(h, (st_index_t)rb_ary_hash);
    for (i=0; i<RARRAY_LEN(ary); i++) {
        n = rb_hash(RARRAY_AREF(ary, i));
        h = rb_hash_uint(h, NUM2LONG(n));
    }
    h = rb_hash_end(h);
    return ST2FIX(h);
}

/*
 *  call-seq:
 *    array.include?(obj) -> true or false
 *
 *  Returns +true+ if for some index +i+ in +self+, <tt>obj == self[i]</tt>;
 *  otherwise +false+:
 *
 *    [0, 1, 2].include?(2) # => true
 *    [0, 1, 2].include?(3) # => false
 */

VALUE
rb_ary_includes(VALUE ary, VALUE item)
{
    long i;
    VALUE e;

    for (i=0; i<RARRAY_LEN(ary); i++) {
        e = RARRAY_AREF(ary, i);
        if (rb_equal(e, item)) {
            return Qtrue;
        }
    }
    return Qfalse;
}

static VALUE
rb_ary_includes_by_eql(VALUE ary, VALUE item)
{
    long i;
    VALUE e;

    for (i=0; i<RARRAY_LEN(ary); i++) {
        e = RARRAY_AREF(ary, i);
        if (rb_eql(item, e)) {
            return Qtrue;
        }
    }
    return Qfalse;
}

static VALUE
recursive_cmp(VALUE ary1, VALUE ary2, int recur)
{
    long i, len;

    if (recur) return Qundef;	/* Subtle! */
    len = RARRAY_LEN(ary1);
    if (len > RARRAY_LEN(ary2)) {
        len = RARRAY_LEN(ary2);
    }
    for (i=0; i<len; i++) {
        VALUE e1 = rb_ary_elt(ary1, i), e2 = rb_ary_elt(ary2, i);
        VALUE v = rb_funcallv(e1, id_cmp, 1, &e2);
        if (v != INT2FIX(0)) {
            return v;
        }
    }
    return Qundef;
}

/*
 *  call-seq:
 *    array <=> other_array -> -1, 0, or 1
 *
 *  Returns -1, 0, or 1 as +self+ is less than, equal to, or greater than +other_array+.
 *  For each index +i+ in +self+, evaluates <tt>result = self[i] <=> other_array[i]</tt>.
 *
 *  Returns -1 if any result is -1:
 *
 *    [0, 1, 2] <=> [0, 1, 3] # => -1
 *
 *  Returns 1 if any result is 1:
 *
 *    [0, 1, 2] <=> [0, 1, 1] # => 1
 *
 *  When all results are zero:
 *
 *  - Returns -1 if +array+ is smaller than +other_array+:
 *
 *      [0, 1, 2] <=> [0, 1, 2, 3] # => -1
 *
 *  - Returns 1 if +array+ is larger than +other_array+:
 *
 *      [0, 1, 2] <=> [0, 1] # => 1
 *
 *  - Returns 0 if +array+ and +other_array+ are the same size:
 *
 *      [0, 1, 2] <=> [0, 1, 2] # => 0
 *
 */

VALUE
rb_ary_cmp(VALUE ary1, VALUE ary2)
{
    long len;
    VALUE v;

    ary2 = rb_check_array_type(ary2);
    if (NIL_P(ary2)) return Qnil;
    if (ary1 == ary2) return INT2FIX(0);
    v = rb_exec_recursive_paired(recursive_cmp, ary1, ary2, ary2);
    if (!UNDEF_P(v)) return v;
    len = RARRAY_LEN(ary1) - RARRAY_LEN(ary2);
    if (len == 0) return INT2FIX(0);
    if (len > 0) return INT2FIX(1);
    return INT2FIX(-1);
}

static VALUE
ary_add_hash(VALUE hash, VALUE ary)
{
    long i;

    for (i=0; i<RARRAY_LEN(ary); i++) {
        VALUE elt = RARRAY_AREF(ary, i);
        rb_hash_add_new_element(hash, elt, elt);
    }
    return hash;
}

static inline VALUE
ary_tmp_hash_new(VALUE ary)
{
    long size = RARRAY_LEN(ary);
    VALUE hash = rb_hash_new_with_size(size);

    RBASIC_CLEAR_CLASS(hash);
    return hash;
}

static VALUE
ary_make_hash(VALUE ary)
{
    VALUE hash = ary_tmp_hash_new(ary);
    return ary_add_hash(hash, ary);
}

static VALUE
ary_add_hash_by(VALUE hash, VALUE ary)
{
    long i;

    for (i = 0; i < RARRAY_LEN(ary); ++i) {
        VALUE v = rb_ary_elt(ary, i), k = rb_yield(v);
        rb_hash_add_new_element(hash, k, v);
    }
    return hash;
}

static VALUE
ary_make_hash_by(VALUE ary)
{
    VALUE hash = ary_tmp_hash_new(ary);
    return ary_add_hash_by(hash, ary);
}

static inline void
ary_recycle_hash(VALUE hash)
{
    assert(RBASIC_CLASS(hash) == 0);
    if (RHASH_ST_TABLE_P(hash)) {
        st_table *tbl = RHASH_ST_TABLE(hash);
        st_free_table(tbl);
        RHASH_ST_CLEAR(hash);
    }
}

/*
 *  call-seq:
 *    array - other_array -> new_array
 *
 *  Returns a new \Array containing only those elements from +array+
 *  that are not found in \Array +other_array+;
 *  items are compared using <tt>eql?</tt>;
 *  the order from +array+ is preserved:
 *
 *    [0, 1, 1, 2, 1, 1, 3, 1, 1] - [1] # => [0, 2, 3]
 *    [0, 1, 2, 3] - [3, 0] # => [1, 2]
 *    [0, 1, 2] - [4] # => [0, 1, 2]
 *
 *  Related: Array#difference.
 */

VALUE
rb_ary_diff(VALUE ary1, VALUE ary2)
{
    VALUE ary3;
    VALUE hash;
    long i;

    ary2 = to_ary(ary2);
    if (RARRAY_LEN(ary2) == 0) { return ary_make_shared_copy(ary1); }
    ary3 = rb_ary_new();

    if (RARRAY_LEN(ary1) <= SMALL_ARRAY_LEN || RARRAY_LEN(ary2) <= SMALL_ARRAY_LEN) {
        for (i=0; i<RARRAY_LEN(ary1); i++) {
            VALUE elt = rb_ary_elt(ary1, i);
            if (rb_ary_includes_by_eql(ary2, elt)) continue;
            rb_ary_push(ary3, elt);
        }
        return ary3;
    }

    hash = ary_make_hash(ary2);
    for (i=0; i<RARRAY_LEN(ary1); i++) {
        if (rb_hash_stlike_lookup(hash, RARRAY_AREF(ary1, i), NULL)) continue;
        rb_ary_push(ary3, rb_ary_elt(ary1, i));
    }
    ary_recycle_hash(hash);
    return ary3;
}

/*
 *  call-seq:
 *    array.difference(*other_arrays) -> new_array
 *
 *  Returns a new \Array containing only those elements from +self+
 *  that are not found in any of the Arrays +other_arrays+;
 *  items are compared using <tt>eql?</tt>;  order from +self+ is preserved:
 *
 *    [0, 1, 1, 2, 1, 1, 3, 1, 1].difference([1]) # => [0, 2, 3]
 *    [0, 1, 2, 3].difference([3, 0], [1, 3]) # => [2]
 *    [0, 1, 2].difference([4]) # => [0, 1, 2]
 *
 *  Returns a copy of +self+ if no arguments given.
 *
 *  Related: Array#-.
 */

static VALUE
rb_ary_difference_multi(int argc, VALUE *argv, VALUE ary)
{
    VALUE ary_diff;
    long i, length;
    volatile VALUE t0;
    bool *is_hash = ALLOCV_N(bool, t0, argc);
    ary_diff = rb_ary_new();
    length = RARRAY_LEN(ary);

    for (i = 0; i < argc; i++) {
        argv[i] = to_ary(argv[i]);
        is_hash[i] = (length > SMALL_ARRAY_LEN && RARRAY_LEN(argv[i]) > SMALL_ARRAY_LEN);
        if (is_hash[i]) argv[i] = ary_make_hash(argv[i]);
    }

    for (i = 0; i < RARRAY_LEN(ary); i++) {
        int j;
        VALUE elt = rb_ary_elt(ary, i);
        for (j = 0; j < argc; j++) {
            if (is_hash[j]) {
                if (rb_hash_stlike_lookup(argv[j], RARRAY_AREF(ary, i), NULL))
                    break;
            }
            else {
                if (rb_ary_includes_by_eql(argv[j], elt)) break;
            }
        }
        if (j == argc) rb_ary_push(ary_diff, elt);
    }

    ALLOCV_END(t0);

    return ary_diff;
}


/*
 *  call-seq:
 *    array & other_array -> new_array
 *
 *  Returns a new \Array containing each element found in both +array+ and \Array +other_array+;
 *  duplicates are omitted; items are compared using <tt>eql?</tt>:
 *
 *    [0, 1, 2, 3] & [1, 2] # => [1, 2]
 *    [0, 1, 0, 1] & [0, 1] # => [0, 1]
 *
 *  Preserves order from +array+:
 *
 *    [0, 1, 2] & [3, 2, 1, 0] # => [0, 1, 2]
 *
 *  Related: Array#intersection.
 */


static VALUE
rb_ary_and(VALUE ary1, VALUE ary2)
{
    VALUE hash, ary3, v;
    st_data_t vv;
    long i;

    ary2 = to_ary(ary2);
    ary3 = rb_ary_new();
    if (RARRAY_LEN(ary1) == 0 || RARRAY_LEN(ary2) == 0) return ary3;

    if (RARRAY_LEN(ary1) <= SMALL_ARRAY_LEN && RARRAY_LEN(ary2) <= SMALL_ARRAY_LEN) {
        for (i=0; i<RARRAY_LEN(ary1); i++) {
            v = RARRAY_AREF(ary1, i);
            if (!rb_ary_includes_by_eql(ary2, v)) continue;
            if (rb_ary_includes_by_eql(ary3, v)) continue;
            rb_ary_push(ary3, v);
        }
        return ary3;
    }

    hash = ary_make_hash(ary2);

    for (i=0; i<RARRAY_LEN(ary1); i++) {
        v = RARRAY_AREF(ary1, i);
        vv = (st_data_t)v;
        if (rb_hash_stlike_delete(hash, &vv, 0)) {
            rb_ary_push(ary3, v);
        }
    }
    ary_recycle_hash(hash);

    return ary3;
}

/*
 *  call-seq:
 *    array.intersection(*other_arrays) -> new_array
 *
 *  Returns a new \Array containing each element found both in +self+
 *  and in all of the given Arrays +other_arrays+;
 *  duplicates are omitted; items are compared using <tt>eql?</tt>:
 *
 *    [0, 1, 2, 3].intersection([0, 1, 2], [0, 1, 3]) # => [0, 1]
 *    [0, 0, 1, 1, 2, 3].intersection([0, 1, 2], [0, 1, 3]) # => [0, 1]
 *
 *  Preserves order from +self+:
 *
 *    [0, 1, 2].intersection([2, 1, 0]) # => [0, 1, 2]
 *
 *  Returns a copy of +self+ if no arguments given.
 *
 *  Related: Array#&.
 */

static VALUE
rb_ary_intersection_multi(int argc, VALUE *argv, VALUE ary)
{
    VALUE result = rb_ary_dup(ary);
    int i;

    for (i = 0; i < argc; i++) {
        result = rb_ary_and(result, argv[i]);
    }

    return result;
}

static int
ary_hash_orset(st_data_t *key, st_data_t *value, st_data_t arg, int existing)
{
    if (existing) return ST_STOP;
    *key = *value = (VALUE)arg;
    return ST_CONTINUE;
}

static void
rb_ary_union(VALUE ary_union, VALUE ary)
{
    long i;
    for (i = 0; i < RARRAY_LEN(ary); i++) {
        VALUE elt = rb_ary_elt(ary, i);
        if (rb_ary_includes_by_eql(ary_union, elt)) continue;
        rb_ary_push(ary_union, elt);
    }
}

static void
rb_ary_union_hash(VALUE hash, VALUE ary2)
{
    long i;
    for (i = 0; i < RARRAY_LEN(ary2); i++) {
        VALUE elt = RARRAY_AREF(ary2, i);
        if (!rb_hash_stlike_update(hash, (st_data_t)elt, ary_hash_orset, (st_data_t)elt)) {
            RB_OBJ_WRITTEN(hash, Qundef, elt);
        }
    }
}

/*
 *  call-seq:
 *    array | other_array -> new_array
 *
 *  Returns the union of +array+ and \Array +other_array+;
 *  duplicates are removed; order is preserved;
 *  items are compared using <tt>eql?</tt>:
 *
 *    [0, 1] | [2, 3] # => [0, 1, 2, 3]
 *    [0, 1, 1] | [2, 2, 3] # => [0, 1, 2, 3]
 *    [0, 1, 2] | [3, 2, 1, 0] # => [0, 1, 2, 3]
 *
 *  Related: Array#union.
 */

static VALUE
rb_ary_or(VALUE ary1, VALUE ary2)
{
    VALUE hash, ary3;

    ary2 = to_ary(ary2);
    if (RARRAY_LEN(ary1) + RARRAY_LEN(ary2) <= SMALL_ARRAY_LEN) {
        ary3 = rb_ary_new();
        rb_ary_union(ary3, ary1);
        rb_ary_union(ary3, ary2);
        return ary3;
    }

    hash = ary_make_hash(ary1);
    rb_ary_union_hash(hash, ary2);

    ary3 = rb_hash_values(hash);
    ary_recycle_hash(hash);
    return ary3;
}

/*
 *  call-seq:
 *    array.union(*other_arrays) -> new_array
 *
 *  Returns a new \Array that is the union of +self+ and all given Arrays +other_arrays+;
 *  duplicates are removed;  order is preserved;  items are compared using <tt>eql?</tt>:
 *
 *    [0, 1, 2, 3].union([4, 5], [6, 7]) # => [0, 1, 2, 3, 4, 5, 6, 7]
 *    [0, 1, 1].union([2, 1], [3, 1]) # => [0, 1, 2, 3]
 *    [0, 1, 2, 3].union([3, 2], [1, 0]) # => [0, 1, 2, 3]
 *
 *  Returns a copy of +self+ if no arguments given.
 *
 *  Related: Array#|.
 */

static VALUE
rb_ary_union_multi(int argc, VALUE *argv, VALUE ary)
{
    int i;
    long sum;
    VALUE hash, ary_union;

    sum = RARRAY_LEN(ary);
    for (i = 0; i < argc; i++) {
        argv[i] = to_ary(argv[i]);
        sum += RARRAY_LEN(argv[i]);
    }

    if (sum <= SMALL_ARRAY_LEN) {
        ary_union = rb_ary_new();

        rb_ary_union(ary_union, ary);
        for (i = 0; i < argc; i++) rb_ary_union(ary_union, argv[i]);

        return ary_union;
    }

    hash = ary_make_hash(ary);
    for (i = 0; i < argc; i++) rb_ary_union_hash(hash, argv[i]);

    ary_union = rb_hash_values(hash);
    ary_recycle_hash(hash);
    return ary_union;
}

/*
 *  call-seq:
 *     ary.intersect?(other_ary)   -> true or false
 *
 *  Returns +true+ if the array and +other_ary+ have at least one element in
 *  common, otherwise returns +false+:
 *
 *     a = [ 1, 2, 3 ]
 *     b = [ 3, 4, 5 ]
 *     c = [ 5, 6, 7 ]
 *     a.intersect?(b)   #=> true
 *     a.intersect?(c)   #=> false
 *
 */

static VALUE
rb_ary_intersect_p(VALUE ary1, VALUE ary2)
{
    VALUE hash, v, result, shorter, longer;
    st_data_t vv;
    long i;

    ary2 = to_ary(ary2);
    if (RARRAY_LEN(ary1) == 0 || RARRAY_LEN(ary2) == 0) return Qfalse;

    if (RARRAY_LEN(ary1) <= SMALL_ARRAY_LEN && RARRAY_LEN(ary2) <= SMALL_ARRAY_LEN) {
        for (i=0; i<RARRAY_LEN(ary1); i++) {
            v = RARRAY_AREF(ary1, i);
            if (rb_ary_includes_by_eql(ary2, v)) return Qtrue;
        }
        return Qfalse;
    }

    shorter = ary1;
    longer = ary2;
    if (RARRAY_LEN(ary1) > RARRAY_LEN(ary2)) {
        longer = ary1;
        shorter = ary2;
    }

    hash = ary_make_hash(shorter);
    result = Qfalse;

    for (i=0; i<RARRAY_LEN(longer); i++) {
        v = RARRAY_AREF(longer, i);
        vv = (st_data_t)v;
        if (rb_hash_stlike_lookup(hash, vv, 0)) {
            result = Qtrue;
            break;
        }
    }
    ary_recycle_hash(hash);

    return result;
}

static VALUE
ary_max_generic(VALUE ary, long i, VALUE vmax)
{
    RUBY_ASSERT(i > 0 && i < RARRAY_LEN(ary));

    VALUE v;
    for (; i < RARRAY_LEN(ary); ++i) {
        v = RARRAY_AREF(ary, i);

        if (rb_cmpint(rb_funcallv(vmax, id_cmp, 1, &v), vmax, v) < 0) {
            vmax = v;
        }
    }

    return vmax;
}

static VALUE
ary_max_opt_fixnum(VALUE ary, long i, VALUE vmax)
{
    const long n = RARRAY_LEN(ary);
    RUBY_ASSERT(i > 0 && i < n);
    RUBY_ASSERT(FIXNUM_P(vmax));

    VALUE v;
    for (; i < n; ++i) {
        v = RARRAY_AREF(ary, i);

        if (FIXNUM_P(v)) {
            if ((long)vmax < (long)v) {
                vmax = v;
            }
        }
        else {
            return ary_max_generic(ary, i, vmax);
        }
    }

    return vmax;
}

static VALUE
ary_max_opt_float(VALUE ary, long i, VALUE vmax)
{
    const long n = RARRAY_LEN(ary);
    RUBY_ASSERT(i > 0 && i < n);
    RUBY_ASSERT(RB_FLOAT_TYPE_P(vmax));

    VALUE v;
    for (; i < n; ++i) {
        v = RARRAY_AREF(ary, i);

        if (RB_FLOAT_TYPE_P(v)) {
            if (rb_float_cmp(vmax, v) < 0) {
                vmax = v;
            }
        }
        else {
            return ary_max_generic(ary, i, vmax);
        }
    }

    return vmax;
}

static VALUE
ary_max_opt_string(VALUE ary, long i, VALUE vmax)
{
    const long n = RARRAY_LEN(ary);
    RUBY_ASSERT(i > 0 && i < n);
    RUBY_ASSERT(STRING_P(vmax));

    VALUE v;
    for (; i < n; ++i) {
        v = RARRAY_AREF(ary, i);

        if (STRING_P(v)) {
            if (rb_str_cmp(vmax, v) < 0) {
                vmax = v;
            }
        }
        else {
            return ary_max_generic(ary, i, vmax);
        }
    }

    return vmax;
}

/*
 *  call-seq:
 *    array.max -> element
 *    array.max {|a, b| ... } -> element
 *    array.max(n) -> new_array
 *    array.max(n) {|a, b| ... } -> new_array
 *
 *  Returns one of the following:
 *
 *  - The maximum-valued element from +self+.
 *  - A new \Array of maximum-valued elements selected from +self+.
 *
 *  When no block is given, each element in +self+ must respond to method <tt><=></tt>
 *  with an \Integer.
 *
 *  With no argument and no block, returns the element in +self+
 *  having the maximum value per method <tt><=></tt>:
 *
 *    [0, 1, 2].max # => 2
 *
 *  With an argument \Integer +n+ and no block, returns a new \Array with at most +n+ elements,
 *  in descending order per method <tt><=></tt>:
 *
 *    [0, 1, 2, 3].max(3) # => [3, 2, 1]
 *    [0, 1, 2, 3].max(6) # => [3, 2, 1, 0]
 *
 *  When a block is given, the block must return an \Integer.
 *
 *  With a block and no argument, calls the block <tt>self.size-1</tt> times to compare elements;
 *  returns the element having the maximum value per the block:
 *
 *    ['0', '00', '000'].max {|a, b| a.size <=> b.size } # => "000"
 *
 *  With an argument +n+ and a block, returns a new \Array with at most +n+ elements,
 *  in descending order per the block:
 *
 *    ['0', '00', '000'].max(2) {|a, b| a.size <=> b.size } # => ["000", "00"]
 *
 */
static VALUE
rb_ary_max(int argc, VALUE *argv, VALUE ary)
{
    VALUE result = Qundef, v;
    VALUE num;
    long i;

    if (rb_check_arity(argc, 0, 1) && !NIL_P(num = argv[0]))
       return rb_nmin_run(ary, num, 0, 1, 1);

    const long n = RARRAY_LEN(ary);
    if (rb_block_given_p()) {
        for (i = 0; i < RARRAY_LEN(ary); i++) {
           v = RARRAY_AREF(ary, i);
           if (UNDEF_P(result) || rb_cmpint(rb_yield_values(2, v, result), v, result) > 0) {
               result = v;
           }
        }
    }
    else if (n > 0) {
        result = RARRAY_AREF(ary, 0);
        if (n > 1) {
            if (FIXNUM_P(result) && CMP_OPTIMIZABLE(INTEGER)) {
                return ary_max_opt_fixnum(ary, 1, result);
            }
            else if (STRING_P(result) && CMP_OPTIMIZABLE(STRING)) {
                return ary_max_opt_string(ary, 1, result);
            }
            else if (RB_FLOAT_TYPE_P(result) && CMP_OPTIMIZABLE(FLOAT)) {
                return ary_max_opt_float(ary, 1, result);
            }
            else {
                return ary_max_generic(ary, 1, result);
            }
        }
    }
    if (UNDEF_P(result)) return Qnil;
    return result;
}

static VALUE
ary_min_generic(VALUE ary, long i, VALUE vmin)
{
    RUBY_ASSERT(i > 0 && i < RARRAY_LEN(ary));

    VALUE v;
    for (; i < RARRAY_LEN(ary); ++i) {
        v = RARRAY_AREF(ary, i);

        if (rb_cmpint(rb_funcallv(vmin, id_cmp, 1, &v), vmin, v) > 0) {
            vmin = v;
        }
    }

    return vmin;
}

static VALUE
ary_min_opt_fixnum(VALUE ary, long i, VALUE vmin)
{
    const long n = RARRAY_LEN(ary);
    RUBY_ASSERT(i > 0 && i < n);
    RUBY_ASSERT(FIXNUM_P(vmin));

    VALUE a;
    for (; i < n; ++i) {
        a = RARRAY_AREF(ary, i);

        if (FIXNUM_P(a)) {
            if ((long)vmin > (long)a) {
                vmin = a;
            }
        }
        else {
            return ary_min_generic(ary, i, vmin);
        }
    }

    return vmin;
}

static VALUE
ary_min_opt_float(VALUE ary, long i, VALUE vmin)
{
    const long n = RARRAY_LEN(ary);
    RUBY_ASSERT(i > 0 && i < n);
    RUBY_ASSERT(RB_FLOAT_TYPE_P(vmin));

    VALUE a;
    for (; i < n; ++i) {
        a = RARRAY_AREF(ary, i);

        if (RB_FLOAT_TYPE_P(a)) {
            if (rb_float_cmp(vmin, a) > 0) {
                vmin = a;
            }
        }
        else {
            return ary_min_generic(ary, i, vmin);
        }
    }

    return vmin;
}

static VALUE
ary_min_opt_string(VALUE ary, long i, VALUE vmin)
{
    const long n = RARRAY_LEN(ary);
    RUBY_ASSERT(i > 0 && i < n);
    RUBY_ASSERT(STRING_P(vmin));

    VALUE a;
    for (; i < n; ++i) {
        a = RARRAY_AREF(ary, i);

        if (STRING_P(a)) {
            if (rb_str_cmp(vmin, a) > 0) {
                vmin = a;
            }
        }
        else {
            return ary_min_generic(ary, i, vmin);
        }
    }

    return vmin;
}

/*
 *  call-seq:
 *    array.min -> element
 *    array.min { |a, b| ... } -> element
 *    array.min(n) -> new_array
 *    array.min(n) { |a, b| ... } -> new_array
 *
 *  Returns one of the following:
 *
 *  - The minimum-valued element from +self+.
 *  - A new \Array of minimum-valued elements selected from +self+.
 *
 *  When no block is given, each element in +self+ must respond to method <tt><=></tt>
 *  with an \Integer.
 *
 *  With no argument and no block, returns the element in +self+
 *  having the minimum value per method <tt><=></tt>:
 *
 *    [0, 1, 2].min # => 0
 *
 *  With \Integer argument +n+ and no block, returns a new \Array with at most +n+ elements,
 *  in ascending order per method <tt><=></tt>:
 *
 *    [0, 1, 2, 3].min(3) # => [0, 1, 2]
 *    [0, 1, 2, 3].min(6) # => [0, 1, 2, 3]
 *
 *  When a block is given, the block must return an Integer.
 *
 *  With a block and no argument, calls the block <tt>self.size-1</tt> times to compare elements;
 *  returns the element having the minimum value per the block:
 *
 *    ['0', '00', '000'].min { |a, b| a.size <=> b.size } # => "0"
 *
 *  With an argument +n+ and a block, returns a new \Array with at most +n+ elements,
 *  in ascending order per the block:
 *
 *    ['0', '00', '000'].min(2) {|a, b| a.size <=> b.size } # => ["0", "00"]
 *
 */
static VALUE
rb_ary_min(int argc, VALUE *argv, VALUE ary)
{
    VALUE result = Qundef, v;
    VALUE num;
    long i;

    if (rb_check_arity(argc, 0, 1) && !NIL_P(num = argv[0]))
       return rb_nmin_run(ary, num, 0, 0, 1);

    const long n = RARRAY_LEN(ary);
    if (rb_block_given_p()) {
        for (i = 0; i < RARRAY_LEN(ary); i++) {
           v = RARRAY_AREF(ary, i);
           if (UNDEF_P(result) || rb_cmpint(rb_yield_values(2, v, result), v, result) < 0) {
               result = v;
           }
        }
    }
    else if (n > 0) {
        result = RARRAY_AREF(ary, 0);
        if (n > 1) {
            if (FIXNUM_P(result) && CMP_OPTIMIZABLE(INTEGER)) {
                return ary_min_opt_fixnum(ary, 1, result);
            }
            else if (STRING_P(result) && CMP_OPTIMIZABLE(STRING)) {
                return ary_min_opt_string(ary, 1, result);
            }
            else if (RB_FLOAT_TYPE_P(result) && CMP_OPTIMIZABLE(FLOAT)) {
                return ary_min_opt_float(ary, 1, result);
            }
            else {
                return ary_min_generic(ary, 1, result);
            }
        }
    }
    if (UNDEF_P(result)) return Qnil;
    return result;
}

/*
 *  call-seq:
 *    array.minmax -> [min_val, max_val]
 *    array.minmax {|a, b| ... } -> [min_val, max_val]
 *
 *  Returns a new 2-element \Array containing the minimum and maximum values
 *  from +self+, either per method <tt><=></tt> or per a given block:.
 *
 *  When no block is given, each element in +self+ must respond to method <tt><=></tt>
 *  with an \Integer;
 *  returns a new 2-element \Array containing the minimum and maximum values
 *  from +self+, per method <tt><=></tt>:
 *
 *    [0, 1, 2].minmax # => [0, 2]
 *
 *  When a block is given, the block must return an \Integer;
 *  the block is called <tt>self.size-1</tt> times to compare elements;
 *  returns a new 2-element \Array containing the minimum and maximum values
 *  from +self+, per the block:
 *
 *    ['0', '00', '000'].minmax {|a, b| a.size <=> b.size } # => ["0", "000"]
 *
 */
static VALUE
rb_ary_minmax(VALUE ary)
{
    if (rb_block_given_p()) {
        return rb_call_super(0, NULL);
    }
    return rb_assoc_new(rb_ary_min(0, 0, ary), rb_ary_max(0, 0, ary));
}

static int
push_value(st_data_t key, st_data_t val, st_data_t ary)
{
    rb_ary_push((VALUE)ary, (VALUE)val);
    return ST_CONTINUE;
}

/*
 *  call-seq:
 *    array.uniq! -> self or nil
 *    array.uniq! {|element| ... } -> self or nil
 *
 *  Removes duplicate elements from +self+, the first occurrence always being retained;
 *  returns +self+ if any elements removed, +nil+ otherwise.
 *
 *  With no block given, identifies and removes elements using method <tt>eql?</tt>
 *  to compare.
 *
 *  Returns +self+ if any elements removed:
 *
 *    a = [0, 0, 1, 1, 2, 2]
 *    a.uniq! # => [0, 1, 2]
 *
 *  Returns +nil+ if no elements removed.
 *
 *  With a block given, calls the block for each element;
 *  identifies (using method <tt>eql?</tt>) and removes
 *  elements for which the block returns duplicate values.
 *
 *  Returns +self+ if any elements removed:
 *
 *    a = ['a', 'aa', 'aaa', 'b', 'bb', 'bbb']
 *    a.uniq! {|element| element.size } # => ['a', 'aa', 'aaa']
 *
 *  Returns +nil+ if no elements removed.
 */
static VALUE
rb_ary_uniq_bang(VALUE ary)
{
    VALUE hash;
    long hash_size;

    rb_ary_modify_check(ary);
    if (RARRAY_LEN(ary) <= 1)
        return Qnil;
    if (rb_block_given_p())
        hash = ary_make_hash_by(ary);
    else
        hash = ary_make_hash(ary);

    hash_size = RHASH_SIZE(hash);
    if (RARRAY_LEN(ary) == hash_size) {
        return Qnil;
    }
    rb_ary_modify_check(ary);
    ARY_SET_LEN(ary, 0);
    if (ARY_SHARED_P(ary) && !ARY_EMBED_P(ary)) {
        rb_ary_unshare(ary);
        FL_SET_EMBED(ary);
    }
    ary_resize_capa(ary, hash_size);
    rb_hash_foreach(hash, push_value, ary);
    ary_recycle_hash(hash);

    return ary;
}

/*
 *  call-seq:
 *    array.uniq -> new_array
 *    array.uniq {|element| ... } -> new_array
 *
 *  Returns a new \Array containing those elements from +self+ that are not duplicates,
 *  the first occurrence always being retained.
 *
 *  With no block given, identifies and omits duplicates using method <tt>eql?</tt>
 *  to compare:
 *
 *    a = [0, 0, 1, 1, 2, 2]
 *    a.uniq # => [0, 1, 2]
 *
 *  With a block given, calls the block for each element;
 *  identifies (using method <tt>eql?</tt>) and omits duplicate values,
 *  that is, those elements for which the block returns the same value:
 *
 *    a = ['a', 'aa', 'aaa', 'b', 'bb', 'bbb']
 *    a.uniq {|element| element.size } # => ["a", "aa", "aaa"]
 *
 */

static VALUE
rb_ary_uniq(VALUE ary)
{
    VALUE hash, uniq;

    if (RARRAY_LEN(ary) <= 1) {
        hash = 0;
        uniq = rb_ary_dup(ary);
    }
    else if (rb_block_given_p()) {
        hash = ary_make_hash_by(ary);
        uniq = rb_hash_values(hash);
    }
    else {
        hash = ary_make_hash(ary);
        uniq = rb_hash_values(hash);
    }
    if (hash) {
        ary_recycle_hash(hash);
    }

    return uniq;
}

/*
 *  call-seq:
 *    array.compact! -> self or nil
 *
 *  Removes all +nil+ elements from +self+.
 *
 *  Returns +self+ if any elements removed, otherwise +nil+.
 */

static VALUE
rb_ary_compact_bang(VALUE ary)
{
    VALUE *p, *t, *end;
    long n;

    rb_ary_modify(ary);
    p = t = (VALUE *)RARRAY_CONST_PTR_TRANSIENT(ary); /* WB: no new reference */
    end = p + RARRAY_LEN(ary);

    while (t < end) {
        if (NIL_P(*t)) t++;
        else *p++ = *t++;
    }
    n = p - RARRAY_CONST_PTR_TRANSIENT(ary);
    if (RARRAY_LEN(ary) == n) {
        return Qnil;
    }
    ary_resize_smaller(ary, n);

    return ary;
}

/*
 *  call-seq:
 *    array.compact -> new_array
 *
 *  Returns a new \Array containing all non-+nil+ elements from +self+:
 *
 *    a = [nil, 0, nil, 1, nil, 2, nil]
 *    a.compact # => [0, 1, 2]
 */

static VALUE
rb_ary_compact(VALUE ary)
{
    ary = rb_ary_dup(ary);
    rb_ary_compact_bang(ary);
    return ary;
}

/*
 *  call-seq:
 *    array.count -> an_integer
 *    array.count(obj) -> an_integer
 *    array.count {|element| ... } -> an_integer
 *
 *  Returns a count of specified elements.
 *
 *  With no argument and no block, returns the count of all elements:
 *
 *    [0, 1, 2].count # => 3
 *    [].count # => 0
 *
 *  With argument +obj+, returns the count of elements <tt>==</tt> to +obj+:
 *
 *    [0, 1, 2, 0.0].count(0) # => 2
 *    [0, 1, 2].count(3) # => 0
 *
 *  With no argument and a block given, calls the block with each element;
 *  returns the count of elements for which the block returns a truthy value:
 *
 *    [0, 1, 2, 3].count {|element| element > 1} # => 2
 *
 *  With argument +obj+ and a block given, issues a warning, ignores the block,
 *  and returns the count of elements <tt>==</tt> to +obj+.
 */

static VALUE
rb_ary_count(int argc, VALUE *argv, VALUE ary)
{
    long i, n = 0;

    if (rb_check_arity(argc, 0, 1) == 0) {
        VALUE v;

        if (!rb_block_given_p())
            return LONG2NUM(RARRAY_LEN(ary));

        for (i = 0; i < RARRAY_LEN(ary); i++) {
            v = RARRAY_AREF(ary, i);
            if (RTEST(rb_yield(v))) n++;
        }
    }
    else {
        VALUE obj = argv[0];

        if (rb_block_given_p()) {
            rb_warn("given block not used");
        }
        for (i = 0; i < RARRAY_LEN(ary); i++) {
            if (rb_equal(RARRAY_AREF(ary, i), obj)) n++;
        }
    }

    return LONG2NUM(n);
}

static VALUE
flatten(VALUE ary, int level)
{
    long i;
    VALUE stack, result, tmp = 0, elt, vmemo;
    st_table *memo = 0;
    st_data_t id;

    for (i = 0; i < RARRAY_LEN(ary); i++) {
        elt = RARRAY_AREF(ary, i);
        tmp = rb_check_array_type(elt);
        if (!NIL_P(tmp)) {
            break;
        }
    }
    if (i == RARRAY_LEN(ary)) {
        return ary;
    }

    result = ary_new(0, RARRAY_LEN(ary));
    ary_memcpy(result, 0, i, RARRAY_CONST_PTR_TRANSIENT(ary));
    ARY_SET_LEN(result, i);

    stack = ary_new(0, ARY_DEFAULT_SIZE);
    rb_ary_push(stack, ary);
    rb_ary_push(stack, LONG2NUM(i + 1));

    if (level < 0) {
        vmemo = rb_hash_new();
        RBASIC_CLEAR_CLASS(vmemo);
        memo = st_init_numtable();
        rb_hash_st_table_set(vmemo, memo);
        st_insert(memo, (st_data_t)ary, (st_data_t)Qtrue);
        st_insert(memo, (st_data_t)tmp, (st_data_t)Qtrue);
    }

    ary = tmp;
    i = 0;

    while (1) {
        while (i < RARRAY_LEN(ary)) {
            elt = RARRAY_AREF(ary, i++);
            if (level >= 0 && RARRAY_LEN(stack) / 2 >= level) {
                rb_ary_push(result, elt);
                continue;
            }
            tmp = rb_check_array_type(elt);
            if (RBASIC(result)->klass) {
                if (memo) {
                    RB_GC_GUARD(vmemo);
                    st_clear(memo);
                }
                rb_raise(rb_eRuntimeError, "flatten reentered");
            }
            if (NIL_P(tmp)) {
                rb_ary_push(result, elt);
            }
            else {
                if (memo) {
                    id = (st_data_t)tmp;
                    if (st_is_member(memo, id)) {
                        st_clear(memo);
                        rb_raise(rb_eArgError, "tried to flatten recursive array");
                    }
                    st_insert(memo, id, (st_data_t)Qtrue);
                }
                rb_ary_push(stack, ary);
                rb_ary_push(stack, LONG2NUM(i));
                ary = tmp;
                i = 0;
            }
        }
        if (RARRAY_LEN(stack) == 0) {
            break;
        }
        if (memo) {
            id = (st_data_t)ary;
            st_delete(memo, &id, 0);
        }
        tmp = rb_ary_pop(stack);
        i = NUM2LONG(tmp);
        ary = rb_ary_pop(stack);
    }

    if (memo) {
        st_clear(memo);
    }

    RBASIC_SET_CLASS(result, rb_cArray);
    return result;
}

/*
 *  call-seq:
 *    array.flatten! -> self or nil
 *    array.flatten!(level) -> self or nil
 *
 *  Replaces each nested \Array in +self+ with the elements from that \Array;
 *  returns +self+ if any changes, +nil+ otherwise.
 *
 *  With non-negative \Integer argument +level+, flattens recursively through +level+ levels:
 *
 *    a = [ 0, [ 1, [2, 3], 4 ], 5 ]
 *    a.flatten!(1) # => [0, 1, [2, 3], 4, 5]
 *    a = [ 0, [ 1, [2, 3], 4 ], 5 ]
 *    a.flatten!(2) # => [0, 1, 2, 3, 4, 5]
 *    a = [ 0, [ 1, [2, 3], 4 ], 5 ]
 *    a.flatten!(3) # => [0, 1, 2, 3, 4, 5]
 *    [0, 1, 2].flatten!(1) # => nil
 *
 *  With no argument, a +nil+ argument, or with negative argument +level+, flattens all levels:
 *
 *    a = [ 0, [ 1, [2, 3], 4 ], 5 ]
 *    a.flatten! # => [0, 1, 2, 3, 4, 5]
 *    [0, 1, 2].flatten! # => nil
 *    a = [ 0, [ 1, [2, 3], 4 ], 5 ]
 *    a.flatten!(-1) # => [0, 1, 2, 3, 4, 5]
 *    a = [ 0, [ 1, [2, 3], 4 ], 5 ]
 *    a.flatten!(-2) # => [0, 1, 2, 3, 4, 5]
 *    [0, 1, 2].flatten!(-1) # => nil
 *
 */

static VALUE
rb_ary_flatten_bang(int argc, VALUE *argv, VALUE ary)
{
    int mod = 0, level = -1;
    VALUE result, lv;

    lv = (rb_check_arity(argc, 0, 1) ? argv[0] : Qnil);
    rb_ary_modify_check(ary);
    if (!NIL_P(lv)) level = NUM2INT(lv);
    if (level == 0) return Qnil;

    result = flatten(ary, level);
    if (result == ary) {
        return Qnil;
    }
    if (!(mod = ARY_EMBED_P(result))) rb_obj_freeze(result);
    rb_ary_replace(ary, result);
    if (mod) ARY_SET_EMBED_LEN(result, 0);

    return ary;
}

/*
 *  call-seq:
 *    array.flatten -> new_array
 *    array.flatten(level) -> new_array
 *
 *  Returns a new \Array that is a recursive flattening of +self+:
 *  - Each non-Array element is unchanged.
 *  - Each \Array is replaced by its individual elements.
 *
 *  With non-negative \Integer argument +level+, flattens recursively through +level+ levels:
 *
 *    a = [ 0, [ 1, [2, 3], 4 ], 5 ]
 *    a.flatten(0) # => [0, [1, [2, 3], 4], 5]
 *    a = [ 0, [ 1, [2, 3], 4 ], 5 ]
 *    a.flatten(1) # => [0, 1, [2, 3], 4, 5]
 *    a = [ 0, [ 1, [2, 3], 4 ], 5 ]
 *    a.flatten(2) # => [0, 1, 2, 3, 4, 5]
 *    a = [ 0, [ 1, [2, 3], 4 ], 5 ]
 *    a.flatten(3) # => [0, 1, 2, 3, 4, 5]
 *
 *  With no argument, a +nil+ argument, or with negative argument +level+, flattens all levels:
 *
 *    a = [ 0, [ 1, [2, 3], 4 ], 5 ]
 *    a.flatten # => [0, 1, 2, 3, 4, 5]
 *    [0, 1, 2].flatten # => [0, 1, 2]
 *    a = [ 0, [ 1, [2, 3], 4 ], 5 ]
 *    a.flatten(-1) # => [0, 1, 2, 3, 4, 5]
 *    a = [ 0, [ 1, [2, 3], 4 ], 5 ]
 *    a.flatten(-2) # => [0, 1, 2, 3, 4, 5]
 *    [0, 1, 2].flatten(-1) # => [0, 1, 2]
 *
 */

static VALUE
rb_ary_flatten(int argc, VALUE *argv, VALUE ary)
{
    int level = -1;
    VALUE result;

    if (rb_check_arity(argc, 0, 1) && !NIL_P(argv[0])) {
        level = NUM2INT(argv[0]);
        if (level == 0) return ary_make_shared_copy(ary);
    }

    result = flatten(ary, level);
    if (result == ary) {
        result = ary_make_shared_copy(ary);
    }

    return result;
}

#define RAND_UPTO(max) (long)rb_random_ulong_limited((randgen), (max)-1)

static VALUE
rb_ary_shuffle_bang(rb_execution_context_t *ec, VALUE ary, VALUE randgen)
{
    long i, len;

    rb_ary_modify(ary);
    i = len = RARRAY_LEN(ary);
    RARRAY_PTR_USE(ary, ptr, {
        while (i) {
            long j = RAND_UPTO(i);
            VALUE tmp;
            if (len != RARRAY_LEN(ary) || ptr != RARRAY_CONST_PTR_TRANSIENT(ary)) {
                rb_raise(rb_eRuntimeError, "modified during shuffle");
            }
            tmp = ptr[--i];
            ptr[i] = ptr[j];
            ptr[j] = tmp;
        }
    }); /* WB: no new reference */
    return ary;
}

static VALUE
rb_ary_shuffle(rb_execution_context_t *ec, VALUE ary, VALUE randgen)
{
    ary = rb_ary_dup(ary);
    rb_ary_shuffle_bang(ec, ary, randgen);
    return ary;
}

static VALUE
ary_sample(rb_execution_context_t *ec, VALUE ary, VALUE randgen, VALUE nv, VALUE to_array)
{
    VALUE result;
    long n, len, i, j, k, idx[10];
    long rnds[numberof(idx)];
    long memo_threshold;

    len = RARRAY_LEN(ary);
    if (!to_array) {
        if (len < 2)
            i = 0;
        else
            i = RAND_UPTO(len);

        return rb_ary_elt(ary, i);
    }
    n = NUM2LONG(nv);
    if (n < 0) rb_raise(rb_eArgError, "negative sample number");
    if (n > len) n = len;
    if (n <= numberof(idx)) {
        for (i = 0; i < n; ++i) {
            rnds[i] = RAND_UPTO(len - i);
        }
    }
    k = len;
    len = RARRAY_LEN(ary);
    if (len < k && n <= numberof(idx)) {
        for (i = 0; i < n; ++i) {
            if (rnds[i] >= len) return rb_ary_new_capa(0);
        }
    }
    if (n > len) n = len;
    switch (n) {
      case 0:
        return rb_ary_new_capa(0);
      case 1:
        i = rnds[0];
        return rb_ary_new_from_args(1, RARRAY_AREF(ary, i));
      case 2:
        i = rnds[0];
        j = rnds[1];
        if (j >= i) j++;
        return rb_ary_new_from_args(2, RARRAY_AREF(ary, i), RARRAY_AREF(ary, j));
      case 3:
        i = rnds[0];
        j = rnds[1];
        k = rnds[2];
        {
            long l = j, g = i;
            if (j >= i) l = i, g = ++j;
            if (k >= l && (++k >= g)) ++k;
        }
        return rb_ary_new_from_args(3, RARRAY_AREF(ary, i), RARRAY_AREF(ary, j), RARRAY_AREF(ary, k));
    }
    memo_threshold =
        len < 2560 ? len / 128 :
        len < 5120 ? len / 64 :
        len < 10240 ? len / 32 :
        len / 16;
    if (n <= numberof(idx)) {
        long sorted[numberof(idx)];
        sorted[0] = idx[0] = rnds[0];
        for (i=1; i<n; i++) {
            k = rnds[i];
            for (j = 0; j < i; ++j) {
                if (k < sorted[j]) break;
                ++k;
            }
            memmove(&sorted[j+1], &sorted[j], sizeof(sorted[0])*(i-j));
            sorted[j] = idx[i] = k;
        }
        result = rb_ary_new_capa(n);
        RARRAY_PTR_USE_TRANSIENT(result, ptr_result, {
            for (i=0; i<n; i++) {
                ptr_result[i] = RARRAY_AREF(ary, idx[i]);
            }
        });
    }
    else if (n <= memo_threshold / 2) {
        long max_idx = 0;
#undef RUBY_UNTYPED_DATA_WARNING
#define RUBY_UNTYPED_DATA_WARNING 0
        VALUE vmemo = Data_Wrap_Struct(0, 0, st_free_table, 0);
        st_table *memo = st_init_numtable_with_size(n);
        DATA_PTR(vmemo) = memo;
        result = rb_ary_new_capa(n);
        RARRAY_PTR_USE(result, ptr_result, {
            for (i=0; i<n; i++) {
                long r = RAND_UPTO(len-i) + i;
                ptr_result[i] = r;
                if (r > max_idx) max_idx = r;
            }
            len = RARRAY_LEN(ary);
            if (len <= max_idx) n = 0;
            else if (n > len) n = len;
            RARRAY_PTR_USE_TRANSIENT(ary, ptr_ary, {
                for (i=0; i<n; i++) {
                    long j2 = j = ptr_result[i];
                    long i2 = i;
                    st_data_t value;
                    if (st_lookup(memo, (st_data_t)i, &value)) i2 = (long)value;
                    if (st_lookup(memo, (st_data_t)j, &value)) j2 = (long)value;
                    st_insert(memo, (st_data_t)j, (st_data_t)i2);
                    ptr_result[i] = ptr_ary[j2];
                }
            });
        });
        DATA_PTR(vmemo) = 0;
        st_free_table(memo);
    }
    else {
        result = rb_ary_dup(ary);
        RBASIC_CLEAR_CLASS(result);
        RB_GC_GUARD(ary);
        RARRAY_PTR_USE(result, ptr_result, {
            for (i=0; i<n; i++) {
                j = RAND_UPTO(len-i) + i;
                nv = ptr_result[j];
                ptr_result[j] = ptr_result[i];
                ptr_result[i] = nv;
            }
        });
        RBASIC_SET_CLASS_RAW(result, rb_cArray);
    }
    ARY_SET_LEN(result, n);

    return result;
}

static VALUE
ary_sample0(rb_execution_context_t *ec, VALUE ary)
{
    return ary_sample(ec, ary, rb_cRandom, Qfalse, Qfalse);
}

static VALUE
rb_ary_cycle_size(VALUE self, VALUE args, VALUE eobj)
{
    long mul;
    VALUE n = Qnil;
    if (args && (RARRAY_LEN(args) > 0)) {
        n = RARRAY_AREF(args, 0);
    }
    if (RARRAY_LEN(self) == 0) return INT2FIX(0);
    if (NIL_P(n)) return DBL2NUM(HUGE_VAL);
    mul = NUM2LONG(n);
    if (mul <= 0) return INT2FIX(0);
    n = LONG2FIX(mul);
    return rb_fix_mul_fix(rb_ary_length(self), n);
}

/*
 *  call-seq:
 *    array.cycle {|element| ... } -> nil
 *    array.cycle(count) {|element| ... } -> nil
 *    array.cycle -> new_enumerator
 *    array.cycle(count) -> new_enumerator
 *
 *  When called with positive \Integer argument +count+ and a block,
 *  calls the block with each element, then does so again,
 *  until it has done so +count+ times; returns +nil+:
 *
 *    output = []
 *    [0, 1].cycle(2) {|element| output.push(element) } # => nil
 *    output # => [0, 1, 0, 1]
 *
 *  If +count+ is zero or negative, does not call the block:
 *
 *    [0, 1].cycle(0) {|element| fail 'Cannot happen' } # => nil
 *    [0, 1].cycle(-1) {|element| fail 'Cannot happen' } # => nil
 *
 *  When a block is given, and argument is omitted or +nil+, cycles forever:
 *
 *    # Prints 0 and 1 forever.
 *    [0, 1].cycle {|element| puts element }
 *    [0, 1].cycle(nil) {|element| puts element }
 *
 *  When no block is given, returns a new \Enumerator:
 *
 *    [0, 1].cycle(2) # => #<Enumerator: [0, 1]:cycle(2)>
 *    [0, 1].cycle # => # => #<Enumerator: [0, 1]:cycle>
 *    [0, 1].cycle.first(5) # => [0, 1, 0, 1, 0]
 *
 */
static VALUE
rb_ary_cycle(int argc, VALUE *argv, VALUE ary)
{
    long n, i;

    rb_check_arity(argc, 0, 1);

    RETURN_SIZED_ENUMERATOR(ary, argc, argv, rb_ary_cycle_size);
    if (argc == 0 || NIL_P(argv[0])) {
        n = -1;
    }
    else {
        n = NUM2LONG(argv[0]);
        if (n <= 0) return Qnil;
    }

    while (RARRAY_LEN(ary) > 0 && (n < 0 || 0 < n--)) {
        for (i=0; i<RARRAY_LEN(ary); i++) {
            rb_yield(RARRAY_AREF(ary, i));
        }
    }
    return Qnil;
}

/*
 * Build a ruby array of the corresponding values and yield it to the
 * associated block.
 * Return the class of +values+ for reentry check.
 */
static int
yield_indexed_values(const VALUE values, const long r, const long *const p)
{
    const VALUE result = rb_ary_new2(r);
    long i;

    for (i = 0; i < r; i++) ARY_SET(result, i, RARRAY_AREF(values, p[i]));
    ARY_SET_LEN(result, r);
    rb_yield(result);
    return !RBASIC(values)->klass;
}

/*
 * Compute permutations of +r+ elements of the set <code>[0..n-1]</code>.
 *
 * When we have a complete permutation of array indices, copy the values
 * at those indices into a new array and yield that array.
 *
 * n: the size of the set
 * r: the number of elements in each permutation
 * p: the array (of size r) that we're filling in
 * used: an array of booleans: whether a given index is already used
 * values: the Ruby array that holds the actual values to permute
 */
static void
permute0(const long n, const long r, long *const p, char *const used, const VALUE values)
{
    long i = 0, index = 0;

    for (;;) {
        const char *const unused = memchr(&used[i], 0, n-i);
        if (!unused) {
            if (!index) break;
            i = p[--index];                /* pop index */
            used[i++] = 0;                 /* index unused */
        }
        else {
            i = unused - used;
            p[index] = i;
            used[i] = 1;                   /* mark index used */
            ++index;
            if (index < r-1) {             /* if not done yet */
                p[index] = i = 0;
                continue;
            }
            for (i = 0; i < n; ++i) {
                if (used[i]) continue;
                p[index] = i;
                if (!yield_indexed_values(values, r, p)) {
                    rb_raise(rb_eRuntimeError, "permute reentered");
                }
            }
            i = p[--index];                /* pop index */
            used[i] = 0;                   /* index unused */
            p[index] = ++i;
        }
    }
}

/*
 * Returns the product of from, from-1, ..., from - how_many + 1.
 * https://en.wikipedia.org/wiki/Pochhammer_symbol
 */
static VALUE
descending_factorial(long from, long how_many)
{
    VALUE cnt;
    if (how_many > 0) {
        cnt = LONG2FIX(from);
        while (--how_many > 0) {
            long v = --from;
            cnt = rb_int_mul(cnt, LONG2FIX(v));
        }
    }
    else {
        cnt = LONG2FIX(how_many == 0);
    }
    return cnt;
}

static VALUE
binomial_coefficient(long comb, long size)
{
    VALUE r;
    long i;
    if (comb > size-comb) {
        comb = size-comb;
    }
    if (comb < 0) {
        return LONG2FIX(0);
    }
    else if (comb == 0) {
        return LONG2FIX(1);
    }
    r = LONG2FIX(size);
    for (i = 1; i < comb; ++i) {
        r = rb_int_mul(r, LONG2FIX(size - i));
        r = rb_int_idiv(r, LONG2FIX(i + 1));
    }
    return r;
}

static VALUE
rb_ary_permutation_size(VALUE ary, VALUE args, VALUE eobj)
{
    long n = RARRAY_LEN(ary);
    long k = (args && (RARRAY_LEN(args) > 0)) ? NUM2LONG(RARRAY_AREF(args, 0)) : n;

    return descending_factorial(n, k);
}

/*
 *  call-seq:
 *    array.permutation {|element| ... } -> self
 *    array.permutation(n) {|element| ... } -> self
 *    array.permutation -> new_enumerator
 *    array.permutation(n) -> new_enumerator
 *
 *  When invoked with a block, yield all permutations of elements of +self+; returns +self+.
 *  The order of permutations is indeterminate.
 *
 *  When a block and an in-range positive \Integer argument +n+ (<tt>0 < n <= self.size</tt>)
 *  are given, calls the block with all +n+-tuple permutations of +self+.
 *
 *  Example:
 *
 *    a = [0, 1, 2]
 *    a.permutation(2) {|permutation| p permutation }
 *
 *  Output:
 *
 *    [0, 1]
 *    [0, 2]
 *    [1, 0]
 *    [1, 2]
 *    [2, 0]
 *    [2, 1]
 *
 *  Another example:
 *
 *    a = [0, 1, 2]
 *    a.permutation(3) {|permutation| p permutation }
 *
 *  Output:
 *
 *    [0, 1, 2]
 *    [0, 2, 1]
 *    [1, 0, 2]
 *    [1, 2, 0]
 *    [2, 0, 1]
 *    [2, 1, 0]
 *
 *  When +n+ is zero, calls the block once with a new empty \Array:
 *
 *    a = [0, 1, 2]
 *    a.permutation(0) {|permutation| p permutation }
 *
 *  Output:
 *
 *    []
 *
 *  When +n+ is out of range (negative or larger than <tt>self.size</tt>),
 *  does not call the block:
 *
 *    a = [0, 1, 2]
 *    a.permutation(-1) {|permutation| fail 'Cannot happen' }
 *    a.permutation(4) {|permutation| fail 'Cannot happen' }
 *
 *  When a block given but no argument,
 *  behaves the same as <tt>a.permutation(a.size)</tt>:
 *
 *    a = [0, 1, 2]
 *    a.permutation {|permutation| p permutation }
 *
 *  Output:
 *
 *    [0, 1, 2]
 *    [0, 2, 1]
 *    [1, 0, 2]
 *    [1, 2, 0]
 *    [2, 0, 1]
 *    [2, 1, 0]
 *
 *  Returns a new \Enumerator if no block given:
 *
 *    a = [0, 1, 2]
 *    a.permutation # => #<Enumerator: [0, 1, 2]:permutation>
 *    a.permutation(2) # => #<Enumerator: [0, 1, 2]:permutation(2)>
 *
 */

static VALUE
rb_ary_permutation(int argc, VALUE *argv, VALUE ary)
{
    long r, n, i;

    n = RARRAY_LEN(ary);                  /* Array length */
    RETURN_SIZED_ENUMERATOR(ary, argc, argv, rb_ary_permutation_size);   /* Return enumerator if no block */
    r = n;
    if (rb_check_arity(argc, 0, 1) && !NIL_P(argv[0]))
        r = NUM2LONG(argv[0]);            /* Permutation size from argument */

    if (r < 0 || n < r) {
        /* no permutations: yield nothing */
    }
    else if (r == 0) { /* exactly one permutation: the zero-length array */
        rb_yield(rb_ary_new2(0));
    }
    else if (r == 1) { /* this is a special, easy case */
        for (i = 0; i < RARRAY_LEN(ary); i++) {
            rb_yield(rb_ary_new3(1, RARRAY_AREF(ary, i)));
        }
    }
    else {             /* this is the general case */
        volatile VALUE t0;
        long *p = ALLOCV_N(long, t0, r+roomof(n, sizeof(long)));
        char *used = (char*)(p + r);
        VALUE ary0 = ary_make_shared_copy(ary); /* private defensive copy of ary */
        RBASIC_CLEAR_CLASS(ary0);

        MEMZERO(used, char, n); /* initialize array */

        permute0(n, r, p, used, ary0); /* compute and yield permutations */
        ALLOCV_END(t0);
        RBASIC_SET_CLASS_RAW(ary0, rb_cArray);
    }
    return ary;
}

static void
combinate0(const long len, const long n, long *const stack, const VALUE values)
{
    long lev = 0;

    MEMZERO(stack+1, long, n);
    stack[0] = -1;
    for (;;) {
        for (lev++; lev < n; lev++) {
            stack[lev+1] = stack[lev]+1;
        }
        if (!yield_indexed_values(values, n, stack+1)) {
            rb_raise(rb_eRuntimeError, "combination reentered");
        }
        do {
            if (lev == 0) return;
            stack[lev--]++;
        } while (stack[lev+1]+n == len+lev+1);
    }
}

static VALUE
rb_ary_combination_size(VALUE ary, VALUE args, VALUE eobj)
{
    long n = RARRAY_LEN(ary);
    long k = NUM2LONG(RARRAY_AREF(args, 0));

    return binomial_coefficient(k, n);
}

/*
 *  call-seq:
 *    array.combination(n) {|element| ... } -> self
 *    array.combination(n) -> new_enumerator
 *
 *  Calls the block, if given, with combinations of elements of +self+;
 *  returns +self+. The order of combinations is indeterminate.
 *
 *  When a block and an in-range positive \Integer argument +n+ (<tt>0 < n <= self.size</tt>)
 *  are given, calls the block with all +n+-tuple combinations of +self+.
 *
 *  Example:
 *
 *    a = [0, 1, 2]
 *    a.combination(2) {|combination| p combination }
 *
 *  Output:
 *
 *    [0, 1]
 *    [0, 2]
 *    [1, 2]
 *
 *  Another example:
 *
 *    a = [0, 1, 2]
 *    a.combination(3) {|combination| p combination }
 *
 *  Output:
 *
 *    [0, 1, 2]
 *
 *  When +n+ is zero, calls the block once with a new empty \Array:
 *
 *    a = [0, 1, 2]
 *    a1 = a.combination(0) {|combination| p combination }
 *
 *  Output:
 *
 *    []
 *
 *  When +n+ is out of range (negative or larger than <tt>self.size</tt>),
 *  does not call the block:
 *
 *    a = [0, 1, 2]
 *    a.combination(-1) {|combination| fail 'Cannot happen' }
 *    a.combination(4) {|combination| fail 'Cannot happen' }
 *
 *  Returns a new \Enumerator if no block given:
 *
 *    a = [0, 1, 2]
 *    a.combination(2) # => #<Enumerator: [0, 1, 2]:combination(2)>
 *
 */

static VALUE
rb_ary_combination(VALUE ary, VALUE num)
{
    long i, n, len;

    n = NUM2LONG(num);
    RETURN_SIZED_ENUMERATOR(ary, 1, &num, rb_ary_combination_size);
    len = RARRAY_LEN(ary);
    if (n < 0 || len < n) {
        /* yield nothing */
    }
    else if (n == 0) {
        rb_yield(rb_ary_new2(0));
    }
    else if (n == 1) {
        for (i = 0; i < RARRAY_LEN(ary); i++) {
            rb_yield(rb_ary_new3(1, RARRAY_AREF(ary, i)));
        }
    }
    else {
        VALUE ary0 = ary_make_shared_copy(ary); /* private defensive copy of ary */
        volatile VALUE t0;
        long *stack = ALLOCV_N(long, t0, n+1);

        RBASIC_CLEAR_CLASS(ary0);
        combinate0(len, n, stack, ary0);
        ALLOCV_END(t0);
        RBASIC_SET_CLASS_RAW(ary0, rb_cArray);
    }
    return ary;
}

/*
 * Compute repeated permutations of +r+ elements of the set
 * <code>[0..n-1]</code>.
 *
 * When we have a complete repeated permutation of array indices, copy the
 * values at those indices into a new array and yield that array.
 *
 * n: the size of the set
 * r: the number of elements in each permutation
 * p: the array (of size r) that we're filling in
 * values: the Ruby array that holds the actual values to permute
 */
static void
rpermute0(const long n, const long r, long *const p, const VALUE values)
{
    long i = 0, index = 0;

    p[index] = i;
    for (;;) {
        if (++index < r-1) {
            p[index] = i = 0;
            continue;
        }
        for (i = 0; i < n; ++i) {
            p[index] = i;
            if (!yield_indexed_values(values, r, p)) {
                rb_raise(rb_eRuntimeError, "repeated permute reentered");
            }
        }
        do {
            if (index <= 0) return;
        } while ((i = ++p[--index]) >= n);
    }
}

static VALUE
rb_ary_repeated_permutation_size(VALUE ary, VALUE args, VALUE eobj)
{
    long n = RARRAY_LEN(ary);
    long k = NUM2LONG(RARRAY_AREF(args, 0));

    if (k < 0) {
        return LONG2FIX(0);
    }
    if (n <= 0) {
        return LONG2FIX(!k);
    }
    return rb_int_positive_pow(n, (unsigned long)k);
}

/*
 *  call-seq:
 *    array.repeated_permutation(n) {|permutation| ... } -> self
 *    array.repeated_permutation(n) -> new_enumerator
 *
 *  Calls the block with each repeated permutation of length +n+ of the elements of +self+;
 *  each permutation is an \Array;
 *  returns +self+. The order of the permutations is indeterminate.
 *
 *  When a block and a positive \Integer argument +n+ are given, calls the block with each
 *  +n+-tuple repeated permutation of the elements of +self+.
 *  The number of permutations is <tt>self.size**n</tt>.
 *
 *  +n+ = 1:
 *
 *    a = [0, 1, 2]
 *    a.repeated_permutation(1) {|permutation| p permutation }
 *
 *  Output:
 *
 *    [0]
 *    [1]
 *    [2]
 *
 *  +n+ = 2:
 *
 *    a.repeated_permutation(2) {|permutation| p permutation }
 *
 *  Output:
 *
 *    [0, 0]
 *    [0, 1]
 *    [0, 2]
 *    [1, 0]
 *    [1, 1]
 *    [1, 2]
 *    [2, 0]
 *    [2, 1]
 *    [2, 2]
 *
 *  If +n+ is zero, calls the block once with an empty \Array.
 *
 *  If +n+ is negative, does not call the block:
 *
 *    a.repeated_permutation(-1) {|permutation| fail 'Cannot happen' }
 *
 *  Returns a new \Enumerator if no block given:
 *
 *    a = [0, 1, 2]
 *    a.repeated_permutation(2) # => #<Enumerator: [0, 1, 2]:permutation(2)>
 *
 *  Using Enumerators, it's convenient to show the permutations and counts
 *  for some values of +n+:
 *
 *    e = a.repeated_permutation(0)
 *    e.size # => 1
 *    e.to_a # => [[]]
 *    e = a.repeated_permutation(1)
 *    e.size # => 3
 *    e.to_a # => [[0], [1], [2]]
 *    e = a.repeated_permutation(2)
 *    e.size # => 9
 *    e.to_a # => [[0, 0], [0, 1], [0, 2], [1, 0], [1, 1], [1, 2], [2, 0], [2, 1], [2, 2]]
 *
 */
static VALUE
rb_ary_repeated_permutation(VALUE ary, VALUE num)
{
    long r, n, i;

    n = RARRAY_LEN(ary);                  /* Array length */
    RETURN_SIZED_ENUMERATOR(ary, 1, &num, rb_ary_repeated_permutation_size);      /* Return Enumerator if no block */
    r = NUM2LONG(num);                    /* Permutation size from argument */

    if (r < 0) {
        /* no permutations: yield nothing */
    }
    else if (r == 0) { /* exactly one permutation: the zero-length array */
        rb_yield(rb_ary_new2(0));
    }
    else if (r == 1) { /* this is a special, easy case */
        for (i = 0; i < RARRAY_LEN(ary); i++) {
            rb_yield(rb_ary_new3(1, RARRAY_AREF(ary, i)));
        }
    }
    else {             /* this is the general case */
        volatile VALUE t0;
        long *p = ALLOCV_N(long, t0, r);
        VALUE ary0 = ary_make_shared_copy(ary); /* private defensive copy of ary */
        RBASIC_CLEAR_CLASS(ary0);

        rpermute0(n, r, p, ary0); /* compute and yield repeated permutations */
        ALLOCV_END(t0);
        RBASIC_SET_CLASS_RAW(ary0, rb_cArray);
    }
    return ary;
}

static void
rcombinate0(const long n, const long r, long *const p, const long rest, const VALUE values)
{
    long i = 0, index = 0;

    p[index] = i;
    for (;;) {
        if (++index < r-1) {
            p[index] = i;
            continue;
        }
        for (; i < n; ++i) {
            p[index] = i;
            if (!yield_indexed_values(values, r, p)) {
                rb_raise(rb_eRuntimeError, "repeated combination reentered");
            }
        }
        do {
            if (index <= 0) return;
        } while ((i = ++p[--index]) >= n);
    }
}

static VALUE
rb_ary_repeated_combination_size(VALUE ary, VALUE args, VALUE eobj)
{
    long n = RARRAY_LEN(ary);
    long k = NUM2LONG(RARRAY_AREF(args, 0));
    if (k == 0) {
        return LONG2FIX(1);
    }
    return binomial_coefficient(k, n + k - 1);
}

/*
 *  call-seq:
 *    array.repeated_combination(n) {|combination| ... } -> self
 *    array.repeated_combination(n) -> new_enumerator
 *
 *  Calls the block with each repeated combination of length +n+ of the elements of +self+;
 *  each combination is an \Array;
 *  returns +self+. The order of the combinations is indeterminate.
 *
 *  When a block and a positive \Integer argument +n+ are given, calls the block with each
 *  +n+-tuple repeated combination of the elements of +self+.
 *  The number of combinations is <tt>(n+1)(n+2)/2</tt>.
 *
 *  +n+ = 1:
 *
 *    a = [0, 1, 2]
 *    a.repeated_combination(1) {|combination| p combination }
 *
 *  Output:
 *
 *    [0]
 *    [1]
 *    [2]
 *
 *  +n+ = 2:
 *
 *    a.repeated_combination(2) {|combination| p combination }
 *
 *  Output:
 *
 *    [0, 0]
 *    [0, 1]
 *    [0, 2]
 *    [1, 1]
 *    [1, 2]
 *    [2, 2]
 *
 *  If +n+ is zero, calls the block once with an empty \Array.
 *
 *  If +n+ is negative, does not call the block:
 *
 *    a.repeated_combination(-1) {|combination| fail 'Cannot happen' }
 *
 *  Returns a new \Enumerator if no block given:
 *
 *    a = [0, 1, 2]
 *    a.repeated_combination(2) # => #<Enumerator: [0, 1, 2]:combination(2)>
 *
 *  Using Enumerators, it's convenient to show the combinations and counts
 *  for some values of +n+:
 *
 *    e = a.repeated_combination(0)
 *    e.size # => 1
 *    e.to_a # => [[]]
 *    e = a.repeated_combination(1)
 *    e.size # => 3
 *    e.to_a # => [[0], [1], [2]]
 *    e = a.repeated_combination(2)
 *    e.size # => 6
 *    e.to_a # => [[0, 0], [0, 1], [0, 2], [1, 1], [1, 2], [2, 2]]
 *
 */

static VALUE
rb_ary_repeated_combination(VALUE ary, VALUE num)
{
    long n, i, len;

    n = NUM2LONG(num);                 /* Combination size from argument */
    RETURN_SIZED_ENUMERATOR(ary, 1, &num, rb_ary_repeated_combination_size);   /* Return enumerator if no block */
    len = RARRAY_LEN(ary);
    if (n < 0) {
        /* yield nothing */
    }
    else if (n == 0) {
        rb_yield(rb_ary_new2(0));
    }
    else if (n == 1) {
        for (i = 0; i < RARRAY_LEN(ary); i++) {
            rb_yield(rb_ary_new3(1, RARRAY_AREF(ary, i)));
        }
    }
    else if (len == 0) {
        /* yield nothing */
    }
    else {
        volatile VALUE t0;
        long *p = ALLOCV_N(long, t0, n);
        VALUE ary0 = ary_make_shared_copy(ary); /* private defensive copy of ary */
        RBASIC_CLEAR_CLASS(ary0);

        rcombinate0(len, n, p, n, ary0); /* compute and yield repeated combinations */
        ALLOCV_END(t0);
        RBASIC_SET_CLASS_RAW(ary0, rb_cArray);
    }
    return ary;
}

/*
 *  call-seq:
 *    array.product(*other_arrays) -> new_array
 *    array.product(*other_arrays) {|combination| ... } -> self
 *
 *  Computes and returns or yields all combinations of elements from all the Arrays,
 *  including both +self+ and +other_arrays+:
 *
 *  - The number of combinations is the product of the sizes of all the arrays,
 *    including both +self+ and +other_arrays+.
 *  - The order of the returned combinations is indeterminate.
 *
 *  When no block is given, returns the combinations as an \Array of Arrays:
 *
 *    a = [0, 1, 2]
 *    a1 = [3, 4]
 *    a2 = [5, 6]
 *    p = a.product(a1)
 *    p.size # => 6 # a.size * a1.size
 *    p # => [[0, 3], [0, 4], [1, 3], [1, 4], [2, 3], [2, 4]]
 *    p = a.product(a1, a2)
 *    p.size # => 12 # a.size * a1.size * a2.size
 *    p # => [[0, 3, 5], [0, 3, 6], [0, 4, 5], [0, 4, 6], [1, 3, 5], [1, 3, 6], [1, 4, 5], [1, 4, 6], [2, 3, 5], [2, 3, 6], [2, 4, 5], [2, 4, 6]]
 *
 *  If any argument is an empty \Array, returns an empty \Array.
 *
 *  If no argument is given, returns an \Array of 1-element Arrays,
 *  each containing an element of +self+:
 *
 *    a.product # => [[0], [1], [2]]
 *
 *  When a block is given, yields each combination as an \Array; returns +self+:
 *
 *    a.product(a1) {|combination| p combination }
 *
 *  Output:
 *
 *    [0, 3]
 *    [0, 4]
 *    [1, 3]
 *    [1, 4]
 *    [2, 3]
 *    [2, 4]
 *
 *  If any argument is an empty \Array, does not call the block:
 *
 *    a.product(a1, a2, []) {|combination| fail 'Cannot happen' }
 *
 *  If no argument is given, yields each element of +self+ as a 1-element \Array:
 *
 *    a.product {|combination| p combination }
 *
 *  Output:
 *
 *    [0]
 *    [1]
 *    [2]
 *
 */

static VALUE
rb_ary_product(int argc, VALUE *argv, VALUE ary)
{
    int n = argc+1;    /* How many arrays we're operating on */
    volatile VALUE t0 = rb_ary_hidden_new(n);
    volatile VALUE t1 = Qundef;
    VALUE *arrays = RARRAY_PTR(t0); /* The arrays we're computing the product of */
    int *counters = ALLOCV_N(int, t1, n); /* The current position in each one */
    VALUE result = Qnil;      /* The array we'll be returning, when no block given */
    long i,j;
    long resultlen = 1;

    RBASIC_CLEAR_CLASS(t0);

    /* initialize the arrays of arrays */
    ARY_SET_LEN(t0, n);
    arrays[0] = ary;
    for (i = 1; i < n; i++) arrays[i] = Qnil;
    for (i = 1; i < n; i++) arrays[i] = to_ary(argv[i-1]);

    /* initialize the counters for the arrays */
    for (i = 0; i < n; i++) counters[i] = 0;

    /* Otherwise, allocate and fill in an array of results */
    if (rb_block_given_p()) {
        /* Make defensive copies of arrays; exit if any is empty */
        for (i = 0; i < n; i++) {
            if (RARRAY_LEN(arrays[i]) == 0) goto done;
            arrays[i] = ary_make_shared_copy(arrays[i]);
        }
    }
    else {
        /* Compute the length of the result array; return [] if any is empty */
        for (i = 0; i < n; i++) {
            long k = RARRAY_LEN(arrays[i]);
            if (k == 0) {
                result = rb_ary_new2(0);
                goto done;
            }
            if (MUL_OVERFLOW_LONG_P(resultlen, k))
                rb_raise(rb_eRangeError, "too big to product");
            resultlen *= k;
        }
        result = rb_ary_new2(resultlen);
    }
    for (;;) {
        int m;
        /* fill in one subarray */
        VALUE subarray = rb_ary_new2(n);
        for (j = 0; j < n; j++) {
            rb_ary_push(subarray, rb_ary_entry(arrays[j], counters[j]));
        }

        /* put it on the result array */
        if (NIL_P(result)) {
            FL_SET(t0, RARRAY_SHARED_ROOT_FLAG);
            rb_yield(subarray);
            if (!FL_TEST(t0, RARRAY_SHARED_ROOT_FLAG)) {
                rb_raise(rb_eRuntimeError, "product reentered");
            }
            else {
                FL_UNSET(t0, RARRAY_SHARED_ROOT_FLAG);
            }
        }
        else {
            rb_ary_push(result, subarray);
        }

        /*
         * Increment the last counter.  If it overflows, reset to 0
         * and increment the one before it.
         */
        m = n-1;
        counters[m]++;
        while (counters[m] == RARRAY_LEN(arrays[m])) {
            counters[m] = 0;
            /* If the first counter overflows, we are done */
            if (--m < 0) goto done;
            counters[m]++;
        }
    }

done:
    ALLOCV_END(t1);

    return NIL_P(result) ? ary : result;
}

/*
 *  call-seq:
 *    array.take(n) -> new_array
 *
 *  Returns a new \Array containing the first +n+ element of +self+,
 *  where +n+ is a non-negative \Integer;
 *  does not modify +self+.
 *
 *  Examples:
 *
 *    a = [0, 1, 2, 3, 4, 5]
 *    a.take(1) # => [0]
 *    a.take(2) # => [0, 1]
 *    a.take(50) # => [0, 1, 2, 3, 4, 5]
 *    a # => [0, 1, 2, 3, 4, 5]
 *
 */

static VALUE
rb_ary_take(VALUE obj, VALUE n)
{
    long len = NUM2LONG(n);
    if (len < 0) {
        rb_raise(rb_eArgError, "attempt to take negative size");
    }
    return rb_ary_subseq(obj, 0, len);
}

/*
 *  call-seq:
 *    array.take_while {|element| ... } -> new_array
 *    array.take_while -> new_enumerator
 *
 *  Returns a new \Array containing zero or more leading elements of +self+;
 *  does not modify +self+.
 *
 *  With a block given, calls the block with each successive element of +self+;
 *  stops if the block returns +false+ or +nil+;
 *  returns a new \Array containing those elements for which the block returned a truthy value:
 *
 *    a = [0, 1, 2, 3, 4, 5]
 *    a.take_while {|element| element < 3 } # => [0, 1, 2]
 *    a.take_while {|element| true } # => [0, 1, 2, 3, 4, 5]
 *    a # => [0, 1, 2, 3, 4, 5]
 *
 *  With no block given, returns a new \Enumerator:
 *
 *    [0, 1].take_while # => #<Enumerator: [0, 1]:take_while>
 *
 */

static VALUE
rb_ary_take_while(VALUE ary)
{
    long i;

    RETURN_ENUMERATOR(ary, 0, 0);
    for (i = 0; i < RARRAY_LEN(ary); i++) {
        if (!RTEST(rb_yield(RARRAY_AREF(ary, i)))) break;
    }
    return rb_ary_take(ary, LONG2FIX(i));
}

/*
 *  call-seq:
 *    array.drop(n) -> new_array
 *
 *  Returns a new \Array containing all but the first +n+ element of +self+,
 *  where +n+ is a non-negative \Integer;
 *  does not modify +self+.
 *
 *  Examples:
 *
 *    a = [0, 1, 2, 3, 4, 5]
 *    a.drop(0) # => [0, 1, 2, 3, 4, 5]
 *    a.drop(1) # => [1, 2, 3, 4, 5]
 *    a.drop(2) # => [2, 3, 4, 5]
 *
 */

static VALUE
rb_ary_drop(VALUE ary, VALUE n)
{
    VALUE result;
    long pos = NUM2LONG(n);
    if (pos < 0) {
        rb_raise(rb_eArgError, "attempt to drop negative size");
    }

    result = rb_ary_subseq(ary, pos, RARRAY_LEN(ary));
    if (NIL_P(result)) result = rb_ary_new();
    return result;
}

/*
 *  call-seq:
 *    array.drop_while {|element| ... } -> new_array
 *    array.drop_while -> new_enumerator

 *  Returns a new \Array containing zero or more trailing elements of +self+;
 *  does not modify +self+.
 *
 *  With a block given, calls the block with each successive element of +self+;
 *  stops if the block returns +false+ or +nil+;
 *  returns a new \Array _omitting_ those elements for which the block returned a truthy value:
 *
 *    a = [0, 1, 2, 3, 4, 5]
 *    a.drop_while {|element| element < 3 } # => [3, 4, 5]
 *
 *  With no block given, returns a new \Enumerator:
 *
 *    [0, 1].drop_while # => # => #<Enumerator: [0, 1]:drop_while>
 *
 */

static VALUE
rb_ary_drop_while(VALUE ary)
{
    long i;

    RETURN_ENUMERATOR(ary, 0, 0);
    for (i = 0; i < RARRAY_LEN(ary); i++) {
        if (!RTEST(rb_yield(RARRAY_AREF(ary, i)))) break;
    }
    return rb_ary_drop(ary, LONG2FIX(i));
}

/*
 *  call-seq:
 *    array.any? -> true or false
 *    array.any? {|element| ... } -> true or false
 *    array.any?(obj) -> true or false
 *
 *  Returns +true+ if any element of +self+ meets a given criterion.
 *
 *  With no block given and no argument, returns +true+ if +self+ has any truthy element,
 *  +false+ otherwise:
 *
 *    [nil, 0, false].any? # => true
 *    [nil, false].any? # => false
 *    [].any? # => false
 *
 *  With a block given and no argument, calls the block with each element in +self+;
 *  returns +true+ if the block returns any truthy value, +false+ otherwise:
 *
 *    [0, 1, 2].any? {|element| element > 1 } # => true
 *    [0, 1, 2].any? {|element| element > 2 } # => false
 *
 *  If argument +obj+ is given, returns +true+ if +obj+.<tt>===</tt> any element,
 *  +false+ otherwise:
 *
 *    ['food', 'drink'].any?(/foo/) # => true
 *    ['food', 'drink'].any?(/bar/) # => false
 *    [].any?(/foo/) # => false
 *    [0, 1, 2].any?(1) # => true
 *    [0, 1, 2].any?(3) # => false
 *
 *  Related: Enumerable#any?
 */

static VALUE
rb_ary_any_p(int argc, VALUE *argv, VALUE ary)
{
    long i, len = RARRAY_LEN(ary);

    rb_check_arity(argc, 0, 1);
    if (!len) return Qfalse;
    if (argc) {
        if (rb_block_given_p()) {
            rb_warn("given block not used");
        }
        for (i = 0; i < RARRAY_LEN(ary); ++i) {
            if (RTEST(rb_funcall(argv[0], idEqq, 1, RARRAY_AREF(ary, i)))) return Qtrue;
        }
    }
    else if (!rb_block_given_p()) {
        for (i = 0; i < len; ++i) {
            if (RTEST(RARRAY_AREF(ary, i))) return Qtrue;
        }
    }
    else {
        for (i = 0; i < RARRAY_LEN(ary); ++i) {
            if (RTEST(rb_yield(RARRAY_AREF(ary, i)))) return Qtrue;
        }
    }
    return Qfalse;
}

/*
 *  call-seq:
 *    array.all? -> true or false
 *    array.all? {|element| ... } -> true or false
 *    array.all?(obj) -> true or false
 *
 *  Returns +true+ if all elements of +self+ meet a given criterion.
 *
 *  With no block given and no argument, returns +true+ if +self+ contains only truthy elements,
 *  +false+ otherwise:
 *
 *    [0, 1, :foo].all? # => true
 *    [0, nil, 2].all? # => false
 *    [].all? # => true
 *
 *  With a block given and no argument, calls the block with each element in +self+;
 *  returns +true+ if the block returns only truthy values, +false+ otherwise:
 *
 *    [0, 1, 2].all? { |element| element < 3 } # => true
 *    [0, 1, 2].all? { |element| element < 2 } # => false
 *
 *  If argument +obj+ is given, returns +true+ if <tt>obj.===</tt> every element, +false+ otherwise:
 *
 *    ['food', 'fool', 'foot'].all?(/foo/) # => true
 *    ['food', 'drink'].all?(/bar/) # => false
 *    [].all?(/foo/) # => true
 *    [0, 0, 0].all?(0) # => true
 *    [0, 1, 2].all?(1) # => false
 *
 *  Related: Enumerable#all?
 */

static VALUE
rb_ary_all_p(int argc, VALUE *argv, VALUE ary)
{
    long i, len = RARRAY_LEN(ary);

    rb_check_arity(argc, 0, 1);
    if (!len) return Qtrue;
    if (argc) {
        if (rb_block_given_p()) {
            rb_warn("given block not used");
        }
        for (i = 0; i < RARRAY_LEN(ary); ++i) {
            if (!RTEST(rb_funcall(argv[0], idEqq, 1, RARRAY_AREF(ary, i)))) return Qfalse;
        }
    }
    else if (!rb_block_given_p()) {
        for (i = 0; i < len; ++i) {
            if (!RTEST(RARRAY_AREF(ary, i))) return Qfalse;
        }
    }
    else {
        for (i = 0; i < RARRAY_LEN(ary); ++i) {
            if (!RTEST(rb_yield(RARRAY_AREF(ary, i)))) return Qfalse;
        }
    }
    return Qtrue;
}

/*
 *  call-seq:
 *    array.none? -> true or false
 *    array.none? {|element| ... } -> true or false
 *    array.none?(obj) -> true or false
 *
 *  Returns +true+ if no element of +self+ meet a given criterion.
 *
 *  With no block given and no argument, returns +true+ if +self+ has no truthy elements,
 *  +false+ otherwise:
 *
 *    [nil, false].none? # => true
 *    [nil, 0, false].none? # => false
 *    [].none? # => true
 *
 *  With a block given and no argument, calls the block with each element in +self+;
 *  returns +true+ if the block returns no truthy value, +false+ otherwise:
 *
 *    [0, 1, 2].none? {|element| element > 3 } # => true
 *    [0, 1, 2].none? {|element| element > 1 } # => false
 *
 *  If argument +obj+ is given, returns +true+ if <tt>obj.===</tt> no element, +false+ otherwise:
 *
 *    ['food', 'drink'].none?(/bar/) # => true
 *    ['food', 'drink'].none?(/foo/) # => false
 *    [].none?(/foo/) # => true
 *    [0, 1, 2].none?(3) # => true
 *    [0, 1, 2].none?(1) # => false
 *
 *  Related: Enumerable#none?
 */

static VALUE
rb_ary_none_p(int argc, VALUE *argv, VALUE ary)
{
    long i, len = RARRAY_LEN(ary);

    rb_check_arity(argc, 0, 1);
    if (!len) return Qtrue;
    if (argc) {
        if (rb_block_given_p()) {
            rb_warn("given block not used");
        }
        for (i = 0; i < RARRAY_LEN(ary); ++i) {
            if (RTEST(rb_funcall(argv[0], idEqq, 1, RARRAY_AREF(ary, i)))) return Qfalse;
        }
    }
    else if (!rb_block_given_p()) {
        for (i = 0; i < len; ++i) {
            if (RTEST(RARRAY_AREF(ary, i))) return Qfalse;
        }
    }
    else {
        for (i = 0; i < RARRAY_LEN(ary); ++i) {
            if (RTEST(rb_yield(RARRAY_AREF(ary, i)))) return Qfalse;
        }
    }
    return Qtrue;
}

/*
 *  call-seq:
 *    array.one? -> true or false
 *    array.one? {|element| ... } -> true or false
 *    array.one?(obj) -> true or false
 *
 *  Returns +true+ if exactly one element of +self+ meets a given criterion.
 *
 *  With no block given and no argument, returns +true+ if +self+ has exactly one truthy element,
 *  +false+ otherwise:
 *
 *    [nil, 0].one? # => true
 *    [0, 0].one? # => false
 *    [nil, nil].one? # => false
 *    [].one? # => false
 *
 *  With a block given and no argument, calls the block with each element in +self+;
 *  returns +true+ if the block a truthy value for exactly one element, +false+ otherwise:
 *
 *    [0, 1, 2].one? {|element| element > 0 } # => false
 *    [0, 1, 2].one? {|element| element > 1 } # => true
 *    [0, 1, 2].one? {|element| element > 2 } # => false
 *
 *  If argument +obj+ is given, returns +true+ if <tt>obj.===</tt> exactly one element,
 *  +false+ otherwise:
 *
 *    [0, 1, 2].one?(0) # => true
 *    [0, 0, 1].one?(0) # => false
 *    [1, 1, 2].one?(0) # => false
 *    ['food', 'drink'].one?(/bar/) # => false
 *    ['food', 'drink'].one?(/foo/) # => true
 *    [].one?(/foo/) # => false
 *
 *  Related: Enumerable#one?
 */

static VALUE
rb_ary_one_p(int argc, VALUE *argv, VALUE ary)
{
    long i, len = RARRAY_LEN(ary);
    VALUE result = Qfalse;

    rb_check_arity(argc, 0, 1);
    if (!len) return Qfalse;
    if (argc) {
        if (rb_block_given_p()) {
            rb_warn("given block not used");
        }
        for (i = 0; i < RARRAY_LEN(ary); ++i) {
            if (RTEST(rb_funcall(argv[0], idEqq, 1, RARRAY_AREF(ary, i)))) {
                if (result) return Qfalse;
                result = Qtrue;
            }
        }
    }
    else if (!rb_block_given_p()) {
        for (i = 0; i < len; ++i) {
            if (RTEST(RARRAY_AREF(ary, i))) {
                if (result) return Qfalse;
                result = Qtrue;
            }
        }
    }
    else {
        for (i = 0; i < RARRAY_LEN(ary); ++i) {
            if (RTEST(rb_yield(RARRAY_AREF(ary, i)))) {
                if (result) return Qfalse;
                result = Qtrue;
            }
        }
    }
    return result;
}

/*
 *  call-seq:
 *    array.dig(index, *identifiers) -> object
 *
 *  Finds and returns the object in nested objects
 *  that is specified by +index+ and +identifiers+.
 *  The nested objects may be instances of various classes.
 *  See {Dig Methods}[rdoc-ref:dig_methods.rdoc].
 *
 *  Examples:
 *
 *    a = [:foo, [:bar, :baz, [:bat, :bam]]]
 *    a.dig(1) # => [:bar, :baz, [:bat, :bam]]
 *    a.dig(1, 2) # => [:bat, :bam]
 *    a.dig(1, 2, 0) # => :bat
 *    a.dig(1, 2, 3) # => nil
 *
 */

static VALUE
rb_ary_dig(int argc, VALUE *argv, VALUE self)
{
    rb_check_arity(argc, 1, UNLIMITED_ARGUMENTS);
    self = rb_ary_at(self, *argv);
    if (!--argc) return self;
    ++argv;
    return rb_obj_dig(argc, argv, self, Qnil);
}

static inline VALUE
finish_exact_sum(long n, VALUE r, VALUE v, int z)
{
    if (n != 0)
        v = rb_fix_plus(LONG2FIX(n), v);
    if (!UNDEF_P(r)) {
        v = rb_rational_plus(r, v);
    }
    else if (!n && z) {
        v = rb_fix_plus(LONG2FIX(0), v);
    }
    return v;
}

/*
 * call-seq:
 *   array.sum(init = 0) -> object
 *   array.sum(init = 0) {|element| ... } -> object
 *
 *  When no block is given, returns the object equivalent to:
 *
 *    sum = init
 *    array.each {|element| sum += element }
 *    sum
 *
 *  For example, <tt>[e1, e2, e3].sum</tt> returns <tt>init + e1 + e2 + e3</tt>.
 *
 *  Examples:
 *
 *    a = [0, 1, 2, 3]
 *    a.sum # => 6
 *    a.sum(100) # => 106
 *
 *  The elements need not be numeric, but must be <tt>+</tt>-compatible
 *  with each other and with +init+:
 *
 *    a = ['abc', 'def', 'ghi']
 *    a.sum('jkl') # => "jklabcdefghi"
 *
 *  When a block is given, it is called with each element
 *  and the block's return value (instead of the element itself) is used as the addend:
 *
 *    a = ['zero', 1, :two]
 *    s = a.sum('Coerced and concatenated: ') {|element| element.to_s }
 *    s # => "Coerced and concatenated: zero1two"
 *
 *  Notes:
 *
 *  - Array#join and Array#flatten may be faster than Array#sum
 *    for an \Array of Strings or an \Array of Arrays.
 *  - Array#sum method may not respect method redefinition of "+" methods such as Integer#+.
 *
 */

static VALUE
rb_ary_sum(int argc, VALUE *argv, VALUE ary)
{
    VALUE e, v, r;
    long i, n;
    int block_given;

    v = (rb_check_arity(argc, 0, 1) ? argv[0] : LONG2FIX(0));

    block_given = rb_block_given_p();

    if (RARRAY_LEN(ary) == 0)
        return v;

    n = 0;
    r = Qundef;
    for (i = 0; i < RARRAY_LEN(ary); i++) {
        e = RARRAY_AREF(ary, i);
        if (block_given)
            e = rb_yield(e);
        if (FIXNUM_P(e)) {
            n += FIX2LONG(e); /* should not overflow long type */
            if (!FIXABLE(n)) {
                v = rb_big_plus(LONG2NUM(n), v);
                n = 0;
            }
        }
        else if (RB_BIGNUM_TYPE_P(e))
            v = rb_big_plus(e, v);
        else if (RB_TYPE_P(e, T_RATIONAL)) {
            if (UNDEF_P(r))
                r = e;
            else
                r = rb_rational_plus(r, e);
        }
        else
            goto not_exact;
    }
    v = finish_exact_sum(n, r, v, argc!=0);
    return v;

  not_exact:
    v = finish_exact_sum(n, r, v, i!=0);

    if (RB_FLOAT_TYPE_P(e)) {
        /*
         * Kahan-Babuska balancing compensated summation algorithm
         * See https://link.springer.com/article/10.1007/s00607-005-0139-x
         */
        double f, c;
        double x, t;

        f = NUM2DBL(v);
        c = 0.0;
        goto has_float_value;
        for (; i < RARRAY_LEN(ary); i++) {
            e = RARRAY_AREF(ary, i);
            if (block_given)
                e = rb_yield(e);
            if (RB_FLOAT_TYPE_P(e))
              has_float_value:
                x = RFLOAT_VALUE(e);
            else if (FIXNUM_P(e))
                x = FIX2LONG(e);
            else if (RB_BIGNUM_TYPE_P(e))
                x = rb_big2dbl(e);
            else if (RB_TYPE_P(e, T_RATIONAL))
                x = rb_num2dbl(e);
            else
                goto not_float;

            if (isnan(f)) continue;
            if (isnan(x)) {
                f = x;
                continue;
            }
            if (isinf(x)) {
                if (isinf(f) && signbit(x) != signbit(f))
                    f = NAN;
                else
                    f = x;
                continue;
            }
            if (isinf(f)) continue;

            t = f + x;
            if (fabs(f) >= fabs(x))
                c += ((f - t) + x);
            else
                c += ((x - t) + f);
            f = t;
        }
        f += c;
        return DBL2NUM(f);

      not_float:
        v = DBL2NUM(f);
    }

    goto has_some_value;
    for (; i < RARRAY_LEN(ary); i++) {
        e = RARRAY_AREF(ary, i);
        if (block_given)
            e = rb_yield(e);
      has_some_value:
        v = rb_funcall(v, idPLUS, 1, e);
    }
    return v;
}

static VALUE
rb_ary_deconstruct(VALUE ary)
{
    return ary;
}

/*
 *  An \Array is an ordered, integer-indexed collection of objects, called _elements_.
 *  Any object (even another array) may be an array element,
 *  and an array can contain objects of different types.
 *
 *  == \Array Indexes
 *
 *  \Array indexing starts at 0, as in C or Java.
 *
 *  A positive index is an offset from the first element:
 *
 *  - Index 0 indicates the first element.
 *  - Index 1 indicates the second element.
 *  - ...
 *
 *  A negative index is an offset, backwards, from the end of the array:
 *
 *  - Index -1 indicates the last element.
 *  - Index -2 indicates the next-to-last element.
 *  - ...
 *
 *  A non-negative index is <i>in range</i> if and only if it is smaller than
 *  the size of the array.  For a 3-element array:
 *
 *  - Indexes 0 through 2 are in range.
 *  - Index 3 is out of range.
 *
 *  A negative index is <i>in range</i> if and only if its absolute value is
 *  not larger than the size of the array.  For a 3-element array:
 *
 *  - Indexes -1 through -3 are in range.
 *  - Index -4 is out of range.
 *
 *  Although the effective index into an array is always an integer,
 *  some methods (both within and outside of class \Array)
 *  accept one or more non-integer arguments that are
 *  {integer-convertible objects}[rdoc-ref:implicit_conversion.rdoc@Integer-Convertible+Objects].
 *
 *
 *  == Creating Arrays
 *
 *  You can create an \Array object explicitly with:
 *
 *  - An {array literal}[rdoc-ref:literals.rdoc@Array+Literals]:
 *
 *      [1, 'one', :one, [2, 'two', :two]]
 *
 *  - A {%w or %W: string-array Literal}[rdoc-ref:literals.rdoc@25w+and+-25W-3A+String-Array+Literals]:
 *
 *      %w[foo bar baz] # => ["foo", "bar", "baz"]
 *      %w[1 % *]       # => ["1", "%", "*"]
 *
 *  - A {%i pr %I: symbol-array Literal}[rdoc-ref:literals.rdoc@25i+and+-25I-3A+Symbol-Array+Literals]:
 *
 *      %i[foo bar baz] # => [:foo, :bar, :baz]
 *      %i[1 % *]       # => [:"1", :%, :*]
 *
 *  - \Method Kernel#Array:
 *
 *      Array(["a", "b"])             # => ["a", "b"]
 *      Array(1..5)                   # => [1, 2, 3, 4, 5]
 *      Array(key: :value)            # => [[:key, :value]]
 *      Array(nil)                    # => []
 *      Array(1)                      # => [1]
 *      Array({:a => "a", :b => "b"}) # => [[:a, "a"], [:b, "b"]]
 *
 *  - \Method Array.new:
 *
 *      Array.new               # => []
 *      Array.new(3)            # => [nil, nil, nil]
 *      Array.new(4) {Hash.new} # => [{}, {}, {}, {}]
 *      Array.new(3, true)      # => [true, true, true]
 *
 *    Note that the last example above populates the array
 *    with references to the same object.
 *    This is recommended only in cases where that object is a natively immutable object
 *    such as a symbol, a numeric, +nil+, +true+, or +false+.
 *
 *    Another way to create an array with various objects, using a block;
 *    this usage is safe for mutable objects such as hashes, strings or
 *    other arrays:
 *
 *      Array.new(4) {|i| i.to_s } # => ["0", "1", "2", "3"]
 *
 *    Here is a way to create a multi-dimensional array:
 *
 *      Array.new(3) {Array.new(3)}
 *      # => [[nil, nil, nil], [nil, nil, nil], [nil, nil, nil]]
 *
 *  A number of Ruby methods, both in the core and in the standard library,
 *  provide instance method +to_a+, which converts an object to an array.
 *
 *  - ARGF#to_a
 *  - Array#to_a
 *  - Enumerable#to_a
 *  - Hash#to_a
 *  - MatchData#to_a
 *  - NilClass#to_a
 *  - OptionParser#to_a
 *  - Range#to_a
 *  - Set#to_a
 *  - Struct#to_a
 *  - Time#to_a
 *  - Benchmark::Tms#to_a
 *  - CSV::Table#to_a
 *  - Enumerator::Lazy#to_a
 *  - Gem::List#to_a
 *  - Gem::NameTuple#to_a
 *  - Gem::Platform#to_a
 *  - Gem::RequestSet::Lockfile::Tokenizer#to_a
 *  - Gem::SourceList#to_a
 *  - OpenSSL::X509::Extension#to_a
 *  - OpenSSL::X509::Name#to_a
 *  - Racc::ISet#to_a
 *  - Rinda::RingFinger#to_a
 *  - Ripper::Lexer::Elem#to_a
 *  - RubyVM::InstructionSequence#to_a
 *  - YAML::DBM#to_a
 *
 *  == Example Usage
 *
 *  In addition to the methods it mixes in through the Enumerable module, the
 *  \Array class has proprietary methods for accessing, searching and otherwise
 *  manipulating arrays.
 *
 *  Some of the more common ones are illustrated below.
 *
 *  == Accessing Elements
 *
 *  Elements in an array can be retrieved using the Array#[] method.  It can
 *  take a single integer argument (a numeric index), a pair of arguments
 *  (start and length) or a range. Negative indices start counting from the end,
 *  with -1 being the last element.
 *
 *     arr = [1, 2, 3, 4, 5, 6]
 *     arr[2]    #=> 3
 *     arr[100]  #=> nil
 *     arr[-3]   #=> 4
 *     arr[2, 3] #=> [3, 4, 5]
 *     arr[1..4] #=> [2, 3, 4, 5]
 *     arr[1..-3] #=> [2, 3, 4]
 *
 *  Another way to access a particular array element is by using the #at method
 *
 *     arr.at(0) #=> 1
 *
 *  The #slice method works in an identical manner to Array#[].
 *
 *  To raise an error for indices outside of the array bounds or else to
 *  provide a default value when that happens, you can use #fetch.
 *
 *     arr = ['a', 'b', 'c', 'd', 'e', 'f']
 *     arr.fetch(100) #=> IndexError: index 100 outside of array bounds: -6...6
 *     arr.fetch(100, "oops") #=> "oops"
 *
 *  The special methods #first and #last will return the first and last
 *  elements of an array, respectively.
 *
 *     arr.first #=> 1
 *     arr.last  #=> 6
 *
 *  To return the first +n+ elements of an array, use #take
 *
 *     arr.take(3) #=> [1, 2, 3]
 *
 *  #drop does the opposite of #take, by returning the elements after +n+
 *  elements have been dropped:
 *
 *     arr.drop(3) #=> [4, 5, 6]
 *
 *  == Obtaining Information about an \Array
 *
 *  Arrays keep track of their own length at all times.  To query an array
 *  about the number of elements it contains, use #length, #count or #size.
 *
 *    browsers = ['Chrome', 'Firefox', 'Safari', 'Opera', 'IE']
 *    browsers.length #=> 5
 *    browsers.count #=> 5
 *
 *  To check whether an array contains any elements at all
 *
 *    browsers.empty? #=> false
 *
 *  To check whether a particular item is included in the array
 *
 *    browsers.include?('Konqueror') #=> false
 *
 *  == Adding Items to Arrays
 *
 *  Items can be added to the end of an array by using either #push or #<<
 *
 *    arr = [1, 2, 3, 4]
 *    arr.push(5) #=> [1, 2, 3, 4, 5]
 *    arr << 6    #=> [1, 2, 3, 4, 5, 6]
 *
 *  #unshift will add a new item to the beginning of an array.
 *
 *     arr.unshift(0) #=> [0, 1, 2, 3, 4, 5, 6]
 *
 *  With #insert you can add a new element to an array at any position.
 *
 *     arr.insert(3, 'apple')  #=> [0, 1, 2, 'apple', 3, 4, 5, 6]
 *
 *  Using the #insert method, you can also insert multiple values at once:
 *
 *     arr.insert(3, 'orange', 'pear', 'grapefruit')
 *     #=> [0, 1, 2, "orange", "pear", "grapefruit", "apple", 3, 4, 5, 6]
 *
 *  == Removing Items from an \Array
 *
 *  The method #pop removes the last element in an array and returns it:
 *
 *     arr =  [1, 2, 3, 4, 5, 6]
 *     arr.pop #=> 6
 *     arr #=> [1, 2, 3, 4, 5]
 *
 *  To retrieve and at the same time remove the first item, use #shift:
 *
 *     arr.shift #=> 1
 *     arr #=> [2, 3, 4, 5]
 *
 *  To delete an element at a particular index:
 *
 *     arr.delete_at(2) #=> 4
 *     arr #=> [2, 3, 5]
 *
 *  To delete a particular element anywhere in an array, use #delete:
 *
 *     arr = [1, 2, 2, 3]
 *     arr.delete(2) #=> 2
 *     arr #=> [1,3]
 *
 *  A useful method if you need to remove +nil+ values from an array is
 *  #compact:
 *
 *     arr = ['foo', 0, nil, 'bar', 7, 'baz', nil]
 *     arr.compact  #=> ['foo', 0, 'bar', 7, 'baz']
 *     arr          #=> ['foo', 0, nil, 'bar', 7, 'baz', nil]
 *     arr.compact! #=> ['foo', 0, 'bar', 7, 'baz']
 *     arr          #=> ['foo', 0, 'bar', 7, 'baz']
 *
 *  Another common need is to remove duplicate elements from an array.
 *
 *  It has the non-destructive #uniq, and destructive method #uniq!
 *
 *     arr = [2, 5, 6, 556, 6, 6, 8, 9, 0, 123, 556]
 *     arr.uniq #=> [2, 5, 6, 556, 8, 9, 0, 123]
 *
 *  == Iterating over Arrays
 *
 *  Like all classes that include the Enumerable module, \Array has an each
 *  method, which defines what elements should be iterated over and how.  In
 *  case of Array's #each, all elements in the \Array instance are yielded to
 *  the supplied block in sequence.
 *
 *  Note that this operation leaves the array unchanged.
 *
 *     arr = [1, 2, 3, 4, 5]
 *     arr.each {|a| print a -= 10, " "}
 *     # prints: -9 -8 -7 -6 -5
 *     #=> [1, 2, 3, 4, 5]
 *
 *  Another sometimes useful iterator is #reverse_each which will iterate over
 *  the elements in the array in reverse order.
 *
 *     words = %w[first second third fourth fifth sixth]
 *     str = ""
 *     words.reverse_each {|word| str += "#{word} "}
 *     p str #=> "sixth fifth fourth third second first "
 *
 *  The #map method can be used to create a new array based on the original
 *  array, but with the values modified by the supplied block:
 *
 *     arr.map {|a| 2*a}     #=> [2, 4, 6, 8, 10]
 *     arr                   #=> [1, 2, 3, 4, 5]
 *     arr.map! {|a| a**2}   #=> [1, 4, 9, 16, 25]
 *     arr                   #=> [1, 4, 9, 16, 25]
 *
 *
 *  == Selecting Items from an \Array
 *
 *  Elements can be selected from an array according to criteria defined in a
 *  block.  The selection can happen in a destructive or a non-destructive
 *  manner.  While the destructive operations will modify the array they were
 *  called on, the non-destructive methods usually return a new array with the
 *  selected elements, but leave the original array unchanged.
 *
 *  === Non-destructive Selection
 *
 *     arr = [1, 2, 3, 4, 5, 6]
 *     arr.select {|a| a > 3}       #=> [4, 5, 6]
 *     arr.reject {|a| a < 3}       #=> [3, 4, 5, 6]
 *     arr.drop_while {|a| a < 4}   #=> [4, 5, 6]
 *     arr                          #=> [1, 2, 3, 4, 5, 6]
 *
 *  === Destructive Selection
 *
 *  #select! and #reject! are the corresponding destructive methods to #select
 *  and #reject
 *
 *  Similar to #select vs. #reject, #delete_if and #keep_if have the exact
 *  opposite result when supplied with the same block:
 *
 *     arr.delete_if {|a| a < 4}   #=> [4, 5, 6]
 *     arr                         #=> [4, 5, 6]
 *
 *     arr = [1, 2, 3, 4, 5, 6]
 *     arr.keep_if {|a| a < 4}   #=> [1, 2, 3]
 *     arr                       #=> [1, 2, 3]
 *
 *  == What's Here
 *
 *  First, what's elsewhere. \Class \Array:
 *
 *  - Inherits from {class Object}[rdoc-ref:Object@What-27s+Here].
 *  - Includes {module Enumerable}[rdoc-ref:Enumerable@What-27s+Here],
 *    which provides dozens of additional methods.
 *
 *  Here, class \Array provides methods that are useful for:
 *
 *  - {Creating an Array}[rdoc-ref:Array@Methods+for+Creating+an+Array]
 *  - {Querying}[rdoc-ref:Array@Methods+for+Querying]
 *  - {Comparing}[rdoc-ref:Array@Methods+for+Comparing]
 *  - {Fetching}[rdoc-ref:Array@Methods+for+Fetching]
 *  - {Assigning}[rdoc-ref:Array@Methods+for+Assigning]
 *  - {Deleting}[rdoc-ref:Array@Methods+for+Deleting]
 *  - {Combining}[rdoc-ref:Array@Methods+for+Combining]
 *  - {Iterating}[rdoc-ref:Array@Methods+for+Iterating]
 *  - {Converting}[rdoc-ref:Array@Methods+for+Converting]
 *  - {And more....}[rdoc-ref:Array@Other+Methods]
 *
 *  === Methods for Creating an \Array
 *
 *  - ::[]: Returns a new array populated with given objects.
 *  - ::new: Returns a new array.
 *  - ::try_convert: Returns a new array created from a given object.
 *
 *  === Methods for Querying
 *
 *  - #length, #size: Returns the count of elements.
 *  - #include?: Returns whether any element <tt>==</tt> a given object.
 *  - #empty?: Returns whether there are no elements.
 *  - #all?: Returns whether all elements meet a given criterion.
 *  - #any?: Returns whether any element meets a given criterion.
 *  - #none?: Returns whether no element <tt>==</tt> a given object.
 *  - #one?: Returns whether exactly one element <tt>==</tt> a given object.
 *  - #count: Returns the count of elements that meet a given criterion.
 *  - #find_index, #index: Returns the index of the first element that meets a given criterion.
 *  - #rindex: Returns the index of the last element that meets a given criterion.
 *  - #hash: Returns the integer hash code.
 *
 *  === Methods for Comparing
 *
 *  - #<=>: Returns -1, 0, or 1 * as +self+ is less than, equal to, or
 *    greater than a given object.
 *  - #==: Returns whether each element in +self+ is <tt>==</tt> to the corresponding element
 *    in a given object.
 *  - #eql?: Returns whether each element in +self+ is <tt>eql?</tt> to the corresponding
 *    element in a given object.

 *  === Methods for Fetching
 *
 *  These methods do not modify +self+.
 *
 *  - #[]: Returns one or more elements.
 *  - #fetch: Returns the element at a given offset.
 *  - #first: Returns one or more leading elements.
 *  - #last: Returns one or more trailing elements.
 *  - #max: Returns one or more maximum-valued elements,
 *    as determined by <tt><=></tt> or a given block.
 *  - #min: Returns one or more minimum-valued elements,
 *    as determined by <tt><=></tt> or a given block.
 *  - #minmax: Returns the minimum-valued and maximum-valued elements,
 *    as determined by <tt><=></tt> or a given block.
 *  - #assoc: Returns the first element that is an array
 *    whose first element <tt>==</tt> a given object.
 *  - #rassoc: Returns the first element that is an array
 *    whose second element <tt>==</tt> a given object.
 *  - #at: Returns the element at a given offset.
 *  - #values_at: Returns the elements at given offsets.
 *  - #dig: Returns the object in nested objects
 *    that is specified by a given index and additional arguments.
 *  - #drop: Returns trailing elements as determined by a given index.
 *  - #take: Returns leading elements as determined by a given index.
 *  - #drop_while: Returns trailing elements as determined by a given block.
 *  - #take_while: Returns leading elements as determined by a given block.
 *  - #slice: Returns consecutive elements as determined by a given argument.
 *  - #sort: Returns all elements in an order determined by <tt><=></tt> or a given block.
 *  - #reverse: Returns all elements in reverse order.
 *  - #compact: Returns an array containing all non-+nil+ elements.
 *  - #select, #filter: Returns an array containing elements selected by a given block.
 *  - #uniq: Returns an array containing non-duplicate elements.
 *  - #rotate: Returns all elements with some rotated from one end to the other.
 *  - #bsearch: Returns an element selected via a binary search
 *    as determined by a given block.
 *  - #bsearch_index: Returns the index of an element selected via a binary search
 *    as determined by a given block.
 *  - #sample: Returns one or more random elements.
 *  - #shuffle: Returns elements in a random order.
 *
 *  === Methods for Assigning
 *
 *  These methods add, replace, or reorder elements in +self+.
 *
 *  - #[]=: Assigns specified elements with a given object.
 *  - #push, #append, #<<: Appends trailing elements.
 *  - #unshift, #prepend: Prepends leading elements.
 *  - #insert: Inserts given objects at a given offset; does not replace elements.
 *  - #concat: Appends all elements from given arrays.
 *  - #fill: Replaces specified elements with specified objects.
 *  - #replace: Replaces the content of +self+ with the content of a given array.
 *  - #reverse!: Replaces +self+ with its elements reversed.
 *  - #rotate!: Replaces +self+ with its elements rotated.
 *  - #shuffle!: Replaces +self+ with its elements in random order.
 *  - #sort!: Replaces +self+ with its elements sorted,
 *    as determined by <tt><=></tt> or a given block.
 *  - #sort_by!: Replaces +self+ with its elements sorted, as determined by a given block.
 *
 *  === Methods for Deleting
 *
 *  Each of these methods removes elements from +self+:
 *
 *  - #pop: Removes and returns the last element.
 *  - #shift:  Removes and returns the first element.
 *  - #compact!: Removes all +nil+ elements.
 *  - #delete: Removes elements equal to a given object.
 *  - #delete_at: Removes the element at a given offset.
 *  - #delete_if: Removes elements specified by a given block.
 *  - #keep_if: Removes elements not specified by a given block.
 *  - #reject!: Removes elements specified by a given block.
 *  - #select!, #filter!: Removes elements not specified by a given block.
 *  - #slice!: Removes and returns a sequence of elements.
 *  - #uniq!: Removes duplicates.
 *
 *  === Methods for Combining
 *
 *  - #&: Returns an array containing elements found both in +self+ and a given array.
 *  - #intersection: Returns an array containing elements found both in +self+
 *    and in each given array.
 *  - #+: Returns an array containing all elements of +self+ followed by all elements of a given array.
 *  - #-: Returns an array containing all elements of +self+ that are not found in a given array.
 *  - #|: Returns an array containing all elements of +self+ and all elements of a given array,
 *    duplicates removed.
 *  - #union: Returns an array containing all elements of +self+ and all elements of given arrays,
 *    duplicates removed.
 *  - #difference: Returns an array containing all elements of +self+ that are not found
 *    in any of the given arrays..
 *  - #product: Returns or yields all combinations of elements from +self+ and given arrays.
 *
 *  === Methods for Iterating
 *
 *  - #each: Passes each element to a given block.
 *  - #reverse_each:  Passes each element, in reverse order, to a given block.
 *  - #each_index: Passes each element index to a given block.
 *  - #cycle: Calls a given block with each element, then does so again,
 *    for a specified number of times, or forever.
 *  - #combination: Calls a given block with combinations of elements of +self+;
 *    a combination does not use the same element more than once.
 *  - #permutation: Calls a given block with permutations of elements of +self+;
 *    a permutation does not use the same element more than once.
 *  - #repeated_combination: Calls a given block with combinations of elements of +self+;
 *    a combination may use the same element more than once.
 *  - #repeated_permutation: Calls a given block with permutations of elements of +self+;
 *    a permutation may use the same element more than once.
 *
 *  === Methods for Converting
 *
 *  - #map, #collect: Returns an array containing the block return-value for each element.
 *  - #map!, #collect!: Replaces each element with a block return-value.
 *  - #flatten: Returns an array that is a recursive flattening of +self+.
 *  - #flatten!: Replaces each nested array in +self+ with the elements from that array.
 *  - #inspect, #to_s: Returns a new String containing the elements.
 *  - #join: Returns a newsString containing the elements joined by the field separator.
 *  - #to_a: Returns +self+ or a new array containing all elements.
 *  - #to_ary: Returns +self+.
 *  - #to_h: Returns a new hash formed from the elements.
 *  - #transpose: Transposes +self+, which must be an array of arrays.
 *  - #zip: Returns a new array of arrays containing +self+ and given arrays;
 *    follow the link for details.
 *
 *  === Other Methods
 *
 *  - #*: Returns one of the following:
 *
 *    - With integer argument +n+, a new array that is the concatenation
 *      of +n+ copies of +self+.
 *    - With string argument +field_separator+, a new string that is equivalent to
 *      <tt>join(field_separator)</tt>.
 *
 *  - #abbrev: Returns a hash of unambiguous abbreviations for elements.
 *  - #pack: Packs the elements into a binary sequence.
 *  - #sum: Returns a sum of elements according to either <tt>+</tt> or a given block.
 */

void
Init_Array(void)
{
    rb_cArray  = rb_define_class("Array", rb_cObject);
    rb_include_module(rb_cArray, rb_mEnumerable);

    rb_define_alloc_func(rb_cArray, empty_ary_alloc);
    rb_define_singleton_method(rb_cArray, "new", rb_ary_s_new, -1);
    rb_define_singleton_method(rb_cArray, "[]", rb_ary_s_create, -1);
    rb_define_singleton_method(rb_cArray, "try_convert", rb_ary_s_try_convert, 1);
    rb_define_method(rb_cArray, "initialize", rb_ary_initialize, -1);
    rb_define_method(rb_cArray, "initialize_copy", rb_ary_replace, 1);

    rb_define_method(rb_cArray, "inspect", rb_ary_inspect, 0);
    rb_define_alias(rb_cArray,  "to_s", "inspect");
    rb_define_method(rb_cArray, "to_a", rb_ary_to_a, 0);
    rb_define_method(rb_cArray, "to_h", rb_ary_to_h, 0);
    rb_define_method(rb_cArray, "to_ary", rb_ary_to_ary_m, 0);

    rb_define_method(rb_cArray, "==", rb_ary_equal, 1);
    rb_define_method(rb_cArray, "eql?", rb_ary_eql, 1);
    rb_define_method(rb_cArray, "hash", rb_ary_hash, 0);

    rb_define_method(rb_cArray, "[]", rb_ary_aref, -1);
    rb_define_method(rb_cArray, "[]=", rb_ary_aset, -1);
    rb_define_method(rb_cArray, "at", rb_ary_at, 1);
    rb_define_method(rb_cArray, "fetch", rb_ary_fetch, -1);
    rb_define_method(rb_cArray, "first", rb_ary_first, -1);
    rb_define_method(rb_cArray, "last", rb_ary_last, -1);
    rb_define_method(rb_cArray, "concat", rb_ary_concat_multi, -1);
    rb_define_method(rb_cArray, "union", rb_ary_union_multi, -1);
    rb_define_method(rb_cArray, "difference", rb_ary_difference_multi, -1);
    rb_define_method(rb_cArray, "intersection", rb_ary_intersection_multi, -1);
    rb_define_method(rb_cArray, "intersect?", rb_ary_intersect_p, 1);
    rb_define_method(rb_cArray, "<<", rb_ary_push, 1);
    rb_define_method(rb_cArray, "push", rb_ary_push_m, -1);
    rb_define_alias(rb_cArray,  "append", "push");
    rb_define_method(rb_cArray, "pop", rb_ary_pop_m, -1);
    rb_define_method(rb_cArray, "shift", rb_ary_shift_m, -1);
    rb_define_method(rb_cArray, "unshift", rb_ary_unshift_m, -1);
    rb_define_alias(rb_cArray,  "prepend", "unshift");
    rb_define_method(rb_cArray, "insert", rb_ary_insert, -1);
    rb_define_method(rb_cArray, "each", rb_ary_each, 0);
    rb_define_method(rb_cArray, "each_index", rb_ary_each_index, 0);
    rb_define_method(rb_cArray, "reverse_each", rb_ary_reverse_each, 0);
    rb_define_method(rb_cArray, "length", rb_ary_length, 0);
    rb_define_method(rb_cArray, "size", rb_ary_length, 0);
    rb_define_method(rb_cArray, "empty?", rb_ary_empty_p, 0);
    rb_define_method(rb_cArray, "find_index", rb_ary_index, -1);
    rb_define_method(rb_cArray, "index", rb_ary_index, -1);
    rb_define_method(rb_cArray, "rindex", rb_ary_rindex, -1);
    rb_define_method(rb_cArray, "join", rb_ary_join_m, -1);
    rb_define_method(rb_cArray, "reverse", rb_ary_reverse_m, 0);
    rb_define_method(rb_cArray, "reverse!", rb_ary_reverse_bang, 0);
    rb_define_method(rb_cArray, "rotate", rb_ary_rotate_m, -1);
    rb_define_method(rb_cArray, "rotate!", rb_ary_rotate_bang, -1);
    rb_define_method(rb_cArray, "sort", rb_ary_sort, 0);
    rb_define_method(rb_cArray, "sort!", rb_ary_sort_bang, 0);
    rb_define_method(rb_cArray, "sort_by!", rb_ary_sort_by_bang, 0);
    rb_define_method(rb_cArray, "collect", rb_ary_collect, 0);
    rb_define_method(rb_cArray, "collect!", rb_ary_collect_bang, 0);
    rb_define_method(rb_cArray, "map", rb_ary_collect, 0);
    rb_define_method(rb_cArray, "map!", rb_ary_collect_bang, 0);
    rb_define_method(rb_cArray, "select", rb_ary_select, 0);
    rb_define_method(rb_cArray, "select!", rb_ary_select_bang, 0);
    rb_define_method(rb_cArray, "filter", rb_ary_select, 0);
    rb_define_method(rb_cArray, "filter!", rb_ary_select_bang, 0);
    rb_define_method(rb_cArray, "keep_if", rb_ary_keep_if, 0);
    rb_define_method(rb_cArray, "values_at", rb_ary_values_at, -1);
    rb_define_method(rb_cArray, "delete", rb_ary_delete, 1);
    rb_define_method(rb_cArray, "delete_at", rb_ary_delete_at_m, 1);
    rb_define_method(rb_cArray, "delete_if", rb_ary_delete_if, 0);
    rb_define_method(rb_cArray, "reject", rb_ary_reject, 0);
    rb_define_method(rb_cArray, "reject!", rb_ary_reject_bang, 0);
    rb_define_method(rb_cArray, "zip", rb_ary_zip, -1);
    rb_define_method(rb_cArray, "transpose", rb_ary_transpose, 0);
    rb_define_method(rb_cArray, "replace", rb_ary_replace, 1);
    rb_define_method(rb_cArray, "clear", rb_ary_clear, 0);
    rb_define_method(rb_cArray, "fill", rb_ary_fill, -1);
    rb_define_method(rb_cArray, "include?", rb_ary_includes, 1);
    rb_define_method(rb_cArray, "<=>", rb_ary_cmp, 1);

    rb_define_method(rb_cArray, "slice", rb_ary_aref, -1);
    rb_define_method(rb_cArray, "slice!", rb_ary_slice_bang, -1);

    rb_define_method(rb_cArray, "assoc", rb_ary_assoc, 1);
    rb_define_method(rb_cArray, "rassoc", rb_ary_rassoc, 1);

    rb_define_method(rb_cArray, "+", rb_ary_plus, 1);
    rb_define_method(rb_cArray, "*", rb_ary_times, 1);

    rb_define_method(rb_cArray, "-", rb_ary_diff, 1);
    rb_define_method(rb_cArray, "&", rb_ary_and, 1);
    rb_define_method(rb_cArray, "|", rb_ary_or, 1);

    rb_define_method(rb_cArray, "max", rb_ary_max, -1);
    rb_define_method(rb_cArray, "min", rb_ary_min, -1);
    rb_define_method(rb_cArray, "minmax", rb_ary_minmax, 0);

    rb_define_method(rb_cArray, "uniq", rb_ary_uniq, 0);
    rb_define_method(rb_cArray, "uniq!", rb_ary_uniq_bang, 0);
    rb_define_method(rb_cArray, "compact", rb_ary_compact, 0);
    rb_define_method(rb_cArray, "compact!", rb_ary_compact_bang, 0);
    rb_define_method(rb_cArray, "flatten", rb_ary_flatten, -1);
    rb_define_method(rb_cArray, "flatten!", rb_ary_flatten_bang, -1);
    rb_define_method(rb_cArray, "count", rb_ary_count, -1);
    rb_define_method(rb_cArray, "cycle", rb_ary_cycle, -1);
    rb_define_method(rb_cArray, "permutation", rb_ary_permutation, -1);
    rb_define_method(rb_cArray, "combination", rb_ary_combination, 1);
    rb_define_method(rb_cArray, "repeated_permutation", rb_ary_repeated_permutation, 1);
    rb_define_method(rb_cArray, "repeated_combination", rb_ary_repeated_combination, 1);
    rb_define_method(rb_cArray, "product", rb_ary_product, -1);

    rb_define_method(rb_cArray, "take", rb_ary_take, 1);
    rb_define_method(rb_cArray, "take_while", rb_ary_take_while, 0);
    rb_define_method(rb_cArray, "drop", rb_ary_drop, 1);
    rb_define_method(rb_cArray, "drop_while", rb_ary_drop_while, 0);
    rb_define_method(rb_cArray, "bsearch", rb_ary_bsearch, 0);
    rb_define_method(rb_cArray, "bsearch_index", rb_ary_bsearch_index, 0);
    rb_define_method(rb_cArray, "any?", rb_ary_any_p, -1);
    rb_define_method(rb_cArray, "all?", rb_ary_all_p, -1);
    rb_define_method(rb_cArray, "none?", rb_ary_none_p, -1);
    rb_define_method(rb_cArray, "one?", rb_ary_one_p, -1);
    rb_define_method(rb_cArray, "dig", rb_ary_dig, -1);
    rb_define_method(rb_cArray, "sum", rb_ary_sum, -1);

    rb_define_method(rb_cArray, "deconstruct", rb_ary_deconstruct, 0);
}

#include "array.rbinc"<|MERGE_RESOLUTION|>--- conflicted
+++ resolved
@@ -3788,12 +3788,7 @@
         RBASIC_CLEAR_CLASS(tmp);
         data.ary = tmp;
         data.receiver = ary;
-<<<<<<< HEAD
-        data.cmp_opt.opt_methods = 0;
-        data.cmp_opt.opt_inited = 0;
         const int is_bg = rb_block_given_p();
-=======
->>>>>>> f1cdc129
         RARRAY_PTR_USE(tmp, ptr, {
             if (is_bg || len < RSORT_THRESHOLD || rsort(ptr, len))
                 ruby_qsort(ptr, len, sizeof(VALUE), is_bg ? sort_1 : sort_2, &data);
