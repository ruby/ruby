/**********************************************************************

  array.c -

  $Author$
  created at: Fri Aug  6 09:46:12 JST 1993

  Copyright (C) 1993-2007 Yukihiro Matsumoto
  Copyright (C) 2000  Network Applied Communication Laboratory, Inc.
  Copyright (C) 2000  Information-technology Promotion Agency, Japan

**********************************************************************/

#include "debug_counter.h"
#include "id.h"
#include "internal.h"
#include "internal/array.h"
#include "internal/compar.h"
#include "internal/enum.h"
#include "internal/gc.h"
#include "internal/hash.h"
#include "internal/numeric.h"
#include "internal/object.h"
#include "internal/proc.h"
#include "internal/rational.h"
#include "internal/vm.h"
#include "probes.h"
#include "ruby/encoding.h"
#include "ruby/st.h"
#include "ruby/util.h"
#include "transient_heap.h"
#include "builtin.h"

#if !ARRAY_DEBUG
# undef NDEBUG
# define NDEBUG
#endif
#include "ruby_assert.h"

VALUE rb_cArray;

/* Flags of RArray
 *
 * 1:   RARRAY_EMBED_FLAG
 *          The array is embedded (its contents follow the header, rather than
 *          being on a separately allocated buffer).
 * 2:   RARRAY_SHARED_FLAG (equal to ELTS_SHARED)
 *          The array is shared. The buffer this array points to is owned by
 *          another array (the shared root).
 * if USE_RVARGC
 * 3-9: RARRAY_EMBED_LEN
 *          The length of the array when RARRAY_EMBED_FLAG is set.
 * else
 * 3-4: RARRAY_EMBED_LEN
 *          The length of the array when RARRAY_EMBED_FLAG is set.
 * endif
 * 12:  RARRAY_SHARED_ROOT_FLAG
 *          The array is a shared root that does reference counting. The buffer
 *          this array points to is owned by this array but may be pointed to
 *          by other arrays.
 *          Note: Frozen arrays may be a shared root without this flag being
 *                set. Frozen arrays do not have reference counting because
 *                they cannot be modified. Not updating the reference count
 *                improves copy-on-write performance. Their reference count is
 *                assumed to be infinity.
 * 13:  RARRAY_TRANSIENT_FLAG
 *          The buffer of the array is allocated on the transient heap.
 * 14:  RARRAY_PTR_IN_USE_FLAG
 *          The buffer of the array is in use. This is only used during
 *          debugging.
 */

/* for OPTIMIZED_CMP: */
#define id_cmp idCmp

#define ARY_DEFAULT_SIZE 16
#define ARY_MAX_SIZE (LONG_MAX / (int)sizeof(VALUE))
#define SMALL_ARRAY_LEN 16

RBIMPL_ATTR_MAYBE_UNUSED()
static int
should_be_T_ARRAY(VALUE ary)
{
    return RB_TYPE_P(ary, T_ARRAY);
}

#define ARY_HEAP_PTR(a) (assert(!ARY_EMBED_P(a)), RARRAY(a)->as.heap.ptr)
#define ARY_HEAP_LEN(a) (assert(!ARY_EMBED_P(a)), RARRAY(a)->as.heap.len)
#define ARY_HEAP_CAPA(a) (assert(!ARY_EMBED_P(a)), assert(!ARY_SHARED_ROOT_P(a)), \
                          RARRAY(a)->as.heap.aux.capa)

#define ARY_EMBED_PTR(a) (assert(ARY_EMBED_P(a)), RARRAY(a)->as.ary)
#define ARY_EMBED_LEN(a) \
    (assert(ARY_EMBED_P(a)), \
     (long)((RBASIC(a)->flags >> RARRAY_EMBED_LEN_SHIFT) & \
         (RARRAY_EMBED_LEN_MASK >> RARRAY_EMBED_LEN_SHIFT)))
#define ARY_HEAP_SIZE(a) (assert(!ARY_EMBED_P(a)), assert(ARY_OWNS_HEAP_P(a)), ARY_CAPA(a) * sizeof(VALUE))

#define ARY_OWNS_HEAP_P(a) (assert(should_be_T_ARRAY((VALUE)(a))), \
                            !FL_TEST_RAW((a), RARRAY_SHARED_FLAG|RARRAY_EMBED_FLAG))

#define FL_SET_EMBED(a) do { \
    assert(!ARY_SHARED_P(a)); \
    FL_SET((a), RARRAY_EMBED_FLAG); \
    RARY_TRANSIENT_UNSET(a); \
    ary_verify(a); \
} while (0)

#define FL_UNSET_EMBED(ary) FL_UNSET((ary), RARRAY_EMBED_FLAG|RARRAY_EMBED_LEN_MASK)
#define FL_SET_SHARED(ary) do { \
    assert(!ARY_EMBED_P(ary)); \
    FL_SET((ary), RARRAY_SHARED_FLAG); \
} while (0)
#define FL_UNSET_SHARED(ary) FL_UNSET((ary), RARRAY_SHARED_FLAG)

#define ARY_SET_PTR(ary, p) do { \
    assert(!ARY_EMBED_P(ary)); \
    assert(!OBJ_FROZEN(ary)); \
    RARRAY(ary)->as.heap.ptr = (p); \
} while (0)
#define ARY_SET_EMBED_LEN(ary, n) do { \
    long tmp_n = (n); \
    assert(ARY_EMBED_P(ary)); \
    RBASIC(ary)->flags &= ~RARRAY_EMBED_LEN_MASK; \
    RBASIC(ary)->flags |= (tmp_n) << RARRAY_EMBED_LEN_SHIFT; \
} while (0)
#define ARY_SET_HEAP_LEN(ary, n) do { \
    assert(!ARY_EMBED_P(ary)); \
    RARRAY(ary)->as.heap.len = (n); \
} while (0)
#define ARY_SET_LEN(ary, n) do { \
    if (ARY_EMBED_P(ary)) { \
        ARY_SET_EMBED_LEN((ary), (n)); \
    } \
    else { \
        ARY_SET_HEAP_LEN((ary), (n)); \
    } \
    assert(RARRAY_LEN(ary) == (n)); \
} while (0)
#define ARY_INCREASE_PTR(ary, n) do  { \
    assert(!ARY_EMBED_P(ary)); \
    assert(!OBJ_FROZEN(ary)); \
    RARRAY(ary)->as.heap.ptr += (n); \
} while (0)
#define ARY_INCREASE_LEN(ary, n) do  { \
    assert(!OBJ_FROZEN(ary)); \
    if (ARY_EMBED_P(ary)) { \
        ARY_SET_EMBED_LEN((ary), RARRAY_LEN(ary)+(n)); \
    } \
    else { \
        RARRAY(ary)->as.heap.len += (n); \
    } \
} while (0)

#define ARY_CAPA(ary) (ARY_EMBED_P(ary) ? ary_embed_capa(ary) : \
                       ARY_SHARED_ROOT_P(ary) ? RARRAY_LEN(ary) : ARY_HEAP_CAPA(ary))
#define ARY_SET_CAPA(ary, n) do { \
    assert(!ARY_EMBED_P(ary)); \
    assert(!ARY_SHARED_P(ary)); \
    assert(!OBJ_FROZEN(ary)); \
    RARRAY(ary)->as.heap.aux.capa = (n); \
} while (0)

#define ARY_SET_SHARED(ary, value) do { \
    const VALUE _ary_ = (ary); \
    const VALUE _value_ = (value); \
    assert(!ARY_EMBED_P(_ary_)); \
    assert(ARY_SHARED_P(_ary_)); \
    assert(!OBJ_FROZEN(_ary_)); \
    assert(ARY_SHARED_ROOT_P(_value_) || OBJ_FROZEN(_value_)); \
    RB_OBJ_WRITE(_ary_, &RARRAY(_ary_)->as.heap.aux.shared_root, _value_); \
} while (0)

#define ARY_SHARED_ROOT_OCCUPIED(ary) (!OBJ_FROZEN(ary) && ARY_SHARED_ROOT_REFCNT(ary) == 1)
#define ARY_SET_SHARED_ROOT_REFCNT(ary, value) do { \
    assert(ARY_SHARED_ROOT_P(ary)); \
    assert(!OBJ_FROZEN(ary)); \
    assert((value) >= 0); \
    RARRAY(ary)->as.heap.aux.capa = (value); \
} while (0)
#define FL_SET_SHARED_ROOT(ary) do { \
    assert(!OBJ_FROZEN(ary)); \
    assert(!ARY_EMBED_P(ary)); \
    assert(!RARRAY_TRANSIENT_P(ary)); \
    FL_SET((ary), RARRAY_SHARED_ROOT_FLAG); \
} while (0)

static inline void
ARY_SET(VALUE a, long i, VALUE v)
{
    assert(!ARY_SHARED_P(a));
    assert(!OBJ_FROZEN(a));

    RARRAY_ASET(a, i, v);
}
#undef RARRAY_ASET

static long
ary_embed_capa(VALUE ary)
{
#if USE_RVARGC
    size_t size = rb_gc_obj_slot_size(ary) - offsetof(struct RArray, as.ary);
    assert(size % sizeof(VALUE) == 0);
    return size / sizeof(VALUE);
#else
    return RARRAY_EMBED_LEN_MAX;
#endif
}

static size_t
ary_embed_size(long capa)
{
    return offsetof(struct RArray, as.ary) + (sizeof(VALUE) * capa);
}

static bool
ary_embeddable_p(long capa)
{
#if USE_RVARGC
    return rb_gc_size_allocatable_p(ary_embed_size(capa));
#else
    return capa <= RARRAY_EMBED_LEN_MAX;
#endif
}

bool
rb_ary_embeddable_p(VALUE ary)
{
    // if the array is shared or a shared root then it's not moveable
    return !(ARY_SHARED_P(ary) || ARY_SHARED_ROOT_P(ary));
}

size_t
rb_ary_size_as_embedded(VALUE ary)
{
    size_t real_size;

    if (ARY_EMBED_P(ary)) {
        real_size = ary_embed_size(ARY_EMBED_LEN(ary));
    }
    else if (rb_ary_embeddable_p(ary)) {
        real_size = ary_embed_size(ARY_HEAP_CAPA(ary));
    }
    else {
        real_size = sizeof(struct RString);
    }
    return real_size;
}


#if ARRAY_DEBUG
#define ary_verify(ary) ary_verify_(ary, __FILE__, __LINE__)

static VALUE
ary_verify_(VALUE ary, const char *file, int line)
{
    assert(RB_TYPE_P(ary, T_ARRAY));

    if (ARY_SHARED_P(ary)) {
        VALUE root = ARY_SHARED_ROOT(ary);
        const VALUE *ptr = ARY_HEAP_PTR(ary);
        const VALUE *root_ptr = RARRAY_CONST_PTR_TRANSIENT(root);
        long len = ARY_HEAP_LEN(ary), root_len = RARRAY_LEN(root);
        assert(ARY_SHARED_ROOT_P(root) || OBJ_FROZEN(root));
        assert(root_ptr <= ptr && ptr + len <= root_ptr + root_len);
        ary_verify(root);
    }
    else if (ARY_EMBED_P(ary)) {
        assert(!RARRAY_TRANSIENT_P(ary));
        assert(!ARY_SHARED_P(ary));
        assert(RARRAY_LEN(ary) <= ary_embed_capa(ary));
    }
    else {
#if 1
        const VALUE *ptr = RARRAY_CONST_PTR_TRANSIENT(ary);
        long i, len = RARRAY_LEN(ary);
        volatile VALUE v;
        if (len > 1) len = 1; /* check only HEAD */
        for (i=0; i<len; i++) {
            v = ptr[i]; /* access check */
        }
        v = v;
#endif
    }

#if USE_TRANSIENT_HEAP
    if (RARRAY_TRANSIENT_P(ary)) {
        assert(rb_transient_heap_managed_ptr_p(RARRAY_CONST_PTR_TRANSIENT(ary)));
    }
#endif

    rb_transient_heap_verify();

    return ary;
}

void
rb_ary_verify(VALUE ary)
{
    ary_verify(ary);
}
#else
#define ary_verify(ary) ((void)0)
#endif

VALUE *
rb_ary_ptr_use_start(VALUE ary)
{
#if ARRAY_DEBUG
    FL_SET_RAW(ary, RARRAY_PTR_IN_USE_FLAG);
#endif
    return (VALUE *)RARRAY_CONST_PTR_TRANSIENT(ary);
}

void
rb_ary_ptr_use_end(VALUE ary)
{
#if ARRAY_DEBUG
    FL_UNSET_RAW(ary, RARRAY_PTR_IN_USE_FLAG);
#endif
}

void
rb_mem_clear(VALUE *mem, long size)
{
    while (size--) {
        *mem++ = Qnil;
    }
}

static void
ary_mem_clear(VALUE ary, long beg, long size)
{
    RARRAY_PTR_USE_TRANSIENT(ary, ptr, {
        rb_mem_clear(ptr + beg, size);
    });
}

static inline void
memfill(register VALUE *mem, register long size, register VALUE val)
{
    while (size--) {
        *mem++ = val;
    }
}

static void
ary_memfill(VALUE ary, long beg, long size, VALUE val)
{
    RARRAY_PTR_USE_TRANSIENT(ary, ptr, {
        memfill(ptr + beg, size, val);
        RB_OBJ_WRITTEN(ary, Qundef, val);
    });
}

static void
ary_memcpy0(VALUE ary, long beg, long argc, const VALUE *argv, VALUE buff_owner_ary)
{
    assert(!ARY_SHARED_P(buff_owner_ary));

    if (argc > (int)(128/sizeof(VALUE)) /* is magic number (cache line size) */) {
        rb_gc_writebarrier_remember(buff_owner_ary);
        RARRAY_PTR_USE_TRANSIENT(ary, ptr, {
            MEMCPY(ptr+beg, argv, VALUE, argc);
        });
    }
    else {
        int i;
        RARRAY_PTR_USE_TRANSIENT(ary, ptr, {
            for (i=0; i<argc; i++) {
                RB_OBJ_WRITE(buff_owner_ary, &ptr[i+beg], argv[i]);
            }
        });
    }
}

static void
ary_memcpy(VALUE ary, long beg, long argc, const VALUE *argv)
{
    ary_memcpy0(ary, beg, argc, argv, ary);
}

static VALUE *
ary_heap_alloc(VALUE ary, size_t capa)
{
    VALUE *ptr = rb_transient_heap_alloc(ary, sizeof(VALUE) * capa);

    if (ptr != NULL) {
        RARY_TRANSIENT_SET(ary);
    }
    else {
        RARY_TRANSIENT_UNSET(ary);
        ptr = ALLOC_N(VALUE, capa);
    }

    return ptr;
}

static void
ary_heap_free_ptr(VALUE ary, const VALUE *ptr, long size)
{
    if (RARRAY_TRANSIENT_P(ary)) {
        /* ignore it */
    }
    else {
        ruby_sized_xfree((void *)ptr, size);
    }
}

static void
ary_heap_free(VALUE ary)
{
    if (RARRAY_TRANSIENT_P(ary)) {
        RARY_TRANSIENT_UNSET(ary);
    }
    else {
        ary_heap_free_ptr(ary, ARY_HEAP_PTR(ary), ARY_HEAP_SIZE(ary));
    }
}

static size_t
ary_heap_realloc(VALUE ary, size_t new_capa)
{
    size_t alloc_capa = new_capa;
    size_t old_capa = ARY_HEAP_CAPA(ary);

    if (RARRAY_TRANSIENT_P(ary)) {
        if (new_capa <= old_capa) {
            /* do nothing */
            alloc_capa = old_capa;
        }
        else {
            VALUE *new_ptr = rb_transient_heap_alloc(ary, sizeof(VALUE) * new_capa);

            if (new_ptr == NULL) {
                new_ptr = ALLOC_N(VALUE, new_capa);
                RARY_TRANSIENT_UNSET(ary);
            }

            MEMCPY(new_ptr, ARY_HEAP_PTR(ary), VALUE, old_capa);
            ARY_SET_PTR(ary, new_ptr);
        }
    }
    else {
        SIZED_REALLOC_N(RARRAY(ary)->as.heap.ptr, VALUE, new_capa, old_capa);
    }
    ary_verify(ary);

    return alloc_capa;
}

#if USE_TRANSIENT_HEAP
static inline void
rb_ary_transient_heap_evacuate_(VALUE ary, int transient, int promote)
{
    if (transient) {
        assert(!ARY_SHARED_ROOT_P(ary));

        VALUE *new_ptr;
        const VALUE *old_ptr = ARY_HEAP_PTR(ary);
        long capa = ARY_HEAP_CAPA(ary);

        assert(ARY_OWNS_HEAP_P(ary));
        assert(RARRAY_TRANSIENT_P(ary));
        assert(!ARY_PTR_USING_P(ary));

        if (promote) {
            new_ptr = ALLOC_N(VALUE, capa);
            RARY_TRANSIENT_UNSET(ary);
        }
        else {
            new_ptr = ary_heap_alloc(ary, capa);
        }

        MEMCPY(new_ptr, old_ptr, VALUE, capa);
        /* do not use ARY_SET_PTR() because they assert !frozen */
        RARRAY(ary)->as.heap.ptr = new_ptr;
    }

    ary_verify(ary);
}

void
rb_ary_transient_heap_evacuate(VALUE ary, int promote)
{
    rb_ary_transient_heap_evacuate_(ary, RARRAY_TRANSIENT_P(ary), promote);
}

void
rb_ary_detransient(VALUE ary)
{
    assert(RARRAY_TRANSIENT_P(ary));
    rb_ary_transient_heap_evacuate_(ary, TRUE, TRUE);
}
#else
void
rb_ary_detransient(VALUE ary)
{
    /* do nothing */
}
#endif

void
rb_ary_make_embedded(VALUE ary)
{
    assert(rb_ary_embeddable_p(ary));
    if (!ARY_EMBED_P(ary)) {
        const VALUE *buf = ARY_HEAP_PTR(ary);
        long len = ARY_HEAP_LEN(ary);
        bool was_transient = RARRAY_TRANSIENT_P(ary);

        // FL_SET_EMBED also unsets the transient flag
        FL_SET_EMBED(ary);
        ARY_SET_EMBED_LEN(ary, len);

        MEMCPY((void *)ARY_EMBED_PTR(ary), (void *)buf, VALUE, len);

        if (!was_transient) {
            ary_heap_free_ptr(ary, buf, len * sizeof(VALUE));
        }
    }
}

static void
ary_resize_capa(VALUE ary, long capacity)
{
    assert(RARRAY_LEN(ary) <= capacity);
    assert(!OBJ_FROZEN(ary));
    assert(!ARY_SHARED_P(ary));

    if (capacity > ary_embed_capa(ary)) {
        size_t new_capa = capacity;
        if (ARY_EMBED_P(ary)) {
            long len = ARY_EMBED_LEN(ary);
            VALUE *ptr = ary_heap_alloc(ary, capacity);

            MEMCPY(ptr, ARY_EMBED_PTR(ary), VALUE, len);
            FL_UNSET_EMBED(ary);
            ARY_SET_PTR(ary, ptr);
            ARY_SET_HEAP_LEN(ary, len);
        }
        else {
            new_capa = ary_heap_realloc(ary, capacity);
        }
        ARY_SET_CAPA(ary, new_capa);
    }
    else {
        if (!ARY_EMBED_P(ary)) {
            long len = ARY_HEAP_LEN(ary);
            long old_capa = ARY_HEAP_CAPA(ary);
            const VALUE *ptr = ARY_HEAP_PTR(ary);

            if (len > capacity) len = capacity;
            MEMCPY((VALUE *)RARRAY(ary)->as.ary, ptr, VALUE, len);
            ary_heap_free_ptr(ary, ptr, old_capa);

            FL_SET_EMBED(ary);
            ARY_SET_LEN(ary, len);
        }
    }

    ary_verify(ary);
}

static inline void
ary_shrink_capa(VALUE ary)
{
    long capacity = ARY_HEAP_LEN(ary);
    long old_capa = ARY_HEAP_CAPA(ary);
    assert(!ARY_SHARED_P(ary));
    assert(old_capa >= capacity);
    if (old_capa > capacity) ary_heap_realloc(ary, capacity);

    ary_verify(ary);
}

static void
ary_double_capa(VALUE ary, long min)
{
    long new_capa = ARY_CAPA(ary) / 2;

    if (new_capa < ARY_DEFAULT_SIZE) {
        new_capa = ARY_DEFAULT_SIZE;
    }
    if (new_capa >= ARY_MAX_SIZE - min) {
        new_capa = (ARY_MAX_SIZE - min) / 2;
    }
    new_capa += min;
    ary_resize_capa(ary, new_capa);

    ary_verify(ary);
}

static void
rb_ary_decrement_share(VALUE shared_root)
{
    if (!OBJ_FROZEN(shared_root)) {
        long num = ARY_SHARED_ROOT_REFCNT(shared_root);
        ARY_SET_SHARED_ROOT_REFCNT(shared_root, num - 1);
    }
}

static void
rb_ary_unshare(VALUE ary)
{
    VALUE shared_root = ARY_SHARED_ROOT(ary);
    rb_ary_decrement_share(shared_root);
    FL_UNSET_SHARED(ary);
}

static void
rb_ary_reset(VALUE ary)
{
    if (ARY_OWNS_HEAP_P(ary)) {
        ary_heap_free(ary);
    }
    else if (ARY_SHARED_P(ary)) {
        rb_ary_unshare(ary);
    }

    FL_SET_EMBED(ary);
    ARY_SET_EMBED_LEN(ary, 0);
}

static VALUE
rb_ary_increment_share(VALUE shared_root)
{
    if (!OBJ_FROZEN(shared_root)) {
        long num = ARY_SHARED_ROOT_REFCNT(shared_root);
        assert(num >= 0);
        ARY_SET_SHARED_ROOT_REFCNT(shared_root, num + 1);
    }
    return shared_root;
}

static void
rb_ary_set_shared(VALUE ary, VALUE shared_root)
{
    rb_ary_increment_share(shared_root);
    FL_SET_SHARED(ary);
    RB_DEBUG_COUNTER_INC(obj_ary_shared_create);
    ARY_SET_SHARED(ary, shared_root);
}

static inline void
rb_ary_modify_check(VALUE ary)
{
    rb_check_frozen(ary);
    ary_verify(ary);
}

void
rb_ary_cancel_sharing(VALUE ary)
{
    if (ARY_SHARED_P(ary)) {
        long shared_len, len = RARRAY_LEN(ary);
        VALUE shared_root = ARY_SHARED_ROOT(ary);

        ary_verify(shared_root);

        if (len <= ary_embed_capa(ary)) {
            const VALUE *ptr = ARY_HEAP_PTR(ary);
            FL_UNSET_SHARED(ary);
            FL_SET_EMBED(ary);
            MEMCPY((VALUE *)ARY_EMBED_PTR(ary), ptr, VALUE, len);
            rb_ary_decrement_share(shared_root);
            ARY_SET_EMBED_LEN(ary, len);
        }
        else if (ARY_SHARED_ROOT_OCCUPIED(shared_root) && len > ((shared_len = RARRAY_LEN(shared_root))>>1)) {
            long shift = RARRAY_CONST_PTR_TRANSIENT(ary) - RARRAY_CONST_PTR_TRANSIENT(shared_root);
            FL_UNSET_SHARED(ary);
            ARY_SET_PTR(ary, RARRAY_CONST_PTR_TRANSIENT(shared_root));
            ARY_SET_CAPA(ary, shared_len);
            RARRAY_PTR_USE_TRANSIENT(ary, ptr, {
                MEMMOVE(ptr, ptr+shift, VALUE, len);
            });
            FL_SET_EMBED(shared_root);
            rb_ary_decrement_share(shared_root);
        }
        else {
            VALUE *ptr = ary_heap_alloc(ary, len);
            MEMCPY(ptr, ARY_HEAP_PTR(ary), VALUE, len);
            rb_ary_unshare(ary);
            ARY_SET_CAPA(ary, len);
            ARY_SET_PTR(ary, ptr);
        }

        rb_gc_writebarrier_remember(ary);
    }
    ary_verify(ary);
}

void
rb_ary_modify(VALUE ary)
{
    rb_ary_modify_check(ary);
    rb_ary_cancel_sharing(ary);
}

static VALUE
ary_ensure_room_for_push(VALUE ary, long add_len)
{
    long old_len = RARRAY_LEN(ary);
    long new_len = old_len + add_len;
    long capa;

    if (old_len > ARY_MAX_SIZE - add_len) {
        rb_raise(rb_eIndexError, "index %ld too big", new_len);
    }
    if (ARY_SHARED_P(ary)) {
        if (new_len > ary_embed_capa(ary)) {
            VALUE shared_root = ARY_SHARED_ROOT(ary);
            if (ARY_SHARED_ROOT_OCCUPIED(shared_root)) {
                if (ARY_HEAP_PTR(ary) - RARRAY_CONST_PTR_TRANSIENT(shared_root) + new_len <= RARRAY_LEN(shared_root)) {
                    rb_ary_modify_check(ary);

                    ary_verify(ary);
                    ary_verify(shared_root);
                    return shared_root;
                }
                else {
                    /* if array is shared, then it is likely it participate in push/shift pattern */
                    rb_ary_modify(ary);
                    capa = ARY_CAPA(ary);
                    if (new_len > capa - (capa >> 6)) {
                        ary_double_capa(ary, new_len);
                    }
                    ary_verify(ary);
                    return ary;
                }
            }
        }
        ary_verify(ary);
        rb_ary_modify(ary);
    }
    else {
        rb_ary_modify_check(ary);
    }
    capa = ARY_CAPA(ary);
    if (new_len > capa) {
        ary_double_capa(ary, new_len);
    }

    ary_verify(ary);
    return ary;
}

/*
 *  call-seq:
 *    array.freeze -> self
 *
 *  Freezes +self+; returns +self+:
 *
 *    a = []
 *    a.frozen? # => false
 *    a.freeze
 *    a.frozen? # => true
 *
 *  An attempt to modify a frozen \Array raises FrozenError.
 */

VALUE
rb_ary_freeze(VALUE ary)
{
    return rb_obj_freeze(ary);
}

/* This can be used to take a snapshot of an array (with
   e.g. rb_ary_replace) and check later whether the array has been
   modified from the snapshot.  The snapshot is cheap, though if
   something does modify the array it will pay the cost of copying
   it.  If Array#pop or Array#shift has been called, the array will
   be still shared with the snapshot, but the array length will
   differ. */
VALUE
rb_ary_shared_with_p(VALUE ary1, VALUE ary2)
{
    if (!ARY_EMBED_P(ary1) && ARY_SHARED_P(ary1) &&
            !ARY_EMBED_P(ary2) && ARY_SHARED_P(ary2) &&
            ARY_SHARED_ROOT(ary1) == ARY_SHARED_ROOT(ary2) &&
            ARY_HEAP_LEN(ary1) == ARY_HEAP_LEN(ary2)) {
        return Qtrue;
    }
    return Qfalse;
}

static VALUE
ary_alloc_embed(VALUE klass, long capa)
{
    size_t size = ary_embed_size(capa);
    assert(rb_gc_size_allocatable_p(size));
#if !USE_RVARGC
    assert(size <= sizeof(struct RArray));
#endif
    RVARGC_NEWOBJ_OF(ary, struct RArray, klass,
                     T_ARRAY | RARRAY_EMBED_FLAG | (RGENGC_WB_PROTECTED_ARRAY ? FL_WB_PROTECTED : 0),
                     size);
    /* Created array is:
     *   FL_SET_EMBED((VALUE)ary);
     *   ARY_SET_EMBED_LEN((VALUE)ary, 0);
     */
    return (VALUE)ary;
}

static VALUE
ary_alloc_heap(VALUE klass)
{
    RVARGC_NEWOBJ_OF(ary, struct RArray, klass,
                     T_ARRAY | (RGENGC_WB_PROTECTED_ARRAY ? FL_WB_PROTECTED : 0),
                     sizeof(struct RArray));
    return (VALUE)ary;
}

static VALUE
empty_ary_alloc(VALUE klass)
{
    RUBY_DTRACE_CREATE_HOOK(ARRAY, 0);
    return ary_alloc_embed(klass, 0);
}

static VALUE
ary_new(VALUE klass, long capa)
{
    VALUE ary,*ptr;

    if (capa < 0) {
        rb_raise(rb_eArgError, "negative array size (or size too big)");
    }
    if (capa > ARY_MAX_SIZE) {
        rb_raise(rb_eArgError, "array size too big");
    }

    RUBY_DTRACE_CREATE_HOOK(ARRAY, capa);

    if (ary_embeddable_p(capa)) {
        ary = ary_alloc_embed(klass, capa);
    }
    else {
        ary = ary_alloc_heap(klass);
        ARY_SET_CAPA(ary, capa);
        assert(!ARY_EMBED_P(ary));

        ptr = ary_heap_alloc(ary, capa);
        ARY_SET_PTR(ary, ptr);
        ARY_SET_HEAP_LEN(ary, 0);
    }

    return ary;
}

VALUE
rb_ary_new_capa(long capa)
{
    return ary_new(rb_cArray, capa);
}

VALUE
rb_ary_new(void)
{
    return rb_ary_new_capa(0);
}

VALUE
(rb_ary_new_from_args)(long n, ...)
{
    va_list ar;
    VALUE ary;
    long i;

    ary = rb_ary_new2(n);

    va_start(ar, n);
    for (i=0; i<n; i++) {
        ARY_SET(ary, i, va_arg(ar, VALUE));
    }
    va_end(ar);

    ARY_SET_LEN(ary, n);
    return ary;
}

MJIT_FUNC_EXPORTED VALUE
rb_ary_tmp_new_from_values(VALUE klass, long n, const VALUE *elts)
{
    VALUE ary;

    ary = ary_new(klass, n);
    if (n > 0 && elts) {
        ary_memcpy(ary, 0, n, elts);
        ARY_SET_LEN(ary, n);
    }

    return ary;
}

VALUE
rb_ary_new_from_values(long n, const VALUE *elts)
{
    return rb_ary_tmp_new_from_values(rb_cArray, n, elts);
}

static VALUE
ec_ary_alloc_embed(rb_execution_context_t *ec, VALUE klass, long capa)
{
    size_t size = ary_embed_size(capa);
    assert(rb_gc_size_allocatable_p(size));
#if !USE_RVARGC
    assert(size <= sizeof(struct RArray));
#endif
    RB_RVARGC_EC_NEWOBJ_OF(ec, ary, struct RArray, klass,
                           T_ARRAY | RARRAY_EMBED_FLAG | (RGENGC_WB_PROTECTED_ARRAY ? FL_WB_PROTECTED : 0),
                           size);
    /* Created array is:
     *   FL_SET_EMBED((VALUE)ary);
     *   ARY_SET_EMBED_LEN((VALUE)ary, 0);
     */
    return (VALUE)ary;
}

static VALUE
ec_ary_alloc_heap(rb_execution_context_t *ec, VALUE klass)
{
    RB_RVARGC_EC_NEWOBJ_OF(ec, ary, struct RArray, klass,
                           T_ARRAY | (RGENGC_WB_PROTECTED_ARRAY ? FL_WB_PROTECTED : 0),
                           sizeof(struct RArray));
    return (VALUE)ary;
}

static VALUE
ec_ary_new(rb_execution_context_t *ec, VALUE klass, long capa)
{
    VALUE ary,*ptr;

    if (capa < 0) {
        rb_raise(rb_eArgError, "negative array size (or size too big)");
    }
    if (capa > ARY_MAX_SIZE) {
        rb_raise(rb_eArgError, "array size too big");
    }

    RUBY_DTRACE_CREATE_HOOK(ARRAY, capa);

    if (ary_embeddable_p(capa)) {
        ary = ec_ary_alloc_embed(ec, klass, capa);
    }
    else {
        ary = ec_ary_alloc_heap(ec, klass);
        ARY_SET_CAPA(ary, capa);
        assert(!ARY_EMBED_P(ary));

        ptr = ary_heap_alloc(ary, capa);
        ARY_SET_PTR(ary, ptr);
        ARY_SET_HEAP_LEN(ary, 0);
    }

    return ary;
}

VALUE
rb_ec_ary_new_from_values(rb_execution_context_t *ec, long n, const VALUE *elts)
{
    VALUE ary;

    ary = ec_ary_new(ec, rb_cArray, n);
    if (n > 0 && elts) {
        ary_memcpy(ary, 0, n, elts);
        ARY_SET_LEN(ary, n);
    }

    return ary;
}

VALUE
rb_ary_hidden_new(long capa)
{
    VALUE ary = ary_new(0, capa);
    rb_ary_transient_heap_evacuate(ary, TRUE);
    return ary;
}

VALUE
rb_ary_hidden_new_fill(long capa)
{
    VALUE ary = rb_ary_hidden_new(capa);
    ary_memfill(ary, 0, capa, Qnil);
    ARY_SET_LEN(ary, capa);
    return ary;
}

void
rb_ary_free(VALUE ary)
{
    if (ARY_OWNS_HEAP_P(ary)) {
        if (USE_DEBUG_COUNTER &&
            !ARY_SHARED_ROOT_P(ary) &&
            ARY_HEAP_CAPA(ary) > RARRAY_LEN(ary)) {
            RB_DEBUG_COUNTER_INC(obj_ary_extracapa);
        }

        if (RARRAY_TRANSIENT_P(ary)) {
            RB_DEBUG_COUNTER_INC(obj_ary_transient);
        }
        else {
            RB_DEBUG_COUNTER_INC(obj_ary_ptr);
            ary_heap_free(ary);
        }
    }
    else {
        RB_DEBUG_COUNTER_INC(obj_ary_embed);
    }

    if (ARY_SHARED_P(ary)) {
        RB_DEBUG_COUNTER_INC(obj_ary_shared);
    }
    if (ARY_SHARED_ROOT_P(ary) && ARY_SHARED_ROOT_OCCUPIED(ary)) {
        RB_DEBUG_COUNTER_INC(obj_ary_shared_root_occupied);
    }
}

RUBY_FUNC_EXPORTED size_t
rb_ary_memsize(VALUE ary)
{
    if (ARY_OWNS_HEAP_P(ary)) {
        return ARY_CAPA(ary) * sizeof(VALUE);
    }
    else {
        return 0;
    }
}

static VALUE
ary_make_shared(VALUE ary)
{
    assert(USE_RVARGC || !ARY_EMBED_P(ary));
    ary_verify(ary);

    if (ARY_SHARED_P(ary)) {
        return ARY_SHARED_ROOT(ary);
    }
    else if (ARY_SHARED_ROOT_P(ary)) {
        return ary;
    }
    else if (OBJ_FROZEN(ary)) {
        if (!ARY_EMBED_P(ary)) {
            rb_ary_transient_heap_evacuate(ary, TRUE);
            ary_shrink_capa(ary);
        }
        return ary;
    }
    else {
        rb_ary_transient_heap_evacuate(ary, TRUE);

        long capa = ARY_CAPA(ary);
        long len = RARRAY_LEN(ary);

        /* Shared roots cannot be embedded because the reference count
         * (refcnt) is stored in as.heap.aux.capa. */
        VALUE shared = ary_alloc_heap(0);
        FL_SET_SHARED_ROOT(shared);

        if (ARY_EMBED_P(ary)) {
            /* Cannot use ary_heap_alloc because we don't want to allocate
             * on the transient heap. */
            VALUE *ptr = ALLOC_N(VALUE, capa);
            ARY_SET_PTR(shared, ptr);
            ary_memcpy(shared, 0, len, RARRAY_PTR(ary));

            FL_UNSET_EMBED(ary);
            ARY_SET_HEAP_LEN(ary, len);
            ARY_SET_PTR(ary, ptr);
        }
        else {
            ARY_SET_PTR(shared, RARRAY_PTR(ary));
        }

        ARY_SET_LEN(shared, capa);
        ary_mem_clear(shared, len, capa - len);
        ARY_SET_SHARED_ROOT_REFCNT(shared, 1);
        FL_SET_SHARED(ary);
        RB_DEBUG_COUNTER_INC(obj_ary_shared_create);
        ARY_SET_SHARED(ary, shared);

        ary_verify(shared);
        ary_verify(ary);

        return shared;
    }
}

static VALUE
ary_make_substitution(VALUE ary)
{
    long len = RARRAY_LEN(ary);

    if (ary_embeddable_p(len)) {
        VALUE subst = rb_ary_new_capa(len);
        assert(ARY_EMBED_P(subst));

        ary_memcpy(subst, 0, len, RARRAY_CONST_PTR_TRANSIENT(ary));
        ARY_SET_EMBED_LEN(subst, len);
        return subst;
    }
    else {
        return rb_ary_increment_share(ary_make_shared(ary));
    }
}

VALUE
rb_assoc_new(VALUE car, VALUE cdr)
{
    return rb_ary_new3(2, car, cdr);
}

VALUE
rb_to_array_type(VALUE ary)
{
    return rb_convert_type_with_id(ary, T_ARRAY, "Array", idTo_ary);
}
#define to_ary rb_to_array_type

VALUE
rb_check_array_type(VALUE ary)
{
    return rb_check_convert_type_with_id(ary, T_ARRAY, "Array", idTo_ary);
}

MJIT_FUNC_EXPORTED VALUE
rb_check_to_array(VALUE ary)
{
    return rb_check_convert_type_with_id(ary, T_ARRAY, "Array", idTo_a);
}

VALUE
rb_to_array(VALUE ary)
{
    return rb_convert_type_with_id(ary, T_ARRAY, "Array", idTo_a);
}

/*
 *  call-seq:
 *    Array.try_convert(object) -> object, new_array, or nil
 *
 *  If +object+ is an \Array object, returns +object+.
 *
 *  Otherwise if +object+ responds to <tt>:to_ary</tt>,
 *  calls <tt>object.to_ary</tt> and returns the result.
 *
 *  Returns +nil+ if +object+ does not respond to <tt>:to_ary</tt>
 *
 *  Raises an exception unless <tt>object.to_ary</tt> returns an \Array object.
 */

static VALUE
rb_ary_s_try_convert(VALUE dummy, VALUE ary)
{
    return rb_check_array_type(ary);
}

/* :nodoc: */
static VALUE
rb_ary_s_new(int argc, VALUE *argv, VALUE klass)
{
    VALUE ary;

    if (klass == rb_cArray) {
        long size = 0;
        if (argc > 0 && FIXNUM_P(argv[0])) {
            size = FIX2LONG(argv[0]);
            if (size < 0) size = 0;
        }

        ary = ary_new(klass, size);

        rb_obj_call_init_kw(ary, argc, argv, RB_PASS_CALLED_KEYWORDS);
    }
    else {
        ary = rb_class_new_instance_pass_kw(argc, argv, klass);
    }

    return ary;
}

/*
 *  call-seq:
 *    Array.new -> new_empty_array
 *    Array.new(array) -> new_array
 *    Array.new(size) -> new_array
 *    Array.new(size, default_value) -> new_array
 *    Array.new(size) {|index| ... } -> new_array
 *
 *  Returns a new \Array.
 *
 *  With no block and no arguments, returns a new empty \Array object.
 *
 *  With no block and a single \Array argument +array+,
 *  returns a new \Array formed from +array+:
 *
 *    a = Array.new([:foo, 'bar', 2])
 *    a.class # => Array
 *    a # => [:foo, "bar", 2]
 *
 *  With no block and a single \Integer argument +size+,
 *  returns a new \Array of the given size
 *  whose elements are all +nil+:
 *
 *    a = Array.new(3)
 *    a # => [nil, nil, nil]
 *
 *  With no block and arguments +size+ and +default_value+,
 *  returns an \Array of the given size;
 *  each element is that same +default_value+:
 *
 *    a = Array.new(3, 'x')
 *    a # => ['x', 'x', 'x']
 *
 *  With a block and argument +size+,
 *  returns an \Array of the given size;
 *  the block is called with each successive integer +index+;
 *  the element for that +index+ is the return value from the block:
 *
 *    a = Array.new(3) {|index| "Element #{index}" }
 *    a # => ["Element 0", "Element 1", "Element 2"]
 *
 *  Raises ArgumentError if +size+ is negative.
 *
 *  With a block and no argument,
 *  or a single argument +0+,
 *  ignores the block and returns a new empty \Array.
 */

static VALUE
rb_ary_initialize(int argc, VALUE *argv, VALUE ary)
{
    long len;
    VALUE size, val;

    rb_ary_modify(ary);
    if (argc == 0) {
        rb_ary_reset(ary);
        assert(ARY_EMBED_P(ary));
        assert(ARY_EMBED_LEN(ary) == 0);
        if (rb_block_given_p()) {
            rb_warning("given block not used");
        }
        return ary;
    }
    rb_scan_args(argc, argv, "02", &size, &val);
    if (argc == 1 && !FIXNUM_P(size)) {
        val = rb_check_array_type(size);
        if (!NIL_P(val)) {
            rb_ary_replace(ary, val);
            return ary;
        }
    }

    len = NUM2LONG(size);
    /* NUM2LONG() may call size.to_int, ary can be frozen, modified, etc */
    if (len < 0) {
        rb_raise(rb_eArgError, "negative array size");
    }
    if (len > ARY_MAX_SIZE) {
        rb_raise(rb_eArgError, "array size too big");
    }
    /* recheck after argument conversion */
    rb_ary_modify(ary);
    ary_resize_capa(ary, len);
    if (rb_block_given_p()) {
        long i;

        if (argc == 2) {
            rb_warn("block supersedes default value argument");
        }
        for (i=0; i<len; i++) {
            rb_ary_store(ary, i, rb_yield(LONG2NUM(i)));
            ARY_SET_LEN(ary, i + 1);
        }
    }
    else {
        ary_memfill(ary, 0, len, val);
        ARY_SET_LEN(ary, len);
    }
    return ary;
}

/*
 * Returns a new array populated with the given objects.
 *
 *   Array.[]( 1, 'a', /^A/)  # => [1, "a", /^A/]
 *   Array[ 1, 'a', /^A/ ]    # => [1, "a", /^A/]
 *   [ 1, 'a', /^A/ ]         # => [1, "a", /^A/]
 */

static VALUE
rb_ary_s_create(int argc, VALUE *argv, VALUE klass)
{
    VALUE ary = ary_new(klass, argc);
    if (argc > 0 && argv) {
        ary_memcpy(ary, 0, argc, argv);
        ARY_SET_LEN(ary, argc);
    }

    return ary;
}

void
rb_ary_store(VALUE ary, long idx, VALUE val)
{
    long len = RARRAY_LEN(ary);

    if (idx < 0) {
        idx += len;
        if (idx < 0) {
            rb_raise(rb_eIndexError, "index %ld too small for array; minimum: %ld",
                     idx - len, -len);
        }
    }
    else if (idx >= ARY_MAX_SIZE) {
        rb_raise(rb_eIndexError, "index %ld too big", idx);
    }

    rb_ary_modify(ary);
    if (idx >= ARY_CAPA(ary)) {
        ary_double_capa(ary, idx);
    }
    if (idx > len) {
        ary_mem_clear(ary, len, idx - len + 1);
    }

    if (idx >= len) {
        ARY_SET_LEN(ary, idx + 1);
    }
    ARY_SET(ary, idx, val);
}

static VALUE
ary_make_partial(VALUE ary, VALUE klass, long offset, long len)
{
    assert(offset >= 0);
    assert(len >= 0);
    assert(offset+len <= RARRAY_LEN(ary));

    const size_t rarray_embed_capa_max = (sizeof(struct RArray) - offsetof(struct RArray, as.ary)) / sizeof(VALUE);

    if ((size_t)len <= rarray_embed_capa_max && ary_embeddable_p(len)) {
        VALUE result = ary_alloc_embed(klass, len);
        ary_memcpy(result, 0, len, RARRAY_CONST_PTR_TRANSIENT(ary) + offset);
        ARY_SET_EMBED_LEN(result, len);
        return result;
    }
    else {
        VALUE shared = ary_make_shared(ary);

        VALUE result = ary_alloc_heap(klass);
        assert(!ARY_EMBED_P(result));

        ARY_SET_PTR(result, RARRAY_CONST_PTR_TRANSIENT(ary));
        ARY_SET_LEN(result, RARRAY_LEN(ary));
        rb_ary_set_shared(result, shared);

        ARY_INCREASE_PTR(result, offset);
        ARY_SET_LEN(result, len);

        ary_verify(shared);
        ary_verify(result);
        return result;
    }
}

static VALUE
ary_make_partial_step(VALUE ary, VALUE klass, long offset, long len, long step)
{
    assert(offset >= 0);
    assert(len >= 0);
    assert(offset+len <= RARRAY_LEN(ary));
    assert(step != 0);

    const VALUE *values = RARRAY_CONST_PTR_TRANSIENT(ary);
    const long orig_len = len;

    if (step > 0 && step >= len) {
        VALUE result = ary_new(klass, 1);
        VALUE *ptr = (VALUE *)ARY_EMBED_PTR(result);
        RB_OBJ_WRITE(result, ptr, values[offset]);
        ARY_SET_EMBED_LEN(result, 1);
        return result;
    }
    else if (step < 0 && step < -len) {
        step = -len;
    }

    long ustep = (step < 0) ? -step : step;
    len = roomof(len, ustep);

    long i;
    long j = offset + ((step > 0) ? 0 : (orig_len - 1));

    VALUE result = ary_new(klass, len);
    if (ARY_EMBED_P(result)) {
        VALUE *ptr = (VALUE *)ARY_EMBED_PTR(result);
        for (i = 0; i < len; ++i) {
            RB_OBJ_WRITE(result, ptr+i, values[j]);
            j += step;
        }
        ARY_SET_EMBED_LEN(result, len);
    }
    else {
        RARRAY_PTR_USE_TRANSIENT(result, ptr, {
            for (i = 0; i < len; ++i) {
                RB_OBJ_WRITE(result, ptr+i, values[j]);
                j += step;
            }
        });
        ARY_SET_LEN(result, len);
    }

    return result;
}

static VALUE
ary_make_shared_copy(VALUE ary)
{
    return ary_make_partial(ary, rb_cArray, 0, RARRAY_LEN(ary));
}

enum ary_take_pos_flags
{
    ARY_TAKE_FIRST = 0,
    ARY_TAKE_LAST = 1
};

static VALUE
ary_take_first_or_last(int argc, const VALUE *argv, VALUE ary, enum ary_take_pos_flags last)
{
    long n;
    long len;
    long offset = 0;

    argc = rb_check_arity(argc, 0, 1);
    /* the case optional argument is omitted should be handled in
     * callers of this function.  if another arity case is added,
     * this arity check needs to rewrite. */
    RUBY_ASSERT_ALWAYS(argc == 1);

    n = NUM2LONG(argv[0]);
    len = RARRAY_LEN(ary);
    if (n > len) {
        n = len;
    }
    else if (n < 0) {
        rb_raise(rb_eArgError, "negative array size");
    }
    if (last) {
        offset = len - n;
    }
    return ary_make_partial(ary, rb_cArray, offset, n);
}

/*
 *  call-seq:
 *    array << object -> self
 *
 *  Appends +object+ to +self+; returns +self+:
 *
 *    a = [:foo, 'bar', 2]
 *    a << :baz # => [:foo, "bar", 2, :baz]
 *
 *  Appends +object+ as one element, even if it is another \Array:
 *
 *    a = [:foo, 'bar', 2]
 *    a1 = a << [3, 4]
 *    a1 # => [:foo, "bar", 2, [3, 4]]
 *
 */

VALUE
rb_ary_push(VALUE ary, VALUE item)
{
    long idx = RARRAY_LEN((ary_verify(ary), ary));
    VALUE target_ary = ary_ensure_room_for_push(ary, 1);
    RARRAY_PTR_USE_TRANSIENT(ary, ptr, {
        RB_OBJ_WRITE(target_ary, &ptr[idx], item);
    });
    ARY_SET_LEN(ary, idx + 1);
    ary_verify(ary);
    return ary;
}

VALUE
rb_ary_cat(VALUE ary, const VALUE *argv, long len)
{
    long oldlen = RARRAY_LEN(ary);
    VALUE target_ary = ary_ensure_room_for_push(ary, len);
    ary_memcpy0(ary, oldlen, len, argv, target_ary);
    ARY_SET_LEN(ary, oldlen + len);
    return ary;
}

/*
 *  call-seq:
 *    array.push(*objects) -> self
 *
 *  Appends trailing elements.
 *
 *  Appends each argument in +objects+ to +self+;  returns +self+:
 *
 *    a = [:foo, 'bar', 2]
 *    a.push(:baz, :bat) # => [:foo, "bar", 2, :baz, :bat]
 *
 *  Appends each argument as one element, even if it is another \Array:
 *
 *    a = [:foo, 'bar', 2]
 *    a1 = a.push([:baz, :bat], [:bam, :bad])
 *    a1 # => [:foo, "bar", 2, [:baz, :bat], [:bam, :bad]]
 *
 *  Array#append is an alias for Array#push.
 *
 *  Related: #pop, #shift, #unshift.
 */

static VALUE
rb_ary_push_m(int argc, VALUE *argv, VALUE ary)
{
    return rb_ary_cat(ary, argv, argc);
}

VALUE
rb_ary_pop(VALUE ary)
{
    long n;
    rb_ary_modify_check(ary);
    n = RARRAY_LEN(ary);
    if (n == 0) return Qnil;
    if (ARY_OWNS_HEAP_P(ary) &&
        n * 3 < ARY_CAPA(ary) &&
        ARY_CAPA(ary) > ARY_DEFAULT_SIZE)
    {
        ary_resize_capa(ary, n * 2);
    }
    --n;
    ARY_SET_LEN(ary, n);
    ary_verify(ary);
    return RARRAY_AREF(ary, n);
}

/*
 *  call-seq:
 *    array.pop -> object or nil
 *    array.pop(n) -> new_array
 *
 *  Removes and returns trailing elements.
 *
 *  When no argument is given and +self+ is not empty,
 *  removes and returns the last element:
 *
 *    a = [:foo, 'bar', 2]
 *    a.pop # => 2
 *    a # => [:foo, "bar"]
 *
 *  Returns +nil+ if the array is empty.
 *
 *  When a non-negative \Integer argument +n+ is given and is in range,
 *
 *  removes and returns the last +n+ elements in a new \Array:
 *    a = [:foo, 'bar', 2]
 *    a.pop(2) # => ["bar", 2]
 *
 *  If +n+ is positive and out of range,
 *  removes and returns all elements:
 *
 *    a = [:foo, 'bar', 2]
 *    a.pop(50) # => [:foo, "bar", 2]
 *
 *  Related: #push, #shift, #unshift.
 */

static VALUE
rb_ary_pop_m(int argc, VALUE *argv, VALUE ary)
{
    VALUE result;

    if (argc == 0) {
        return rb_ary_pop(ary);
    }

    rb_ary_modify_check(ary);
    result = ary_take_first_or_last(argc, argv, ary, ARY_TAKE_LAST);
    ARY_INCREASE_LEN(ary, -RARRAY_LEN(result));
    ary_verify(ary);
    return result;
}

VALUE
rb_ary_shift(VALUE ary)
{
    VALUE top;
    long len = RARRAY_LEN(ary);

    if (len == 0) {
        rb_ary_modify_check(ary);
        return Qnil;
    }

    top = RARRAY_AREF(ary, 0);

    rb_ary_behead(ary, 1);

    return top;
}

/*
 *  call-seq:
 *     array.shift -> object or nil
 *     array.shift(n) -> new_array
 *
 *  Removes and returns leading elements.
 *
 *  When no argument is given, removes and returns the first element:
 *
 *    a = [:foo, 'bar', 2]
 *    a.shift # => :foo
 *    a # => ['bar', 2]
 *
 *  Returns +nil+ if +self+ is empty.
 *
 *  When positive \Integer argument +n+ is given, removes the first +n+ elements;
 *  returns those elements in a new \Array:
 *
 *    a = [:foo, 'bar', 2]
 *    a.shift(2) # => [:foo, 'bar']
 *    a # => [2]
 *
 *  If +n+ is as large as or larger than <tt>self.length</tt>,
 *  removes all elements; returns those elements in a new \Array:
 *
 *    a = [:foo, 'bar', 2]
 *    a.shift(3) # => [:foo, 'bar', 2]
 *
 *  If +n+ is zero, returns a new empty \Array; +self+ is unmodified.
 *
 *  Related: #push, #pop, #unshift.
 */

static VALUE
rb_ary_shift_m(int argc, VALUE *argv, VALUE ary)
{
    VALUE result;
    long n;

    if (argc == 0) {
        return rb_ary_shift(ary);
    }

    rb_ary_modify_check(ary);
    result = ary_take_first_or_last(argc, argv, ary, ARY_TAKE_FIRST);
    n = RARRAY_LEN(result);
    rb_ary_behead(ary,n);

    return result;
}

MJIT_FUNC_EXPORTED VALUE
rb_ary_behead(VALUE ary, long n)
{
    if (n <= 0) {
        return ary;
    }

    rb_ary_modify_check(ary);

    if (!ARY_SHARED_P(ary)) {
        if (ARY_EMBED_P(ary) || RARRAY_LEN(ary) < ARY_DEFAULT_SIZE) {
            RARRAY_PTR_USE_TRANSIENT(ary, ptr, {
                MEMMOVE(ptr, ptr + n, VALUE, RARRAY_LEN(ary) - n);
            }); /* WB: no new reference */
            ARY_INCREASE_LEN(ary, -n);
            ary_verify(ary);
            return ary;
        }

        ary_mem_clear(ary, 0, n);
        ary_make_shared(ary);
    }
    else if (ARY_SHARED_ROOT_OCCUPIED(ARY_SHARED_ROOT(ary))) {
        ary_mem_clear(ary, 0, n);
    }

    ARY_INCREASE_PTR(ary, n);
    ARY_INCREASE_LEN(ary, -n);
    ary_verify(ary);

    return ary;
}

static VALUE
make_room_for_unshift(VALUE ary, const VALUE *head, VALUE *sharedp, int argc, long capa, long len)
{
    if (head - sharedp < argc) {
        long room = capa - len - argc;

        room -= room >> 4;
        MEMMOVE((VALUE *)sharedp + argc + room, head, VALUE, len);
        head = sharedp + argc + room;
    }
    ARY_SET_PTR(ary, head - argc);
    assert(ARY_SHARED_ROOT_OCCUPIED(ARY_SHARED_ROOT(ary)));

    ary_verify(ary);
    return ARY_SHARED_ROOT(ary);
}

static VALUE
ary_modify_for_unshift(VALUE ary, int argc)
{
    long len = RARRAY_LEN(ary);
    long new_len = len + argc;
    long capa;
    const VALUE *head, *sharedp;

    rb_ary_modify(ary);
    capa = ARY_CAPA(ary);
    if (capa - (capa >> 6) <= new_len) {
        ary_double_capa(ary, new_len);
    }

    /* use shared array for big "queues" */
    if (new_len > ARY_DEFAULT_SIZE * 4 && !ARY_EMBED_P(ary)) {
        ary_verify(ary);

        /* make a room for unshifted items */
        capa = ARY_CAPA(ary);
        ary_make_shared(ary);

        head = sharedp = RARRAY_CONST_PTR_TRANSIENT(ary);
        return make_room_for_unshift(ary, head, (void *)sharedp, argc, capa, len);
    }
    else {
        /* sliding items */
        RARRAY_PTR_USE_TRANSIENT(ary, ptr, {
            MEMMOVE(ptr + argc, ptr, VALUE, len);
        });

        ary_verify(ary);
        return ary;
    }
}

static VALUE
ary_ensure_room_for_unshift(VALUE ary, int argc)
{
    long len = RARRAY_LEN(ary);
    long new_len = len + argc;

    if (len > ARY_MAX_SIZE - argc) {
        rb_raise(rb_eIndexError, "index %ld too big", new_len);
    }
    else if (! ARY_SHARED_P(ary)) {
        return ary_modify_for_unshift(ary, argc);
    }
    else {
        VALUE shared_root = ARY_SHARED_ROOT(ary);
        long capa = RARRAY_LEN(shared_root);

        if (! ARY_SHARED_ROOT_OCCUPIED(shared_root)) {
            return ary_modify_for_unshift(ary, argc);
        }
        else if (new_len > capa) {
            return ary_modify_for_unshift(ary, argc);
        }
        else {
            const VALUE * head = RARRAY_CONST_PTR_TRANSIENT(ary);
            void *sharedp = (void *)RARRAY_CONST_PTR_TRANSIENT(shared_root);

            rb_ary_modify_check(ary);
            return make_room_for_unshift(ary, head, sharedp, argc, capa, len);
        }
    }
}

/*
 *  call-seq:
 *    array.unshift(*objects) -> self
 *
 *  Prepends the given +objects+ to +self+:
 *
 *    a = [:foo, 'bar', 2]
 *    a.unshift(:bam, :bat) # => [:bam, :bat, :foo, "bar", 2]
 *
 *  Array#prepend is an alias for Array#unshift.
 *
 *  Related: #push, #pop, #shift.
 */

static VALUE
rb_ary_unshift_m(int argc, VALUE *argv, VALUE ary)
{
    long len = RARRAY_LEN(ary);
    VALUE target_ary;

    if (argc == 0) {
        rb_ary_modify_check(ary);
        return ary;
    }

    target_ary = ary_ensure_room_for_unshift(ary, argc);
    ary_memcpy0(ary, 0, argc, argv, target_ary);
    ARY_SET_LEN(ary, len + argc);
    return ary;
}

VALUE
rb_ary_unshift(VALUE ary, VALUE item)
{
    return rb_ary_unshift_m(1,&item,ary);
}

/* faster version - use this if you don't need to treat negative offset */
static inline VALUE
rb_ary_elt(VALUE ary, long offset)
{
    long len = RARRAY_LEN(ary);
    if (len == 0) return Qnil;
    if (offset < 0 || len <= offset) {
        return Qnil;
    }
    return RARRAY_AREF(ary, offset);
}

VALUE
rb_ary_entry(VALUE ary, long offset)
{
    return rb_ary_entry_internal(ary, offset);
}

VALUE
rb_ary_subseq_step(VALUE ary, long beg, long len, long step)
{
    VALUE klass;
    long alen = RARRAY_LEN(ary);

    if (beg > alen) return Qnil;
    if (beg < 0 || len < 0) return Qnil;

    if (alen < len || alen < beg + len) {
        len = alen - beg;
    }
    klass = rb_cArray;
    if (len == 0) return ary_new(klass, 0);
    if (step == 0)
        rb_raise(rb_eArgError, "slice step cannot be zero");
    if (step == 1)
        return ary_make_partial(ary, klass, beg, len);
    else
        return ary_make_partial_step(ary, klass, beg, len, step);
}

VALUE
rb_ary_subseq(VALUE ary, long beg, long len)
{
    return rb_ary_subseq_step(ary, beg, len, 1);
}

static VALUE rb_ary_aref2(VALUE ary, VALUE b, VALUE e);

/*
 *  call-seq:
 *    array[index] -> object or nil
 *    array[start, length] -> object or nil
 *    array[range] -> object or nil
 *    array[aseq] -> object or nil
 *    array.slice(index) -> object or nil
 *    array.slice(start, length) -> object or nil
 *    array.slice(range) -> object or nil
 *    array.slice(aseq) -> object or nil
 *
 *  Returns elements from +self+; does not modify +self+.
 *
 *  When a single \Integer argument +index+ is given, returns the element at offset +index+:
 *
 *    a = [:foo, 'bar', 2]
 *    a[0] # => :foo
 *    a[2] # => 2
 *    a # => [:foo, "bar", 2]
 *
 *  If +index+ is negative, counts relative to the end of +self+:
 *
 *    a = [:foo, 'bar', 2]
 *    a[-1] # => 2
 *    a[-2] # => "bar"
 *
 *  If +index+ is out of range, returns +nil+.
 *
 *  When two \Integer arguments +start+ and +length+ are given,
 *  returns a new \Array of size +length+ containing successive elements beginning at offset +start+:
 *
 *    a = [:foo, 'bar', 2]
 *    a[0, 2] # => [:foo, "bar"]
 *    a[1, 2] # => ["bar", 2]
 *
 *  If <tt>start + length</tt> is greater than <tt>self.length</tt>,
 *  returns all elements from offset +start+ to the end:
 *
 *    a = [:foo, 'bar', 2]
 *    a[0, 4] # => [:foo, "bar", 2]
 *    a[1, 3] # => ["bar", 2]
 *    a[2, 2] # => [2]
 *
 *  If <tt>start == self.size</tt> and <tt>length >= 0</tt>,
 *  returns a new empty \Array.
 *
 *  If +length+ is negative, returns +nil+.
 *
 *  When a single \Range argument +range+ is given,
 *  treats <tt>range.min</tt> as +start+ above
 *  and <tt>range.size</tt> as +length+ above:
 *
 *    a = [:foo, 'bar', 2]
 *    a[0..1] # => [:foo, "bar"]
 *    a[1..2] # => ["bar", 2]
 *
 *  Special case: If <tt>range.start == a.size</tt>, returns a new empty \Array.
 *
 *  If <tt>range.end</tt> is negative, calculates the end index from the end:
 *
 *    a = [:foo, 'bar', 2]
 *    a[0..-1] # => [:foo, "bar", 2]
 *    a[0..-2] # => [:foo, "bar"]
 *    a[0..-3] # => [:foo]
 *
 *  If <tt>range.start</tt> is negative, calculates the start index from the end:
 *
 *    a = [:foo, 'bar', 2]
 *    a[-1..2] # => [2]
 *    a[-2..2] # => ["bar", 2]
 *    a[-3..2] # => [:foo, "bar", 2]
 *
 *  If <tt>range.start</tt> is larger than the array size, returns +nil+.
 *
 *    a = [:foo, 'bar', 2]
 *    a[4..1] # => nil
 *    a[4..0] # => nil
 *    a[4..-1] # => nil
 *
 *  When a single Enumerator::ArithmeticSequence argument +aseq+ is given,
 *  returns an \Array of elements corresponding to the indexes produced by
 *  the sequence.
 *
 *    a = ['--', 'data1', '--', 'data2', '--', 'data3']
 *    a[(1..).step(2)] # => ["data1", "data2", "data3"]
 *
 *  Unlike slicing with range, if the start or the end of the arithmetic sequence
 *  is larger than array size, throws RangeError.
 *
 *    a = ['--', 'data1', '--', 'data2', '--', 'data3']
 *    a[(1..11).step(2)]
 *    # RangeError (((1..11).step(2)) out of range)
 *    a[(7..).step(2)]
 *    # RangeError (((7..).step(2)) out of range)
 *
 *  If given a single argument, and its type is not one of the listed, tries to
 *  convert it to Integer, and raises if it is impossible:
 *
 *    a = [:foo, 'bar', 2]
 *    # Raises TypeError (no implicit conversion of Symbol into Integer):
 *    a[:foo]
 *
 *  Array#slice is an alias for Array#[].
 */

VALUE
rb_ary_aref(int argc, const VALUE *argv, VALUE ary)
{
    rb_check_arity(argc, 1, 2);
    if (argc == 2) {
        return rb_ary_aref2(ary, argv[0], argv[1]);
    }
    return rb_ary_aref1(ary, argv[0]);
}

static VALUE
rb_ary_aref2(VALUE ary, VALUE b, VALUE e)
{
    long beg = NUM2LONG(b);
    long len = NUM2LONG(e);
    if (beg < 0) {
        beg += RARRAY_LEN(ary);
    }
    return rb_ary_subseq(ary, beg, len);
}

MJIT_FUNC_EXPORTED VALUE
rb_ary_aref1(VALUE ary, VALUE arg)
{
    long beg, len, step;

    /* special case - speeding up */
    if (FIXNUM_P(arg)) {
        return rb_ary_entry(ary, FIX2LONG(arg));
    }
    /* check if idx is Range or ArithmeticSequence */
    switch (rb_arithmetic_sequence_beg_len_step(arg, &beg, &len, &step, RARRAY_LEN(ary), 0)) {
      case Qfalse:
        break;
      case Qnil:
        return Qnil;
      default:
        return rb_ary_subseq_step(ary, beg, len, step);
    }

    return rb_ary_entry(ary, NUM2LONG(arg));
}

/*
 *  call-seq:
 *    array.at(index) -> object
 *
 *  Returns the element at \Integer offset +index+; does not modify +self+.
 *    a = [:foo, 'bar', 2]
 *    a.at(0) # => :foo
 *    a.at(2) # => 2
 *
 */

VALUE
rb_ary_at(VALUE ary, VALUE pos)
{
    return rb_ary_entry(ary, NUM2LONG(pos));
}

/*
 *  call-seq:
 *    array.first -> object or nil
 *    array.first(n) -> new_array
 *
 *  Returns elements from +self+; does not modify +self+.
 *
 *  When no argument is given, returns the first element:
 *
 *    a = [:foo, 'bar', 2]
 *    a.first # => :foo
 *    a # => [:foo, "bar", 2]
 *
 *  If +self+ is empty, returns +nil+.
 *
 *  When non-negative \Integer argument +n+ is given,
 *  returns the first +n+ elements in a new \Array:
 *
 *    a = [:foo, 'bar', 2]
 *    a.first(2) # => [:foo, "bar"]
 *
 *  If <tt>n >= array.size</tt>, returns all elements:
 *
 *    a = [:foo, 'bar', 2]
 *    a.first(50) # => [:foo, "bar", 2]
 *
 *  If <tt>n == 0</tt> returns an new empty \Array:
 *
 *    a = [:foo, 'bar', 2]
 *    a.first(0) # []
 *
 *  Related: #last.
 */
static VALUE
rb_ary_first(int argc, VALUE *argv, VALUE ary)
{
    if (argc == 0) {
        if (RARRAY_LEN(ary) == 0) return Qnil;
        return RARRAY_AREF(ary, 0);
    }
    else {
        return ary_take_first_or_last(argc, argv, ary, ARY_TAKE_FIRST);
    }
}

/*
 *  call-seq:
 *    array.last  -> object or nil
 *    array.last(n) -> new_array
 *
 *  Returns elements from +self+; +self+ is not modified.
 *
 *  When no argument is given, returns the last element:
 *
 *    a = [:foo, 'bar', 2]
 *    a.last # => 2
 *    a # => [:foo, "bar", 2]
 *
 *  If +self+ is empty, returns +nil+.
 *
 *  When non-negative \Innteger argument +n+ is given,
 *  returns the last +n+ elements in a new \Array:
 *
 *    a = [:foo, 'bar', 2]
 *    a.last(2) # => ["bar", 2]
 *
 *  If <tt>n >= array.size</tt>, returns all elements:
 *
 *    a = [:foo, 'bar', 2]
 *    a.last(50) # => [:foo, "bar", 2]
 *
 *  If <tt>n == 0</tt>, returns an new empty \Array:
 *
 *    a = [:foo, 'bar', 2]
 *    a.last(0) # []
 *
 *  Related: #first.
 */

VALUE
rb_ary_last(int argc, const VALUE *argv, VALUE ary)
{
    if (argc == 0) {
        long len = RARRAY_LEN(ary);
        if (len == 0) return Qnil;
        return RARRAY_AREF(ary, len-1);
    }
    else {
        return ary_take_first_or_last(argc, argv, ary, ARY_TAKE_LAST);
    }
}

/*
 *  call-seq:
 *    array.fetch(index) -> element
 *    array.fetch(index, default_value) -> element
 *    array.fetch(index) {|index| ... } -> element
 *
 *  Returns the element at offset  +index+.
 *
 *  With the single \Integer argument +index+,
 *  returns the element at offset +index+:
 *
 *    a = [:foo, 'bar', 2]
 *    a.fetch(1) # => "bar"
 *
 *  If +index+ is negative, counts from the end of the array:
 *
 *    a = [:foo, 'bar', 2]
 *    a.fetch(-1) # => 2
 *    a.fetch(-2) # => "bar"
 *
 *  With arguments +index+ and +default_value+,
 *  returns the element at offset +index+ if index is in range,
 *  otherwise returns +default_value+:
 *
 *    a = [:foo, 'bar', 2]
 *    a.fetch(1, nil) # => "bar"
 *
 *  With argument +index+ and a block,
 *  returns the element at offset +index+ if index is in range
 *  (and the block is not called); otherwise calls the block with index and returns its return value:
 *
 *    a = [:foo, 'bar', 2]
 *    a.fetch(1) {|index| raise 'Cannot happen' } # => "bar"
 *    a.fetch(50) {|index| "Value for #{index}" } # => "Value for 50"
 *
 */

static VALUE
rb_ary_fetch(int argc, VALUE *argv, VALUE ary)
{
    VALUE pos, ifnone;
    long block_given;
    long idx;

    rb_scan_args(argc, argv, "11", &pos, &ifnone);
    block_given = rb_block_given_p();
    if (block_given && argc == 2) {
        rb_warn("block supersedes default value argument");
    }
    idx = NUM2LONG(pos);

    if (idx < 0) {
        idx +=  RARRAY_LEN(ary);
    }
    if (idx < 0 || RARRAY_LEN(ary) <= idx) {
        if (block_given) return rb_yield(pos);
        if (argc == 1) {
            rb_raise(rb_eIndexError, "index %ld outside of array bounds: %ld...%ld",
                        idx - (idx < 0 ? RARRAY_LEN(ary) : 0), -RARRAY_LEN(ary), RARRAY_LEN(ary));
        }
        return ifnone;
    }
    return RARRAY_AREF(ary, idx);
}

/*
 *  call-seq:
 *    array.index(object) -> integer or nil
 *    array.index {|element| ... } -> integer or nil
 *    array.index -> new_enumerator
 *
 *  Returns the index of a specified element.
 *
 *  When argument +object+ is given but no block,
 *  returns the index of the first element +element+
 *  for which <tt>object == element</tt>:
 *
 *    a = [:foo, 'bar', 2, 'bar']
 *    a.index('bar') # => 1
 *
 *  Returns +nil+ if no such element found.
 *
 *  When both argument +object+ and a block are given,
 *  calls the block with each successive element;
 *  returns the index of the first element for which the block returns a truthy value:
 *
 *    a = [:foo, 'bar', 2, 'bar']
 *    a.index {|element| element == 'bar' } # => 1
 *
 *  Returns +nil+ if the block never returns a truthy value.
 *
 *  When neither an argument nor a block is given, returns a new Enumerator:
 *
 *    a = [:foo, 'bar', 2]
 *    e = a.index
 *    e # => #<Enumerator: [:foo, "bar", 2]:index>
 *    e.each {|element| element == 'bar' } # => 1
 *
 *  Array#find_index is an alias for Array#index.
 *
 *  Related: #rindex.
 */

static VALUE
rb_ary_index(int argc, VALUE *argv, VALUE ary)
{
    VALUE val;
    long i;

    if (argc == 0) {
        RETURN_ENUMERATOR(ary, 0, 0);
        for (i=0; i<RARRAY_LEN(ary); i++) {
            if (RTEST(rb_yield(RARRAY_AREF(ary, i)))) {
                return LONG2NUM(i);
            }
        }
        return Qnil;
    }
    rb_check_arity(argc, 0, 1);
    val = argv[0];
    if (rb_block_given_p())
        rb_warn("given block not used");
    for (i=0; i<RARRAY_LEN(ary); i++) {
        VALUE e = RARRAY_AREF(ary, i);
        if (rb_equal(e, val)) {
            return LONG2NUM(i);
        }
    }
    return Qnil;
}

/*
 *  call-seq:
 *    array.rindex(object) -> integer or nil
 *    array.rindex {|element| ... } -> integer or nil
 *    array.rindex -> new_enumerator
 *
 *  Returns the index of the last element for which <tt>object == element</tt>.
 *
 *  When argument +object+ is given but no block, returns the index of the last such element found:
 *
 *    a = [:foo, 'bar', 2, 'bar']
 *    a.rindex('bar') # => 3
 *
 *  Returns +nil+ if no such object found.
 *
 *  When a block is given but no argument, calls the block with each successive element;
 *  returns the index of the last element for which the block returns a truthy value:
 *
 *    a = [:foo, 'bar', 2, 'bar']
 *    a.rindex {|element| element == 'bar' } # => 3
 *
 *  Returns +nil+ if the block never returns a truthy value.
 *
 *  When neither an argument nor a block is given, returns a new \Enumerator:
 *
 *    a = [:foo, 'bar', 2, 'bar']
 *    e = a.rindex
 *    e # => #<Enumerator: [:foo, "bar", 2, "bar"]:rindex>
 *    e.each {|element| element == 'bar' } # => 3
 *
 *  Related: #index.
 */

static VALUE
rb_ary_rindex(int argc, VALUE *argv, VALUE ary)
{
    VALUE val;
    long i = RARRAY_LEN(ary), len;

    if (argc == 0) {
        RETURN_ENUMERATOR(ary, 0, 0);
        while (i--) {
            if (RTEST(rb_yield(RARRAY_AREF(ary, i))))
                return LONG2NUM(i);
            if (i > (len = RARRAY_LEN(ary))) {
                i = len;
            }
        }
        return Qnil;
    }
    rb_check_arity(argc, 0, 1);
    val = argv[0];
    if (rb_block_given_p())
        rb_warn("given block not used");
    while (i--) {
        VALUE e = RARRAY_AREF(ary, i);
        if (rb_equal(e, val)) {
            return LONG2NUM(i);
        }
        if (i > RARRAY_LEN(ary)) {
            break;
        }
    }
    return Qnil;
}

VALUE
rb_ary_to_ary(VALUE obj)
{
    VALUE tmp = rb_check_array_type(obj);

    if (!NIL_P(tmp)) return tmp;
    return rb_ary_new3(1, obj);
}

static void
rb_ary_splice(VALUE ary, long beg, long len, const VALUE *rptr, long rlen)
{
    long olen;
    long rofs;

    if (len < 0) rb_raise(rb_eIndexError, "negative length (%ld)", len);
    olen = RARRAY_LEN(ary);
    if (beg < 0) {
        beg += olen;
        if (beg < 0) {
            rb_raise(rb_eIndexError, "index %ld too small for array; minimum: %ld",
                     beg - olen, -olen);
        }
    }
    if (olen < len || olen < beg + len) {
        len = olen - beg;
    }

    {
        const VALUE *optr = RARRAY_CONST_PTR_TRANSIENT(ary);
        rofs = (rptr >= optr && rptr < optr + olen) ? rptr - optr : -1;
    }

    if (beg >= olen) {
        VALUE target_ary;
        if (beg > ARY_MAX_SIZE - rlen) {
            rb_raise(rb_eIndexError, "index %ld too big", beg);
        }
        target_ary = ary_ensure_room_for_push(ary, rlen-len); /* len is 0 or negative */
        len = beg + rlen;
        ary_mem_clear(ary, olen, beg - olen);
        if (rlen > 0) {
            if (rofs != -1) rptr = RARRAY_CONST_PTR_TRANSIENT(ary) + rofs;
            ary_memcpy0(ary, beg, rlen, rptr, target_ary);
        }
        ARY_SET_LEN(ary, len);
    }
    else {
        long alen;

        if (olen - len > ARY_MAX_SIZE - rlen) {
            rb_raise(rb_eIndexError, "index %ld too big", olen + rlen - len);
        }
        rb_ary_modify(ary);
        alen = olen + rlen - len;
        if (alen >= ARY_CAPA(ary)) {
            ary_double_capa(ary, alen);
        }

        if (len != rlen) {
            RARRAY_PTR_USE_TRANSIENT(ary, ptr,
                                     MEMMOVE(ptr + beg + rlen, ptr + beg + len,
                                             VALUE, olen - (beg + len)));
            ARY_SET_LEN(ary, alen);
        }
        if (rlen > 0) {
            if (rofs != -1) rptr = RARRAY_CONST_PTR_TRANSIENT(ary) + rofs;
            /* give up wb-protected ary */
            RB_OBJ_WB_UNPROTECT_FOR(ARRAY, ary);

            /* do not use RARRAY_PTR() because it can causes GC.
             * ary can contain T_NONE object because it is not cleared.
             */
            RARRAY_PTR_USE_TRANSIENT(ary, ptr,
                                     MEMMOVE(ptr + beg, rptr, VALUE, rlen));
        }
    }
}

void
rb_ary_set_len(VALUE ary, long len)
{
    long capa;

    rb_ary_modify_check(ary);
    if (ARY_SHARED_P(ary)) {
        rb_raise(rb_eRuntimeError, "can't set length of shared ");
    }
    if (len > (capa = (long)ARY_CAPA(ary))) {
        rb_bug("probable buffer overflow: %ld for %ld", len, capa);
    }
    ARY_SET_LEN(ary, len);
}

VALUE
rb_ary_resize(VALUE ary, long len)
{
    long olen;

    rb_ary_modify(ary);
    olen = RARRAY_LEN(ary);
    if (len == olen) return ary;
    if (len > ARY_MAX_SIZE) {
        rb_raise(rb_eIndexError, "index %ld too big", len);
    }
    if (len > olen) {
        if (len >= ARY_CAPA(ary)) {
            ary_double_capa(ary, len);
        }
        ary_mem_clear(ary, olen, len - olen);
        ARY_SET_LEN(ary, len);
    }
    else if (ARY_EMBED_P(ary)) {
        ARY_SET_EMBED_LEN(ary, len);
    }
    else if (len <= ary_embed_capa(ary)) {
        const VALUE *ptr = ARY_HEAP_PTR(ary);
        long ptr_capa = ARY_HEAP_SIZE(ary);
        bool is_malloc_ptr = !ARY_SHARED_P(ary) && !RARRAY_TRANSIENT_P(ary);

        FL_UNSET(ary, RARRAY_TRANSIENT_FLAG);
        FL_SET_EMBED(ary);

        MEMCPY((VALUE *)ARY_EMBED_PTR(ary), ptr, VALUE, len); /* WB: no new reference */
        ARY_SET_EMBED_LEN(ary, len);

        if (is_malloc_ptr) ruby_sized_xfree((void *)ptr, ptr_capa);
    }
    else {
        if (olen > len + ARY_DEFAULT_SIZE) {
            size_t new_capa = ary_heap_realloc(ary, len);
            ARY_SET_CAPA(ary, new_capa);
        }
        ARY_SET_HEAP_LEN(ary, len);
    }
    ary_verify(ary);
    return ary;
}

static VALUE
ary_aset_by_rb_ary_store(VALUE ary, long key, VALUE val)
{
    rb_ary_store(ary, key, val);
    return val;
}

static VALUE
ary_aset_by_rb_ary_splice(VALUE ary, long beg, long len, VALUE val)
{
    VALUE rpl = rb_ary_to_ary(val);
    rb_ary_splice(ary, beg, len, RARRAY_CONST_PTR_TRANSIENT(rpl), RARRAY_LEN(rpl));
    RB_GC_GUARD(rpl);
    return val;
}

/*
 *  call-seq:
 *    array[index] = object -> object
 *    array[start, length] = object -> object
 *    array[range] = object -> object
 *
 *  Assigns elements in +self+; returns the given +object+.
 *
 *  When \Integer argument +index+ is given, assigns +object+ to an element in +self+.
 *
 *  If +index+ is non-negative, assigns +object+ the element at offset +index+:
 *
 *    a = [:foo, 'bar', 2]
 *    a[0] = 'foo' # => "foo"
 *    a # => ["foo", "bar", 2]
 *
 *  If +index+ is greater than <tt>self.length</tt>, extends the array:
 *
 *    a = [:foo, 'bar', 2]
 *    a[7] = 'foo' # => "foo"
 *    a # => [:foo, "bar", 2, nil, nil, nil, nil, "foo"]
 *
 *  If +index+ is negative, counts backwards from the end of the array:
 *
 *    a = [:foo, 'bar', 2]
 *    a[-1] = 'two' # => "two"
 *    a # => [:foo, "bar", "two"]
 *
 *  When \Integer arguments +start+ and +length+ are given and +object+ is not an \Array,
 *  removes <tt>length - 1</tt> elements beginning at offset +start+,
 *  and assigns +object+ at offset +start+:
 *
 *    a = [:foo, 'bar', 2]
 *    a[0, 2] = 'foo' # => "foo"
 *    a # => ["foo", 2]
 *
 *  If +start+ is negative, counts backwards from the end of the array:
 *
 *    a = [:foo, 'bar', 2]
 *    a[-2, 2] = 'foo' # => "foo"
 *    a # => [:foo, "foo"]
 *
 *  If +start+ is non-negative and outside the array (<tt> >= self.size</tt>),
 *  extends the array with +nil+, assigns +object+ at offset +start+,
 *  and ignores +length+:
 *
 *    a = [:foo, 'bar', 2]
 *    a[6, 50] = 'foo' # => "foo"
 *    a # => [:foo, "bar", 2, nil, nil, nil, "foo"]
 *
 *  If +length+ is zero, shifts elements at and following offset +start+
 *  and assigns +object+ at offset +start+:
 *
 *    a = [:foo, 'bar', 2]
 *    a[1, 0] = 'foo' # => "foo"
 *    a # => [:foo, "foo", "bar", 2]
 *
 *  If +length+ is too large for the existing array, does not extend the array:
 *
 *    a = [:foo, 'bar', 2]
 *    a[1, 5] = 'foo' # => "foo"
 *    a # => [:foo, "foo"]
 *
 *  When \Range argument +range+ is given and +object+ is an \Array,
 *  removes <tt>length - 1</tt> elements beginning at offset +start+,
 *  and assigns +object+ at offset +start+:
 *
 *    a = [:foo, 'bar', 2]
 *    a[0..1] = 'foo' # => "foo"
 *    a # => ["foo", 2]
 *
 *  if <tt>range.begin</tt> is negative, counts backwards from the end of the array:
 *
 *    a = [:foo, 'bar', 2]
 *    a[-2..2] = 'foo' # => "foo"
 *    a # => [:foo, "foo"]
 *
 *  If the array length is less than <tt>range.begin</tt>,
 *  assigns +object+ at offset <tt>range.begin</tt>, and ignores +length+:
 *
 *    a = [:foo, 'bar', 2]
 *    a[6..50] = 'foo' # => "foo"
 *    a # => [:foo, "bar", 2, nil, nil, nil, "foo"]
 *
 *  If <tt>range.end</tt> is zero, shifts elements at and following offset +start+
 *  and assigns +object+ at offset +start+:
 *
 *    a = [:foo, 'bar', 2]
 *    a[1..0] = 'foo' # => "foo"
 *    a # => [:foo, "foo", "bar", 2]
 *
 *  If <tt>range.end</tt> is negative, assigns +object+ at offset +start+,
 *  retains <tt>range.end.abs -1</tt> elements past that, and removes those beyond:
 *
 *    a = [:foo, 'bar', 2]
 *    a[1..-1] = 'foo' # => "foo"
 *    a # => [:foo, "foo"]
 *    a = [:foo, 'bar', 2]
 *    a[1..-2] = 'foo' # => "foo"
 *    a # => [:foo, "foo", 2]
 *    a = [:foo, 'bar', 2]
 *    a[1..-3] = 'foo' # => "foo"
 *    a # => [:foo, "foo", "bar", 2]
 *    a = [:foo, 'bar', 2]
 *
 *  If <tt>range.end</tt> is too large for the existing array,
 *  replaces array elements, but does not extend the array with +nil+ values:
 *
 *    a = [:foo, 'bar', 2]
 *    a[1..5] = 'foo' # => "foo"
 *    a # => [:foo, "foo"]
 *
 */

static VALUE
rb_ary_aset(int argc, VALUE *argv, VALUE ary)
{
    long offset, beg, len;

    rb_check_arity(argc, 2, 3);
    rb_ary_modify_check(ary);
    if (argc == 3) {
        beg = NUM2LONG(argv[0]);
        len = NUM2LONG(argv[1]);
        return ary_aset_by_rb_ary_splice(ary, beg, len, argv[2]);
    }
    if (FIXNUM_P(argv[0])) {
        offset = FIX2LONG(argv[0]);
        return ary_aset_by_rb_ary_store(ary, offset, argv[1]);
    }
    if (rb_range_beg_len(argv[0], &beg, &len, RARRAY_LEN(ary), 1)) {
        /* check if idx is Range */
        return ary_aset_by_rb_ary_splice(ary, beg, len, argv[1]);
    }

    offset = NUM2LONG(argv[0]);
    return ary_aset_by_rb_ary_store(ary, offset, argv[1]);
}

/*
 *  call-seq:
 *    array.insert(index, *objects) -> self
 *
 *  Inserts given +objects+ before or after the element at \Integer index +offset+;
 *  returns +self+.
 *
 *  When +index+ is non-negative, inserts all given +objects+
 *  before the element at offset +index+:
 *
 *    a = [:foo, 'bar', 2]
 *    a.insert(1, :bat, :bam) # => [:foo, :bat, :bam, "bar", 2]
 *
 *  Extends the array if +index+ is beyond the array (<tt>index >= self.size</tt>):
 *
 *    a = [:foo, 'bar', 2]
 *    a.insert(5, :bat, :bam)
 *    a # => [:foo, "bar", 2, nil, nil, :bat, :bam]
 *
 *  Does nothing if no objects given:
 *
 *    a = [:foo, 'bar', 2]
 *    a.insert(1)
 *    a.insert(50)
 *    a.insert(-50)
 *    a # => [:foo, "bar", 2]
 *
 *  When +index+ is negative, inserts all given +objects+
 *  _after_ the element at offset <tt>index+self.size</tt>:
 *
 *    a = [:foo, 'bar', 2]
 *    a.insert(-2, :bat, :bam)
 *    a # => [:foo, "bar", :bat, :bam, 2]
 *
 */

static VALUE
rb_ary_insert(int argc, VALUE *argv, VALUE ary)
{
    long pos;

    rb_check_arity(argc, 1, UNLIMITED_ARGUMENTS);
    rb_ary_modify_check(ary);
    pos = NUM2LONG(argv[0]);
    if (argc == 1) return ary;
    if (pos == -1) {
        pos = RARRAY_LEN(ary);
    }
    else if (pos < 0) {
        long minpos = -RARRAY_LEN(ary) - 1;
        if (pos < minpos) {
            rb_raise(rb_eIndexError, "index %ld too small for array; minimum: %ld",
                     pos, minpos);
        }
        pos++;
    }
    rb_ary_splice(ary, pos, 0, argv + 1, argc - 1);
    return ary;
}

static VALUE
rb_ary_length(VALUE ary);

static VALUE
ary_enum_length(VALUE ary, VALUE args, VALUE eobj)
{
    return rb_ary_length(ary);
}

/*
 *  call-seq:
 *    array.each {|element| ... } -> self
 *    array.each -> Enumerator
 *
 *  Iterates over array elements.
 *
 *  When a block given, passes each successive array element to the block;
 *  returns +self+:
 *
 *    a = [:foo, 'bar', 2]
 *    a.each {|element|  puts "#{element.class} #{element}" }
 *
 *  Output:
 *
 *    Symbol foo
 *    String bar
 *    Integer 2
 *
 *  Allows the array to be modified during iteration:
 *
 *    a = [:foo, 'bar', 2]
 *    a.each {|element| puts element; a.clear if element.to_s.start_with?('b') }
 *
 *  Output:
 *
 *    foo
 *    bar
 *
 *  When no block given, returns a new \Enumerator:
 *    a = [:foo, 'bar', 2]
 *
 *    e = a.each
 *    e # => #<Enumerator: [:foo, "bar", 2]:each>
 *    a1 = e.each {|element|  puts "#{element.class} #{element}" }
 *
 *  Output:
 *
 *    Symbol foo
 *    String bar
 *    Integer 2
 *
 *  Related: #each_index, #reverse_each.
 */

VALUE
rb_ary_each(VALUE ary)
{
    long i;
    ary_verify(ary);
    RETURN_SIZED_ENUMERATOR(ary, 0, 0, ary_enum_length);
    for (i=0; i<RARRAY_LEN(ary); i++) {
        rb_yield(RARRAY_AREF(ary, i));
    }
    return ary;
}

/*
 *  call-seq:
 *    array.each_index {|index| ... } -> self
 *    array.each_index -> Enumerator
 *
 *  Iterates over array indexes.
 *
 *  When a block given, passes each successive array index to the block;
 *  returns +self+:
 *
 *    a = [:foo, 'bar', 2]
 *    a.each_index {|index|  puts "#{index} #{a[index]}" }
 *
 *  Output:
 *
 *    0 foo
 *    1 bar
 *    2 2
 *
 *  Allows the array to be modified during iteration:
 *
 *    a = [:foo, 'bar', 2]
 *    a.each_index {|index| puts index; a.clear if index > 0 }
 *
 *  Output:
 *
 *    0
 *    1
 *
 *  When no block given, returns a new \Enumerator:
 *
 *    a = [:foo, 'bar', 2]
 *    e = a.each_index
 *    e # => #<Enumerator: [:foo, "bar", 2]:each_index>
 *    a1 = e.each {|index|  puts "#{index} #{a[index]}"}
 *
 *  Output:
 *
 *    0 foo
 *    1 bar
 *    2 2
 *
 *  Related: #each, #reverse_each.
 */

static VALUE
rb_ary_each_index(VALUE ary)
{
    long i;
    RETURN_SIZED_ENUMERATOR(ary, 0, 0, ary_enum_length);

    for (i=0; i<RARRAY_LEN(ary); i++) {
        rb_yield(LONG2NUM(i));
    }
    return ary;
}

/*
 *  call-seq:
 *    array.reverse_each {|element| ... } -> self
 *    array.reverse_each -> Enumerator
 *
 *  Iterates backwards over array elements.
 *
 *  When a block given, passes, in reverse order, each element to the block;
 *  returns +self+:
 *
 *    a = [:foo, 'bar', 2]
 *    a.reverse_each {|element|  puts "#{element.class} #{element}" }
 *
 *  Output:
 *
 *    Integer 2
 *    String bar
 *    Symbol foo
 *
 *  Allows the array to be modified during iteration:
 *
 *    a = [:foo, 'bar', 2]
 *    a.reverse_each {|element| puts element; a.clear if element.to_s.start_with?('b') }
 *
 *  Output:
 *
 *    2
 *    bar
 *
 *  When no block given, returns a new \Enumerator:
 *
 *    a = [:foo, 'bar', 2]
 *    e = a.reverse_each
 *    e # => #<Enumerator: [:foo, "bar", 2]:reverse_each>
 *    a1 = e.each {|element|  puts "#{element.class} #{element}" }
 *
 *  Output:
 *
 *    Integer 2
 *    String bar
 *    Symbol foo
 *
 *  Related: #each, #each_index.
 */

static VALUE
rb_ary_reverse_each(VALUE ary)
{
    long len;

    RETURN_SIZED_ENUMERATOR(ary, 0, 0, ary_enum_length);
    len = RARRAY_LEN(ary);
    while (len--) {
        long nlen;
        rb_yield(RARRAY_AREF(ary, len));
        nlen = RARRAY_LEN(ary);
        if (nlen < len) {
            len = nlen;
        }
    }
    return ary;
}

/*
 *  call-seq:
 *    array.length -> an_integer
 *
 *  Returns the count of elements in +self+.
 */

static VALUE
rb_ary_length(VALUE ary)
{
    long len = RARRAY_LEN(ary);
    return LONG2NUM(len);
}

/*
 *  call-seq:
 *    array.empty?  -> true or false
 *
 *  Returns +true+ if the count of elements in +self+ is zero,
 *  +false+ otherwise.
 */

static VALUE
rb_ary_empty_p(VALUE ary)
{
    return RBOOL(RARRAY_LEN(ary) == 0);
}

VALUE
rb_ary_dup(VALUE ary)
{
    long len = RARRAY_LEN(ary);
    VALUE dup = rb_ary_new2(len);
    ary_memcpy(dup, 0, len, RARRAY_CONST_PTR_TRANSIENT(ary));
    ARY_SET_LEN(dup, len);

    ary_verify(ary);
    ary_verify(dup);
    return dup;
}

VALUE
rb_ary_resurrect(VALUE ary)
{
    return ary_make_partial(ary, rb_cArray, 0, RARRAY_LEN(ary));
}

extern VALUE rb_output_fs;

static void ary_join_1(VALUE obj, VALUE ary, VALUE sep, long i, VALUE result, int *first);

static VALUE
recursive_join(VALUE obj, VALUE argp, int recur)
{
    VALUE *arg = (VALUE *)argp;
    VALUE ary = arg[0];
    VALUE sep = arg[1];
    VALUE result = arg[2];
    int *first = (int *)arg[3];

    if (recur) {
        rb_raise(rb_eArgError, "recursive array join");
    }
    else {
        ary_join_1(obj, ary, sep, 0, result, first);
    }
    return Qnil;
}

static long
ary_join_0(VALUE ary, VALUE sep, long max, VALUE result)
{
    long i;
    VALUE val;

    if (max > 0) rb_enc_copy(result, RARRAY_AREF(ary, 0));
    for (i=0; i<max; i++) {
        val = RARRAY_AREF(ary, i);
        if (!RB_TYPE_P(val, T_STRING)) break;
        if (i > 0 && !NIL_P(sep))
            rb_str_buf_append(result, sep);
        rb_str_buf_append(result, val);
    }
    return i;
}

static void
ary_join_1_str(VALUE dst, VALUE src, int *first)
{
    rb_str_buf_append(dst, src);
    if (*first) {
        rb_enc_copy(dst, src);
        *first = FALSE;
    }
}

static void
ary_join_1_ary(VALUE obj, VALUE ary, VALUE sep, VALUE result, VALUE val, int *first)
{
    if (val == ary) {
        rb_raise(rb_eArgError, "recursive array join");
    }
    else {
        VALUE args[4];

        *first = FALSE;
        args[0] = val;
        args[1] = sep;
        args[2] = result;
        args[3] = (VALUE)first;
        rb_exec_recursive(recursive_join, obj, (VALUE)args);
    }
}

static void
ary_join_1(VALUE obj, VALUE ary, VALUE sep, long i, VALUE result, int *first)
{
    VALUE val, tmp;

    for (; i<RARRAY_LEN(ary); i++) {
        if (i > 0 && !NIL_P(sep))
            rb_str_buf_append(result, sep);

        val = RARRAY_AREF(ary, i);
        if (RB_TYPE_P(val, T_STRING)) {
            ary_join_1_str(result, val, first);
        }
        else if (RB_TYPE_P(val, T_ARRAY)) {
            ary_join_1_ary(val, ary, sep, result, val, first);
        }
        else if (!NIL_P(tmp = rb_check_string_type(val))) {
            ary_join_1_str(result, tmp, first);
        }
        else if (!NIL_P(tmp = rb_check_array_type(val))) {
            ary_join_1_ary(val, ary, sep, result, tmp, first);
        }
        else {
            ary_join_1_str(result, rb_obj_as_string(val), first);
        }
    }
}

VALUE
rb_ary_join(VALUE ary, VALUE sep)
{
    long len = 1, i;
    VALUE val, tmp, result;

    if (RARRAY_LEN(ary) == 0) return rb_usascii_str_new(0, 0);

    if (!NIL_P(sep)) {
        StringValue(sep);
        len += RSTRING_LEN(sep) * (RARRAY_LEN(ary) - 1);
    }
    for (i=0; i<RARRAY_LEN(ary); i++) {
        val = RARRAY_AREF(ary, i);
        tmp = rb_check_string_type(val);

        if (NIL_P(tmp) || tmp != val) {
            int first;
            long n = RARRAY_LEN(ary);
            if (i > n) i = n;
            result = rb_str_buf_new(len + (n-i)*10);
            rb_enc_associate(result, rb_usascii_encoding());
            i = ary_join_0(ary, sep, i, result);
            first = i == 0;
            ary_join_1(ary, ary, sep, i, result, &first);
            return result;
        }

        len += RSTRING_LEN(tmp);
    }

    result = rb_str_new(0, len);
    rb_str_set_len(result, 0);

    ary_join_0(ary, sep, RARRAY_LEN(ary), result);

    return result;
}

/*
 *  call-seq:
 *    array.join ->new_string
 *    array.join(separator = $,) -> new_string
 *
 *  Returns the new \String formed by joining the array elements after conversion.
 *  For each element +element+:
 *
 *  - Uses <tt>element.to_s</tt> if +element+ is not a <tt>kind_of?(Array)</tt>.
 *  - Uses recursive <tt>element.join(separator)</tt> if +element+ is a <tt>kind_of?(Array)</tt>.
 *
 *  With no argument, joins using the output field separator, <tt>$,</tt>:
 *
 *    a = [:foo, 'bar', 2]
 *    $, # => nil
 *    a.join # => "foobar2"
 *
 *  With \string argument +separator+, joins using that separator:
 *
 *    a = [:foo, 'bar', 2]
 *    a.join("\n") # => "foo\nbar\n2"
 *
 *  Joins recursively for nested Arrays:
 *
 *   a = [:foo, [:bar, [:baz, :bat]]]
 *   a.join # => "foobarbazbat"
 *
 */
static VALUE
rb_ary_join_m(int argc, VALUE *argv, VALUE ary)
{
    VALUE sep;

    if (rb_check_arity(argc, 0, 1) == 0 || NIL_P(sep = argv[0])) {
        sep = rb_output_fs;
        if (!NIL_P(sep)) {
            rb_category_warn(RB_WARN_CATEGORY_DEPRECATED, "$, is set to non-nil value");
        }
    }

    return rb_ary_join(ary, sep);
}

static VALUE
inspect_ary(VALUE ary, VALUE dummy, int recur)
{
    long i;
    VALUE s, str;

    if (recur) return rb_usascii_str_new_cstr("[...]");
    str = rb_str_buf_new2("[");
    for (i=0; i<RARRAY_LEN(ary); i++) {
        s = rb_inspect(RARRAY_AREF(ary, i));
        if (i > 0) rb_str_buf_cat2(str, ", ");
        else rb_enc_copy(str, s);
        rb_str_buf_append(str, s);
    }
    rb_str_buf_cat2(str, "]");
    return str;
}

/*
 *  call-seq:
 *    array.inspect -> new_string
 *
 *  Returns the new \String formed by calling method <tt>#inspect</tt>
 *  on each array element:
 *
 *    a = [:foo, 'bar', 2]
 *    a.inspect # => "[:foo, \"bar\", 2]"
 *
 *  Array#to_s is an alias for Array#inspect.
 */

static VALUE
rb_ary_inspect(VALUE ary)
{
    if (RARRAY_LEN(ary) == 0) return rb_usascii_str_new2("[]");
    return rb_exec_recursive(inspect_ary, ary, 0);
}

VALUE
rb_ary_to_s(VALUE ary)
{
    return rb_ary_inspect(ary);
}

/*
 *  call-seq:
 *    to_a -> self or new_array
 *
 *  When +self+ is an instance of \Array, returns +self+:
 *
 *    a = [:foo, 'bar', 2]
 *    a.to_a # => [:foo, "bar", 2]
 *
 *  Otherwise, returns a new \Array containing the elements of +self+:
 *
 *    class MyArray < Array; end
 *    a = MyArray.new(['foo', 'bar', 'two'])
 *    a.instance_of?(Array) # => false
 *    a.kind_of?(Array) # => true
 *    a1 = a.to_a
 *    a1 # => ["foo", "bar", "two"]
 *    a1.class # => Array # Not MyArray
 *
 */

static VALUE
rb_ary_to_a(VALUE ary)
{
    if (rb_obj_class(ary) != rb_cArray) {
        VALUE dup = rb_ary_new2(RARRAY_LEN(ary));
        rb_ary_replace(dup, ary);
        return dup;
    }
    return ary;
}

/*
 *  call-seq:
 *    array.to_h -> new_hash
 *    array.to_h {|item| ... } -> new_hash
 *
 *  Returns a new \Hash formed from +self+.
 *
 *  When a block is given, calls the block with each array element;
 *  the block must return a 2-element \Array whose two elements
 *  form a key-value pair in the returned \Hash:
 *
 *    a = ['foo', :bar, 1, [2, 3], {baz: 4}]
 *    h = a.to_h {|item| [item, item] }
 *    h # => {"foo"=>"foo", :bar=>:bar, 1=>1, [2, 3]=>[2, 3], {:baz=>4}=>{:baz=>4}}
 *
 *  When no block is given, +self+ must be an \Array of 2-element sub-arrays,
 *  each sub-array is formed into a key-value pair in the new \Hash:
 *
 *    [].to_h # => {}
 *    a = [['foo', 'zero'], ['bar', 'one'], ['baz', 'two']]
 *    h = a.to_h
 *    h # => {"foo"=>"zero", "bar"=>"one", "baz"=>"two"}
 *
 */

static VALUE
rb_ary_to_h(VALUE ary)
{
    long i;
    VALUE hash = rb_hash_new_with_size(RARRAY_LEN(ary));
    int block_given = rb_block_given_p();

    for (i=0; i<RARRAY_LEN(ary); i++) {
        const VALUE e = rb_ary_elt(ary, i);
        const VALUE elt = block_given ? rb_yield_force_blockarg(e) : e;
        const VALUE key_value_pair = rb_check_array_type(elt);
        if (NIL_P(key_value_pair)) {
            rb_raise(rb_eTypeError, "wrong element type %"PRIsVALUE" at %ld (expected array)",
                     rb_obj_class(elt), i);
        }
        if (RARRAY_LEN(key_value_pair) != 2) {
            rb_raise(rb_eArgError, "wrong array length at %ld (expected 2, was %ld)",
                i, RARRAY_LEN(key_value_pair));
        }
        rb_hash_aset(hash, RARRAY_AREF(key_value_pair, 0), RARRAY_AREF(key_value_pair, 1));
    }
    return hash;
}

/*
 *  call-seq:
 *    array.to_ary -> self
 *
 *  Returns +self+.
 */

static VALUE
rb_ary_to_ary_m(VALUE ary)
{
    return ary;
}

static void
ary_reverse(VALUE *p1, VALUE *p2)
{
    while (p1 < p2) {
        VALUE tmp = *p1;
        *p1++ = *p2;
        *p2-- = tmp;
    }
}

VALUE
rb_ary_reverse(VALUE ary)
{
    VALUE *p2;
    long len = RARRAY_LEN(ary);

    rb_ary_modify(ary);
    if (len > 1) {
        RARRAY_PTR_USE_TRANSIENT(ary, p1, {
            p2 = p1 + len - 1;	/* points last item */
            ary_reverse(p1, p2);
        }); /* WB: no new reference */
    }
    return ary;
}

/*
 *  call-seq:
 *    array.reverse! -> self
 *
 *  Reverses +self+ in place:
 *
 *    a = ['foo', 'bar', 'two']
 *    a.reverse! # => ["two", "bar", "foo"]
 *
 */

static VALUE
rb_ary_reverse_bang(VALUE ary)
{
    return rb_ary_reverse(ary);
}

/*
 *  call-seq:
 *    array.reverse -> new_array
 *
 *  Returns a new \Array with the elements of +self+ in reverse order:
 *
 *    a = ['foo', 'bar', 'two']
 *    a1 = a.reverse
 *    a1 # => ["two", "bar", "foo"]
 *
 */

static VALUE
rb_ary_reverse_m(VALUE ary)
{
    long len = RARRAY_LEN(ary);
    VALUE dup = rb_ary_new2(len);

    if (len > 0) {
        const VALUE *p1 = RARRAY_CONST_PTR_TRANSIENT(ary);
        VALUE *p2 = (VALUE *)RARRAY_CONST_PTR_TRANSIENT(dup) + len - 1;
        do *p2-- = *p1++; while (--len > 0);
    }
    ARY_SET_LEN(dup, RARRAY_LEN(ary));
    return dup;
}

static inline long
rotate_count(long cnt, long len)
{
    return (cnt < 0) ? (len - (~cnt % len) - 1) : (cnt % len);
}

static void
ary_rotate_ptr(VALUE *ptr, long len, long cnt)
{
    if (cnt == 1) {
        VALUE tmp = *ptr;
        memmove(ptr, ptr + 1, sizeof(VALUE)*(len - 1));
        *(ptr + len - 1) = tmp;
    }
    else if (cnt == len - 1) {
        VALUE tmp = *(ptr + len - 1);
        memmove(ptr + 1, ptr, sizeof(VALUE)*(len - 1));
        *ptr = tmp;
    }
    else {
        --len;
        if (cnt < len) ary_reverse(ptr + cnt, ptr + len);
        if (--cnt > 0) ary_reverse(ptr, ptr + cnt);
        if (len > 0) ary_reverse(ptr, ptr + len);
    }
}

VALUE
rb_ary_rotate(VALUE ary, long cnt)
{
    rb_ary_modify(ary);

    if (cnt != 0) {
        long len = RARRAY_LEN(ary);
        if (len > 1 && (cnt = rotate_count(cnt, len)) > 0) {
            RARRAY_PTR_USE_TRANSIENT(ary, ptr, ary_rotate_ptr(ptr, len, cnt));
            return ary;
        }
    }
    return Qnil;
}

/*
 *  call-seq:
 *    array.rotate! -> self
 *    array.rotate!(count) -> self
 *
 *  Rotates +self+ in place by moving elements from one end to the other; returns +self+.
 *
 *  When no argument given, rotates the first element to the last position:
 *
 *    a = [:foo, 'bar', 2, 'bar']
 *    a.rotate! # => ["bar", 2, "bar", :foo]
 *
 *  When given a non-negative \Integer +count+,
 *  rotates +count+ elements from the beginning to the end:
 *
 *    a = [:foo, 'bar', 2]
 *    a.rotate!(2)
 *    a # => [2, :foo, "bar"]
 *
 *  If +count+ is large, uses <tt>count % array.size</tt> as the count:
 *
 *    a = [:foo, 'bar', 2]
 *    a.rotate!(20)
 *    a # => [2, :foo, "bar"]
 *
 *  If +count+ is zero, returns +self+ unmodified:
 *
 *    a = [:foo, 'bar', 2]
 *    a.rotate!(0)
 *    a # => [:foo, "bar", 2]
 *
 *  When given a negative Integer +count+, rotates in the opposite direction,
 *  from end to beginning:
 *
 *    a = [:foo, 'bar', 2]
 *    a.rotate!(-2)
 *    a # => ["bar", 2, :foo]
 *
 *  If +count+ is small (far from zero), uses <tt>count % array.size</tt> as the count:
 *
 *    a = [:foo, 'bar', 2]
 *    a.rotate!(-5)
 *    a # => ["bar", 2, :foo]
 *
 */

static VALUE
rb_ary_rotate_bang(int argc, VALUE *argv, VALUE ary)
{
    long n = (rb_check_arity(argc, 0, 1) ? NUM2LONG(argv[0]) : 1);
    rb_ary_rotate(ary, n);
    return ary;
}

/*
 *  call-seq:
 *    array.rotate -> new_array
 *    array.rotate(count) -> new_array
 *
 *  Returns a new \Array formed from +self+ with elements
 *  rotated from one end to the other.
 *
 *  When no argument given, returns a new \Array that is like +self+,
 *  except that the first element has been rotated to the last position:
 *
 *    a = [:foo, 'bar', 2, 'bar']
 *    a1 = a.rotate
 *    a1 # => ["bar", 2, "bar", :foo]
 *
 *  When given a non-negative \Integer +count+,
 *  returns a new \Array with +count+ elements rotated from the beginning to the end:
 *
 *    a = [:foo, 'bar', 2]
 *    a1 = a.rotate(2)
 *    a1 # => [2, :foo, "bar"]
 *
 *  If +count+ is large, uses <tt>count % array.size</tt> as the count:
 *
 *    a = [:foo, 'bar', 2]
 *    a1 = a.rotate(20)
 *    a1 # => [2, :foo, "bar"]
 *
 *  If +count+ is zero, returns a copy of +self+, unmodified:
 *
 *    a = [:foo, 'bar', 2]
 *    a1 = a.rotate(0)
 *    a1 # => [:foo, "bar", 2]
 *
 *  When given a negative \Integer +count+, rotates in the opposite direction,
 *  from end to beginning:
 *
 *    a = [:foo, 'bar', 2]
 *    a1 = a.rotate(-2)
 *    a1 # => ["bar", 2, :foo]
 *
 *  If +count+ is small (far from zero), uses <tt>count % array.size</tt> as the count:
 *
 *    a = [:foo, 'bar', 2]
 *    a1 = a.rotate(-5)
 *    a1 # => ["bar", 2, :foo]
 *
 */

static VALUE
rb_ary_rotate_m(int argc, VALUE *argv, VALUE ary)
{
    VALUE rotated;
    const VALUE *ptr;
    long len;
    long cnt = (rb_check_arity(argc, 0, 1) ? NUM2LONG(argv[0]) : 1);

    len = RARRAY_LEN(ary);
    rotated = rb_ary_new2(len);
    if (len > 0) {
        cnt = rotate_count(cnt, len);
        ptr = RARRAY_CONST_PTR_TRANSIENT(ary);
        len -= cnt;
        ary_memcpy(rotated, 0, len, ptr + cnt);
        ary_memcpy(rotated, len, cnt, ptr);
    }
    ARY_SET_LEN(rotated, RARRAY_LEN(ary));
    return rotated;
}

struct ary_sort_data {
    VALUE ary;
    VALUE receiver;
    struct cmp_opt_data cmp_opt;
};

static VALUE
sort_reentered(VALUE ary)
{
    if (RBASIC(ary)->klass) {
        rb_raise(rb_eRuntimeError, "sort reentered");
    }
    return Qnil;
}

static void
sort_returned(struct ary_sort_data *data)
{
    if (rb_obj_frozen_p(data->receiver)) {
        rb_raise(rb_eFrozenError, "array frozen during sort");
    }
    sort_reentered(data->ary);
}

static int
sort_1(const void *ap, const void *bp, void *dummy)
{
    struct ary_sort_data *data = dummy;
    VALUE retval = sort_reentered(data->ary);
    VALUE a = *(const VALUE *)ap, b = *(const VALUE *)bp;
    VALUE args[2];
    int n;

    args[0] = a;
    args[1] = b;
    retval = rb_yield_values2(2, args);
    n = rb_cmpint(retval, a, b);
    sort_returned(data);
    return n;
}

static int
sort_2(const void *ap, const void *bp, void *dummy)
{
    struct ary_sort_data *data = dummy;
    VALUE retval = sort_reentered(data->ary);
    VALUE a = *(const VALUE *)ap, b = *(const VALUE *)bp;
    int n;

    if (FIXNUM_P(a) && FIXNUM_P(b) && CMP_OPTIMIZABLE(data->cmp_opt, Integer)) {
        if ((long)a > (long)b) return 1;
        if ((long)a < (long)b) return -1;
        return 0;
    }
    if (STRING_P(a) && STRING_P(b) && CMP_OPTIMIZABLE(data->cmp_opt, String)) {
        return rb_str_cmp(a, b);
    }
    if (RB_FLOAT_TYPE_P(a) && CMP_OPTIMIZABLE(data->cmp_opt, Float)) {
        return rb_float_cmp(a, b);
    }

    retval = rb_funcallv(a, id_cmp, 1, &b);
    n = rb_cmpint(retval, a, b);
    sort_returned(data);

    return n;
}

/*
 *  call-seq:
 *    array.sort! -> self
 *    array.sort! {|a, b| ... } -> self
 *
 *  Returns +self+ with its elements sorted in place.
 *
 *  With no block, compares elements using operator <tt><=></tt>
 *  (see Comparable):
 *
 *    a = 'abcde'.split('').shuffle
 *    a # => ["e", "b", "d", "a", "c"]
 *    a.sort!
 *    a # => ["a", "b", "c", "d", "e"]
 *
 *  With a block, calls the block with each element pair;
 *  for each element pair +a+ and +b+, the block should return an integer:
 *
 *  - Negative when +b+ is to follow +a+.
 *  - Zero when +a+ and +b+ are equivalent.
 *  - Positive when +a+ is to follow +b+.
 *
 *  Example:
 *
 *    a = 'abcde'.split('').shuffle
 *    a # => ["e", "b", "d", "a", "c"]
 *    a.sort! {|a, b| a <=> b }
 *    a # => ["a", "b", "c", "d", "e"]
 *    a.sort! {|a, b| b <=> a }
 *    a # => ["e", "d", "c", "b", "a"]
 *
 *  When the block returns zero, the order for +a+ and +b+ is indeterminate,
 *  and may be unstable:
 *
 *    a = 'abcde'.split('').shuffle
 *    a # => ["e", "b", "d", "a", "c"]
 *    a.sort! {|a, b| 0 }
 *    a # => ["d", "e", "c", "a", "b"]
 *
 */

VALUE
rb_ary_sort_bang(VALUE ary)
{
    rb_ary_modify(ary);
    assert(!ARY_SHARED_P(ary));
    if (RARRAY_LEN(ary) > 1) {
        VALUE tmp = ary_make_substitution(ary); /* only ary refers tmp */
        struct ary_sort_data data;
        long len = RARRAY_LEN(ary);
        RBASIC_CLEAR_CLASS(tmp);
        data.ary = tmp;
        data.receiver = ary;
        data.cmp_opt.opt_methods = 0;
        data.cmp_opt.opt_inited = 0;
        RARRAY_PTR_USE(tmp, ptr, {
            ruby_qsort(ptr, len, sizeof(VALUE),
                       rb_block_given_p()?sort_1:sort_2, &data);
        }); /* WB: no new reference */
        rb_ary_modify(ary);
        if (ARY_EMBED_P(tmp)) {
            if (ARY_SHARED_P(ary)) { /* ary might be destructively operated in the given block */
                rb_ary_unshare(ary);
                FL_SET_EMBED(ary);
            }
            ary_memcpy(ary, 0, ARY_EMBED_LEN(tmp), ARY_EMBED_PTR(tmp));
            ARY_SET_LEN(ary, ARY_EMBED_LEN(tmp));
        }
        else {
            if (!ARY_EMBED_P(ary) && ARY_HEAP_PTR(ary) == ARY_HEAP_PTR(tmp)) {
                FL_UNSET_SHARED(ary);
                ARY_SET_CAPA(ary, RARRAY_LEN(tmp));
            }
            else {
                assert(!ARY_SHARED_P(tmp));
                if (ARY_EMBED_P(ary)) {
                    FL_UNSET_EMBED(ary);
                }
                else if (ARY_SHARED_P(ary)) {
                    /* ary might be destructively operated in the given block */
                    rb_ary_unshare(ary);
                }
                else {
                    ary_heap_free(ary);
                }
                ARY_SET_PTR(ary, ARY_HEAP_PTR(tmp));
                ARY_SET_HEAP_LEN(ary, len);
                ARY_SET_CAPA(ary, ARY_HEAP_LEN(tmp));
            }
            /* tmp was lost ownership for the ptr */
            FL_UNSET(tmp, FL_FREEZE);
            FL_SET_EMBED(tmp);
            ARY_SET_EMBED_LEN(tmp, 0);
            FL_SET(tmp, FL_FREEZE);
        }
        /* tmp will be GC'ed. */
        RBASIC_SET_CLASS_RAW(tmp, rb_cArray); /* rb_cArray must be marked */
    }
    ary_verify(ary);
    return ary;
}

/*
 *  call-seq:
 *    array.sort -> new_array
 *    array.sort {|a, b| ... } -> new_array
 *
 *  Returns a new \Array whose elements are those from +self+, sorted.
 *
 *  With no block, compares elements using operator <tt><=></tt>
 *  (see Comparable):
 *
 *    a = 'abcde'.split('').shuffle
 *    a # => ["e", "b", "d", "a", "c"]
 *    a1 = a.sort
 *    a1 # => ["a", "b", "c", "d", "e"]
 *
 *  With a block, calls the block with each element pair;
 *  for each element pair +a+ and +b+, the block should return an integer:
 *
 *  - Negative when +b+ is to follow +a+.
 *  - Zero when +a+ and +b+ are equivalent.
 *  - Positive when +a+ is to follow +b+.
 *
 *  Example:
 *
 *    a = 'abcde'.split('').shuffle
 *    a # => ["e", "b", "d", "a", "c"]
 *    a1 = a.sort {|a, b| a <=> b }
 *    a1 # => ["a", "b", "c", "d", "e"]
 *    a2 = a.sort {|a, b| b <=> a }
 *    a2 # => ["e", "d", "c", "b", "a"]
 *
 *  When the block returns zero, the order for +a+ and +b+ is indeterminate,
 *  and may be unstable:
 *
 *    a = 'abcde'.split('').shuffle
 *    a # => ["e", "b", "d", "a", "c"]
 *    a1 = a.sort {|a, b| 0 }
 *    a1 # =>  ["c", "e", "b", "d", "a"]
 *
 *  Related: Enumerable#sort_by.
 */

VALUE
rb_ary_sort(VALUE ary)
{
    ary = rb_ary_dup(ary);
    rb_ary_sort_bang(ary);
    return ary;
}

static VALUE rb_ary_bsearch_index(VALUE ary);

/*
 *  call-seq:
 *    array.bsearch {|element| ... } -> object
 *    array.bsearch -> new_enumerator
 *
 *  Returns an element from +self+ selected by a binary search.
 *
 *  See {Binary Searching}[rdoc-ref:bsearch.rdoc].
 */

static VALUE
rb_ary_bsearch(VALUE ary)
{
    VALUE index_result = rb_ary_bsearch_index(ary);

    if (FIXNUM_P(index_result)) {
        return rb_ary_entry(ary, FIX2LONG(index_result));
    }
    return index_result;
}

/*
 *  call-seq:
 *    array.bsearch_index {|element| ... } -> integer or nil
 *    array.bsearch_index -> new_enumerator
 *
 *  Searches +self+ as described at method #bsearch,
 *  but returns the _index_ of the found element instead of the element itself.
 */

static VALUE
rb_ary_bsearch_index(VALUE ary)
{
    long low = 0, high = RARRAY_LEN(ary), mid;
    int smaller = 0, satisfied = 0;
    VALUE v, val;

    RETURN_ENUMERATOR(ary, 0, 0);
    while (low < high) {
        mid = low + ((high - low) / 2);
        val = rb_ary_entry(ary, mid);
        v = rb_yield(val);
        if (FIXNUM_P(v)) {
            if (v == INT2FIX(0)) return INT2FIX(mid);
            smaller = (SIGNED_VALUE)v < 0; /* Fixnum preserves its sign-bit */
        }
        else if (v == Qtrue) {
            satisfied = 1;
            smaller = 1;
        }
        else if (!RTEST(v)) {
            smaller = 0;
        }
        else if (rb_obj_is_kind_of(v, rb_cNumeric)) {
            const VALUE zero = INT2FIX(0);
            switch (rb_cmpint(rb_funcallv(v, id_cmp, 1, &zero), v, zero)) {
              case 0: return INT2FIX(mid);
              case 1: smaller = 1; break;
              case -1: smaller = 0;
            }
        }
        else {
            rb_raise(rb_eTypeError, "wrong argument type %"PRIsVALUE
                     " (must be numeric, true, false or nil)",
                     rb_obj_class(v));
        }
        if (smaller) {
            high = mid;
        }
        else {
            low = mid + 1;
        }
    }
    if (!satisfied) return Qnil;
    return INT2FIX(low);
}


static VALUE
sort_by_i(RB_BLOCK_CALL_FUNC_ARGLIST(i, dummy))
{
    return rb_yield(i);
}

/*
 *  call-seq:
 *    array.sort_by! {|element| ... } -> self
 *    array.sort_by! -> new_enumerator
 *
 *  Sorts the elements of +self+ in place,
 *  using an ordering determined by the block; returns self.
 *
 *  Calls the block with each successive element;
 *  sorts elements based on the values returned from the block.
 *
 *  For duplicates returned by the block, the ordering is indeterminate, and may be unstable.
 *
 *  This example sorts strings based on their sizes:
 *
 *    a = ['aaaa', 'bbb', 'cc', 'd']
 *    a.sort_by! {|element| element.size }
 *    a # => ["d", "cc", "bbb", "aaaa"]
 *
 *  Returns a new \Enumerator if no block given:
 *
 *    a = ['aaaa', 'bbb', 'cc', 'd']
 *    a.sort_by! # => #<Enumerator: ["aaaa", "bbb", "cc", "d"]:sort_by!>
 *
 */

static VALUE
rb_ary_sort_by_bang(VALUE ary)
{
    VALUE sorted;

    RETURN_SIZED_ENUMERATOR(ary, 0, 0, ary_enum_length);
    rb_ary_modify(ary);
    sorted = rb_block_call(ary, rb_intern("sort_by"), 0, 0, sort_by_i, 0);
    rb_ary_replace(ary, sorted);
    return ary;
}


/*
 *  call-seq:
 *    array.map {|element| ... } -> new_array
 *    array.map -> new_enumerator
 *
 *  Calls the block, if given, with each element of +self+;
 *  returns a new \Array whose elements are the return values from the block:
 *
 *    a = [:foo, 'bar', 2]
 *    a1 = a.map {|element| element.class }
 *    a1 # => [Symbol, String, Integer]
 *
 *  Returns a new \Enumerator if no block given:
 *    a = [:foo, 'bar', 2]
 *    a1 = a.map
 *    a1 # => #<Enumerator: [:foo, "bar", 2]:map>
 *
 *  Array#collect is an alias for Array#map.
 */

static VALUE
rb_ary_collect(VALUE ary)
{
    long i;
    VALUE collect;

    RETURN_SIZED_ENUMERATOR(ary, 0, 0, ary_enum_length);
    collect = rb_ary_new2(RARRAY_LEN(ary));
    for (i = 0; i < RARRAY_LEN(ary); i++) {
        rb_ary_push(collect, rb_yield(RARRAY_AREF(ary, i)));
    }
    return collect;
}


/*
 *  call-seq:
 *    array.map! {|element| ... } -> self
 *    array.map! -> new_enumerator
 *
 *  Calls the block, if given, with each element;
 *  replaces the element with the block's return value:
 *
 *    a = [:foo, 'bar', 2]
 *    a.map! { |element| element.class } # => [Symbol, String, Integer]
 *
 *  Returns a new \Enumerator if no block given:
 *
 *    a = [:foo, 'bar', 2]
 *    a1 = a.map!
 *    a1 # => #<Enumerator: [:foo, "bar", 2]:map!>
 *
 *  Array#collect! is an alias for Array#map!.
 */

static VALUE
rb_ary_collect_bang(VALUE ary)
{
    long i;

    RETURN_SIZED_ENUMERATOR(ary, 0, 0, ary_enum_length);
    rb_ary_modify(ary);
    for (i = 0; i < RARRAY_LEN(ary); i++) {
        rb_ary_store(ary, i, rb_yield(RARRAY_AREF(ary, i)));
    }
    return ary;
}

VALUE
rb_get_values_at(VALUE obj, long olen, int argc, const VALUE *argv, VALUE (*func) (VALUE, long))
{
    VALUE result = rb_ary_new2(argc);
    long beg, len, i, j;

    for (i=0; i<argc; i++) {
        if (FIXNUM_P(argv[i])) {
            rb_ary_push(result, (*func)(obj, FIX2LONG(argv[i])));
            continue;
        }
        /* check if idx is Range */
        if (rb_range_beg_len(argv[i], &beg, &len, olen, 1)) {
            long end = olen < beg+len ? olen : beg+len;
            for (j = beg; j < end; j++) {
                rb_ary_push(result, (*func)(obj, j));
            }
            if (beg + len > j)
                rb_ary_resize(result, RARRAY_LEN(result) + (beg + len) - j);
            continue;
        }
        rb_ary_push(result, (*func)(obj, NUM2LONG(argv[i])));
    }
    return result;
}

static VALUE
append_values_at_single(VALUE result, VALUE ary, long olen, VALUE idx)
{
    long beg, len;
    if (FIXNUM_P(idx)) {
        beg = FIX2LONG(idx);
    }
    /* check if idx is Range */
    else if (rb_range_beg_len(idx, &beg, &len, olen, 1)) {
        if (len > 0) {
            const VALUE *const src = RARRAY_CONST_PTR_TRANSIENT(ary);
            const long end = beg + len;
            const long prevlen = RARRAY_LEN(result);
            if (beg < olen) {
                rb_ary_cat(result, src + beg, end > olen ? olen-beg : len);
            }
            if (end > olen) {
                rb_ary_store(result, prevlen + len - 1, Qnil);
            }
        }
        return result;
    }
    else {
        beg = NUM2LONG(idx);
    }
    return rb_ary_push(result, rb_ary_entry(ary, beg));
}

/*
 *  call-seq:
 *    array.values_at(*indexes) -> new_array
 *
 *  Returns a new \Array whose elements are the elements
 *  of +self+ at the given \Integer or \Range +indexes+.
 *
 *  For each positive +index+, returns the element at offset +index+:
 *
 *    a = [:foo, 'bar', 2]
 *    a.values_at(0, 2) # => [:foo, 2]
 *    a.values_at(0..1) # => [:foo, "bar"]
 *
 *  The given +indexes+ may be in any order, and may repeat:
 *
 *    a = [:foo, 'bar', 2]
 *    a.values_at(2, 0, 1, 0, 2) # => [2, :foo, "bar", :foo, 2]
 *    a.values_at(1, 0..2) # => ["bar", :foo, "bar", 2]
 *
 *  Assigns +nil+ for an +index+ that is too large:
 *
 *    a = [:foo, 'bar', 2]
 *    a.values_at(0, 3, 1, 3) # => [:foo, nil, "bar", nil]
 *
 *  Returns a new empty \Array if no arguments given.
 *
 *  For each negative +index+, counts backward from the end of the array:
 *
 *    a = [:foo, 'bar', 2]
 *    a.values_at(-1, -3) # => [2, :foo]
 *
 *  Assigns +nil+ for an +index+ that is too small:
 *
 *    a = [:foo, 'bar', 2]
 *    a.values_at(0, -5, 1, -6, 2) # => [:foo, nil, "bar", nil, 2]
 *
 *  The given +indexes+ may have a mixture of signs:
 *
 *    a = [:foo, 'bar', 2]
 *    a.values_at(0, -2, 1, -1) # => [:foo, "bar", "bar", 2]
 *
 */

static VALUE
rb_ary_values_at(int argc, VALUE *argv, VALUE ary)
{
    long i, olen = RARRAY_LEN(ary);
    VALUE result = rb_ary_new_capa(argc);
    for (i = 0; i < argc; ++i) {
        append_values_at_single(result, ary, olen, argv[i]);
    }
    RB_GC_GUARD(ary);
    return result;
}


/*
 *  call-seq:
 *    array.select {|element| ... } -> new_array
 *    array.select -> new_enumerator
 *
 *  Calls the block, if given, with each element of +self+;
 *  returns a new \Array containing those elements of +self+
 *  for which the block returns a truthy value:
 *
 *    a = [:foo, 'bar', 2, :bam]
 *    a1 = a.select {|element| element.to_s.start_with?('b') }
 *    a1 # => ["bar", :bam]
 *
 *  Returns a new \Enumerator if no block given:
 *
 *    a = [:foo, 'bar', 2, :bam]
 *    a.select # => #<Enumerator: [:foo, "bar", 2, :bam]:select>
 *
 *  Array#filter is an alias for Array#select.
 */

static VALUE
rb_ary_select(VALUE ary)
{
    VALUE result;
    long i;

    RETURN_SIZED_ENUMERATOR(ary, 0, 0, ary_enum_length);
    result = rb_ary_new2(RARRAY_LEN(ary));
    for (i = 0; i < RARRAY_LEN(ary); i++) {
        if (RTEST(rb_yield(RARRAY_AREF(ary, i)))) {
            rb_ary_push(result, rb_ary_elt(ary, i));
        }
    }
    return result;
}

struct select_bang_arg {
    VALUE ary;
    long len[2];
};

static VALUE
select_bang_i(VALUE a)
{
    volatile struct select_bang_arg *arg = (void *)a;
    VALUE ary = arg->ary;
    long i1, i2;

    for (i1 = i2 = 0; i1 < RARRAY_LEN(ary); arg->len[0] = ++i1) {
        VALUE v = RARRAY_AREF(ary, i1);
        if (!RTEST(rb_yield(v))) continue;
        if (i1 != i2) {
            rb_ary_store(ary, i2, v);
        }
        arg->len[1] = ++i2;
    }
    return (i1 == i2) ? Qnil : ary;
}

static VALUE
select_bang_ensure(VALUE a)
{
    volatile struct select_bang_arg *arg = (void *)a;
    VALUE ary = arg->ary;
    long len = RARRAY_LEN(ary);
    long i1 = arg->len[0], i2 = arg->len[1];

    if (i2 < len && i2 < i1) {
        long tail = 0;
        rb_ary_modify(ary);
        if (i1 < len) {
            tail = len - i1;
            RARRAY_PTR_USE_TRANSIENT(ary, ptr, {
                    MEMMOVE(ptr + i2, ptr + i1, VALUE, tail);
                });
        }
        ARY_SET_LEN(ary, i2 + tail);
    }
    return ary;
}

/*
 *  call-seq:
 *    array.select! {|element| ... } -> self or nil
 *    array.select! -> new_enumerator
 *
 *  Calls the block, if given  with each element of +self+;
 *  removes from +self+ those elements for which the block returns +false+ or +nil+.
 *
 *  Returns +self+ if any elements were removed:
 *
 *    a = [:foo, 'bar', 2, :bam]
 *    a.select! {|element| element.to_s.start_with?('b') } # => ["bar", :bam]
 *
 *  Returns +nil+ if no elements were removed.
 *
 *  Returns a new \Enumerator if no block given:
 *
 *    a = [:foo, 'bar', 2, :bam]
 *    a.select! # => #<Enumerator: [:foo, "bar", 2, :bam]:select!>
 *
 *  Array#filter! is an alias for Array#select!.
 */

static VALUE
rb_ary_select_bang(VALUE ary)
{
    struct select_bang_arg args;

    RETURN_SIZED_ENUMERATOR(ary, 0, 0, ary_enum_length);
    rb_ary_modify(ary);

    args.ary = ary;
    args.len[0] = args.len[1] = 0;
    return rb_ensure(select_bang_i, (VALUE)&args, select_bang_ensure, (VALUE)&args);
}

/*
 *  call-seq:
 *    array.keep_if {|element| ... } -> self
 *    array.keep_if -> new_enumeration
 *
 *  Retains those elements for which the block returns a truthy value;
 *  deletes all other elements; returns +self+:
 *
 *    a = [:foo, 'bar', 2, :bam]
 *    a.keep_if {|element| element.to_s.start_with?('b') } # => ["bar", :bam]
 *
 *  Returns a new \Enumerator if no block given:
 *
 *    a = [:foo, 'bar', 2, :bam]
 *    a.keep_if # => #<Enumerator: [:foo, "bar", 2, :bam]:keep_if>
 *
 */

static VALUE
rb_ary_keep_if(VALUE ary)
{
    RETURN_SIZED_ENUMERATOR(ary, 0, 0, ary_enum_length);
    rb_ary_select_bang(ary);
    return ary;
}

static void
ary_resize_smaller(VALUE ary, long len)
{
    rb_ary_modify(ary);
    if (RARRAY_LEN(ary) > len) {
        ARY_SET_LEN(ary, len);
        if (len * 2 < ARY_CAPA(ary) &&
            ARY_CAPA(ary) > ARY_DEFAULT_SIZE) {
            ary_resize_capa(ary, len * 2);
        }
    }
}

/*
 *  call-seq:
 *    array.delete(obj) -> deleted_object
 *    array.delete(obj) {|nosuch| ... } -> deleted_object or block_return
 *
 *  Removes zero or more elements from +self+.
 *
 *  When no block is given,
 *  removes from +self+ each element +ele+ such that <tt>ele == obj</tt>;
 *  returns the last deleted element:
 *
 *    s1 = 'bar'; s2 = 'bar'
 *    a = [:foo, s1, 2, s2]
 *    a.delete('bar') # => "bar"
 *    a # => [:foo, 2]
 *
 *  Returns +nil+ if no elements removed.
 *
 *  When a block is given,
 *  removes from +self+ each element +ele+ such that <tt>ele == obj</tt>.
 *
 *  If any such elements are found, ignores the block
 *  and returns the last deleted element:
 *
 *    s1 = 'bar'; s2 = 'bar'
 *    a = [:foo, s1, 2, s2]
 *    deleted_obj = a.delete('bar') {|obj| fail 'Cannot happen' }
 *    a # => [:foo, 2]
 *
 *  If no such elements are found, returns the block's return value:
 *
 *    a = [:foo, 'bar', 2]
 *    a.delete(:nosuch) {|obj| "#{obj} not found" } # => "nosuch not found"
 *
 */

VALUE
rb_ary_delete(VALUE ary, VALUE item)
{
    VALUE v = item;
    long i1, i2;

    for (i1 = i2 = 0; i1 < RARRAY_LEN(ary); i1++) {
        VALUE e = RARRAY_AREF(ary, i1);

        if (rb_equal(e, item)) {
            v = e;
            continue;
        }
        if (i1 != i2) {
            rb_ary_store(ary, i2, e);
        }
        i2++;
    }
    if (RARRAY_LEN(ary) == i2) {
        if (rb_block_given_p()) {
            return rb_yield(item);
        }
        return Qnil;
    }

    ary_resize_smaller(ary, i2);

    ary_verify(ary);
    return v;
}

void
rb_ary_delete_same(VALUE ary, VALUE item)
{
    long i1, i2;

    for (i1 = i2 = 0; i1 < RARRAY_LEN(ary); i1++) {
        VALUE e = RARRAY_AREF(ary, i1);

        if (e == item) {
            continue;
        }
        if (i1 != i2) {
            rb_ary_store(ary, i2, e);
        }
        i2++;
    }
    if (RARRAY_LEN(ary) == i2) {
        return;
    }

    ary_resize_smaller(ary, i2);
}

VALUE
rb_ary_delete_at(VALUE ary, long pos)
{
    long len = RARRAY_LEN(ary);
    VALUE del;

    if (pos >= len) return Qnil;
    if (pos < 0) {
        pos += len;
        if (pos < 0) return Qnil;
    }

    rb_ary_modify(ary);
    del = RARRAY_AREF(ary, pos);
    RARRAY_PTR_USE_TRANSIENT(ary, ptr, {
        MEMMOVE(ptr+pos, ptr+pos+1, VALUE, len-pos-1);
    });
    ARY_INCREASE_LEN(ary, -1);
    ary_verify(ary);
    return del;
}

/*
 *  call-seq:
 *    array.delete_at(index) -> deleted_object or nil
 *
 *  Deletes an element from +self+, per the given \Integer +index+.
 *
 *  When +index+ is non-negative, deletes the element at offset +index+:
 *
 *    a = [:foo, 'bar', 2]
 *    a.delete_at(1) # => "bar"
 *    a # => [:foo, 2]
 *
 *  If index is too large, returns +nil+.
 *
 *  When +index+ is negative, counts backward from the end of the array:
 *
 *    a = [:foo, 'bar', 2]
 *    a.delete_at(-2) # => "bar"
 *    a # => [:foo, 2]
 *
 *  If +index+ is too small (far from zero), returns nil.
 */

static VALUE
rb_ary_delete_at_m(VALUE ary, VALUE pos)
{
    return rb_ary_delete_at(ary, NUM2LONG(pos));
}

static VALUE
ary_slice_bang_by_rb_ary_splice(VALUE ary, long pos, long len)
{
    const long orig_len = RARRAY_LEN(ary);

    if (len < 0) {
        return Qnil;
    }
    else if (pos < -orig_len) {
        return Qnil;
    }
    else if (pos < 0) {
        pos += orig_len;
    }
    else if (orig_len < pos) {
        return Qnil;
    }
    if (orig_len < pos + len) {
        len = orig_len - pos;
    }
    if (len == 0) {
        return rb_ary_new2(0);
    }
    else {
        VALUE arg2 = rb_ary_new4(len, RARRAY_CONST_PTR_TRANSIENT(ary)+pos);
        rb_ary_splice(ary, pos, len, 0, 0);
        return arg2;
    }
}

/*
 *  call-seq:
 *    array.slice!(n) -> object or nil
 *    array.slice!(start, length) -> new_array or nil
 *    array.slice!(range) -> new_array or nil
 *
 *  Removes and returns elements from +self+.
 *
 *  When the only argument is an \Integer +n+,
 *  removes and returns the _nth_ element in +self+:
 *
 *    a = [:foo, 'bar', 2]
 *    a.slice!(1) # => "bar"
 *    a # => [:foo, 2]
 *
 *  If +n+ is negative, counts backwards from the end of +self+:
 *
 *    a = [:foo, 'bar', 2]
 *    a.slice!(-1) # => 2
 *    a # => [:foo, "bar"]
 *
 *  If +n+ is out of range, returns +nil+.
 *
 *  When the only arguments are Integers +start+ and +length+,
 *  removes +length+ elements from +self+ beginning at offset  +start+;
 *  returns the deleted objects in a new \Array:
 *
 *    a = [:foo, 'bar', 2]
 *    a.slice!(0, 2) # => [:foo, "bar"]
 *    a # => [2]
 *
 *  If <tt>start + length</tt> exceeds the array size,
 *  removes and returns all elements from offset +start+ to the end:
 *
 *    a = [:foo, 'bar', 2]
 *    a.slice!(1, 50) # => ["bar", 2]
 *    a # => [:foo]
 *
 *  If <tt>start == a.size</tt> and +length+ is non-negative,
 *  returns a new empty \Array.
 *
 *  If +length+ is negative, returns +nil+.
 *
 *  When the only argument is a \Range object +range+,
 *  treats <tt>range.min</tt> as +start+ above and <tt>range.size</tt> as +length+ above:
 *
 *    a = [:foo, 'bar', 2]
 *    a.slice!(1..2) # => ["bar", 2]
 *    a # => [:foo]
 *
 *  If <tt>range.start == a.size</tt>, returns a new empty \Array.
 *
 *  If <tt>range.start</tt> is larger than the array size, returns +nil+.
 *
 *  If <tt>range.end</tt> is negative, counts backwards from the end of the array:
 *
 *    a = [:foo, 'bar', 2]
 *    a.slice!(0..-2) # => [:foo, "bar"]
 *    a # => [2]
 *
 *  If <tt>range.start</tt> is negative,
 *  calculates the start index backwards from the end of the array:
 *
 *    a = [:foo, 'bar', 2]
 *    a.slice!(-2..2) # => ["bar", 2]
 *    a # => [:foo]
 *
 */

static VALUE
rb_ary_slice_bang(int argc, VALUE *argv, VALUE ary)
{
    VALUE arg1;
    long pos, len;

    rb_ary_modify_check(ary);
    rb_check_arity(argc, 1, 2);
    arg1 = argv[0];

    if (argc == 2) {
        pos = NUM2LONG(argv[0]);
        len = NUM2LONG(argv[1]);
        return ary_slice_bang_by_rb_ary_splice(ary, pos, len);
    }

    if (!FIXNUM_P(arg1)) {
        switch (rb_range_beg_len(arg1, &pos, &len, RARRAY_LEN(ary), 0)) {
          case Qtrue:
            /* valid range */
            return ary_slice_bang_by_rb_ary_splice(ary, pos, len);
          case Qnil:
            /* invalid range */
            return Qnil;
          default:
            /* not a range */
            break;
        }
    }

    return rb_ary_delete_at(ary, NUM2LONG(arg1));
}

static VALUE
ary_reject(VALUE orig, VALUE result)
{
    long i;

    for (i = 0; i < RARRAY_LEN(orig); i++) {
        VALUE v = RARRAY_AREF(orig, i);

        if (!RTEST(rb_yield(v))) {
            rb_ary_push(result, v);
        }
    }
    return result;
}

static VALUE
reject_bang_i(VALUE a)
{
    volatile struct select_bang_arg *arg = (void *)a;
    VALUE ary = arg->ary;
    long i1, i2;

    for (i1 = i2 = 0; i1 < RARRAY_LEN(ary); arg->len[0] = ++i1) {
        VALUE v = RARRAY_AREF(ary, i1);
        if (RTEST(rb_yield(v))) continue;
        if (i1 != i2) {
            rb_ary_store(ary, i2, v);
        }
        arg->len[1] = ++i2;
    }
    return (i1 == i2) ? Qnil : ary;
}

static VALUE
ary_reject_bang(VALUE ary)
{
    struct select_bang_arg args;
    rb_ary_modify_check(ary);
    args.ary = ary;
    args.len[0] = args.len[1] = 0;
    return rb_ensure(reject_bang_i, (VALUE)&args, select_bang_ensure, (VALUE)&args);
}

/*
 *  call-seq:
 *    array.reject! {|element| ... } -> self or nil
 *    array.reject! -> new_enumerator
 *
 *  Removes each element for which the block returns a truthy value.
 *
 *  Returns +self+ if any elements removed:
 *
 *    a = [:foo, 'bar', 2, 'bat']
 *    a.reject! {|element| element.to_s.start_with?('b') } # => [:foo, 2]
 *
 *  Returns +nil+ if no elements removed.
 *
 *  Returns a new \Enumerator if no block given:
 *
 *    a = [:foo, 'bar', 2]
 *    a.reject! # => #<Enumerator: [:foo, "bar", 2]:reject!>
 *
 */

static VALUE
rb_ary_reject_bang(VALUE ary)
{
    RETURN_SIZED_ENUMERATOR(ary, 0, 0, ary_enum_length);
    rb_ary_modify(ary);
    return ary_reject_bang(ary);
}

/*
 *  call-seq:
 *    array.reject {|element| ... } -> new_array
 *    array.reject -> new_enumerator
 *
 *  Returns a new \Array whose elements are all those from +self+
 *  for which the block returns +false+ or +nil+:
 *
 *    a = [:foo, 'bar', 2, 'bat']
 *    a1 = a.reject {|element| element.to_s.start_with?('b') }
 *    a1 # => [:foo, 2]
 *
 *  Returns a new \Enumerator if no block given:
 *
 *     a = [:foo, 'bar', 2]
 *     a.reject # => #<Enumerator: [:foo, "bar", 2]:reject>
 *
 */

static VALUE
rb_ary_reject(VALUE ary)
{
    VALUE rejected_ary;

    RETURN_SIZED_ENUMERATOR(ary, 0, 0, ary_enum_length);
    rejected_ary = rb_ary_new();
    ary_reject(ary, rejected_ary);
    return rejected_ary;
}

/*
 *  call-seq:
 *    array.delete_if {|element| ... } -> self
 *    array.delete_if -> Enumerator
 *
 *  Removes each element in +self+ for which the block returns a truthy value;
 *  returns +self+:
 *
 *    a = [:foo, 'bar', 2, 'bat']
 *    a.delete_if {|element| element.to_s.start_with?('b') } # => [:foo, 2]
 *
 *  Returns a new \Enumerator if no block given:
 *
 *    a = [:foo, 'bar', 2]
 *    a.delete_if # => #<Enumerator: [:foo, "bar", 2]:delete_if>
 *
3 */

static VALUE
rb_ary_delete_if(VALUE ary)
{
    ary_verify(ary);
    RETURN_SIZED_ENUMERATOR(ary, 0, 0, ary_enum_length);
    ary_reject_bang(ary);
    return ary;
}

static VALUE
take_i(RB_BLOCK_CALL_FUNC_ARGLIST(val, cbarg))
{
    VALUE *args = (VALUE *)cbarg;
    if (argc > 1) val = rb_ary_new4(argc, argv);
    rb_ary_push(args[0], val);
    if (--args[1] == 0) rb_iter_break();
    return Qnil;
}

static VALUE
take_items(VALUE obj, long n)
{
    VALUE result = rb_check_array_type(obj);
    VALUE args[2];

    if (n == 0) return result;
    if (!NIL_P(result)) return rb_ary_subseq(result, 0, n);
    result = rb_ary_new2(n);
    args[0] = result; args[1] = (VALUE)n;
    if (UNDEF_P(rb_check_block_call(obj, idEach, 0, 0, take_i, (VALUE)args)))
        rb_raise(rb_eTypeError, "wrong argument type %"PRIsVALUE" (must respond to :each)",
                 rb_obj_class(obj));
    return result;
}


/*
 *  call-seq:
 *    array.zip(*other_arrays) -> new_array
 *    array.zip(*other_arrays) {|other_array| ... } -> nil
 *
 *  When no block given, returns a new \Array +new_array+ of size <tt>self.size</tt>
 *  whose elements are Arrays.
 *
 *  Each nested array <tt>new_array[n]</tt> is of size <tt>other_arrays.size+1</tt>,
 *  and contains:
 *
 *  - The _nth_ element of +self+.
 *  - The _nth_ element of each of the +other_arrays+.
 *
 *  If all +other_arrays+ and +self+ are the same size:
 *
 *    a = [:a0, :a1, :a2, :a3]
 *    b = [:b0, :b1, :b2, :b3]
 *    c = [:c0, :c1, :c2, :c3]
 *    d = a.zip(b, c)
 *    d # => [[:a0, :b0, :c0], [:a1, :b1, :c1], [:a2, :b2, :c2], [:a3, :b3, :c3]]
 *
 *  If any array in +other_arrays+ is smaller than +self+,
 *  fills to <tt>self.size</tt> with +nil+:
 *
 *    a = [:a0, :a1, :a2, :a3]
 *    b = [:b0, :b1, :b2]
 *    c = [:c0, :c1]
 *    d = a.zip(b, c)
 *    d # => [[:a0, :b0, :c0], [:a1, :b1, :c1], [:a2, :b2, nil], [:a3, nil, nil]]
 *
 *  If any array in +other_arrays+ is larger than +self+,
 *  its trailing elements are ignored:
 *
 *    a = [:a0, :a1, :a2, :a3]
 *    b = [:b0, :b1, :b2, :b3, :b4]
 *    c = [:c0, :c1, :c2, :c3, :c4, :c5]
 *    d = a.zip(b, c)
 *    d # => [[:a0, :b0, :c0], [:a1, :b1, :c1], [:a2, :b2, :c2], [:a3, :b3, :c3]]
 *
 *  When a block is given, calls the block with each of the sub-arrays (formed as above); returns +nil+:
 *
 *    a = [:a0, :a1, :a2, :a3]
 *    b = [:b0, :b1, :b2, :b3]
 *    c = [:c0, :c1, :c2, :c3]
 *    a.zip(b, c) {|sub_array| p sub_array} # => nil
 *
 *  Output:
 *
 *    [:a0, :b0, :c0]
 *    [:a1, :b1, :c1]
 *    [:a2, :b2, :c2]
 *    [:a3, :b3, :c3]
 *
 */

static VALUE
rb_ary_zip(int argc, VALUE *argv, VALUE ary)
{
    int i, j;
    long len = RARRAY_LEN(ary);
    VALUE result = Qnil;

    for (i=0; i<argc; i++) {
        argv[i] = take_items(argv[i], len);
    }

    if (rb_block_given_p()) {
        int arity = rb_block_arity();

        if (arity > 1) {
            VALUE work, *tmp;

            tmp = ALLOCV_N(VALUE, work, argc+1);

            for (i=0; i<RARRAY_LEN(ary); i++) {
                tmp[0] = RARRAY_AREF(ary, i);
                for (j=0; j<argc; j++) {
                    tmp[j+1] = rb_ary_elt(argv[j], i);
                }
                rb_yield_values2(argc+1, tmp);
            }

            if (work) ALLOCV_END(work);
        }
        else {
            for (i=0; i<RARRAY_LEN(ary); i++) {
                VALUE tmp = rb_ary_new2(argc+1);

                rb_ary_push(tmp, RARRAY_AREF(ary, i));
                for (j=0; j<argc; j++) {
                    rb_ary_push(tmp, rb_ary_elt(argv[j], i));
                }
                rb_yield(tmp);
            }
        }
    }
    else {
        result = rb_ary_new_capa(len);

        for (i=0; i<len; i++) {
            VALUE tmp = rb_ary_new_capa(argc+1);

            rb_ary_push(tmp, RARRAY_AREF(ary, i));
            for (j=0; j<argc; j++) {
                rb_ary_push(tmp, rb_ary_elt(argv[j], i));
            }
            rb_ary_push(result, tmp);
        }
    }

    return result;
}

/*
 *  call-seq:
 *    array.transpose -> new_array
 *
 *  Transposes the rows and columns in an \Array of Arrays;
 *  the nested Arrays must all be the same size:
 *
 *    a = [[:a0, :a1], [:b0, :b1], [:c0, :c1]]
 *    a.transpose # => [[:a0, :b0, :c0], [:a1, :b1, :c1]]
 *
 */

static VALUE
rb_ary_transpose(VALUE ary)
{
    long elen = -1, alen, i, j;
    VALUE tmp, result = 0;

    alen = RARRAY_LEN(ary);
    if (alen == 0) return rb_ary_dup(ary);
    for (i=0; i<alen; i++) {
        tmp = to_ary(rb_ary_elt(ary, i));
        if (elen < 0) {		/* first element */
            elen = RARRAY_LEN(tmp);
            result = rb_ary_new2(elen);
            for (j=0; j<elen; j++) {
                rb_ary_store(result, j, rb_ary_new2(alen));
            }
        }
        else if (elen != RARRAY_LEN(tmp)) {
            rb_raise(rb_eIndexError, "element size differs (%ld should be %ld)",
                     RARRAY_LEN(tmp), elen);
        }
        for (j=0; j<elen; j++) {
            rb_ary_store(rb_ary_elt(result, j), i, rb_ary_elt(tmp, j));
        }
    }
    return result;
}

/*
 *  call-seq:
 *    array.replace(other_array) -> self
 *
 *  Replaces the content of +self+ with the content of +other_array+; returns +self+:
 *
 *    a = [:foo, 'bar', 2]
 *    a.replace(['foo', :bar, 3]) # => ["foo", :bar, 3]
 *
 */

VALUE
rb_ary_replace(VALUE copy, VALUE orig)
{
    rb_ary_modify_check(copy);
    orig = to_ary(orig);
    if (copy == orig) return copy;

    rb_ary_reset(copy);

    /* orig has enough space to embed the contents of orig. */
    if (RARRAY_LEN(orig) <= ary_embed_capa(copy)) {
        assert(ARY_EMBED_P(copy));
        ary_memcpy(copy, 0, RARRAY_LEN(orig), RARRAY_CONST_PTR_TRANSIENT(orig));
        ARY_SET_EMBED_LEN(copy, RARRAY_LEN(orig));
    }
#if USE_RVARGC
    /* orig is embedded but copy does not have enough space to embed the
     * contents of orig. */
    else if (ARY_EMBED_P(orig)) {
        long len = ARY_EMBED_LEN(orig);
        VALUE *ptr = ary_heap_alloc(copy, len);

        FL_UNSET_EMBED(copy);
        ARY_SET_PTR(copy, ptr);
        ARY_SET_LEN(copy, len);
        ARY_SET_CAPA(copy, len);

        // No allocation and exception expected that could leave `copy` in a
        // bad state from the edits above.
        ary_memcpy(copy, 0, len, RARRAY_CONST_PTR_TRANSIENT(orig));
    }
#endif
    /* Otherwise, orig is on heap and copy does not have enough space to embed
     * the contents of orig. */
    else {
        VALUE shared_root = ary_make_shared(orig);
        FL_UNSET_EMBED(copy);
        ARY_SET_PTR(copy, ARY_HEAP_PTR(orig));
        ARY_SET_LEN(copy, ARY_HEAP_LEN(orig));
        rb_ary_set_shared(copy, shared_root);
    }
    ary_verify(copy);
    return copy;
}

/*
 *  call-seq:
 *     array.clear -> self
 *
 *  Removes all elements from +self+:
 *
 *    a = [:foo, 'bar', 2]
 *    a.clear # => []
 *
 */

VALUE
rb_ary_clear(VALUE ary)
{
    rb_ary_modify_check(ary);
    if (ARY_SHARED_P(ary)) {
        if (!ARY_EMBED_P(ary)) {
            rb_ary_unshare(ary);
            FL_SET_EMBED(ary);
            ARY_SET_EMBED_LEN(ary, 0);
        }
    }
    else {
        ARY_SET_LEN(ary, 0);
        if (ARY_DEFAULT_SIZE * 2 < ARY_CAPA(ary)) {
            ary_resize_capa(ary, ARY_DEFAULT_SIZE * 2);
        }
    }
    ary_verify(ary);
    return ary;
}

/*
 *  call-seq:
 *    array.fill(obj) -> self
 *    array.fill(obj, start) -> self
 *    array.fill(obj, start, length) -> self
 *    array.fill(obj, range) -> self
 *    array.fill {|index| ... } -> self
 *    array.fill(start) {|index| ... } -> self
 *    array.fill(start, length) {|index| ... } -> self
 *    array.fill(range) {|index| ... } -> self
 *
 *  Replaces specified elements in +self+ with specified objects; returns +self+.
 *
 *  With argument +obj+ and no block given, replaces all elements with that one object:
 *
 *    a = ['a', 'b', 'c', 'd']
 *    a # => ["a", "b", "c", "d"]
 *    a.fill(:X) # => [:X, :X, :X, :X]
 *
 *  With arguments +obj+ and \Integer +start+, and no block given,
 *  replaces elements based on the given start.
 *
 *  If +start+ is in range (<tt>0 <= start < array.size</tt>),
 *  replaces all elements from offset +start+ through the end:
 *
 *    a = ['a', 'b', 'c', 'd']
 *    a.fill(:X, 2) # => ["a", "b", :X, :X]
 *
 *  If +start+ is too large (<tt>start >= array.size</tt>), does nothing:
 *
 *    a = ['a', 'b', 'c', 'd']
 *    a.fill(:X, 4) # => ["a", "b", "c", "d"]
 *    a = ['a', 'b', 'c', 'd']
 *    a.fill(:X, 5) # => ["a", "b", "c", "d"]
 *
 *  If +start+ is negative, counts from the end (starting index is <tt>start + array.size</tt>):
 *
 *    a = ['a', 'b', 'c', 'd']
 *    a.fill(:X, -2) # => ["a", "b", :X, :X]
 *
 *  If +start+ is too small (less than and far from zero), replaces all elements:
 *
 *    a = ['a', 'b', 'c', 'd']
 *    a.fill(:X, -6) # => [:X, :X, :X, :X]
 *    a = ['a', 'b', 'c', 'd']
 *    a.fill(:X, -50) # => [:X, :X, :X, :X]
 *
 *  With arguments +obj+, \Integer +start+, and \Integer +length+, and no block given,
 *  replaces elements based on the given +start+ and +length+.
 *
 *  If +start+ is in range, replaces +length+ elements beginning at offset +start+:
 *
 *    a = ['a', 'b', 'c', 'd']
 *    a.fill(:X, 1, 1) # => ["a", :X, "c", "d"]
 *
 *  If +start+ is negative, counts from the end:
 *
 *    a = ['a', 'b', 'c', 'd']
 *    a.fill(:X, -2, 1) # => ["a", "b", :X, "d"]
 *
 *  If +start+ is large (<tt>start >= array.size</tt>), extends +self+ with +nil+:
 *
 *    a = ['a', 'b', 'c', 'd']
 *    a.fill(:X, 5, 0) # => ["a", "b", "c", "d", nil]
 *    a = ['a', 'b', 'c', 'd']
 *    a.fill(:X, 5, 2) # => ["a", "b", "c", "d", nil, :X, :X]
 *
 *  If +length+ is zero or negative, replaces no elements:
 *
 *    a = ['a', 'b', 'c', 'd']
 *    a.fill(:X, 1, 0) # => ["a", "b", "c", "d"]
 *    a.fill(:X, 1, -1) # => ["a", "b", "c", "d"]
 *
 *  With arguments +obj+ and \Range +range+, and no block given,
 *  replaces elements based on the given range.
 *
 *  If the range is positive and ascending (<tt>0 < range.begin <= range.end</tt>),
 *  replaces elements from <tt>range.begin</tt> to <tt>range.end</tt>:
 *
 *    a = ['a', 'b', 'c', 'd']
 *    a.fill(:X, (1..1)) # => ["a", :X, "c", "d"]
 *
 *  If <tt>range.first</tt> is negative, replaces no elements:
 *
 *    a = ['a', 'b', 'c', 'd']
 *    a.fill(:X, (-1..1)) # => ["a", "b", "c", "d"]
 *
 *  If <tt>range.last</tt> is negative, counts from the end:
 *
 *    a = ['a', 'b', 'c', 'd']
 *    a.fill(:X, (0..-2)) # => [:X, :X, :X, "d"]
 *    a = ['a', 'b', 'c', 'd']
 *    a.fill(:X, (1..-2)) # => ["a", :X, :X, "d"]
 *
 *  If <tt>range.last</tt> and <tt>range.last</tt> are both negative,
 *  both count from the end of the array:
 *
 *    a = ['a', 'b', 'c', 'd']
 *    a.fill(:X, (-1..-1)) # => ["a", "b", "c", :X]
 *    a = ['a', 'b', 'c', 'd']
 *    a.fill(:X, (-2..-2)) # => ["a", "b", :X, "d"]
 *
 *  With no arguments and a block given, calls the block with each index;
 *  replaces the corresponding element with the block's return value:
 *
 *    a = ['a', 'b', 'c', 'd']
 *    a.fill { |index| "new_#{index}" } # => ["new_0", "new_1", "new_2", "new_3"]
 *
 *  With argument +start+ and a block given, calls the block with each index
 *  from offset +start+ to the end; replaces the corresponding element
 *  with the block's return value.
 *
 *  If start is in range (<tt>0 <= start < array.size</tt>),
 *  replaces from offset +start+ to the end:
 *
 *    a = ['a', 'b', 'c', 'd']
 *    a.fill(1) { |index| "new_#{index}" } # => ["a", "new_1", "new_2", "new_3"]
 *
 *  If +start+ is too large(<tt>start >= array.size</tt>), does nothing:
 *
 *    a = ['a', 'b', 'c', 'd']
 *    a.fill(4) { |index| fail 'Cannot happen' } # => ["a", "b", "c", "d"]
 *    a = ['a', 'b', 'c', 'd']
 *    a.fill(4) { |index| fail 'Cannot happen' } # => ["a", "b", "c", "d"]
 *
 *  If +start+ is negative, counts from the end:
 *
 *    a = ['a', 'b', 'c', 'd']
 *    a.fill(-2) { |index| "new_#{index}" } # => ["a", "b", "new_2", "new_3"]
 *
 *  If start is too small (<tt>start <= -array.size</tt>, replaces all elements:
 *
 *    a = ['a', 'b', 'c', 'd']
 *    a.fill(-6) { |index| "new_#{index}" } # => ["new_0", "new_1", "new_2", "new_3"]
 *    a = ['a', 'b', 'c', 'd']
 *    a.fill(-50) { |index| "new_#{index}" } # => ["new_0", "new_1", "new_2", "new_3"]
 *
 *  With arguments +start+ and +length+, and a block given,
 *  calls the block for each index specified by start length;
 *  replaces the corresponding element with the block's return value.
 *
 *  If +start+ is in range, replaces +length+ elements beginning at offset +start+:
 *
 *    a = ['a', 'b', 'c', 'd']
 *    a.fill(1, 1) { |index| "new_#{index}" } # => ["a", "new_1", "c", "d"]
 *
 *  If start is negative, counts from the end:
 *
 *    a = ['a', 'b', 'c', 'd']
 *    a.fill(-2, 1) { |index| "new_#{index}" } # => ["a", "b", "new_2", "d"]
 *
 *  If +start+ is large (<tt>start >= array.size</tt>), extends +self+ with +nil+:
 *
 *    a = ['a', 'b', 'c', 'd']
 *    a.fill(5, 0) { |index| "new_#{index}" } # => ["a", "b", "c", "d", nil]
 *    a = ['a', 'b', 'c', 'd']
 *    a.fill(5, 2) { |index| "new_#{index}" } # => ["a", "b", "c", "d", nil, "new_5", "new_6"]
 *
 *  If +length+ is zero or less, replaces no elements:
 *
 *    a = ['a', 'b', 'c', 'd']
 *    a.fill(1, 0) { |index| "new_#{index}" } # => ["a", "b", "c", "d"]
 *    a.fill(1, -1) { |index| "new_#{index}" } # => ["a", "b", "c", "d"]
 *
 *  With arguments +obj+ and +range+, and a block given,
 *  calls the block with each index in the given range;
 *  replaces the corresponding element with the block's return value.
 *
 *  If the range is positive and ascending (<tt>range 0 < range.begin <= range.end</tt>,
 *  replaces elements from <tt>range.begin</tt> to <tt>range.end</tt>:
 *
 *    a = ['a', 'b', 'c', 'd']
 *    a.fill(1..1) { |index| "new_#{index}" } # => ["a", "new_1", "c", "d"]
 *
 *  If +range.first+ is negative, does nothing:
 *
 *    a = ['a', 'b', 'c', 'd']
 *    a.fill(-1..1) { |index| fail 'Cannot happen' } # => ["a", "b", "c", "d"]
 *
 *  If <tt>range.last</tt> is negative, counts from the end:
 *
 *    a = ['a', 'b', 'c', 'd']
 *    a.fill(0..-2) { |index| "new_#{index}" } # => ["new_0", "new_1", "new_2", "d"]
 *    a = ['a', 'b', 'c', 'd']
 *    a.fill(1..-2) { |index| "new_#{index}" } # => ["a", "new_1", "new_2", "d"]
 *
 *  If <tt>range.first</tt> and <tt>range.last</tt> are both negative,
 *  both count from the end:
 *
 *    a = ['a', 'b', 'c', 'd']
 *    a.fill(-1..-1) { |index| "new_#{index}" } # => ["a", "b", "c", "new_3"]
 *    a = ['a', 'b', 'c', 'd']
 *    a.fill(-2..-2) { |index| "new_#{index}" } # => ["a", "b", "new_2", "d"]
 *
 */

static VALUE
rb_ary_fill(int argc, VALUE *argv, VALUE ary)
{
    VALUE item = Qundef, arg1, arg2;
    long beg = 0, end = 0, len = 0;

    if (rb_block_given_p()) {
        rb_scan_args(argc, argv, "02", &arg1, &arg2);
        argc += 1;		/* hackish */
    }
    else {
        rb_scan_args(argc, argv, "12", &item, &arg1, &arg2);
    }
    switch (argc) {
      case 1:
        beg = 0;
        len = RARRAY_LEN(ary);
        break;
      case 2:
        if (rb_range_beg_len(arg1, &beg, &len, RARRAY_LEN(ary), 1)) {
            break;
        }
        /* fall through */
      case 3:
        beg = NIL_P(arg1) ? 0 : NUM2LONG(arg1);
        if (beg < 0) {
            beg = RARRAY_LEN(ary) + beg;
            if (beg < 0) beg = 0;
        }
        len = NIL_P(arg2) ? RARRAY_LEN(ary) - beg : NUM2LONG(arg2);
        break;
    }
    rb_ary_modify(ary);
    if (len < 0) {
        return ary;
    }
    if (beg >= ARY_MAX_SIZE || len > ARY_MAX_SIZE - beg) {
        rb_raise(rb_eArgError, "argument too big");
    }
    end = beg + len;
    if (RARRAY_LEN(ary) < end) {
        if (end >= ARY_CAPA(ary)) {
            ary_resize_capa(ary, end);
        }
        ary_mem_clear(ary, RARRAY_LEN(ary), end - RARRAY_LEN(ary));
        ARY_SET_LEN(ary, end);
    }

    if (UNDEF_P(item)) {
        VALUE v;
        long i;

        for (i=beg; i<end; i++) {
            v = rb_yield(LONG2NUM(i));
            if (i>=RARRAY_LEN(ary)) break;
            ARY_SET(ary, i, v);
        }
    }
    else {
        ary_memfill(ary, beg, len, item);
    }
    return ary;
}

/*
 *  call-seq:
 *    array + other_array -> new_array
 *
 *  Returns a new \Array containing all elements of +array+
 *  followed by all elements of +other_array+:
 *
 *    a = [0, 1] + [2, 3]
 *    a # => [0, 1, 2, 3]
 *
 *  Related: #concat.
 */

VALUE
rb_ary_plus(VALUE x, VALUE y)
{
    VALUE z;
    long len, xlen, ylen;

    y = to_ary(y);
    xlen = RARRAY_LEN(x);
    ylen = RARRAY_LEN(y);
    len = xlen + ylen;
    z = rb_ary_new2(len);

    ary_memcpy(z, 0, xlen, RARRAY_CONST_PTR_TRANSIENT(x));
    ary_memcpy(z, xlen, ylen, RARRAY_CONST_PTR_TRANSIENT(y));
    ARY_SET_LEN(z, len);
    return z;
}

static VALUE
ary_append(VALUE x, VALUE y)
{
    long n = RARRAY_LEN(y);
    if (n > 0) {
        rb_ary_splice(x, RARRAY_LEN(x), 0, RARRAY_CONST_PTR_TRANSIENT(y), n);
    }
    RB_GC_GUARD(y);
    return x;
}

/*
 *  call-seq:
 *    array.concat(*other_arrays) -> self
 *
 *  Adds to +array+ all elements from each \Array in +other_arrays+; returns +self+:
 *
 *    a = [0, 1]
 *    a.concat([2, 3], [4, 5]) # => [0, 1, 2, 3, 4, 5]
 */

static VALUE
rb_ary_concat_multi(int argc, VALUE *argv, VALUE ary)
{
    rb_ary_modify_check(ary);

    if (argc == 1) {
        rb_ary_concat(ary, argv[0]);
    }
    else if (argc > 1) {
        int i;
        VALUE args = rb_ary_hidden_new(argc);
        for (i = 0; i < argc; i++) {
            rb_ary_concat(args, argv[i]);
        }
        ary_append(ary, args);
    }

    ary_verify(ary);
    return ary;
}

VALUE
rb_ary_concat(VALUE x, VALUE y)
{
    return ary_append(x, to_ary(y));
}

/*
 *  call-seq:
 *    array * n -> new_array
 *    array * string_separator -> new_string
 *
 *  When non-negative argument \Integer +n+ is given,
 *  returns a new \Array built by concatenating the +n+ copies of +self+:
 *
 *    a = ['x', 'y']
 *    a * 3 # => ["x", "y", "x", "y", "x", "y"]
 *
 *  When \String argument +string_separator+ is given,
 *  equivalent to <tt>array.join(string_separator)</tt>:
 *
 *    [0, [0, 1], {foo: 0}] * ', ' # => "0, 0, 1, {:foo=>0}"
 *
 */

static VALUE
rb_ary_times(VALUE ary, VALUE times)
{
    VALUE ary2, tmp;
    const VALUE *ptr;
    long t, len;

    tmp = rb_check_string_type(times);
    if (!NIL_P(tmp)) {
        return rb_ary_join(ary, tmp);
    }

    len = NUM2LONG(times);
    if (len == 0) {
        ary2 = ary_new(rb_cArray, 0);
        goto out;
    }
    if (len < 0) {
        rb_raise(rb_eArgError, "negative argument");
    }
    if (ARY_MAX_SIZE/len < RARRAY_LEN(ary)) {
        rb_raise(rb_eArgError, "argument too big");
    }
    len *= RARRAY_LEN(ary);

    ary2 = ary_new(rb_cArray, len);
    ARY_SET_LEN(ary2, len);

    ptr = RARRAY_CONST_PTR_TRANSIENT(ary);
    t = RARRAY_LEN(ary);
    if (0 < t) {
        ary_memcpy(ary2, 0, t, ptr);
        while (t <= len/2) {
            ary_memcpy(ary2, t, t, RARRAY_CONST_PTR_TRANSIENT(ary2));
            t *= 2;
        }
        if (t < len) {
            ary_memcpy(ary2, t, len-t, RARRAY_CONST_PTR_TRANSIENT(ary2));
        }
    }
  out:
    return ary2;
}

/*
 *  call-seq:
 *    array.assoc(obj) -> found_array or nil
 *
 *  Returns the first element in +self+ that is an \Array
 *  whose first element <tt>==</tt> +obj+:
 *
 *    a = [{foo: 0}, [2, 4], [4, 5, 6], [4, 5]]
 *    a.assoc(4) # => [4, 5, 6]
 *
 *  Returns +nil+ if no such element is found.
 *
 *  Related: #rassoc.
 */

VALUE
rb_ary_assoc(VALUE ary, VALUE key)
{
    long i;
    VALUE v;

    for (i = 0; i < RARRAY_LEN(ary); ++i) {
        v = rb_check_array_type(RARRAY_AREF(ary, i));
        if (!NIL_P(v) && RARRAY_LEN(v) > 0 &&
            rb_equal(RARRAY_AREF(v, 0), key))
            return v;
    }
    return Qnil;
}

/*
 *  call-seq:
 *    array.rassoc(obj) -> found_array or nil
 *
 *  Returns the first element in +self+ that is an \Array
 *  whose second element <tt>==</tt> +obj+:
 *
 *    a = [{foo: 0}, [2, 4], [4, 5, 6], [4, 5]]
 *    a.rassoc(4) # => [2, 4]
 *
 *  Returns +nil+ if no such element is found.
 *
 *  Related: #assoc.
 */

VALUE
rb_ary_rassoc(VALUE ary, VALUE value)
{
    long i;
    VALUE v;

    for (i = 0; i < RARRAY_LEN(ary); ++i) {
        v = RARRAY_AREF(ary, i);
        if (RB_TYPE_P(v, T_ARRAY) &&
            RARRAY_LEN(v) > 1 &&
            rb_equal(RARRAY_AREF(v, 1), value))
            return v;
    }
    return Qnil;
}

static VALUE
recursive_equal(VALUE ary1, VALUE ary2, int recur)
{
    long i, len1;
    const VALUE *p1, *p2;

    if (recur) return Qtrue; /* Subtle! */

    /* rb_equal() can evacuate ptrs */
    p1 = RARRAY_CONST_PTR(ary1);
    p2 = RARRAY_CONST_PTR(ary2);
    len1 = RARRAY_LEN(ary1);

    for (i = 0; i < len1; i++) {
        if (*p1 != *p2) {
            if (rb_equal(*p1, *p2)) {
                len1 = RARRAY_LEN(ary1);
                if (len1 != RARRAY_LEN(ary2))
                    return Qfalse;
                if (len1 < i)
                    return Qtrue;
                p1 = RARRAY_CONST_PTR(ary1) + i;
                p2 = RARRAY_CONST_PTR(ary2) + i;
            }
            else {
                return Qfalse;
            }
        }
        p1++;
        p2++;
    }
    return Qtrue;
}

/*
 *  call-seq:
 *    array == other_array -> true or false
 *
 *  Returns +true+ if both <tt>array.size == other_array.size</tt>
 *  and for each index +i+ in +array+, <tt>array[i] == other_array[i]</tt>:
 *
 *    a0 = [:foo, 'bar', 2]
 *    a1 = [:foo, 'bar', 2.0]
 *    a1 == a0 # => true
 *    [] == [] # => true
 *
 *  Otherwise, returns +false+.
 *
 *  This method is different from method Array#eql?,
 *  which compares elements using <tt>Object#eql?</tt>.
 */

static VALUE
rb_ary_equal(VALUE ary1, VALUE ary2)
{
    if (ary1 == ary2) return Qtrue;
    if (!RB_TYPE_P(ary2, T_ARRAY)) {
        if (!rb_respond_to(ary2, idTo_ary)) {
            return Qfalse;
        }
        return rb_equal(ary2, ary1);
    }
    if (RARRAY_LEN(ary1) != RARRAY_LEN(ary2)) return Qfalse;
    if (RARRAY_CONST_PTR_TRANSIENT(ary1) == RARRAY_CONST_PTR_TRANSIENT(ary2)) return Qtrue;
    return rb_exec_recursive_paired(recursive_equal, ary1, ary2, ary2);
}

static VALUE
recursive_eql(VALUE ary1, VALUE ary2, int recur)
{
    long i;

    if (recur) return Qtrue; /* Subtle! */
    for (i=0; i<RARRAY_LEN(ary1); i++) {
        if (!rb_eql(rb_ary_elt(ary1, i), rb_ary_elt(ary2, i)))
            return Qfalse;
    }
    return Qtrue;
}

/*
 *  call-seq:
 *    array.eql? other_array -> true or false
 *
 *  Returns +true+ if +self+ and +other_array+ are the same size,
 *  and if, for each index +i+ in +self+, <tt>self[i].eql? other_array[i]</tt>:
 *
 *    a0 = [:foo, 'bar', 2]
 *    a1 = [:foo, 'bar', 2]
 *    a1.eql?(a0) # => true
 *
 *  Otherwise, returns +false+.
 *
 *  This method is different from method Array#==,
 *  which compares using method <tt>Object#==</tt>.
 */

static VALUE
rb_ary_eql(VALUE ary1, VALUE ary2)
{
    if (ary1 == ary2) return Qtrue;
    if (!RB_TYPE_P(ary2, T_ARRAY)) return Qfalse;
    if (RARRAY_LEN(ary1) != RARRAY_LEN(ary2)) return Qfalse;
    if (RARRAY_CONST_PTR_TRANSIENT(ary1) == RARRAY_CONST_PTR_TRANSIENT(ary2)) return Qtrue;
    return rb_exec_recursive_paired(recursive_eql, ary1, ary2, ary2);
}

/*
 *  call-seq:
 *    array.hash -> integer
 *
 *  Returns the integer hash value for +self+.
 *
 *  Two arrays with the same content will have the same hash code (and will compare using eql?):
 *
 *    [0, 1, 2].hash == [0, 1, 2].hash # => true
 *    [0, 1, 2].hash == [0, 1, 3].hash # => false
 *
 */

static VALUE
rb_ary_hash(VALUE ary)
{
    long i;
    st_index_t h;
    VALUE n;

    h = rb_hash_start(RARRAY_LEN(ary));
    h = rb_hash_uint(h, (st_index_t)rb_ary_hash);
    for (i=0; i<RARRAY_LEN(ary); i++) {
        n = rb_hash(RARRAY_AREF(ary, i));
        h = rb_hash_uint(h, NUM2LONG(n));
    }
    h = rb_hash_end(h);
    return ST2FIX(h);
}

/*
 *  call-seq:
 *    array.include?(obj) -> true or false
 *
 *  Returns +true+ if for some index +i+ in +self+, <tt>obj == self[i]</tt>;
 *  otherwise +false+:
 *
 *    [0, 1, 2].include?(2) # => true
 *    [0, 1, 2].include?(3) # => false
 */

VALUE
rb_ary_includes(VALUE ary, VALUE item)
{
    long i;
    VALUE e;

    for (i=0; i<RARRAY_LEN(ary); i++) {
        e = RARRAY_AREF(ary, i);
        if (rb_equal(e, item)) {
            return Qtrue;
        }
    }
    return Qfalse;
}

static VALUE
rb_ary_includes_by_eql(VALUE ary, VALUE item)
{
    long i;
    VALUE e;

    for (i=0; i<RARRAY_LEN(ary); i++) {
        e = RARRAY_AREF(ary, i);
        if (rb_eql(item, e)) {
            return Qtrue;
        }
    }
    return Qfalse;
}

static VALUE
recursive_cmp(VALUE ary1, VALUE ary2, int recur)
{
    long i, len;

    if (recur) return Qundef;	/* Subtle! */
    len = RARRAY_LEN(ary1);
    if (len > RARRAY_LEN(ary2)) {
        len = RARRAY_LEN(ary2);
    }
    for (i=0; i<len; i++) {
        VALUE e1 = rb_ary_elt(ary1, i), e2 = rb_ary_elt(ary2, i);
        VALUE v = rb_funcallv(e1, id_cmp, 1, &e2);
        if (v != INT2FIX(0)) {
            return v;
        }
    }
    return Qundef;
}

/*
 *  call-seq:
 *    array <=> other_array -> -1, 0, or 1
 *
 *  Returns -1, 0, or 1 as +self+ is less than, equal to, or greater than +other_array+.
 *  For each index +i+ in +self+, evaluates <tt>result = self[i] <=> other_array[i]</tt>.
 *
 *  Returns -1 if any result is -1:
 *
 *    [0, 1, 2] <=> [0, 1, 3] # => -1
 *
 *  Returns 1 if any result is 1:
 *
 *    [0, 1, 2] <=> [0, 1, 1] # => 1
 *
 *  When all results are zero:
 *
 *  - Returns -1 if +array+ is smaller than +other_array+:
 *
 *      [0, 1, 2] <=> [0, 1, 2, 3] # => -1
 *
 *  - Returns 1 if +array+ is larger than +other_array+:
 *
 *      [0, 1, 2] <=> [0, 1] # => 1
 *
 *  - Returns 0 if +array+ and +other_array+ are the same size:
 *
 *      [0, 1, 2] <=> [0, 1, 2] # => 0
 *
 */

VALUE
rb_ary_cmp(VALUE ary1, VALUE ary2)
{
    long len;
    VALUE v;

    ary2 = rb_check_array_type(ary2);
    if (NIL_P(ary2)) return Qnil;
    if (ary1 == ary2) return INT2FIX(0);
    v = rb_exec_recursive_paired(recursive_cmp, ary1, ary2, ary2);
    if (!UNDEF_P(v)) return v;
    len = RARRAY_LEN(ary1) - RARRAY_LEN(ary2);
    if (len == 0) return INT2FIX(0);
    if (len > 0) return INT2FIX(1);
    return INT2FIX(-1);
}

static VALUE
ary_add_hash(VALUE hash, VALUE ary)
{
    long i;

    for (i=0; i<RARRAY_LEN(ary); i++) {
        VALUE elt = RARRAY_AREF(ary, i);
        rb_hash_add_new_element(hash, elt, elt);
    }
    return hash;
}

static inline VALUE
ary_tmp_hash_new(VALUE ary)
{
    long size = RARRAY_LEN(ary);
    VALUE hash = rb_hash_new_with_size(size);

    RBASIC_CLEAR_CLASS(hash);
    return hash;
}

static VALUE
ary_make_hash(VALUE ary)
{
    VALUE hash = ary_tmp_hash_new(ary);
    return ary_add_hash(hash, ary);
}

static VALUE
ary_add_hash_by(VALUE hash, VALUE ary)
{
    long i;

    for (i = 0; i < RARRAY_LEN(ary); ++i) {
        VALUE v = rb_ary_elt(ary, i), k = rb_yield(v);
        rb_hash_add_new_element(hash, k, v);
    }
    return hash;
}

static VALUE
ary_make_hash_by(VALUE ary)
{
    VALUE hash = ary_tmp_hash_new(ary);
    return ary_add_hash_by(hash, ary);
}

static inline void
ary_recycle_hash(VALUE hash)
{
    assert(RBASIC_CLASS(hash) == 0);
    if (RHASH_ST_TABLE_P(hash)) {
        st_table *tbl = RHASH_ST_TABLE(hash);
        st_free_table(tbl);
        RHASH_ST_CLEAR(hash);
    }
}

/*
 *  call-seq:
 *    array - other_array -> new_array
 *
 *  Returns a new \Array containing only those elements from +array+
 *  that are not found in \Array +other_array+;
 *  items are compared using <tt>eql?</tt>;
 *  the order from +array+ is preserved:
 *
 *    [0, 1, 1, 2, 1, 1, 3, 1, 1] - [1] # => [0, 2, 3]
 *    [0, 1, 2, 3] - [3, 0] # => [1, 2]
 *    [0, 1, 2] - [4] # => [0, 1, 2]
 *
 *  Related: Array#difference.
 */

VALUE
rb_ary_diff(VALUE ary1, VALUE ary2)
{
    VALUE ary3;
    VALUE hash;
    long i;

    ary2 = to_ary(ary2);
    if (RARRAY_LEN(ary2) == 0) { return ary_make_shared_copy(ary1); }
    ary3 = rb_ary_new();

    if (RARRAY_LEN(ary1) <= SMALL_ARRAY_LEN || RARRAY_LEN(ary2) <= SMALL_ARRAY_LEN) {
        for (i=0; i<RARRAY_LEN(ary1); i++) {
            VALUE elt = rb_ary_elt(ary1, i);
            if (rb_ary_includes_by_eql(ary2, elt)) continue;
            rb_ary_push(ary3, elt);
        }
        return ary3;
    }

    hash = ary_make_hash(ary2);
    for (i=0; i<RARRAY_LEN(ary1); i++) {
        if (rb_hash_stlike_lookup(hash, RARRAY_AREF(ary1, i), NULL)) continue;
        rb_ary_push(ary3, rb_ary_elt(ary1, i));
    }
    ary_recycle_hash(hash);
    return ary3;
}

/*
 *  call-seq:
 *    array.difference(*other_arrays) -> new_array
 *
 *  Returns a new \Array containing only those elements from +self+
 *  that are not found in any of the Arrays +other_arrays+;
 *  items are compared using <tt>eql?</tt>;  order from +self+ is preserved:
 *
 *    [0, 1, 1, 2, 1, 1, 3, 1, 1].difference([1]) # => [0, 2, 3]
 *    [0, 1, 2, 3].difference([3, 0], [1, 3]) # => [2]
 *    [0, 1, 2].difference([4]) # => [0, 1, 2]
 *
 *  Returns a copy of +self+ if no arguments given.
 *
 *  Related: Array#-.
 */

static VALUE
rb_ary_difference_multi(int argc, VALUE *argv, VALUE ary)
{
    VALUE ary_diff;
    long i, length;
    volatile VALUE t0;
    bool *is_hash = ALLOCV_N(bool, t0, argc);
    ary_diff = rb_ary_new();
    length = RARRAY_LEN(ary);

    for (i = 0; i < argc; i++) {
        argv[i] = to_ary(argv[i]);
        is_hash[i] = (length > SMALL_ARRAY_LEN && RARRAY_LEN(argv[i]) > SMALL_ARRAY_LEN);
        if (is_hash[i]) argv[i] = ary_make_hash(argv[i]);
    }

    for (i = 0; i < RARRAY_LEN(ary); i++) {
        int j;
        VALUE elt = rb_ary_elt(ary, i);
        for (j = 0; j < argc; j++) {
            if (is_hash[j]) {
                if (rb_hash_stlike_lookup(argv[j], RARRAY_AREF(ary, i), NULL))
                    break;
            }
            else {
                if (rb_ary_includes_by_eql(argv[j], elt)) break;
            }
        }
        if (j == argc) rb_ary_push(ary_diff, elt);
    }

    ALLOCV_END(t0);

    return ary_diff;
}


/*
 *  call-seq:
 *    array & other_array -> new_array
 *
 *  Returns a new \Array containing each element found in both +array+ and \Array +other_array+;
 *  duplicates are omitted; items are compared using <tt>eql?</tt>:
 *
 *    [0, 1, 2, 3] & [1, 2] # => [1, 2]
 *    [0, 1, 0, 1] & [0, 1] # => [0, 1]
 *
 *  Preserves order from +array+:
 *
 *    [0, 1, 2] & [3, 2, 1, 0] # => [0, 1, 2]
 *
 *  Related: Array#intersection.
 */


static VALUE
rb_ary_and(VALUE ary1, VALUE ary2)
{
    VALUE hash, ary3, v;
    st_data_t vv;
    long i;

    ary2 = to_ary(ary2);
    ary3 = rb_ary_new();
    if (RARRAY_LEN(ary1) == 0 || RARRAY_LEN(ary2) == 0) return ary3;

    if (RARRAY_LEN(ary1) <= SMALL_ARRAY_LEN && RARRAY_LEN(ary2) <= SMALL_ARRAY_LEN) {
        for (i=0; i<RARRAY_LEN(ary1); i++) {
            v = RARRAY_AREF(ary1, i);
            if (!rb_ary_includes_by_eql(ary2, v)) continue;
            if (rb_ary_includes_by_eql(ary3, v)) continue;
            rb_ary_push(ary3, v);
        }
        return ary3;
    }

    hash = ary_make_hash(ary2);

    for (i=0; i<RARRAY_LEN(ary1); i++) {
        v = RARRAY_AREF(ary1, i);
        vv = (st_data_t)v;
        if (rb_hash_stlike_delete(hash, &vv, 0)) {
            rb_ary_push(ary3, v);
        }
    }
    ary_recycle_hash(hash);

    return ary3;
}

/*
 *  call-seq:
 *    array.intersection(*other_arrays) -> new_array
 *
 *  Returns a new \Array containing each element found both in +self+
 *  and in all of the given Arrays +other_arrays+;
 *  duplicates are omitted; items are compared using <tt>eql?</tt>:
 *
 *    [0, 1, 2, 3].intersection([0, 1, 2], [0, 1, 3]) # => [0, 1]
 *    [0, 0, 1, 1, 2, 3].intersection([0, 1, 2], [0, 1, 3]) # => [0, 1]
 *
 *  Preserves order from +self+:
 *
 *    [0, 1, 2].intersection([2, 1, 0]) # => [0, 1, 2]
 *
 *  Returns a copy of +self+ if no arguments given.
 *
 *  Related: Array#&.
 */

static VALUE
rb_ary_intersection_multi(int argc, VALUE *argv, VALUE ary)
{
    VALUE result = rb_ary_dup(ary);
    int i;

    for (i = 0; i < argc; i++) {
        result = rb_ary_and(result, argv[i]);
    }

    return result;
}

static int
ary_hash_orset(st_data_t *key, st_data_t *value, st_data_t arg, int existing)
{
    if (existing) return ST_STOP;
    *key = *value = (VALUE)arg;
    return ST_CONTINUE;
}

static void
rb_ary_union(VALUE ary_union, VALUE ary)
{
    long i;
    for (i = 0; i < RARRAY_LEN(ary); i++) {
        VALUE elt = rb_ary_elt(ary, i);
        if (rb_ary_includes_by_eql(ary_union, elt)) continue;
        rb_ary_push(ary_union, elt);
    }
}

static void
rb_ary_union_hash(VALUE hash, VALUE ary2)
{
    long i;
    for (i = 0; i < RARRAY_LEN(ary2); i++) {
        VALUE elt = RARRAY_AREF(ary2, i);
        if (!rb_hash_stlike_update(hash, (st_data_t)elt, ary_hash_orset, (st_data_t)elt)) {
            RB_OBJ_WRITTEN(hash, Qundef, elt);
        }
    }
}

/*
 *  call-seq:
 *    array | other_array -> new_array
 *
 *  Returns the union of +array+ and \Array +other_array+;
 *  duplicates are removed; order is preserved;
 *  items are compared using <tt>eql?</tt>:
 *
 *    [0, 1] | [2, 3] # => [0, 1, 2, 3]
 *    [0, 1, 1] | [2, 2, 3] # => [0, 1, 2, 3]
 *    [0, 1, 2] | [3, 2, 1, 0] # => [0, 1, 2, 3]
 *
 *  Related: Array#union.
 */

static VALUE
rb_ary_or(VALUE ary1, VALUE ary2)
{
    VALUE hash, ary3;

    ary2 = to_ary(ary2);
    if (RARRAY_LEN(ary1) + RARRAY_LEN(ary2) <= SMALL_ARRAY_LEN) {
        ary3 = rb_ary_new();
        rb_ary_union(ary3, ary1);
        rb_ary_union(ary3, ary2);
        return ary3;
    }

    hash = ary_make_hash(ary1);
    rb_ary_union_hash(hash, ary2);

    ary3 = rb_hash_values(hash);
    ary_recycle_hash(hash);
    return ary3;
}

/*
 *  call-seq:
 *    array.union(*other_arrays) -> new_array
 *
 *  Returns a new \Array that is the union of +self+ and all given Arrays +other_arrays+;
 *  duplicates are removed;  order is preserved;  items are compared using <tt>eql?</tt>:
 *
 *    [0, 1, 2, 3].union([4, 5], [6, 7]) # => [0, 1, 2, 3, 4, 5, 6, 7]
 *    [0, 1, 1].union([2, 1], [3, 1]) # => [0, 1, 2, 3]
 *    [0, 1, 2, 3].union([3, 2], [1, 0]) # => [0, 1, 2, 3]
 *
 *  Returns a copy of +self+ if no arguments given.
 *
 *  Related: Array#|.
 */

static VALUE
rb_ary_union_multi(int argc, VALUE *argv, VALUE ary)
{
    int i;
    long sum;
    VALUE hash, ary_union;

    sum = RARRAY_LEN(ary);
    for (i = 0; i < argc; i++) {
        argv[i] = to_ary(argv[i]);
        sum += RARRAY_LEN(argv[i]);
    }

    if (sum <= SMALL_ARRAY_LEN) {
        ary_union = rb_ary_new();

        rb_ary_union(ary_union, ary);
        for (i = 0; i < argc; i++) rb_ary_union(ary_union, argv[i]);

        return ary_union;
    }

    hash = ary_make_hash(ary);
    for (i = 0; i < argc; i++) rb_ary_union_hash(hash, argv[i]);

    ary_union = rb_hash_values(hash);
    ary_recycle_hash(hash);
    return ary_union;
}

static VALUE
ary_max_generic(VALUE ary, long i, VALUE vmax)
{
    RUBY_ASSERT(i > 0 && i < RARRAY_LEN(ary));

    VALUE v;
    for (; i < RARRAY_LEN(ary); ++i) {
        v = RARRAY_AREF(ary, i);

        if (rb_cmpint(rb_funcallv(vmax, id_cmp, 1, &v), vmax, v) < 0) {
            vmax = v;
        }
    }

    return vmax;
}

static VALUE
ary_max_opt_fixnum(VALUE ary, long i, VALUE vmax)
{
    const long n = RARRAY_LEN(ary);
    RUBY_ASSERT(i > 0 && i < n);
    RUBY_ASSERT(FIXNUM_P(vmax));

    VALUE v;
    for (; i < n; ++i) {
        v = RARRAY_AREF(ary, i);

        if (FIXNUM_P(v)) {
            if ((long)vmax < (long)v) {
                vmax = v;
            }
        }
        else {
            return ary_max_generic(ary, i, vmax);
        }
    }

    return vmax;
}

static VALUE
ary_max_opt_float(VALUE ary, long i, VALUE vmax)
{
    const long n = RARRAY_LEN(ary);
    RUBY_ASSERT(i > 0 && i < n);
    RUBY_ASSERT(RB_FLOAT_TYPE_P(vmax));

    VALUE v;
    for (; i < n; ++i) {
        v = RARRAY_AREF(ary, i);

        if (RB_FLOAT_TYPE_P(v)) {
            if (rb_float_cmp(vmax, v) < 0) {
                vmax = v;
            }
        }
        else {
            return ary_max_generic(ary, i, vmax);
        }
    }

    return vmax;
}

static VALUE
ary_max_opt_string(VALUE ary, long i, VALUE vmax)
{
    const long n = RARRAY_LEN(ary);
    RUBY_ASSERT(i > 0 && i < n);
    RUBY_ASSERT(STRING_P(vmax));

    VALUE v;
    for (; i < n; ++i) {
        v = RARRAY_AREF(ary, i);

        if (STRING_P(v)) {
            if (rb_str_cmp(vmax, v) < 0) {
                vmax = v;
            }
        }
        else {
            return ary_max_generic(ary, i, vmax);
        }
    }

    return vmax;
}

/*
 *  call-seq:
 *     ary.intersect?(other_ary)   -> true or false
 *
 *  Returns +true+ if the array and +other_ary+ have at least one element in
 *  common, otherwise returns +false+:
 *
 *     a = [ 1, 2, 3 ]
 *     b = [ 3, 4, 5 ]
 *     c = [ 5, 6, 7 ]
 *     a.intersect?(b)   #=> true
 *     a.intersect?(c)   #=> false
 *
 */

static VALUE
rb_ary_intersect_p(VALUE ary1, VALUE ary2)
{
    VALUE hash, v, result, shorter, longer;
    st_data_t vv;
    long i;

    ary2 = to_ary(ary2);
    if (RARRAY_LEN(ary1) == 0 || RARRAY_LEN(ary2) == 0) return Qfalse;

    if (RARRAY_LEN(ary1) <= SMALL_ARRAY_LEN && RARRAY_LEN(ary2) <= SMALL_ARRAY_LEN) {
        for (i=0; i<RARRAY_LEN(ary1); i++) {
            v = RARRAY_AREF(ary1, i);
            if (rb_ary_includes_by_eql(ary2, v)) return Qtrue;
        }
        return Qfalse;
    }

    shorter = ary1;
    longer = ary2;
    if (RARRAY_LEN(ary1) > RARRAY_LEN(ary2)) {
        longer = ary1;
        shorter = ary2;
    }

    hash = ary_make_hash(shorter);
    result = Qfalse;

    for (i=0; i<RARRAY_LEN(longer); i++) {
        v = RARRAY_AREF(longer, i);
        vv = (st_data_t)v;
        if (rb_hash_stlike_lookup(hash, vv, 0)) {
            result = Qtrue;
            break;
        }
    }
    ary_recycle_hash(hash);

    return result;
}

static VALUE
ary_max_generic(VALUE ary, long i, VALUE vmax)
{
    RUBY_ASSERT(i > 0 && i < RARRAY_LEN(ary));

    VALUE v;
    for (; i < RARRAY_LEN(ary); ++i) {
        v = RARRAY_AREF(ary, i);

        if (rb_cmpint(rb_funcallv(vmax, id_cmp, 1, &v), vmax, v) < 0) {
            vmax = v;
        }
    }

    return vmax;
}

static VALUE
ary_max_opt_fixnum(VALUE ary, long i, VALUE vmax)
{
    const long n = RARRAY_LEN(ary);
    RUBY_ASSERT(i > 0 && i < n);
    RUBY_ASSERT(FIXNUM_P(vmax));

    VALUE v;
    for (; i < n; ++i) {
        v = RARRAY_AREF(ary, i);

        if (FIXNUM_P(v)) {
            if ((long)vmax < (long)v) {
                vmax = v;
            }
        }
        else {
            return ary_max_generic(ary, i, vmax);
        }
    }

    return vmax;
}

static VALUE
ary_max_opt_float(VALUE ary, long i, VALUE vmax)
{
    const long n = RARRAY_LEN(ary);
    RUBY_ASSERT(i > 0 && i < n);
    RUBY_ASSERT(RB_FLOAT_TYPE_P(vmax));

    VALUE v;
    for (; i < n; ++i) {
        v = RARRAY_AREF(ary, i);

        if (RB_FLOAT_TYPE_P(v)) {
            if (rb_float_cmp(vmax, v) < 0) {
                vmax = v;
            }
        }
        else {
            return ary_max_generic(ary, i, vmax);
        }
    }

    return vmax;
}

static VALUE
ary_max_opt_string(VALUE ary, long i, VALUE vmax)
{
    const long n = RARRAY_LEN(ary);
    RUBY_ASSERT(i > 0 && i < n);
    RUBY_ASSERT(STRING_P(vmax));

    VALUE v;
    for (; i < n; ++i) {
        v = RARRAY_AREF(ary, i);

        if (STRING_P(v)) {
            if (rb_str_cmp(vmax, v) < 0) {
                vmax = v;
            }
        }
        else {
            return ary_max_generic(ary, i, vmax);
        }
    }

    return vmax;
}

/*
 *  call-seq:
 *    array.max -> element
 *    array.max {|a, b| ... } -> element
 *    array.max(n) -> new_array
 *    array.max(n) {|a, b| ... } -> new_array
 *
 *  Returns one of the following:
 *
 *  - The maximum-valued element from +self+.
 *  - A new \Array of maximum-valued elements selected from +self+.
 *
 *  When no block is given, each element in +self+ must respond to method <tt><=></tt>
 *  with an \Integer.
 *
 *  With no argument and no block, returns the element in +self+
 *  having the maximum value per method <tt><=></tt>:
 *
 *    [0, 1, 2].max # => 2
 *
 *  With an argument \Integer +n+ and no block, returns a new \Array with at most +n+ elements,
 *  in descending order per method <tt><=></tt>:
 *
 *    [0, 1, 2, 3].max(3) # => [3, 2, 1]
 *    [0, 1, 2, 3].max(6) # => [3, 2, 1, 0]
 *
 *  When a block is given, the block must return an \Integer.
 *
 *  With a block and no argument, calls the block <tt>self.size-1</tt> times to compare elements;
 *  returns the element having the maximum value per the block:
 *
 *    ['0', '00', '000'].max {|a, b| a.size <=> b.size } # => "000"
 *
 *  With an argument +n+ and a block, returns a new \Array with at most +n+ elements,
 *  in descending order per the block:
 *
 *    ['0', '00', '000'].max(2) {|a, b| a.size <=> b.size } # => ["000", "00"]
 *
 */
static VALUE
rb_ary_max(int argc, VALUE *argv, VALUE ary)
{
    struct cmp_opt_data cmp_opt = { 0, 0 };
    VALUE result = Qundef, v;
    VALUE num;
    long i;

    if (rb_check_arity(argc, 0, 1) && !NIL_P(num = argv[0]))
       return rb_nmin_run(ary, num, 0, 1, 1);

    const long n = RARRAY_LEN(ary);
    if (rb_block_given_p()) {
        for (i = 0; i < RARRAY_LEN(ary); i++) {
           v = RARRAY_AREF(ary, i);
           if (UNDEF_P(result) || rb_cmpint(rb_yield_values(2, v, result), v, result) > 0) {
               result = v;
           }
        }
    }
    else if (n > 0) {
        result = RARRAY_AREF(ary, 0);
        if (n > 1) {
            if (FIXNUM_P(result) && CMP_OPTIMIZABLE(cmp_opt, Integer)) {
                return ary_max_opt_fixnum(ary, 1, result);
            }
            else if (STRING_P(result) && CMP_OPTIMIZABLE(cmp_opt, String)) {
                return ary_max_opt_string(ary, 1, result);
            }
            else if (RB_FLOAT_TYPE_P(result) && CMP_OPTIMIZABLE(cmp_opt, Float)) {
                return ary_max_opt_float(ary, 1, result);
            }
            else {
                return ary_max_generic(ary, 1, result);
            }
        }
    }
<<<<<<< HEAD
    if (UNDEF_P(result)) return Qnil;
=======
    if (result == Qundef) return Qnil;
>>>>>>> 5e62b4fa
    return result;
}

static VALUE
ary_min_generic(VALUE ary, long i, VALUE vmin)
{
    RUBY_ASSERT(i > 0 && i < RARRAY_LEN(ary));

    VALUE v;
    for (; i < RARRAY_LEN(ary); ++i) {
        v = RARRAY_AREF(ary, i);

        if (rb_cmpint(rb_funcallv(vmin, id_cmp, 1, &v), vmin, v) > 0) {
            vmin = v;
        }
    }

    return vmin;
}

static VALUE
ary_min_opt_fixnum(VALUE ary, long i, VALUE vmin)
{
    const long n = RARRAY_LEN(ary);
    RUBY_ASSERT(i > 0 && i < n);
    RUBY_ASSERT(FIXNUM_P(vmin));

    VALUE a;
    for (; i < n; ++i) {
        a = RARRAY_AREF(ary, i);

        if (FIXNUM_P(a)) {
            if ((long)vmin > (long)a) {
                vmin = a;
            }
        }
        else {
            return ary_min_generic(ary, i, vmin);
        }
    }

    return vmin;
}

static VALUE
ary_min_opt_float(VALUE ary, long i, VALUE vmin)
{
    const long n = RARRAY_LEN(ary);
    RUBY_ASSERT(i > 0 && i < n);
    RUBY_ASSERT(RB_FLOAT_TYPE_P(vmin));

    VALUE a;
    for (; i < n; ++i) {
        a = RARRAY_AREF(ary, i);

        if (RB_FLOAT_TYPE_P(a)) {
            if (rb_float_cmp(vmin, a) > 0) {
                vmin = a;
            }
        }
        else {
            return ary_min_generic(ary, i, vmin);
        }
    }

    return vmin;
}

static VALUE
ary_min_opt_string(VALUE ary, long i, VALUE vmin)
{
    const long n = RARRAY_LEN(ary);
    RUBY_ASSERT(i > 0 && i < n);
    RUBY_ASSERT(STRING_P(vmin));

    VALUE a;
    for (; i < n; ++i) {
        a = RARRAY_AREF(ary, i);

        if (STRING_P(a)) {
            if (rb_str_cmp(vmin, a) > 0) {
                vmin = a;
            }
        }
        else {
            return ary_min_generic(ary, i, vmin);
        }
    }

    return vmin;
}

/*
 *  call-seq:
 *    array.min -> element
 *    array.min { |a, b| ... } -> element
 *    array.min(n) -> new_array
 *    array.min(n) { |a, b| ... } -> new_array
 *
 *  Returns one of the following:
 *
 *  - The minimum-valued element from +self+.
 *  - A new \Array of minimum-valued elements selected from +self+.
 *
 *  When no block is given, each element in +self+ must respond to method <tt><=></tt>
 *  with an \Integer.
 *
 *  With no argument and no block, returns the element in +self+
 *  having the minimum value per method <tt><=></tt>:
 *
 *    [0, 1, 2].min # => 0
 *
 *  With \Integer argument +n+ and no block, returns a new \Array with at most +n+ elements,
 *  in ascending order per method <tt><=></tt>:
 *
 *    [0, 1, 2, 3].min(3) # => [0, 1, 2]
 *    [0, 1, 2, 3].min(6) # => [0, 1, 2, 3]
 *
 *  When a block is given, the block must return an Integer.
 *
 *  With a block and no argument, calls the block <tt>self.size-1</tt> times to compare elements;
 *  returns the element having the minimum value per the block:
 *
 *    ['0', '00', '000'].min { |a, b| a.size <=> b.size } # => "0"
 *
 *  With an argument +n+ and a block, returns a new \Array with at most +n+ elements,
 *  in ascending order per the block:
 *
 *    ['0', '00', '000'].min(2) {|a, b| a.size <=> b.size } # => ["0", "00"]
 *
 */
static VALUE
rb_ary_min(int argc, VALUE *argv, VALUE ary)
{
    struct cmp_opt_data cmp_opt = { 0, 0 };
    VALUE result = Qundef, v;
    VALUE num;
    long i;

    if (rb_check_arity(argc, 0, 1) && !NIL_P(num = argv[0]))
       return rb_nmin_run(ary, num, 0, 0, 1);

    const long n = RARRAY_LEN(ary);
    if (rb_block_given_p()) {
        for (i = 0; i < RARRAY_LEN(ary); i++) {
           v = RARRAY_AREF(ary, i);
           if (UNDEF_P(result) || rb_cmpint(rb_yield_values(2, v, result), v, result) < 0) {
               result = v;
           }
        }
    }
    else if (n > 0) {
        result = RARRAY_AREF(ary, 0);
        if (n > 1) {
            if (FIXNUM_P(result) && CMP_OPTIMIZABLE(cmp_opt, Integer)) {
                return ary_min_opt_fixnum(ary, 1, result);
            }
            else if (STRING_P(result) && CMP_OPTIMIZABLE(cmp_opt, String)) {
                return ary_min_opt_string(ary, 1, result);
            }
            else if (RB_FLOAT_TYPE_P(result) && CMP_OPTIMIZABLE(cmp_opt, Float)) {
                return ary_min_opt_float(ary, 1, result);
            }
            else {
                return ary_min_generic(ary, 1, result);
            }
        }
    }
<<<<<<< HEAD
    if (UNDEF_P(result)) return Qnil;
=======
    if (result == Qundef) return Qnil;
>>>>>>> 5e62b4fa
    return result;
}

#define SWAP_VALUE(a, b) do { \
    VALUE t = a; \
    a = b; \
    b = t; \
} while (0)

static VALUE
ary_minmax_generic(VALUE ary, long i, VALUE vmin, VALUE vmax)
{
    RUBY_ASSERT(i > 0 && i < RARRAY_LEN(ary));

    VALUE v;
    while (i < RARRAY_LEN(ary)) {
        v = RARRAY_AREF(ary, i++);
        if (rb_cmpint(rb_funcallv(vmin, id_cmp, 1, &v), vmin, v) > 0) {
            vmin = v;
        }
        if (rb_cmpint(rb_funcallv(vmax, id_cmp, 1, &v), vmax, v) < 0) {
            vmax = v;
        }
    }

    return rb_assoc_new(vmin, vmax);
}

static VALUE
ary_minmax_opt_fixnum(VALUE ary, long i, VALUE vmin, VALUE vmax)
{
    const long n = RARRAY_LEN(ary);
    RUBY_ASSERT(i > 0 && i < n);
    RUBY_ASSERT(i % 2 == 0);
    RUBY_ASSERT(FIXNUM_P(vmin));
    RUBY_ASSERT(FIXNUM_P(vmax));

    VALUE a, b;
    while (i + 1 < n) {
        a = RARRAY_AREF(ary, i++);
        b = RARRAY_AREF(ary, i++);

        if (FIXNUM_P(a) && FIXNUM_P(b)) {
            if ((long)a > (long)b) {
                SWAP_VALUE(a, b);
            }
            if ((long)vmin > (long)a) {
                vmin = a;
            }
            if ((long)vmax < (long)b) {
                vmax = b;
            }
        }
        else {
            return ary_minmax_generic(ary, i - 2, vmin, vmax);
        }
    }

    return rb_assoc_new(vmin, vmax);
}

static VALUE
ary_minmax_opt_float(VALUE ary, long i, VALUE vmin, VALUE vmax)
{
    // rb_float_cmp does not call rb_funcall if both two arguments are Float,
    // so we can assume the size of array is not changed in this function.
    const long n = RARRAY_LEN(ary);
    RUBY_ASSERT(i > 0 && i < n);
    RUBY_ASSERT(i % 2 == 0);
    RUBY_ASSERT(RB_FLOAT_TYPE_P(vmin));
    RUBY_ASSERT(RB_FLOAT_TYPE_P(vmax));

    VALUE a, b;
    while (i + 1 < n) {
        a = RARRAY_AREF(ary, i++);
        b = RARRAY_AREF(ary, i++);

        if (RB_FLOAT_TYPE_P(a) && RB_FLOAT_TYPE_P(b)) {
            if (rb_float_cmp(a, b) > 0) {
                SWAP_VALUE(a, b);
            }
            if (rb_float_cmp(vmin, a) > 0) {
                vmin = a;
            }
            if (rb_float_cmp(vmax, b) < 0) {
                vmax = b;
            }
        }
        else {
            return ary_minmax_generic(ary, i - 2, vmin, vmax);
        }
    }

    return rb_assoc_new(vmin, vmax);
}

static VALUE
ary_minmax_opt_string(VALUE ary, long i, VALUE vmin, VALUE vmax)
{
    const long n = RARRAY_LEN(ary);
    RUBY_ASSERT(i > 0 && i < n);
    RUBY_ASSERT(i % 2 == 0);
    RUBY_ASSERT(STRING_P(vmin));
    RUBY_ASSERT(STRING_P(vmax));

    VALUE a, b;
    while (i + 1 < n) {
        a = RARRAY_AREF(ary, i++);
        b = RARRAY_AREF(ary, i++);

        if (STRING_P(a) && STRING_P(b)) {
            if (rb_str_cmp(a, b) > 0) {
                SWAP_VALUE(a, b);
            }
            if (rb_str_cmp(vmin, a) > 0) {
                vmin = a;
            }
            if (rb_str_cmp(vmax, b) < 0) {
                vmax = b;
            }
        }
        else {
            return ary_minmax_generic(ary, i - 2, vmin, vmax);
        }
    }

    return rb_assoc_new(vmin, vmax);
}

/*
 *  call-seq:
 *    array.minmax -> [min_val, max_val]
 *    array.minmax {|a, b| ... } -> [min_val, max_val]
 *
 *  Returns a new 2-element \Array containing the minimum and maximum values
 *  from +self+, either per method <tt><=></tt> or per a given block:.
 *
 *  When no block is given, each element in +self+ must respond to method <tt><=></tt>
 *  with an \Integer;
 *  returns a new 2-element \Array containing the minimum and maximum values
 *  from +self+, per method <tt><=></tt>:
 *
 *    [0, 1, 2].minmax # => [0, 2]
 *
 *  When a block is given, the block must return an \Integer;
 *  the block is called <tt>self.size-1</tt> times to compare elements;
 *  returns a new 2-element \Array containing the minimum and maximum values
 *  from +self+, per the block:
 *
 *    ['0', '00', '000'].minmax {|a, b| a.size <=> b.size } # => ["0", "000"]
 *
 */
static VALUE
rb_ary_minmax(VALUE ary)
{
    if (rb_block_given_p()) {
        return rb_call_super(0, NULL);
    }

    struct cmp_opt_data cmp_opt = { 0, 0 };
    VALUE vmin = Qundef, vmax = Qundef;
    long n = RARRAY_LEN(ary);
    long i = 0;
    if (n == 0) {
        vmin = vmax = Qnil;
    }
    else if (n % 2) {
        vmin = vmax = RARRAY_AREF(ary, 0);
        i = 1;
    }
    else {
        vmin = RARRAY_AREF(ary, 0);
        vmax = RARRAY_AREF(ary, 1);
        switch (OPTIMIZED_CMP(vmin, vmax, cmp_opt)) {
          case 0:
            vmax = vmin;
            break;
          case 1:
            SWAP_VALUE(vmin, vmax);
            // fall through
          default:
            break;
        }
        i = 2;
        n = RARRAY_LEN(ary);
    }
    if (i < n) {
        if (FIXNUM_P(vmin) && FIXNUM_P(vmax) && CMP_OPTIMIZABLE(cmp_opt, Integer)) {
            return ary_minmax_opt_fixnum(ary, i, vmin, vmax);
        }
        else if (STRING_P(vmin) && STRING_P(vmax) && CMP_OPTIMIZABLE(cmp_opt, String)) {
            return ary_minmax_opt_string(ary, i, vmin, vmax);
        }
        else if (RB_FLOAT_TYPE_P(vmin) && RB_FLOAT_TYPE_P(vmax) && CMP_OPTIMIZABLE(cmp_opt, Float)) {
            return ary_minmax_opt_float(ary, i, vmin, vmax);
        }
        else {
            return ary_minmax_generic(ary, i, vmin, vmax);
        }
    }
    return rb_assoc_new(vmin, vmax);
}

static int
push_value(st_data_t key, st_data_t val, st_data_t ary)
{
    rb_ary_push((VALUE)ary, (VALUE)val);
    return ST_CONTINUE;
}

/*
 *  call-seq:
 *    array.uniq! -> self or nil
 *    array.uniq! {|element| ... } -> self or nil
 *
 *  Removes duplicate elements from +self+, the first occurrence always being retained;
 *  returns +self+ if any elements removed, +nil+ otherwise.
 *
 *  With no block given, identifies and removes elements using method <tt>eql?</tt>
 *  to compare.
 *
 *  Returns +self+ if any elements removed:
 *
 *    a = [0, 0, 1, 1, 2, 2]
 *    a.uniq! # => [0, 1, 2]
 *
 *  Returns +nil+ if no elements removed.
 *
 *  With a block given, calls the block for each element;
 *  identifies (using method <tt>eql?</tt>) and removes
 *  elements for which the block returns duplicate values.
 *
 *  Returns +self+ if any elements removed:
 *
 *    a = ['a', 'aa', 'aaa', 'b', 'bb', 'bbb']
 *    a.uniq! {|element| element.size } # => ['a', 'aa', 'aaa']
 *
 *  Returns +nil+ if no elements removed.
 */
static VALUE
rb_ary_uniq_bang(VALUE ary)
{
    VALUE hash;
    long hash_size;

    rb_ary_modify_check(ary);
    if (RARRAY_LEN(ary) <= 1)
        return Qnil;
    if (rb_block_given_p())
        hash = ary_make_hash_by(ary);
    else
        hash = ary_make_hash(ary);

    hash_size = RHASH_SIZE(hash);
    if (RARRAY_LEN(ary) == hash_size) {
        return Qnil;
    }
    rb_ary_modify_check(ary);
    ARY_SET_LEN(ary, 0);
    if (ARY_SHARED_P(ary) && !ARY_EMBED_P(ary)) {
        rb_ary_unshare(ary);
        FL_SET_EMBED(ary);
    }
    ary_resize_capa(ary, hash_size);
    rb_hash_foreach(hash, push_value, ary);
    ary_recycle_hash(hash);

    return ary;
}

/*
 *  call-seq:
 *    array.uniq -> new_array
 *    array.uniq {|element| ... } -> new_array
 *
 *  Returns a new \Array containing those elements from +self+ that are not duplicates,
 *  the first occurrence always being retained.
 *
 *  With no block given, identifies and omits duplicates using method <tt>eql?</tt>
 *  to compare:
 *
 *    a = [0, 0, 1, 1, 2, 2]
 *    a.uniq # => [0, 1, 2]
 *
 *  With a block given, calls the block for each element;
 *  identifies (using method <tt>eql?</tt>) and omits duplicate values,
 *  that is, those elements for which the block returns the same value:
 *
 *    a = ['a', 'aa', 'aaa', 'b', 'bb', 'bbb']
 *    a.uniq {|element| element.size } # => ["a", "aa", "aaa"]
 *
 */

static VALUE
rb_ary_uniq(VALUE ary)
{
    VALUE hash, uniq;

    if (RARRAY_LEN(ary) <= 1) {
        hash = 0;
        uniq = rb_ary_dup(ary);
    }
    else if (rb_block_given_p()) {
        hash = ary_make_hash_by(ary);
        uniq = rb_hash_values(hash);
    }
    else {
        hash = ary_make_hash(ary);
        uniq = rb_hash_values(hash);
    }
    if (hash) {
        ary_recycle_hash(hash);
    }

    return uniq;
}

/*
 *  call-seq:
 *    array.compact! -> self or nil
 *
 *  Removes all +nil+ elements from +self+.
 *
 *  Returns +self+ if any elements removed, otherwise +nil+.
 */

static VALUE
rb_ary_compact_bang(VALUE ary)
{
    VALUE *p, *t, *end;
    long n;

    rb_ary_modify(ary);
    p = t = (VALUE *)RARRAY_CONST_PTR_TRANSIENT(ary); /* WB: no new reference */
    end = p + RARRAY_LEN(ary);

    while (t < end) {
        if (NIL_P(*t)) t++;
        else *p++ = *t++;
    }
    n = p - RARRAY_CONST_PTR_TRANSIENT(ary);
    if (RARRAY_LEN(ary) == n) {
        return Qnil;
    }
    ary_resize_smaller(ary, n);

    return ary;
}

/*
 *  call-seq:
 *    array.compact -> new_array
 *
 *  Returns a new \Array containing all non-+nil+ elements from +self+:
 *
 *    a = [nil, 0, nil, 1, nil, 2, nil]
 *    a.compact # => [0, 1, 2]
 */

static VALUE
rb_ary_compact(VALUE ary)
{
    ary = rb_ary_dup(ary);
    rb_ary_compact_bang(ary);
    return ary;
}

/*
 *  call-seq:
 *    array.count -> an_integer
 *    array.count(obj) -> an_integer
 *    array.count {|element| ... } -> an_integer
 *
 *  Returns a count of specified elements.
 *
 *  With no argument and no block, returns the count of all elements:
 *
 *    [0, 1, 2].count # => 3
 *    [].count # => 0
 *
 *  With argument +obj+, returns the count of elements <tt>==</tt> to +obj+:
 *
 *    [0, 1, 2, 0.0].count(0) # => 2
 *    [0, 1, 2].count(3) # => 0
 *
 *  With no argument and a block given, calls the block with each element;
 *  returns the count of elements for which the block returns a truthy value:
 *
 *    [0, 1, 2, 3].count {|element| element > 1} # => 2
 *
 *  With argument +obj+ and a block given, issues a warning, ignores the block,
 *  and returns the count of elements <tt>==</tt> to +obj+.
 */

static VALUE
rb_ary_count(int argc, VALUE *argv, VALUE ary)
{
    long i, n = 0;

    if (rb_check_arity(argc, 0, 1) == 0) {
        VALUE v;

        if (!rb_block_given_p())
            return LONG2NUM(RARRAY_LEN(ary));

        for (i = 0; i < RARRAY_LEN(ary); i++) {
            v = RARRAY_AREF(ary, i);
            if (RTEST(rb_yield(v))) n++;
        }
    }
    else {
        VALUE obj = argv[0];

        if (rb_block_given_p()) {
            rb_warn("given block not used");
        }
        for (i = 0; i < RARRAY_LEN(ary); i++) {
            if (rb_equal(RARRAY_AREF(ary, i), obj)) n++;
        }
    }

    return LONG2NUM(n);
}

static VALUE
flatten(VALUE ary, int level)
{
    long i;
    VALUE stack, result, tmp = 0, elt, vmemo;
    st_table *memo = 0;
    st_data_t id;

    for (i = 0; i < RARRAY_LEN(ary); i++) {
        elt = RARRAY_AREF(ary, i);
        tmp = rb_check_array_type(elt);
        if (!NIL_P(tmp)) {
            break;
        }
    }
    if (i == RARRAY_LEN(ary)) {
        return ary;
    }

    result = ary_new(0, RARRAY_LEN(ary));
    ary_memcpy(result, 0, i, RARRAY_CONST_PTR_TRANSIENT(ary));
    ARY_SET_LEN(result, i);

    stack = ary_new(0, ARY_DEFAULT_SIZE);
    rb_ary_push(stack, ary);
    rb_ary_push(stack, LONG2NUM(i + 1));

    if (level < 0) {
        vmemo = rb_hash_new();
        RBASIC_CLEAR_CLASS(vmemo);
        memo = st_init_numtable();
        rb_hash_st_table_set(vmemo, memo);
        st_insert(memo, (st_data_t)ary, (st_data_t)Qtrue);
        st_insert(memo, (st_data_t)tmp, (st_data_t)Qtrue);
    }

    ary = tmp;
    i = 0;

    while (1) {
        while (i < RARRAY_LEN(ary)) {
            elt = RARRAY_AREF(ary, i++);
            if (level >= 0 && RARRAY_LEN(stack) / 2 >= level) {
                rb_ary_push(result, elt);
                continue;
            }
            tmp = rb_check_array_type(elt);
            if (RBASIC(result)->klass) {
                if (memo) {
                    RB_GC_GUARD(vmemo);
                    st_clear(memo);
                }
                rb_raise(rb_eRuntimeError, "flatten reentered");
            }
            if (NIL_P(tmp)) {
                rb_ary_push(result, elt);
            }
            else {
                if (memo) {
                    id = (st_data_t)tmp;
                    if (st_is_member(memo, id)) {
                        st_clear(memo);
                        rb_raise(rb_eArgError, "tried to flatten recursive array");
                    }
                    st_insert(memo, id, (st_data_t)Qtrue);
                }
                rb_ary_push(stack, ary);
                rb_ary_push(stack, LONG2NUM(i));
                ary = tmp;
                i = 0;
            }
        }
        if (RARRAY_LEN(stack) == 0) {
            break;
        }
        if (memo) {
            id = (st_data_t)ary;
            st_delete(memo, &id, 0);
        }
        tmp = rb_ary_pop(stack);
        i = NUM2LONG(tmp);
        ary = rb_ary_pop(stack);
    }

    if (memo) {
        st_clear(memo);
    }

    RBASIC_SET_CLASS(result, rb_cArray);
    return result;
}

/*
 *  call-seq:
 *    array.flatten! -> self or nil
 *    array.flatten!(level) -> self or nil
 *
 *  Replaces each nested \Array in +self+ with the elements from that \Array;
 *  returns +self+ if any changes, +nil+ otherwise.
 *
 *  With non-negative \Integer argument +level+, flattens recursively through +level+ levels:
 *
 *    a = [ 0, [ 1, [2, 3], 4 ], 5 ]
 *    a.flatten!(1) # => [0, 1, [2, 3], 4, 5]
 *    a = [ 0, [ 1, [2, 3], 4 ], 5 ]
 *    a.flatten!(2) # => [0, 1, 2, 3, 4, 5]
 *    a = [ 0, [ 1, [2, 3], 4 ], 5 ]
 *    a.flatten!(3) # => [0, 1, 2, 3, 4, 5]
 *    [0, 1, 2].flatten!(1) # => nil
 *
 *  With no argument, a +nil+ argument, or with negative argument +level+, flattens all levels:
 *
 *    a = [ 0, [ 1, [2, 3], 4 ], 5 ]
 *    a.flatten! # => [0, 1, 2, 3, 4, 5]
 *    [0, 1, 2].flatten! # => nil
 *    a = [ 0, [ 1, [2, 3], 4 ], 5 ]
 *    a.flatten!(-1) # => [0, 1, 2, 3, 4, 5]
 *    a = [ 0, [ 1, [2, 3], 4 ], 5 ]
 *    a.flatten!(-2) # => [0, 1, 2, 3, 4, 5]
 *    [0, 1, 2].flatten!(-1) # => nil
 *
 */

static VALUE
rb_ary_flatten_bang(int argc, VALUE *argv, VALUE ary)
{
    int mod = 0, level = -1;
    VALUE result, lv;

    lv = (rb_check_arity(argc, 0, 1) ? argv[0] : Qnil);
    rb_ary_modify_check(ary);
    if (!NIL_P(lv)) level = NUM2INT(lv);
    if (level == 0) return Qnil;

    result = flatten(ary, level);
    if (result == ary) {
        return Qnil;
    }
    if (!(mod = ARY_EMBED_P(result))) rb_obj_freeze(result);
    rb_ary_replace(ary, result);
    if (mod) ARY_SET_EMBED_LEN(result, 0);

    return ary;
}

/*
 *  call-seq:
 *    array.flatten -> new_array
 *    array.flatten(level) -> new_array
 *
 *  Returns a new \Array that is a recursive flattening of +self+:
 *  - Each non-Array element is unchanged.
 *  - Each \Array is replaced by its individual elements.
 *
 *  With non-negative \Integer argument +level+, flattens recursively through +level+ levels:
 *
 *    a = [ 0, [ 1, [2, 3], 4 ], 5 ]
 *    a.flatten(0) # => [0, [1, [2, 3], 4], 5]
 *    a = [ 0, [ 1, [2, 3], 4 ], 5 ]
 *    a.flatten(1) # => [0, 1, [2, 3], 4, 5]
 *    a = [ 0, [ 1, [2, 3], 4 ], 5 ]
 *    a.flatten(2) # => [0, 1, 2, 3, 4, 5]
 *    a = [ 0, [ 1, [2, 3], 4 ], 5 ]
 *    a.flatten(3) # => [0, 1, 2, 3, 4, 5]
 *
 *  With no argument, a +nil+ argument, or with negative argument +level+, flattens all levels:
 *
 *    a = [ 0, [ 1, [2, 3], 4 ], 5 ]
 *    a.flatten # => [0, 1, 2, 3, 4, 5]
 *    [0, 1, 2].flatten # => [0, 1, 2]
 *    a = [ 0, [ 1, [2, 3], 4 ], 5 ]
 *    a.flatten(-1) # => [0, 1, 2, 3, 4, 5]
 *    a = [ 0, [ 1, [2, 3], 4 ], 5 ]
 *    a.flatten(-2) # => [0, 1, 2, 3, 4, 5]
 *    [0, 1, 2].flatten(-1) # => [0, 1, 2]
 *
 */

static VALUE
rb_ary_flatten(int argc, VALUE *argv, VALUE ary)
{
    int level = -1;
    VALUE result;

    if (rb_check_arity(argc, 0, 1) && !NIL_P(argv[0])) {
        level = NUM2INT(argv[0]);
        if (level == 0) return ary_make_shared_copy(ary);
    }

    result = flatten(ary, level);
    if (result == ary) {
        result = ary_make_shared_copy(ary);
    }

    return result;
}

#define RAND_UPTO(max) (long)rb_random_ulong_limited((randgen), (max)-1)

static VALUE
rb_ary_shuffle_bang(rb_execution_context_t *ec, VALUE ary, VALUE randgen)
{
    long i, len;

    rb_ary_modify(ary);
    i = len = RARRAY_LEN(ary);
    RARRAY_PTR_USE(ary, ptr, {
        while (i) {
            long j = RAND_UPTO(i);
            VALUE tmp;
            if (len != RARRAY_LEN(ary) || ptr != RARRAY_CONST_PTR_TRANSIENT(ary)) {
                rb_raise(rb_eRuntimeError, "modified during shuffle");
            }
            tmp = ptr[--i];
            ptr[i] = ptr[j];
            ptr[j] = tmp;
        }
    }); /* WB: no new reference */
    return ary;
}

static VALUE
rb_ary_shuffle(rb_execution_context_t *ec, VALUE ary, VALUE randgen)
{
    ary = rb_ary_dup(ary);
    rb_ary_shuffle_bang(ec, ary, randgen);
    return ary;
}

static VALUE
ary_sample(rb_execution_context_t *ec, VALUE ary, VALUE randgen, VALUE nv, VALUE to_array)
{
    VALUE result;
    long n, len, i, j, k, idx[10];
    long rnds[numberof(idx)];
    long memo_threshold;

    len = RARRAY_LEN(ary);
    if (!to_array) {
        if (len < 2)
            i = 0;
        else
            i = RAND_UPTO(len);

        return rb_ary_elt(ary, i);
    }
    n = NUM2LONG(nv);
    if (n < 0) rb_raise(rb_eArgError, "negative sample number");
    if (n > len) n = len;
    if (n <= numberof(idx)) {
        for (i = 0; i < n; ++i) {
            rnds[i] = RAND_UPTO(len - i);
        }
    }
    k = len;
    len = RARRAY_LEN(ary);
    if (len < k && n <= numberof(idx)) {
        for (i = 0; i < n; ++i) {
            if (rnds[i] >= len) return rb_ary_new_capa(0);
        }
    }
    if (n > len) n = len;
    switch (n) {
      case 0:
        return rb_ary_new_capa(0);
      case 1:
        i = rnds[0];
        return rb_ary_new_from_args(1, RARRAY_AREF(ary, i));
      case 2:
        i = rnds[0];
        j = rnds[1];
        if (j >= i) j++;
        return rb_ary_new_from_args(2, RARRAY_AREF(ary, i), RARRAY_AREF(ary, j));
      case 3:
        i = rnds[0];
        j = rnds[1];
        k = rnds[2];
        {
            long l = j, g = i;
            if (j >= i) l = i, g = ++j;
            if (k >= l && (++k >= g)) ++k;
        }
        return rb_ary_new_from_args(3, RARRAY_AREF(ary, i), RARRAY_AREF(ary, j), RARRAY_AREF(ary, k));
    }
    memo_threshold =
        len < 2560 ? len / 128 :
        len < 5120 ? len / 64 :
        len < 10240 ? len / 32 :
        len / 16;
    if (n <= numberof(idx)) {
        long sorted[numberof(idx)];
        sorted[0] = idx[0] = rnds[0];
        for (i=1; i<n; i++) {
            k = rnds[i];
            for (j = 0; j < i; ++j) {
                if (k < sorted[j]) break;
                ++k;
            }
            memmove(&sorted[j+1], &sorted[j], sizeof(sorted[0])*(i-j));
            sorted[j] = idx[i] = k;
        }
        result = rb_ary_new_capa(n);
        RARRAY_PTR_USE_TRANSIENT(result, ptr_result, {
            for (i=0; i<n; i++) {
                ptr_result[i] = RARRAY_AREF(ary, idx[i]);
            }
        });
    }
    else if (n <= memo_threshold / 2) {
        long max_idx = 0;
#undef RUBY_UNTYPED_DATA_WARNING
#define RUBY_UNTYPED_DATA_WARNING 0
        VALUE vmemo = Data_Wrap_Struct(0, 0, st_free_table, 0);
        st_table *memo = st_init_numtable_with_size(n);
        DATA_PTR(vmemo) = memo;
        result = rb_ary_new_capa(n);
        RARRAY_PTR_USE(result, ptr_result, {
            for (i=0; i<n; i++) {
                long r = RAND_UPTO(len-i) + i;
                ptr_result[i] = r;
                if (r > max_idx) max_idx = r;
            }
            len = RARRAY_LEN(ary);
            if (len <= max_idx) n = 0;
            else if (n > len) n = len;
            RARRAY_PTR_USE_TRANSIENT(ary, ptr_ary, {
                for (i=0; i<n; i++) {
                    long j2 = j = ptr_result[i];
                    long i2 = i;
                    st_data_t value;
                    if (st_lookup(memo, (st_data_t)i, &value)) i2 = (long)value;
                    if (st_lookup(memo, (st_data_t)j, &value)) j2 = (long)value;
                    st_insert(memo, (st_data_t)j, (st_data_t)i2);
                    ptr_result[i] = ptr_ary[j2];
                }
            });
        });
        DATA_PTR(vmemo) = 0;
        st_free_table(memo);
    }
    else {
        result = rb_ary_dup(ary);
        RBASIC_CLEAR_CLASS(result);
        RB_GC_GUARD(ary);
        RARRAY_PTR_USE(result, ptr_result, {
            for (i=0; i<n; i++) {
                j = RAND_UPTO(len-i) + i;
                nv = ptr_result[j];
                ptr_result[j] = ptr_result[i];
                ptr_result[i] = nv;
            }
        });
        RBASIC_SET_CLASS_RAW(result, rb_cArray);
    }
    ARY_SET_LEN(result, n);

    return result;
}

static VALUE
ary_sample0(rb_execution_context_t *ec, VALUE ary)
{
    return ary_sample(ec, ary, rb_cRandom, Qfalse, Qfalse);
}

static VALUE
rb_ary_cycle_size(VALUE self, VALUE args, VALUE eobj)
{
    long mul;
    VALUE n = Qnil;
    if (args && (RARRAY_LEN(args) > 0)) {
        n = RARRAY_AREF(args, 0);
    }
    if (RARRAY_LEN(self) == 0) return INT2FIX(0);
    if (NIL_P(n)) return DBL2NUM(HUGE_VAL);
    mul = NUM2LONG(n);
    if (mul <= 0) return INT2FIX(0);
    n = LONG2FIX(mul);
    return rb_fix_mul_fix(rb_ary_length(self), n);
}

/*
 *  call-seq:
 *    array.cycle {|element| ... } -> nil
 *    array.cycle(count) {|element| ... } -> nil
 *    array.cycle -> new_enumerator
 *    array.cycle(count) -> new_enumerator
 *
 *  When called with positive \Integer argument +count+ and a block,
 *  calls the block with each element, then does so again,
 *  until it has done so +count+ times; returns +nil+:
 *
 *    output = []
 *    [0, 1].cycle(2) {|element| output.push(element) } # => nil
 *    output # => [0, 1, 0, 1]
 *
 *  If +count+ is zero or negative, does not call the block:
 *
 *    [0, 1].cycle(0) {|element| fail 'Cannot happen' } # => nil
 *    [0, 1].cycle(-1) {|element| fail 'Cannot happen' } # => nil
 *
 *  When a block is given, and argument is omitted or +nil+, cycles forever:
 *
 *    # Prints 0 and 1 forever.
 *    [0, 1].cycle {|element| puts element }
 *    [0, 1].cycle(nil) {|element| puts element }
 *
 *  When no block is given, returns a new \Enumerator:
 *
 *    [0, 1].cycle(2) # => #<Enumerator: [0, 1]:cycle(2)>
 *    [0, 1].cycle # => # => #<Enumerator: [0, 1]:cycle>
 *    [0, 1].cycle.first(5) # => [0, 1, 0, 1, 0]
 *
 */
static VALUE
rb_ary_cycle(int argc, VALUE *argv, VALUE ary)
{
    long n, i;

    rb_check_arity(argc, 0, 1);

    RETURN_SIZED_ENUMERATOR(ary, argc, argv, rb_ary_cycle_size);
    if (argc == 0 || NIL_P(argv[0])) {
        n = -1;
    }
    else {
        n = NUM2LONG(argv[0]);
        if (n <= 0) return Qnil;
    }

    while (RARRAY_LEN(ary) > 0 && (n < 0 || 0 < n--)) {
        for (i=0; i<RARRAY_LEN(ary); i++) {
            rb_yield(RARRAY_AREF(ary, i));
        }
    }
    return Qnil;
}

/*
 * Build a ruby array of the corresponding values and yield it to the
 * associated block.
 * Return the class of +values+ for reentry check.
 */
static int
yield_indexed_values(const VALUE values, const long r, const long *const p)
{
    const VALUE result = rb_ary_new2(r);
    long i;

    for (i = 0; i < r; i++) ARY_SET(result, i, RARRAY_AREF(values, p[i]));
    ARY_SET_LEN(result, r);
    rb_yield(result);
    return !RBASIC(values)->klass;
}

/*
 * Compute permutations of +r+ elements of the set <code>[0..n-1]</code>.
 *
 * When we have a complete permutation of array indices, copy the values
 * at those indices into a new array and yield that array.
 *
 * n: the size of the set
 * r: the number of elements in each permutation
 * p: the array (of size r) that we're filling in
 * used: an array of booleans: whether a given index is already used
 * values: the Ruby array that holds the actual values to permute
 */
static void
permute0(const long n, const long r, long *const p, char *const used, const VALUE values)
{
    long i = 0, index = 0;

    for (;;) {
        const char *const unused = memchr(&used[i], 0, n-i);
        if (!unused) {
            if (!index) break;
            i = p[--index];                /* pop index */
            used[i++] = 0;                 /* index unused */
        }
        else {
            i = unused - used;
            p[index] = i;
            used[i] = 1;                   /* mark index used */
            ++index;
            if (index < r-1) {             /* if not done yet */
                p[index] = i = 0;
                continue;
            }
            for (i = 0; i < n; ++i) {
                if (used[i]) continue;
                p[index] = i;
                if (!yield_indexed_values(values, r, p)) {
                    rb_raise(rb_eRuntimeError, "permute reentered");
                }
            }
            i = p[--index];                /* pop index */
            used[i] = 0;                   /* index unused */
            p[index] = ++i;
        }
    }
}

/*
 * Returns the product of from, from-1, ..., from - how_many + 1.
 * https://en.wikipedia.org/wiki/Pochhammer_symbol
 */
static VALUE
descending_factorial(long from, long how_many)
{
    VALUE cnt;
    if (how_many > 0) {
        cnt = LONG2FIX(from);
        while (--how_many > 0) {
            long v = --from;
            cnt = rb_int_mul(cnt, LONG2FIX(v));
        }
    }
    else {
        cnt = LONG2FIX(how_many == 0);
    }
    return cnt;
}

static VALUE
binomial_coefficient(long comb, long size)
{
    VALUE r;
    long i;
    if (comb > size-comb) {
        comb = size-comb;
    }
    if (comb < 0) {
        return LONG2FIX(0);
    }
    else if (comb == 0) {
        return LONG2FIX(1);
    }
    r = LONG2FIX(size);
    for (i = 1; i < comb; ++i) {
        r = rb_int_mul(r, LONG2FIX(size - i));
        r = rb_int_idiv(r, LONG2FIX(i + 1));
    }
    return r;
}

static VALUE
rb_ary_permutation_size(VALUE ary, VALUE args, VALUE eobj)
{
    long n = RARRAY_LEN(ary);
    long k = (args && (RARRAY_LEN(args) > 0)) ? NUM2LONG(RARRAY_AREF(args, 0)) : n;

    return descending_factorial(n, k);
}

/*
 *  call-seq:
 *    array.permutation {|element| ... } -> self
 *    array.permutation(n) {|element| ... } -> self
 *    array.permutation -> new_enumerator
 *    array.permutation(n) -> new_enumerator
 *
 *  When invoked with a block, yield all permutations of elements of +self+; returns +self+.
 *  The order of permutations is indeterminate.
 *
 *  When a block and an in-range positive \Integer argument +n+ (<tt>0 < n <= self.size</tt>)
 *  are given, calls the block with all +n+-tuple permutations of +self+.
 *
 *  Example:
 *
 *    a = [0, 1, 2]
 *    a.permutation(2) {|permutation| p permutation }
 *
 *  Output:
 *
 *    [0, 1]
 *    [0, 2]
 *    [1, 0]
 *    [1, 2]
 *    [2, 0]
 *    [2, 1]
 *
 *  Another example:
 *
 *    a = [0, 1, 2]
 *    a.permutation(3) {|permutation| p permutation }
 *
 *  Output:
 *
 *    [0, 1, 2]
 *    [0, 2, 1]
 *    [1, 0, 2]
 *    [1, 2, 0]
 *    [2, 0, 1]
 *    [2, 1, 0]
 *
 *  When +n+ is zero, calls the block once with a new empty \Array:
 *
 *    a = [0, 1, 2]
 *    a.permutation(0) {|permutation| p permutation }
 *
 *  Output:
 *
 *    []
 *
 *  When +n+ is out of range (negative or larger than <tt>self.size</tt>),
 *  does not call the block:
 *
 *    a = [0, 1, 2]
 *    a.permutation(-1) {|permutation| fail 'Cannot happen' }
 *    a.permutation(4) {|permutation| fail 'Cannot happen' }
 *
 *  When a block given but no argument,
 *  behaves the same as <tt>a.permutation(a.size)</tt>:
 *
 *    a = [0, 1, 2]
 *    a.permutation {|permutation| p permutation }
 *
 *  Output:
 *
 *    [0, 1, 2]
 *    [0, 2, 1]
 *    [1, 0, 2]
 *    [1, 2, 0]
 *    [2, 0, 1]
 *    [2, 1, 0]
 *
 *  Returns a new \Enumerator if no block given:
 *
 *    a = [0, 1, 2]
 *    a.permutation # => #<Enumerator: [0, 1, 2]:permutation>
 *    a.permutation(2) # => #<Enumerator: [0, 1, 2]:permutation(2)>
 *
 */

static VALUE
rb_ary_permutation(int argc, VALUE *argv, VALUE ary)
{
    long r, n, i;

    n = RARRAY_LEN(ary);                  /* Array length */
    RETURN_SIZED_ENUMERATOR(ary, argc, argv, rb_ary_permutation_size);   /* Return enumerator if no block */
    r = n;
    if (rb_check_arity(argc, 0, 1) && !NIL_P(argv[0]))
        r = NUM2LONG(argv[0]);            /* Permutation size from argument */

    if (r < 0 || n < r) {
        /* no permutations: yield nothing */
    }
    else if (r == 0) { /* exactly one permutation: the zero-length array */
        rb_yield(rb_ary_new2(0));
    }
    else if (r == 1) { /* this is a special, easy case */
        for (i = 0; i < RARRAY_LEN(ary); i++) {
            rb_yield(rb_ary_new3(1, RARRAY_AREF(ary, i)));
        }
    }
    else {             /* this is the general case */
        volatile VALUE t0;
        long *p = ALLOCV_N(long, t0, r+roomof(n, sizeof(long)));
        char *used = (char*)(p + r);
        VALUE ary0 = ary_make_shared_copy(ary); /* private defensive copy of ary */
        RBASIC_CLEAR_CLASS(ary0);

        MEMZERO(used, char, n); /* initialize array */

        permute0(n, r, p, used, ary0); /* compute and yield permutations */
        ALLOCV_END(t0);
        RBASIC_SET_CLASS_RAW(ary0, rb_cArray);
    }
    return ary;
}

static void
combinate0(const long len, const long n, long *const stack, const VALUE values)
{
    long lev = 0;

    MEMZERO(stack+1, long, n);
    stack[0] = -1;
    for (;;) {
        for (lev++; lev < n; lev++) {
            stack[lev+1] = stack[lev]+1;
        }
        if (!yield_indexed_values(values, n, stack+1)) {
            rb_raise(rb_eRuntimeError, "combination reentered");
        }
        do {
            if (lev == 0) return;
            stack[lev--]++;
        } while (stack[lev+1]+n == len+lev+1);
    }
}

static VALUE
rb_ary_combination_size(VALUE ary, VALUE args, VALUE eobj)
{
    long n = RARRAY_LEN(ary);
    long k = NUM2LONG(RARRAY_AREF(args, 0));

    return binomial_coefficient(k, n);
}

/*
 *  call-seq:
 *    array.combination(n) {|element| ... } -> self
 *    array.combination(n) -> new_enumerator
 *
 *  Calls the block, if given, with combinations of elements of +self+;
 *  returns +self+. The order of combinations is indeterminate.
 *
 *  When a block and an in-range positive \Integer argument +n+ (<tt>0 < n <= self.size</tt>)
 *  are given, calls the block with all +n+-tuple combinations of +self+.
 *
 *  Example:
 *
 *    a = [0, 1, 2]
 *    a.combination(2) {|combination| p combination }
 *
 *  Output:
 *
 *    [0, 1]
 *    [0, 2]
 *    [1, 2]
 *
 *  Another example:
 *
 *    a = [0, 1, 2]
 *    a.combination(3) {|combination| p combination }
 *
 *  Output:
 *
 *    [0, 1, 2]
 *
 *  When +n+ is zero, calls the block once with a new empty \Array:
 *
 *    a = [0, 1, 2]
 *    a1 = a.combination(0) {|combination| p combination }
 *
 *  Output:
 *
 *    []
 *
 *  When +n+ is out of range (negative or larger than <tt>self.size</tt>),
 *  does not call the block:
 *
 *    a = [0, 1, 2]
 *    a.combination(-1) {|combination| fail 'Cannot happen' }
 *    a.combination(4) {|combination| fail 'Cannot happen' }
 *
 *  Returns a new \Enumerator if no block given:
 *
 *    a = [0, 1, 2]
 *    a.combination(2) # => #<Enumerator: [0, 1, 2]:combination(2)>
 *
 */

static VALUE
rb_ary_combination(VALUE ary, VALUE num)
{
    long i, n, len;

    n = NUM2LONG(num);
    RETURN_SIZED_ENUMERATOR(ary, 1, &num, rb_ary_combination_size);
    len = RARRAY_LEN(ary);
    if (n < 0 || len < n) {
        /* yield nothing */
    }
    else if (n == 0) {
        rb_yield(rb_ary_new2(0));
    }
    else if (n == 1) {
        for (i = 0; i < RARRAY_LEN(ary); i++) {
            rb_yield(rb_ary_new3(1, RARRAY_AREF(ary, i)));
        }
    }
    else {
        VALUE ary0 = ary_make_shared_copy(ary); /* private defensive copy of ary */
        volatile VALUE t0;
        long *stack = ALLOCV_N(long, t0, n+1);

        RBASIC_CLEAR_CLASS(ary0);
        combinate0(len, n, stack, ary0);
        ALLOCV_END(t0);
        RBASIC_SET_CLASS_RAW(ary0, rb_cArray);
    }
    return ary;
}

/*
 * Compute repeated permutations of +r+ elements of the set
 * <code>[0..n-1]</code>.
 *
 * When we have a complete repeated permutation of array indices, copy the
 * values at those indices into a new array and yield that array.
 *
 * n: the size of the set
 * r: the number of elements in each permutation
 * p: the array (of size r) that we're filling in
 * values: the Ruby array that holds the actual values to permute
 */
static void
rpermute0(const long n, const long r, long *const p, const VALUE values)
{
    long i = 0, index = 0;

    p[index] = i;
    for (;;) {
        if (++index < r-1) {
            p[index] = i = 0;
            continue;
        }
        for (i = 0; i < n; ++i) {
            p[index] = i;
            if (!yield_indexed_values(values, r, p)) {
                rb_raise(rb_eRuntimeError, "repeated permute reentered");
            }
        }
        do {
            if (index <= 0) return;
        } while ((i = ++p[--index]) >= n);
    }
}

static VALUE
rb_ary_repeated_permutation_size(VALUE ary, VALUE args, VALUE eobj)
{
    long n = RARRAY_LEN(ary);
    long k = NUM2LONG(RARRAY_AREF(args, 0));

    if (k < 0) {
        return LONG2FIX(0);
    }
    if (n <= 0) {
        return LONG2FIX(!k);
    }
    return rb_int_positive_pow(n, (unsigned long)k);
}

/*
 *  call-seq:
 *    array.repeated_permutation(n) {|permutation| ... } -> self
 *    array.repeated_permutation(n) -> new_enumerator
 *
 *  Calls the block with each repeated permutation of length +n+ of the elements of +self+;
 *  each permutation is an \Array;
 *  returns +self+. The order of the permutations is indeterminate.
 *
 *  When a block and a positive \Integer argument +n+ are given, calls the block with each
 *  +n+-tuple repeated permutation of the elements of +self+.
 *  The number of permutations is <tt>self.size**n</tt>.
 *
 *  +n+ = 1:
 *
 *    a = [0, 1, 2]
 *    a.repeated_permutation(1) {|permutation| p permutation }
 *
 *  Output:
 *
 *    [0]
 *    [1]
 *    [2]
 *
 *  +n+ = 2:
 *
 *    a.repeated_permutation(2) {|permutation| p permutation }
 *
 *  Output:
 *
 *    [0, 0]
 *    [0, 1]
 *    [0, 2]
 *    [1, 0]
 *    [1, 1]
 *    [1, 2]
 *    [2, 0]
 *    [2, 1]
 *    [2, 2]
 *
 *  If +n+ is zero, calls the block once with an empty \Array.
 *
 *  If +n+ is negative, does not call the block:
 *
 *    a.repeated_permutation(-1) {|permutation| fail 'Cannot happen' }
 *
 *  Returns a new \Enumerator if no block given:
 *
 *    a = [0, 1, 2]
 *    a.repeated_permutation(2) # => #<Enumerator: [0, 1, 2]:permutation(2)>
 *
 *  Using Enumerators, it's convenient to show the permutations and counts
 *  for some values of +n+:
 *
 *    e = a.repeated_permutation(0)
 *    e.size # => 1
 *    e.to_a # => [[]]
 *    e = a.repeated_permutation(1)
 *    e.size # => 3
 *    e.to_a # => [[0], [1], [2]]
 *    e = a.repeated_permutation(2)
 *    e.size # => 9
 *    e.to_a # => [[0, 0], [0, 1], [0, 2], [1, 0], [1, 1], [1, 2], [2, 0], [2, 1], [2, 2]]
 *
 */
static VALUE
rb_ary_repeated_permutation(VALUE ary, VALUE num)
{
    long r, n, i;

    n = RARRAY_LEN(ary);                  /* Array length */
    RETURN_SIZED_ENUMERATOR(ary, 1, &num, rb_ary_repeated_permutation_size);      /* Return Enumerator if no block */
    r = NUM2LONG(num);                    /* Permutation size from argument */

    if (r < 0) {
        /* no permutations: yield nothing */
    }
    else if (r == 0) { /* exactly one permutation: the zero-length array */
        rb_yield(rb_ary_new2(0));
    }
    else if (r == 1) { /* this is a special, easy case */
        for (i = 0; i < RARRAY_LEN(ary); i++) {
            rb_yield(rb_ary_new3(1, RARRAY_AREF(ary, i)));
        }
    }
    else {             /* this is the general case */
        volatile VALUE t0;
        long *p = ALLOCV_N(long, t0, r);
        VALUE ary0 = ary_make_shared_copy(ary); /* private defensive copy of ary */
        RBASIC_CLEAR_CLASS(ary0);

        rpermute0(n, r, p, ary0); /* compute and yield repeated permutations */
        ALLOCV_END(t0);
        RBASIC_SET_CLASS_RAW(ary0, rb_cArray);
    }
    return ary;
}

static void
rcombinate0(const long n, const long r, long *const p, const long rest, const VALUE values)
{
    long i = 0, index = 0;

    p[index] = i;
    for (;;) {
        if (++index < r-1) {
            p[index] = i;
            continue;
        }
        for (; i < n; ++i) {
            p[index] = i;
            if (!yield_indexed_values(values, r, p)) {
                rb_raise(rb_eRuntimeError, "repeated combination reentered");
            }
        }
        do {
            if (index <= 0) return;
        } while ((i = ++p[--index]) >= n);
    }
}

static VALUE
rb_ary_repeated_combination_size(VALUE ary, VALUE args, VALUE eobj)
{
    long n = RARRAY_LEN(ary);
    long k = NUM2LONG(RARRAY_AREF(args, 0));
    if (k == 0) {
        return LONG2FIX(1);
    }
    return binomial_coefficient(k, n + k - 1);
}

/*
 *  call-seq:
 *    array.repeated_combination(n) {|combination| ... } -> self
 *    array.repeated_combination(n) -> new_enumerator
 *
 *  Calls the block with each repeated combination of length +n+ of the elements of +self+;
 *  each combination is an \Array;
 *  returns +self+. The order of the combinations is indeterminate.
 *
 *  When a block and a positive \Integer argument +n+ are given, calls the block with each
 *  +n+-tuple repeated combination of the elements of +self+.
 *  The number of combinations is <tt>(n+1)(n+2)/2</tt>.
 *
 *  +n+ = 1:
 *
 *    a = [0, 1, 2]
 *    a.repeated_combination(1) {|combination| p combination }
 *
 *  Output:
 *
 *    [0]
 *    [1]
 *    [2]
 *
 *  +n+ = 2:
 *
 *    a.repeated_combination(2) {|combination| p combination }
 *
 *  Output:
 *
 *    [0, 0]
 *    [0, 1]
 *    [0, 2]
 *    [1, 1]
 *    [1, 2]
 *    [2, 2]
 *
 *  If +n+ is zero, calls the block once with an empty \Array.
 *
 *  If +n+ is negative, does not call the block:
 *
 *    a.repeated_combination(-1) {|combination| fail 'Cannot happen' }
 *
 *  Returns a new \Enumerator if no block given:
 *
 *    a = [0, 1, 2]
 *    a.repeated_combination(2) # => #<Enumerator: [0, 1, 2]:combination(2)>
 *
 *  Using Enumerators, it's convenient to show the combinations and counts
 *  for some values of +n+:
 *
 *    e = a.repeated_combination(0)
 *    e.size # => 1
 *    e.to_a # => [[]]
 *    e = a.repeated_combination(1)
 *    e.size # => 3
 *    e.to_a # => [[0], [1], [2]]
 *    e = a.repeated_combination(2)
 *    e.size # => 6
 *    e.to_a # => [[0, 0], [0, 1], [0, 2], [1, 1], [1, 2], [2, 2]]
 *
 */

static VALUE
rb_ary_repeated_combination(VALUE ary, VALUE num)
{
    long n, i, len;

    n = NUM2LONG(num);                 /* Combination size from argument */
    RETURN_SIZED_ENUMERATOR(ary, 1, &num, rb_ary_repeated_combination_size);   /* Return enumerator if no block */
    len = RARRAY_LEN(ary);
    if (n < 0) {
        /* yield nothing */
    }
    else if (n == 0) {
        rb_yield(rb_ary_new2(0));
    }
    else if (n == 1) {
        for (i = 0; i < RARRAY_LEN(ary); i++) {
            rb_yield(rb_ary_new3(1, RARRAY_AREF(ary, i)));
        }
    }
    else if (len == 0) {
        /* yield nothing */
    }
    else {
        volatile VALUE t0;
        long *p = ALLOCV_N(long, t0, n);
        VALUE ary0 = ary_make_shared_copy(ary); /* private defensive copy of ary */
        RBASIC_CLEAR_CLASS(ary0);

        rcombinate0(len, n, p, n, ary0); /* compute and yield repeated combinations */
        ALLOCV_END(t0);
        RBASIC_SET_CLASS_RAW(ary0, rb_cArray);
    }
    return ary;
}

/*
 *  call-seq:
 *    array.product(*other_arrays) -> new_array
 *    array.product(*other_arrays) {|combination| ... } -> self
 *
 *  Computes and returns or yields all combinations of elements from all the Arrays,
 *  including both +self+ and +other_arrays+:
 *
 *  - The number of combinations is the product of the sizes of all the arrays,
 *    including both +self+ and +other_arrays+.
 *  - The order of the returned combinations is indeterminate.
 *
 *  When no block is given, returns the combinations as an \Array of Arrays:
 *
 *    a = [0, 1, 2]
 *    a1 = [3, 4]
 *    a2 = [5, 6]
 *    p = a.product(a1)
 *    p.size # => 6 # a.size * a1.size
 *    p # => [[0, 3], [0, 4], [1, 3], [1, 4], [2, 3], [2, 4]]
 *    p = a.product(a1, a2)
 *    p.size # => 12 # a.size * a1.size * a2.size
 *    p # => [[0, 3, 5], [0, 3, 6], [0, 4, 5], [0, 4, 6], [1, 3, 5], [1, 3, 6], [1, 4, 5], [1, 4, 6], [2, 3, 5], [2, 3, 6], [2, 4, 5], [2, 4, 6]]
 *
 *  If any argument is an empty \Array, returns an empty \Array.
 *
 *  If no argument is given, returns an \Array of 1-element Arrays,
 *  each containing an element of +self+:
 *
 *    a.product # => [[0], [1], [2]]
 *
 *  When a block is given, yields each combination as an \Array; returns +self+:
 *
 *    a.product(a1) {|combination| p combination }
 *
 *  Output:
 *
 *    [0, 3]
 *    [0, 4]
 *    [1, 3]
 *    [1, 4]
 *    [2, 3]
 *    [2, 4]
 *
 *  If any argument is an empty \Array, does not call the block:
 *
 *    a.product(a1, a2, []) {|combination| fail 'Cannot happen' }
 *
 *  If no argument is given, yields each element of +self+ as a 1-element \Array:
 *
 *    a.product {|combination| p combination }
 *
 *  Output:
 *
 *    [0]
 *    [1]
 *    [2]
 *
 */

static VALUE
rb_ary_product(int argc, VALUE *argv, VALUE ary)
{
    int n = argc+1;    /* How many arrays we're operating on */
    volatile VALUE t0 = rb_ary_hidden_new(n);
    volatile VALUE t1 = Qundef;
    VALUE *arrays = RARRAY_PTR(t0); /* The arrays we're computing the product of */
    int *counters = ALLOCV_N(int, t1, n); /* The current position in each one */
    VALUE result = Qnil;      /* The array we'll be returning, when no block given */
    long i,j;
    long resultlen = 1;

    RBASIC_CLEAR_CLASS(t0);

    /* initialize the arrays of arrays */
    ARY_SET_LEN(t0, n);
    arrays[0] = ary;
    for (i = 1; i < n; i++) arrays[i] = Qnil;
    for (i = 1; i < n; i++) arrays[i] = to_ary(argv[i-1]);

    /* initialize the counters for the arrays */
    for (i = 0; i < n; i++) counters[i] = 0;

    /* Otherwise, allocate and fill in an array of results */
    if (rb_block_given_p()) {
        /* Make defensive copies of arrays; exit if any is empty */
        for (i = 0; i < n; i++) {
            if (RARRAY_LEN(arrays[i]) == 0) goto done;
            arrays[i] = ary_make_shared_copy(arrays[i]);
        }
    }
    else {
        /* Compute the length of the result array; return [] if any is empty */
        for (i = 0; i < n; i++) {
            long k = RARRAY_LEN(arrays[i]);
            if (k == 0) {
                result = rb_ary_new2(0);
                goto done;
            }
            if (MUL_OVERFLOW_LONG_P(resultlen, k))
                rb_raise(rb_eRangeError, "too big to product");
            resultlen *= k;
        }
        result = rb_ary_new2(resultlen);
    }
    for (;;) {
        int m;
        /* fill in one subarray */
        VALUE subarray = rb_ary_new2(n);
        for (j = 0; j < n; j++) {
            rb_ary_push(subarray, rb_ary_entry(arrays[j], counters[j]));
        }

        /* put it on the result array */
        if (NIL_P(result)) {
            FL_SET(t0, RARRAY_SHARED_ROOT_FLAG);
            rb_yield(subarray);
            if (!FL_TEST(t0, RARRAY_SHARED_ROOT_FLAG)) {
                rb_raise(rb_eRuntimeError, "product reentered");
            }
            else {
                FL_UNSET(t0, RARRAY_SHARED_ROOT_FLAG);
            }
        }
        else {
            rb_ary_push(result, subarray);
        }

        /*
         * Increment the last counter.  If it overflows, reset to 0
         * and increment the one before it.
         */
        m = n-1;
        counters[m]++;
        while (counters[m] == RARRAY_LEN(arrays[m])) {
            counters[m] = 0;
            /* If the first counter overflows, we are done */
            if (--m < 0) goto done;
            counters[m]++;
        }
    }

done:
    ALLOCV_END(t1);

    return NIL_P(result) ? ary : result;
}

/*
 *  call-seq:
 *    array.take(n) -> new_array
 *
 *  Returns a new \Array containing the first +n+ element of +self+,
 *  where +n+ is a non-negative \Integer;
 *  does not modify +self+.
 *
 *  Examples:
 *
 *    a = [0, 1, 2, 3, 4, 5]
 *    a.take(1) # => [0]
 *    a.take(2) # => [0, 1]
 *    a.take(50) # => [0, 1, 2, 3, 4, 5]
 *    a # => [0, 1, 2, 3, 4, 5]
 *
 */

static VALUE
rb_ary_take(VALUE obj, VALUE n)
{
    long len = NUM2LONG(n);
    if (len < 0) {
        rb_raise(rb_eArgError, "attempt to take negative size");
    }
    return rb_ary_subseq(obj, 0, len);
}

/*
 *  call-seq:
 *    array.take_while {|element| ... } -> new_array
 *    array.take_while -> new_enumerator
 *
 *  Returns a new \Array containing zero or more leading elements of +self+;
 *  does not modify +self+.
 *
 *  With a block given, calls the block with each successive element of +self+;
 *  stops if the block returns +false+ or +nil+;
 *  returns a new \Array containing those elements for which the block returned a truthy value:
 *
 *    a = [0, 1, 2, 3, 4, 5]
 *    a.take_while {|element| element < 3 } # => [0, 1, 2]
 *    a.take_while {|element| true } # => [0, 1, 2, 3, 4, 5]
 *    a # => [0, 1, 2, 3, 4, 5]
 *
 *  With no block given, returns a new \Enumerator:
 *
 *    [0, 1].take_while # => #<Enumerator: [0, 1]:take_while>
 *
 */

static VALUE
rb_ary_take_while(VALUE ary)
{
    long i;

    RETURN_ENUMERATOR(ary, 0, 0);
    for (i = 0; i < RARRAY_LEN(ary); i++) {
        if (!RTEST(rb_yield(RARRAY_AREF(ary, i)))) break;
    }
    return rb_ary_take(ary, LONG2FIX(i));
}

/*
 *  call-seq:
 *    array.drop(n) -> new_array
 *
 *  Returns a new \Array containing all but the first +n+ element of +self+,
 *  where +n+ is a non-negative \Integer;
 *  does not modify +self+.
 *
 *  Examples:
 *
 *    a = [0, 1, 2, 3, 4, 5]
 *    a.drop(0) # => [0, 1, 2, 3, 4, 5]
 *    a.drop(1) # => [1, 2, 3, 4, 5]
 *    a.drop(2) # => [2, 3, 4, 5]
 *
 */

static VALUE
rb_ary_drop(VALUE ary, VALUE n)
{
    VALUE result;
    long pos = NUM2LONG(n);
    if (pos < 0) {
        rb_raise(rb_eArgError, "attempt to drop negative size");
    }

    result = rb_ary_subseq(ary, pos, RARRAY_LEN(ary));
    if (NIL_P(result)) result = rb_ary_new();
    return result;
}

/*
 *  call-seq:
 *    array.drop_while {|element| ... } -> new_array
 *    array.drop_while -> new_enumerator

 *  Returns a new \Array containing zero or more trailing elements of +self+;
 *  does not modify +self+.
 *
 *  With a block given, calls the block with each successive element of +self+;
 *  stops if the block returns +false+ or +nil+;
 *  returns a new \Array _omitting_ those elements for which the block returned a truthy value:
 *
 *    a = [0, 1, 2, 3, 4, 5]
 *    a.drop_while {|element| element < 3 } # => [3, 4, 5]
 *
 *  With no block given, returns a new \Enumerator:
 *
 *    [0, 1].drop_while # => # => #<Enumerator: [0, 1]:drop_while>
 *
 */

static VALUE
rb_ary_drop_while(VALUE ary)
{
    long i;

    RETURN_ENUMERATOR(ary, 0, 0);
    for (i = 0; i < RARRAY_LEN(ary); i++) {
        if (!RTEST(rb_yield(RARRAY_AREF(ary, i)))) break;
    }
    return rb_ary_drop(ary, LONG2FIX(i));
}

/*
 *  call-seq:
 *    array.any? -> true or false
 *    array.any? {|element| ... } -> true or false
 *    array.any?(obj) -> true or false
 *
 *  Returns +true+ if any element of +self+ meets a given criterion.
 *
 *  With no block given and no argument, returns +true+ if +self+ has any truthy element,
 *  +false+ otherwise:
 *
 *    [nil, 0, false].any? # => true
 *    [nil, false].any? # => false
 *    [].any? # => false
 *
 *  With a block given and no argument, calls the block with each element in +self+;
 *  returns +true+ if the block returns any truthy value, +false+ otherwise:
 *
 *    [0, 1, 2].any? {|element| element > 1 } # => true
 *    [0, 1, 2].any? {|element| element > 2 } # => false
 *
 *  If argument +obj+ is given, returns +true+ if +obj+.<tt>===</tt> any element,
 *  +false+ otherwise:
 *
 *    ['food', 'drink'].any?(/foo/) # => true
 *    ['food', 'drink'].any?(/bar/) # => false
 *    [].any?(/foo/) # => false
 *    [0, 1, 2].any?(1) # => true
 *    [0, 1, 2].any?(3) # => false
 *
 *  Related: Enumerable#any?
 */

static VALUE
rb_ary_any_p(int argc, VALUE *argv, VALUE ary)
{
    long i, len = RARRAY_LEN(ary);

    rb_check_arity(argc, 0, 1);
    if (!len) return Qfalse;
    if (argc) {
        if (rb_block_given_p()) {
            rb_warn("given block not used");
        }
        for (i = 0; i < RARRAY_LEN(ary); ++i) {
            if (RTEST(rb_funcall(argv[0], idEqq, 1, RARRAY_AREF(ary, i)))) return Qtrue;
        }
    }
    else if (!rb_block_given_p()) {
        for (i = 0; i < len; ++i) {
            if (RTEST(RARRAY_AREF(ary, i))) return Qtrue;
        }
    }
    else {
        for (i = 0; i < RARRAY_LEN(ary); ++i) {
            if (RTEST(rb_yield(RARRAY_AREF(ary, i)))) return Qtrue;
        }
    }
    return Qfalse;
}

/*
 *  call-seq:
 *    array.all? -> true or false
 *    array.all? {|element| ... } -> true or false
 *    array.all?(obj) -> true or false
 *
 *  Returns +true+ if all elements of +self+ meet a given criterion.
 *
 *  With no block given and no argument, returns +true+ if +self+ contains only truthy elements,
 *  +false+ otherwise:
 *
 *    [0, 1, :foo].all? # => true
 *    [0, nil, 2].all? # => false
 *    [].all? # => true
 *
 *  With a block given and no argument, calls the block with each element in +self+;
 *  returns +true+ if the block returns only truthy values, +false+ otherwise:
 *
 *    [0, 1, 2].all? { |element| element < 3 } # => true
 *    [0, 1, 2].all? { |element| element < 2 } # => false
 *
 *  If argument +obj+ is given, returns +true+ if <tt>obj.===</tt> every element, +false+ otherwise:
 *
 *    ['food', 'fool', 'foot'].all?(/foo/) # => true
 *    ['food', 'drink'].all?(/bar/) # => false
 *    [].all?(/foo/) # => true
 *    [0, 0, 0].all?(0) # => true
 *    [0, 1, 2].all?(1) # => false
 *
 *  Related: Enumerable#all?
 */

static VALUE
rb_ary_all_p(int argc, VALUE *argv, VALUE ary)
{
    long i, len = RARRAY_LEN(ary);

    rb_check_arity(argc, 0, 1);
    if (!len) return Qtrue;
    if (argc) {
        if (rb_block_given_p()) {
            rb_warn("given block not used");
        }
        for (i = 0; i < RARRAY_LEN(ary); ++i) {
            if (!RTEST(rb_funcall(argv[0], idEqq, 1, RARRAY_AREF(ary, i)))) return Qfalse;
        }
    }
    else if (!rb_block_given_p()) {
        for (i = 0; i < len; ++i) {
            if (!RTEST(RARRAY_AREF(ary, i))) return Qfalse;
        }
    }
    else {
        for (i = 0; i < RARRAY_LEN(ary); ++i) {
            if (!RTEST(rb_yield(RARRAY_AREF(ary, i)))) return Qfalse;
        }
    }
    return Qtrue;
}

/*
 *  call-seq:
 *    array.none? -> true or false
 *    array.none? {|element| ... } -> true or false
 *    array.none?(obj) -> true or false
 *
 *  Returns +true+ if no element of +self+ meet a given criterion.
 *
 *  With no block given and no argument, returns +true+ if +self+ has no truthy elements,
 *  +false+ otherwise:
 *
 *    [nil, false].none? # => true
 *    [nil, 0, false].none? # => false
 *    [].none? # => true
 *
 *  With a block given and no argument, calls the block with each element in +self+;
 *  returns +true+ if the block returns no truthy value, +false+ otherwise:
 *
 *    [0, 1, 2].none? {|element| element > 3 } # => true
 *    [0, 1, 2].none? {|element| element > 1 } # => false
 *
 *  If argument +obj+ is given, returns +true+ if <tt>obj.===</tt> no element, +false+ otherwise:
 *
 *    ['food', 'drink'].none?(/bar/) # => true
 *    ['food', 'drink'].none?(/foo/) # => false
 *    [].none?(/foo/) # => true
 *    [0, 1, 2].none?(3) # => true
 *    [0, 1, 2].none?(1) # => false
 *
 *  Related: Enumerable#none?
 */

static VALUE
rb_ary_none_p(int argc, VALUE *argv, VALUE ary)
{
    long i, len = RARRAY_LEN(ary);

    rb_check_arity(argc, 0, 1);
    if (!len) return Qtrue;
    if (argc) {
        if (rb_block_given_p()) {
            rb_warn("given block not used");
        }
        for (i = 0; i < RARRAY_LEN(ary); ++i) {
            if (RTEST(rb_funcall(argv[0], idEqq, 1, RARRAY_AREF(ary, i)))) return Qfalse;
        }
    }
    else if (!rb_block_given_p()) {
        for (i = 0; i < len; ++i) {
            if (RTEST(RARRAY_AREF(ary, i))) return Qfalse;
        }
    }
    else {
        for (i = 0; i < RARRAY_LEN(ary); ++i) {
            if (RTEST(rb_yield(RARRAY_AREF(ary, i)))) return Qfalse;
        }
    }
    return Qtrue;
}

/*
 *  call-seq:
 *    array.one? -> true or false
 *    array.one? {|element| ... } -> true or false
 *    array.one?(obj) -> true or false
 *
 *  Returns +true+ if exactly one element of +self+ meets a given criterion.
 *
 *  With no block given and no argument, returns +true+ if +self+ has exactly one truthy element,
 *  +false+ otherwise:
 *
 *    [nil, 0].one? # => true
 *    [0, 0].one? # => false
 *    [nil, nil].one? # => false
 *    [].one? # => false
 *
 *  With a block given and no argument, calls the block with each element in +self+;
 *  returns +true+ if the block a truthy value for exactly one element, +false+ otherwise:
 *
 *    [0, 1, 2].one? {|element| element > 0 } # => false
 *    [0, 1, 2].one? {|element| element > 1 } # => true
 *    [0, 1, 2].one? {|element| element > 2 } # => false
 *
 *  If argument +obj+ is given, returns +true+ if <tt>obj.===</tt> exactly one element,
 *  +false+ otherwise:
 *
 *    [0, 1, 2].one?(0) # => true
 *    [0, 0, 1].one?(0) # => false
 *    [1, 1, 2].one?(0) # => false
 *    ['food', 'drink'].one?(/bar/) # => false
 *    ['food', 'drink'].one?(/foo/) # => true
 *    [].one?(/foo/) # => false
 *
 *  Related: Enumerable#one?
 */

static VALUE
rb_ary_one_p(int argc, VALUE *argv, VALUE ary)
{
    long i, len = RARRAY_LEN(ary);
    VALUE result = Qfalse;

    rb_check_arity(argc, 0, 1);
    if (!len) return Qfalse;
    if (argc) {
        if (rb_block_given_p()) {
            rb_warn("given block not used");
        }
        for (i = 0; i < RARRAY_LEN(ary); ++i) {
            if (RTEST(rb_funcall(argv[0], idEqq, 1, RARRAY_AREF(ary, i)))) {
                if (result) return Qfalse;
                result = Qtrue;
            }
        }
    }
    else if (!rb_block_given_p()) {
        for (i = 0; i < len; ++i) {
            if (RTEST(RARRAY_AREF(ary, i))) {
                if (result) return Qfalse;
                result = Qtrue;
            }
        }
    }
    else {
        for (i = 0; i < RARRAY_LEN(ary); ++i) {
            if (RTEST(rb_yield(RARRAY_AREF(ary, i)))) {
                if (result) return Qfalse;
                result = Qtrue;
            }
        }
    }
    return result;
}

/*
 *  call-seq:
 *    array.dig(index, *identifiers) -> object
 *
 *  Finds and returns the object in nested objects
 *  that is specified by +index+ and +identifiers+.
 *  The nested objects may be instances of various classes.
 *  See {Dig Methods}[rdoc-ref:dig_methods.rdoc].
 *
 *  Examples:
 *
 *    a = [:foo, [:bar, :baz, [:bat, :bam]]]
 *    a.dig(1) # => [:bar, :baz, [:bat, :bam]]
 *    a.dig(1, 2) # => [:bat, :bam]
 *    a.dig(1, 2, 0) # => :bat
 *    a.dig(1, 2, 3) # => nil
 *
 */

static VALUE
rb_ary_dig(int argc, VALUE *argv, VALUE self)
{
    rb_check_arity(argc, 1, UNLIMITED_ARGUMENTS);
    self = rb_ary_at(self, *argv);
    if (!--argc) return self;
    ++argv;
    return rb_obj_dig(argc, argv, self, Qnil);
}

static inline VALUE
finish_exact_sum(long n, VALUE r, VALUE v, int z)
{
    if (n != 0)
        v = rb_fix_plus(LONG2FIX(n), v);
    if (!UNDEF_P(r)) {
        v = rb_rational_plus(r, v);
    }
    else if (!n && z) {
        v = rb_fix_plus(LONG2FIX(0), v);
    }
    return v;
}

/*
 * call-seq:
 *   array.sum(init = 0) -> object
 *   array.sum(init = 0) {|element| ... } -> object
 *
 *  When no block is given, returns the object equivalent to:
 *
 *    sum = init
 *    array.each {|element| sum += element }
 *    sum
 *
 *  For example, <tt>[e1, e2, e3].sum</tt> returns <tt>init + e1 + e2 + e3</tt>.
 *
 *  Examples:
 *
 *    a = [0, 1, 2, 3]
 *    a.sum # => 6
 *    a.sum(100) # => 106
 *
 *  The elements need not be numeric, but must be <tt>+</tt>-compatible
 *  with each other and with +init+:
 *
 *    a = ['abc', 'def', 'ghi']
 *    a.sum('jkl') # => "jklabcdefghi"
 *
 *  When a block is given, it is called with each element
 *  and the block's return value (instead of the element itself) is used as the addend:
 *
 *    a = ['zero', 1, :two]
 *    s = a.sum('Coerced and concatenated: ') {|element| element.to_s }
 *    s # => "Coerced and concatenated: zero1two"
 *
 *  Notes:
 *
 *  - Array#join and Array#flatten may be faster than Array#sum
 *    for an \Array of Strings or an \Array of Arrays.
 *  - Array#sum method may not respect method redefinition of "+" methods such as Integer#+.
 *
 */

static VALUE
rb_ary_sum(int argc, VALUE *argv, VALUE ary)
{
    VALUE e, v, r;
    long i, n;
    int block_given;

    v = (rb_check_arity(argc, 0, 1) ? argv[0] : LONG2FIX(0));

    block_given = rb_block_given_p();

    if (RARRAY_LEN(ary) == 0)
        return v;

    n = 0;
    r = Qundef;
    for (i = 0; i < RARRAY_LEN(ary); i++) {
        e = RARRAY_AREF(ary, i);
        if (block_given)
            e = rb_yield(e);
        if (FIXNUM_P(e)) {
            n += FIX2LONG(e); /* should not overflow long type */
            if (!FIXABLE(n)) {
                v = rb_big_plus(LONG2NUM(n), v);
                n = 0;
            }
        }
        else if (RB_BIGNUM_TYPE_P(e))
            v = rb_big_plus(e, v);
        else if (RB_TYPE_P(e, T_RATIONAL)) {
            if (UNDEF_P(r))
                r = e;
            else
                r = rb_rational_plus(r, e);
        }
        else
            goto not_exact;
    }
    v = finish_exact_sum(n, r, v, argc!=0);
    return v;

  not_exact:
    v = finish_exact_sum(n, r, v, i!=0);

    if (RB_FLOAT_TYPE_P(e)) {
        /*
         * Kahan-Babuska balancing compensated summation algorithm
         * See https://link.springer.com/article/10.1007/s00607-005-0139-x
         */
        double f, c;
        double x, t;

        f = NUM2DBL(v);
        c = 0.0;
        goto has_float_value;
        for (; i < RARRAY_LEN(ary); i++) {
            e = RARRAY_AREF(ary, i);
            if (block_given)
                e = rb_yield(e);
            if (RB_FLOAT_TYPE_P(e))
              has_float_value:
                x = RFLOAT_VALUE(e);
            else if (FIXNUM_P(e))
                x = FIX2LONG(e);
            else if (RB_BIGNUM_TYPE_P(e))
                x = rb_big2dbl(e);
            else if (RB_TYPE_P(e, T_RATIONAL))
                x = rb_num2dbl(e);
            else
                goto not_float;

            if (isnan(f)) continue;
            if (isnan(x)) {
                f = x;
                continue;
            }
            if (isinf(x)) {
                if (isinf(f) && signbit(x) != signbit(f))
                    f = NAN;
                else
                    f = x;
                continue;
            }
            if (isinf(f)) continue;

            t = f + x;
            if (fabs(f) >= fabs(x))
                c += ((f - t) + x);
            else
                c += ((x - t) + f);
            f = t;
        }
        f += c;
        return DBL2NUM(f);

      not_float:
        v = DBL2NUM(f);
    }

    goto has_some_value;
    for (; i < RARRAY_LEN(ary); i++) {
        e = RARRAY_AREF(ary, i);
        if (block_given)
            e = rb_yield(e);
      has_some_value:
        v = rb_funcall(v, idPLUS, 1, e);
    }
    return v;
}

static VALUE
rb_ary_deconstruct(VALUE ary)
{
    return ary;
}

/*
 *  An \Array is an ordered, integer-indexed collection of objects, called _elements_.
 *  Any object (even another array) may be an array element,
 *  and an array can contain objects of different types.
 *
 *  == \Array Indexes
 *
 *  \Array indexing starts at 0, as in C or Java.
 *
 *  A positive index is an offset from the first element:
 *
 *  - Index 0 indicates the first element.
 *  - Index 1 indicates the second element.
 *  - ...
 *
 *  A negative index is an offset, backwards, from the end of the array:
 *
 *  - Index -1 indicates the last element.
 *  - Index -2 indicates the next-to-last element.
 *  - ...
 *
 *  A non-negative index is <i>in range</i> if and only if it is smaller than
 *  the size of the array.  For a 3-element array:
 *
 *  - Indexes 0 through 2 are in range.
 *  - Index 3 is out of range.
 *
 *  A negative index is <i>in range</i> if and only if its absolute value is
 *  not larger than the size of the array.  For a 3-element array:
 *
 *  - Indexes -1 through -3 are in range.
 *  - Index -4 is out of range.
 *
 *  Although the effective index into an array is always an integer,
 *  some methods (both within and outside of class \Array)
 *  accept one or more non-integer arguments that are
 *  {integer-convertible objects}[rdoc-ref:implicit_conversion.rdoc@Integer-Convertible+Objects].
 *
 *
 *  == Creating Arrays
 *
 *  You can create an \Array object explicitly with:
 *
 *  - An {array literal}[rdoc-ref:literals.rdoc@Array+Literals]:
 *
 *      [1, 'one', :one, [2, 'two', :two]]
 *
 *  - A {%w or %W: string-array Literal}[rdoc-ref:literals.rdoc@25w+and+-25W-3A+String-Array+Literals]:
 *
 *      %w[foo bar baz] # => ["foo", "bar", "baz"]
 *      %w[1 % *]       # => ["1", "%", "*"]
 *
 *  - A {%i pr %I: symbol-array Literal}[rdoc-ref:literals.rdoc@25i+and+-25I-3A+Symbol-Array+Literals]:
 *
 *      %i[foo bar baz] # => [:foo, :bar, :baz]
 *      %i[1 % *]       # => [:"1", :%, :*]
 *
 *  - \Method Kernel#Array:
 *
 *      Array(["a", "b"])             # => ["a", "b"]
 *      Array(1..5)                   # => [1, 2, 3, 4, 5]
 *      Array(key: :value)            # => [[:key, :value]]
 *      Array(nil)                    # => []
 *      Array(1)                      # => [1]
 *      Array({:a => "a", :b => "b"}) # => [[:a, "a"], [:b, "b"]]
 *
 *  - \Method Array.new:
 *
 *      Array.new               # => []
 *      Array.new(3)            # => [nil, nil, nil]
 *      Array.new(4) {Hash.new} # => [{}, {}, {}, {}]
 *      Array.new(3, true)      # => [true, true, true]
 *
 *    Note that the last example above populates the array
 *    with references to the same object.
 *    This is recommended only in cases where that object is a natively immutable object
 *    such as a symbol, a numeric, +nil+, +true+, or +false+.
 *
 *    Another way to create an array with various objects, using a block;
 *    this usage is safe for mutable objects such as hashes, strings or
 *    other arrays:
 *
 *      Array.new(4) {|i| i.to_s } # => ["0", "1", "2", "3"]
 *
 *    Here is a way to create a multi-dimensional array:
 *
 *      Array.new(3) {Array.new(3)}
 *      # => [[nil, nil, nil], [nil, nil, nil], [nil, nil, nil]]
 *
 *  A number of Ruby methods, both in the core and in the standard library,
 *  provide instance method +to_a+, which converts an object to an array.
 *
 *  - ARGF#to_a
 *  - Array#to_a
 *  - Enumerable#to_a
 *  - Hash#to_a
 *  - MatchData#to_a
 *  - NilClass#to_a
 *  - OptionParser#to_a
 *  - Range#to_a
 *  - Set#to_a
 *  - Struct#to_a
 *  - Time#to_a
 *  - Benchmark::Tms#to_a
 *  - CSV::Table#to_a
 *  - Enumerator::Lazy#to_a
 *  - Gem::List#to_a
 *  - Gem::NameTuple#to_a
 *  - Gem::Platform#to_a
 *  - Gem::RequestSet::Lockfile::Tokenizer#to_a
 *  - Gem::SourceList#to_a
 *  - OpenSSL::X509::Extension#to_a
 *  - OpenSSL::X509::Name#to_a
 *  - Racc::ISet#to_a
 *  - Rinda::RingFinger#to_a
 *  - Ripper::Lexer::Elem#to_a
 *  - RubyVM::InstructionSequence#to_a
 *  - YAML::DBM#to_a
 *
 *  == Example Usage
 *
 *  In addition to the methods it mixes in through the Enumerable module, the
 *  \Array class has proprietary methods for accessing, searching and otherwise
 *  manipulating arrays.
 *
 *  Some of the more common ones are illustrated below.
 *
 *  == Accessing Elements
 *
 *  Elements in an array can be retrieved using the Array#[] method.  It can
 *  take a single integer argument (a numeric index), a pair of arguments
 *  (start and length) or a range. Negative indices start counting from the end,
 *  with -1 being the last element.
 *
 *     arr = [1, 2, 3, 4, 5, 6]
 *     arr[2]    #=> 3
 *     arr[100]  #=> nil
 *     arr[-3]   #=> 4
 *     arr[2, 3] #=> [3, 4, 5]
 *     arr[1..4] #=> [2, 3, 4, 5]
 *     arr[1..-3] #=> [2, 3, 4]
 *
 *  Another way to access a particular array element is by using the #at method
 *
 *     arr.at(0) #=> 1
 *
 *  The #slice method works in an identical manner to Array#[].
 *
 *  To raise an error for indices outside of the array bounds or else to
 *  provide a default value when that happens, you can use #fetch.
 *
 *     arr = ['a', 'b', 'c', 'd', 'e', 'f']
 *     arr.fetch(100) #=> IndexError: index 100 outside of array bounds: -6...6
 *     arr.fetch(100, "oops") #=> "oops"
 *
 *  The special methods #first and #last will return the first and last
 *  elements of an array, respectively.
 *
 *     arr.first #=> 1
 *     arr.last  #=> 6
 *
 *  To return the first +n+ elements of an array, use #take
 *
 *     arr.take(3) #=> [1, 2, 3]
 *
 *  #drop does the opposite of #take, by returning the elements after +n+
 *  elements have been dropped:
 *
 *     arr.drop(3) #=> [4, 5, 6]
 *
 *  == Obtaining Information about an \Array
 *
 *  Arrays keep track of their own length at all times.  To query an array
 *  about the number of elements it contains, use #length, #count or #size.
 *
 *    browsers = ['Chrome', 'Firefox', 'Safari', 'Opera', 'IE']
 *    browsers.length #=> 5
 *    browsers.count #=> 5
 *
 *  To check whether an array contains any elements at all
 *
 *    browsers.empty? #=> false
 *
 *  To check whether a particular item is included in the array
 *
 *    browsers.include?('Konqueror') #=> false
 *
 *  == Adding Items to Arrays
 *
 *  Items can be added to the end of an array by using either #push or #<<
 *
 *    arr = [1, 2, 3, 4]
 *    arr.push(5) #=> [1, 2, 3, 4, 5]
 *    arr << 6    #=> [1, 2, 3, 4, 5, 6]
 *
 *  #unshift will add a new item to the beginning of an array.
 *
 *     arr.unshift(0) #=> [0, 1, 2, 3, 4, 5, 6]
 *
 *  With #insert you can add a new element to an array at any position.
 *
 *     arr.insert(3, 'apple')  #=> [0, 1, 2, 'apple', 3, 4, 5, 6]
 *
 *  Using the #insert method, you can also insert multiple values at once:
 *
 *     arr.insert(3, 'orange', 'pear', 'grapefruit')
 *     #=> [0, 1, 2, "orange", "pear", "grapefruit", "apple", 3, 4, 5, 6]
 *
 *  == Removing Items from an \Array
 *
 *  The method #pop removes the last element in an array and returns it:
 *
 *     arr =  [1, 2, 3, 4, 5, 6]
 *     arr.pop #=> 6
 *     arr #=> [1, 2, 3, 4, 5]
 *
 *  To retrieve and at the same time remove the first item, use #shift:
 *
 *     arr.shift #=> 1
 *     arr #=> [2, 3, 4, 5]
 *
 *  To delete an element at a particular index:
 *
 *     arr.delete_at(2) #=> 4
 *     arr #=> [2, 3, 5]
 *
 *  To delete a particular element anywhere in an array, use #delete:
 *
 *     arr = [1, 2, 2, 3]
 *     arr.delete(2) #=> 2
 *     arr #=> [1,3]
 *
 *  A useful method if you need to remove +nil+ values from an array is
 *  #compact:
 *
 *     arr = ['foo', 0, nil, 'bar', 7, 'baz', nil]
 *     arr.compact  #=> ['foo', 0, 'bar', 7, 'baz']
 *     arr          #=> ['foo', 0, nil, 'bar', 7, 'baz', nil]
 *     arr.compact! #=> ['foo', 0, 'bar', 7, 'baz']
 *     arr          #=> ['foo', 0, 'bar', 7, 'baz']
 *
 *  Another common need is to remove duplicate elements from an array.
 *
 *  It has the non-destructive #uniq, and destructive method #uniq!
 *
 *     arr = [2, 5, 6, 556, 6, 6, 8, 9, 0, 123, 556]
 *     arr.uniq #=> [2, 5, 6, 556, 8, 9, 0, 123]
 *
 *  == Iterating over Arrays
 *
 *  Like all classes that include the Enumerable module, \Array has an each
 *  method, which defines what elements should be iterated over and how.  In
 *  case of Array's #each, all elements in the \Array instance are yielded to
 *  the supplied block in sequence.
 *
 *  Note that this operation leaves the array unchanged.
 *
 *     arr = [1, 2, 3, 4, 5]
 *     arr.each {|a| print a -= 10, " "}
 *     # prints: -9 -8 -7 -6 -5
 *     #=> [1, 2, 3, 4, 5]
 *
 *  Another sometimes useful iterator is #reverse_each which will iterate over
 *  the elements in the array in reverse order.
 *
 *     words = %w[first second third fourth fifth sixth]
 *     str = ""
 *     words.reverse_each {|word| str += "#{word} "}
 *     p str #=> "sixth fifth fourth third second first "
 *
 *  The #map method can be used to create a new array based on the original
 *  array, but with the values modified by the supplied block:
 *
 *     arr.map {|a| 2*a}     #=> [2, 4, 6, 8, 10]
 *     arr                   #=> [1, 2, 3, 4, 5]
 *     arr.map! {|a| a**2}   #=> [1, 4, 9, 16, 25]
 *     arr                   #=> [1, 4, 9, 16, 25]
 *
 *
 *  == Selecting Items from an \Array
 *
 *  Elements can be selected from an array according to criteria defined in a
 *  block.  The selection can happen in a destructive or a non-destructive
 *  manner.  While the destructive operations will modify the array they were
 *  called on, the non-destructive methods usually return a new array with the
 *  selected elements, but leave the original array unchanged.
 *
 *  === Non-destructive Selection
 *
 *     arr = [1, 2, 3, 4, 5, 6]
 *     arr.select {|a| a > 3}       #=> [4, 5, 6]
 *     arr.reject {|a| a < 3}       #=> [3, 4, 5, 6]
 *     arr.drop_while {|a| a < 4}   #=> [4, 5, 6]
 *     arr                          #=> [1, 2, 3, 4, 5, 6]
 *
 *  === Destructive Selection
 *
 *  #select! and #reject! are the corresponding destructive methods to #select
 *  and #reject
 *
 *  Similar to #select vs. #reject, #delete_if and #keep_if have the exact
 *  opposite result when supplied with the same block:
 *
 *     arr.delete_if {|a| a < 4}   #=> [4, 5, 6]
 *     arr                         #=> [4, 5, 6]
 *
 *     arr = [1, 2, 3, 4, 5, 6]
 *     arr.keep_if {|a| a < 4}   #=> [1, 2, 3]
 *     arr                       #=> [1, 2, 3]
 *
 *  == What's Here
 *
 *  First, what's elsewhere. \Class \Array:
 *
 *  - Inherits from {class Object}[rdoc-ref:Object@What-27s+Here].
 *  - Includes {module Enumerable}[rdoc-ref:Enumerable@What-27s+Here],
 *    which provides dozens of additional methods.
 *
 *  Here, class \Array provides methods that are useful for:
 *
 *  - {Creating an Array}[rdoc-ref:Array@Methods+for+Creating+an+Array]
 *  - {Querying}[rdoc-ref:Array@Methods+for+Querying]
 *  - {Comparing}[rdoc-ref:Array@Methods+for+Comparing]
 *  - {Fetching}[rdoc-ref:Array@Methods+for+Fetching]
 *  - {Assigning}[rdoc-ref:Array@Methods+for+Assigning]
 *  - {Deleting}[rdoc-ref:Array@Methods+for+Deleting]
 *  - {Combining}[rdoc-ref:Array@Methods+for+Combining]
 *  - {Iterating}[rdoc-ref:Array@Methods+for+Iterating]
 *  - {Converting}[rdoc-ref:Array@Methods+for+Converting]
 *  - {And more....}[rdoc-ref:Array@Other+Methods]
 *
 *  === Methods for Creating an \Array
 *
 *  - ::[]: Returns a new array populated with given objects.
 *  - ::new: Returns a new array.
 *  - ::try_convert: Returns a new array created from a given object.
 *
 *  === Methods for Querying
 *
 *  - #length, #size: Returns the count of elements.
 *  - #include?: Returns whether any element <tt>==</tt> a given object.
 *  - #empty?: Returns whether there are no elements.
 *  - #all?: Returns whether all elements meet a given criterion.
 *  - #any?: Returns whether any element meets a given criterion.
 *  - #none?: Returns whether no element <tt>==</tt> a given object.
 *  - #one?: Returns whether exactly one element <tt>==</tt> a given object.
 *  - #count: Returns the count of elements that meet a given criterion.
 *  - #find_index, #index: Returns the index of the first element that meets a given criterion.
 *  - #rindex: Returns the index of the last element that meets a given criterion.
 *  - #hash: Returns the integer hash code.
 *
 *  === Methods for Comparing
 *
 *  - #<=>: Returns -1, 0, or 1 * as +self+ is less than, equal to, or
 *    greater than a given object.
 *  - #==: Returns whether each element in +self+ is <tt>==</tt> to the corresponding element
 *    in a given object.
 *  - #eql?: Returns whether each element in +self+ is <tt>eql?</tt> to the corresponding
 *    element in a given object.

 *  === Methods for Fetching
 *
 *  These methods do not modify +self+.
 *
 *  - #[]: Returns one or more elements.
 *  - #fetch: Returns the element at a given offset.
 *  - #first: Returns one or more leading elements.
 *  - #last: Returns one or more trailing elements.
 *  - #max: Returns one or more maximum-valued elements,
 *    as determined by <tt><=></tt> or a given block.
 *  - #min: Returns one or more minimum-valued elements,
 *    as determined by <tt><=></tt> or a given block.
 *  - #minmax: Returns the minimum-valued and maximum-valued elements,
 *    as determined by <tt><=></tt> or a given block.
 *  - #assoc: Returns the first element that is an array
 *    whose first element <tt>==</tt> a given object.
 *  - #rassoc: Returns the first element that is an array
 *    whose second element <tt>==</tt> a given object.
 *  - #at: Returns the element at a given offset.
 *  - #values_at: Returns the elements at given offsets.
 *  - #dig: Returns the object in nested objects
 *    that is specified by a given index and additional arguments.
 *  - #drop: Returns trailing elements as determined by a given index.
 *  - #take: Returns leading elements as determined by a given index.
 *  - #drop_while: Returns trailing elements as determined by a given block.
 *  - #take_while: Returns leading elements as determined by a given block.
 *  - #slice: Returns consecutive elements as determined by a given argument.
 *  - #sort: Returns all elements in an order determined by <tt><=></tt> or a given block.
 *  - #reverse: Returns all elements in reverse order.
 *  - #compact: Returns an array containing all non-+nil+ elements.
 *  - #select, #filter: Returns an array containing elements selected by a given block.
 *  - #uniq: Returns an array containing non-duplicate elements.
 *  - #rotate: Returns all elements with some rotated from one end to the other.
 *  - #bsearch: Returns an element selected via a binary search
 *    as determined by a given block.
 *  - #bsearch_index: Returns the index of an element selected via a binary search
 *    as determined by a given block.
 *  - #sample: Returns one or more random elements.
 *  - #shuffle: Returns elements in a random order.
 *
 *  === Methods for Assigning
 *
 *  These methods add, replace, or reorder elements in +self+.
 *
 *  - #[]=: Assigns specified elements with a given object.
 *  - #push, #append, #<<: Appends trailing elements.
 *  - #unshift, #prepend: Prepends leading elements.
 *  - #insert: Inserts given objects at a given offset; does not replace elements.
 *  - #concat: Appends all elements from given arrays.
 *  - #fill: Replaces specified elements with specified objects.
 *  - #replace: Replaces the content of +self+ with the content of a given array.
 *  - #reverse!: Replaces +self+ with its elements reversed.
 *  - #rotate!: Replaces +self+ with its elements rotated.
 *  - #shuffle!: Replaces +self+ with its elements in random order.
 *  - #sort!: Replaces +self+ with its elements sorted,
 *    as determined by <tt><=></tt> or a given block.
 *  - #sort_by!: Replaces +self+ with its elements sorted, as determined by a given block.
 *
 *  === Methods for Deleting
 *
 *  Each of these methods removes elements from +self+:
 *
 *  - #pop: Removes and returns the last element.
 *  - #shift:  Removes and returns the first element.
 *  - #compact!: Removes all non-+nil+ elements.
 *  - #delete: Removes elements equal to a given object.
 *  - #delete_at: Removes the element at a given offset.
 *  - #delete_if: Removes elements specified by a given block.
 *  - #keep_if: Removes elements not specified by a given block.
 *  - #reject!: Removes elements specified by a given block.
 *  - #select!, #filter!: Removes elements not specified by a given block.
 *  - #slice!: Removes and returns a sequence of elements.
 *  - #uniq!: Removes duplicates.
 *
 *  === Methods for Combining
 *
 *  - #&: Returns an array containing elements found both in +self+ and a given array.
 *  - #intersection: Returns an array containing elements found both in +self+
 *    and in each given array.
 *  - #+: Returns an array containing all elements of +self+ followed by all elements of a given array.
 *  - #-: Returns an array containing all elements of +self+ that are not found in a given array.
 *  - #|: Returns an array containing all elements of +self+ and all elements of a given array,
 *    duplicates removed.
 *  - #union: Returns an array containing all elements of +self+ and all elements of given arrays,
 *    duplicates removed.
 *  - #difference: Returns an array containing all elements of +self+ that are not found
 *    in any of the given arrays..
 *  - #product: Returns or yields all combinations of elements from +self+ and given arrays.
 *
 *  === Methods for Iterating
 *
 *  - #each: Passes each element to a given block.
 *  - #reverse_each:  Passes each element, in reverse order, to a given block.
 *  - #each_index: Passes each element index to a given block.
 *  - #cycle: Calls a given block with each element, then does so again,
 *    for a specified number of times, or forever.
 *  - #combination: Calls a given block with combinations of elements of +self+;
 *    a combination does not use the same element more than once.
 *  - #permutation: Calls a given block with permutations of elements of +self+;
 *    a permutation does not use the same element more than once.
 *  - #repeated_combination: Calls a given block with combinations of elements of +self+;
 *    a combination may use the same element more than once.
 *  - #repeated_permutation: Calls a given block with permutations of elements of +self+;
 *    a permutation may use the same element more than once.
 *
 *  === Methods for Converting
 *
 *  - #map, #collect: Returns an array containing the block return-value for each element.
 *  - #map!, #collect!: Replaces each element with a block return-value.
 *  - #flatten: Returns an array that is a recursive flattening of +self+.
 *  - #flatten!: Replaces each nested array in +self+ with the elements from that array.
 *  - #inspect, #to_s: Returns a new String containing the elements.
 *  - #join: Returns a newsString containing the elements joined by the field separator.
 *  - #to_a: Returns +self+ or a new array containing all elements.
 *  - #to_ary: Returns +self+.
 *  - #to_h: Returns a new hash formed from the elements.
 *  - #transpose: Transposes +self+, which must be an array of arrays.
 *  - #zip: Returns a new array of arrays containing +self+ and given arrays;
 *    follow the link for details.
 *
 *  === Other Methods
 *
 *  - #*: Returns one of the following:
 *
 *    - With integer argument +n+, a new array that is the concatenation
 *      of +n+ copies of +self+.
 *    - With string argument +field_separator+, a new string that is equivalent to
 *      <tt>join(field_separator)</tt>.
 *
 *  - #abbrev: Returns a hash of unambiguous abbreviations for elements.
 *  - #pack: Packs the elements into a binary sequence.
 *  - #sum: Returns a sum of elements according to either <tt>+</tt> or a given block.
 */

void
Init_Array(void)
{
    rb_cArray  = rb_define_class("Array", rb_cObject);
    rb_include_module(rb_cArray, rb_mEnumerable);

    rb_define_alloc_func(rb_cArray, empty_ary_alloc);
    rb_define_singleton_method(rb_cArray, "new", rb_ary_s_new, -1);
    rb_define_singleton_method(rb_cArray, "[]", rb_ary_s_create, -1);
    rb_define_singleton_method(rb_cArray, "try_convert", rb_ary_s_try_convert, 1);
    rb_define_method(rb_cArray, "initialize", rb_ary_initialize, -1);
    rb_define_method(rb_cArray, "initialize_copy", rb_ary_replace, 1);

    rb_define_method(rb_cArray, "inspect", rb_ary_inspect, 0);
    rb_define_alias(rb_cArray,  "to_s", "inspect");
    rb_define_method(rb_cArray, "to_a", rb_ary_to_a, 0);
    rb_define_method(rb_cArray, "to_h", rb_ary_to_h, 0);
    rb_define_method(rb_cArray, "to_ary", rb_ary_to_ary_m, 0);

    rb_define_method(rb_cArray, "==", rb_ary_equal, 1);
    rb_define_method(rb_cArray, "eql?", rb_ary_eql, 1);
    rb_define_method(rb_cArray, "hash", rb_ary_hash, 0);

    rb_define_method(rb_cArray, "[]", rb_ary_aref, -1);
    rb_define_method(rb_cArray, "[]=", rb_ary_aset, -1);
    rb_define_method(rb_cArray, "at", rb_ary_at, 1);
    rb_define_method(rb_cArray, "fetch", rb_ary_fetch, -1);
    rb_define_method(rb_cArray, "first", rb_ary_first, -1);
    rb_define_method(rb_cArray, "last", rb_ary_last, -1);
    rb_define_method(rb_cArray, "concat", rb_ary_concat_multi, -1);
    rb_define_method(rb_cArray, "union", rb_ary_union_multi, -1);
    rb_define_method(rb_cArray, "difference", rb_ary_difference_multi, -1);
    rb_define_method(rb_cArray, "intersection", rb_ary_intersection_multi, -1);
    rb_define_method(rb_cArray, "intersect?", rb_ary_intersect_p, 1);
    rb_define_method(rb_cArray, "<<", rb_ary_push, 1);
    rb_define_method(rb_cArray, "push", rb_ary_push_m, -1);
    rb_define_alias(rb_cArray,  "append", "push");
    rb_define_method(rb_cArray, "pop", rb_ary_pop_m, -1);
    rb_define_method(rb_cArray, "shift", rb_ary_shift_m, -1);
    rb_define_method(rb_cArray, "unshift", rb_ary_unshift_m, -1);
    rb_define_alias(rb_cArray,  "prepend", "unshift");
    rb_define_method(rb_cArray, "insert", rb_ary_insert, -1);
    rb_define_method(rb_cArray, "each", rb_ary_each, 0);
    rb_define_method(rb_cArray, "each_index", rb_ary_each_index, 0);
    rb_define_method(rb_cArray, "reverse_each", rb_ary_reverse_each, 0);
    rb_define_method(rb_cArray, "length", rb_ary_length, 0);
    rb_define_method(rb_cArray, "size", rb_ary_length, 0);
    rb_define_method(rb_cArray, "empty?", rb_ary_empty_p, 0);
    rb_define_method(rb_cArray, "find_index", rb_ary_index, -1);
    rb_define_method(rb_cArray, "index", rb_ary_index, -1);
    rb_define_method(rb_cArray, "rindex", rb_ary_rindex, -1);
    rb_define_method(rb_cArray, "join", rb_ary_join_m, -1);
    rb_define_method(rb_cArray, "reverse", rb_ary_reverse_m, 0);
    rb_define_method(rb_cArray, "reverse!", rb_ary_reverse_bang, 0);
    rb_define_method(rb_cArray, "rotate", rb_ary_rotate_m, -1);
    rb_define_method(rb_cArray, "rotate!", rb_ary_rotate_bang, -1);
    rb_define_method(rb_cArray, "sort", rb_ary_sort, 0);
    rb_define_method(rb_cArray, "sort!", rb_ary_sort_bang, 0);
    rb_define_method(rb_cArray, "sort_by!", rb_ary_sort_by_bang, 0);
    rb_define_method(rb_cArray, "collect", rb_ary_collect, 0);
    rb_define_method(rb_cArray, "collect!", rb_ary_collect_bang, 0);
    rb_define_method(rb_cArray, "map", rb_ary_collect, 0);
    rb_define_method(rb_cArray, "map!", rb_ary_collect_bang, 0);
    rb_define_method(rb_cArray, "select", rb_ary_select, 0);
    rb_define_method(rb_cArray, "select!", rb_ary_select_bang, 0);
    rb_define_method(rb_cArray, "filter", rb_ary_select, 0);
    rb_define_method(rb_cArray, "filter!", rb_ary_select_bang, 0);
    rb_define_method(rb_cArray, "keep_if", rb_ary_keep_if, 0);
    rb_define_method(rb_cArray, "values_at", rb_ary_values_at, -1);
    rb_define_method(rb_cArray, "delete", rb_ary_delete, 1);
    rb_define_method(rb_cArray, "delete_at", rb_ary_delete_at_m, 1);
    rb_define_method(rb_cArray, "delete_if", rb_ary_delete_if, 0);
    rb_define_method(rb_cArray, "reject", rb_ary_reject, 0);
    rb_define_method(rb_cArray, "reject!", rb_ary_reject_bang, 0);
    rb_define_method(rb_cArray, "zip", rb_ary_zip, -1);
    rb_define_method(rb_cArray, "transpose", rb_ary_transpose, 0);
    rb_define_method(rb_cArray, "replace", rb_ary_replace, 1);
    rb_define_method(rb_cArray, "clear", rb_ary_clear, 0);
    rb_define_method(rb_cArray, "fill", rb_ary_fill, -1);
    rb_define_method(rb_cArray, "include?", rb_ary_includes, 1);
    rb_define_method(rb_cArray, "<=>", rb_ary_cmp, 1);

    rb_define_method(rb_cArray, "slice", rb_ary_aref, -1);
    rb_define_method(rb_cArray, "slice!", rb_ary_slice_bang, -1);

    rb_define_method(rb_cArray, "assoc", rb_ary_assoc, 1);
    rb_define_method(rb_cArray, "rassoc", rb_ary_rassoc, 1);

    rb_define_method(rb_cArray, "+", rb_ary_plus, 1);
    rb_define_method(rb_cArray, "*", rb_ary_times, 1);

    rb_define_method(rb_cArray, "-", rb_ary_diff, 1);
    rb_define_method(rb_cArray, "&", rb_ary_and, 1);
    rb_define_method(rb_cArray, "|", rb_ary_or, 1);

    rb_define_method(rb_cArray, "max", rb_ary_max, -1);
    rb_define_method(rb_cArray, "min", rb_ary_min, -1);
    rb_define_method(rb_cArray, "minmax", rb_ary_minmax, 0);

    rb_define_method(rb_cArray, "uniq", rb_ary_uniq, 0);
    rb_define_method(rb_cArray, "uniq!", rb_ary_uniq_bang, 0);
    rb_define_method(rb_cArray, "compact", rb_ary_compact, 0);
    rb_define_method(rb_cArray, "compact!", rb_ary_compact_bang, 0);
    rb_define_method(rb_cArray, "flatten", rb_ary_flatten, -1);
    rb_define_method(rb_cArray, "flatten!", rb_ary_flatten_bang, -1);
    rb_define_method(rb_cArray, "count", rb_ary_count, -1);
    rb_define_method(rb_cArray, "cycle", rb_ary_cycle, -1);
    rb_define_method(rb_cArray, "permutation", rb_ary_permutation, -1);
    rb_define_method(rb_cArray, "combination", rb_ary_combination, 1);
    rb_define_method(rb_cArray, "repeated_permutation", rb_ary_repeated_permutation, 1);
    rb_define_method(rb_cArray, "repeated_combination", rb_ary_repeated_combination, 1);
    rb_define_method(rb_cArray, "product", rb_ary_product, -1);

    rb_define_method(rb_cArray, "take", rb_ary_take, 1);
    rb_define_method(rb_cArray, "take_while", rb_ary_take_while, 0);
    rb_define_method(rb_cArray, "drop", rb_ary_drop, 1);
    rb_define_method(rb_cArray, "drop_while", rb_ary_drop_while, 0);
    rb_define_method(rb_cArray, "bsearch", rb_ary_bsearch, 0);
    rb_define_method(rb_cArray, "bsearch_index", rb_ary_bsearch_index, 0);
    rb_define_method(rb_cArray, "any?", rb_ary_any_p, -1);
    rb_define_method(rb_cArray, "all?", rb_ary_all_p, -1);
    rb_define_method(rb_cArray, "none?", rb_ary_none_p, -1);
    rb_define_method(rb_cArray, "one?", rb_ary_one_p, -1);
    rb_define_method(rb_cArray, "dig", rb_ary_dig, -1);
    rb_define_method(rb_cArray, "sum", rb_ary_sum, -1);

    rb_define_method(rb_cArray, "deconstruct", rb_ary_deconstruct, 0);
}

#include "array.rbinc"<|MERGE_RESOLUTION|>--- conflicted
+++ resolved
@@ -6179,11 +6179,7 @@
             }
         }
     }
-<<<<<<< HEAD
     if (UNDEF_P(result)) return Qnil;
-=======
-    if (result == Qundef) return Qnil;
->>>>>>> 5e62b4fa
     return result;
 }
 
@@ -6352,11 +6348,7 @@
             }
         }
     }
-<<<<<<< HEAD
     if (UNDEF_P(result)) return Qnil;
-=======
-    if (result == Qundef) return Qnil;
->>>>>>> 5e62b4fa
     return result;
 }
 
