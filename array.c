--- conflicted
+++ resolved
@@ -2188,26 +2188,13 @@
  *    array.index(object [, offset]) -> integer or nil
  *    array.index {|element| ... } -> integer or nil
  *    array.index -> new_enumerator
-<<<<<<< HEAD
- *    array.find_index(object [, offset]) -> integer or nil
- *    array.find_index {|element| ... } -> integer or nil
- *    array.find_index -> new_enumerator
- *
- *  Array#find_index is an alias for Array#index.
- *  See also Array#rindex.
-=======
->>>>>>> dba61f48
  *
  *  Returns the index of a specified element.
  *
  *  When argument +object+ is given but no block,
  *  returns the index of the first element +element+
-<<<<<<< HEAD
  *  for which <tt>object == element</tt>. If the second parameter is present,
- *  it specifies the position in the array to begin the search.
-=======
- *  for which <tt>object == element</tt>:
->>>>>>> dba61f48
+ *  it specifies the position in the array to begin the search.:
  *
  *    a = [:foo, 'bar', 2, 'bar']
  *    a.index('bar') # => 1
@@ -2268,21 +2255,12 @@
     }
 
     if (rb_block_given_p())
-<<<<<<< HEAD
-	rb_warn("given block not used");
+        rb_warn("given block not used");
     for (i=pos; i<RARRAY_LEN(ary); i++) {
-	VALUE e = RARRAY_AREF(ary, i);
-	if (rb_equal(e, val)) {
-	    return LONG2NUM(i);
-	}
-=======
-        rb_warn("given block not used");
-    for (i=0; i<RARRAY_LEN(ary); i++) {
         VALUE e = RARRAY_AREF(ary, i);
         if (rb_equal(e, val)) {
             return LONG2NUM(i);
         }
->>>>>>> dba61f48
     }
     return Qnil;
 }
