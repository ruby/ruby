/**********************************************************************

  io_buffer.c

  Copyright (C) 2021 Samuel Grant Dawson Williams

**********************************************************************/

#include "ruby/io.h"
#include "ruby/io/buffer.h"

#include "internal/string.h"
#include "internal/bits.h"
#include "internal/error.h"

VALUE rb_cIOBuffer;
VALUE rb_eIOBufferLockedError;
VALUE rb_eIOBufferAllocationError;
VALUE rb_eIOBufferMutationError;
VALUE rb_eIOBufferInvalidatedError;

size_t RUBY_IO_BUFFER_PAGE_SIZE;
size_t RUBY_IO_BUFFER_DEFAULT_SIZE;

#ifdef _WIN32
#else
#include <unistd.h>
#include <sys/mman.h>
#endif

struct rb_io_buffer {
    void *base;
    size_t size;
    enum rb_io_buffer_flags flags;

#if defined(_WIN32)
    HANDLE mapping;
#endif

    VALUE source;
};

static inline void *
io_buffer_map_memory(size_t size)
{
#if defined(_WIN32)
    void * base = VirtualAlloc(0, size, MEM_COMMIT, PAGE_READWRITE);

    if (!base) {
        rb_sys_fail("io_buffer_map_memory:VirtualAlloc");
    }
#else
    void * base = mmap(NULL, size, PROT_READ | PROT_WRITE, MAP_ANON | MAP_PRIVATE, -1, 0);

    if (base == MAP_FAILED) {
        rb_sys_fail("io_buffer_map_memory:mmap");
    }
#endif

    return base;
}

static void
io_buffer_map_file(struct rb_io_buffer *data, int descriptor, size_t size, off_t offset, enum rb_io_buffer_flags flags)
{
#if defined(_WIN32)
    HANDLE file = (HANDLE)_get_osfhandle(descriptor);
    if (!file) rb_sys_fail("io_buffer_map_descriptor:_get_osfhandle");

    DWORD protect = PAGE_READONLY, access = FILE_MAP_READ;

    if (flags & RB_IO_BUFFER_READONLY) {
        data->flags |= RB_IO_BUFFER_READONLY;
    }
    else {
        protect = PAGE_READWRITE;
        access = FILE_MAP_WRITE;
    }

    HANDLE mapping = CreateFileMapping(file, NULL, protect, 0, 0, NULL);
    if (!mapping) rb_sys_fail("io_buffer_map_descriptor:CreateFileMapping");

    if (flags & RB_IO_BUFFER_PRIVATE) {
        access |= FILE_MAP_COPY;
        data->flags |= RB_IO_BUFFER_PRIVATE;
    } else {
        // This buffer refers to external data.
        data->flags |= RB_IO_BUFFER_EXTERNAL;
    }

    void *base = MapViewOfFile(mapping, access, (DWORD)(offset >> 32), (DWORD)(offset & 0xFFFFFFFF), size);

    if (!base) {
        CloseHandle(mapping);
        rb_sys_fail("io_buffer_map_file:MapViewOfFile");
    }

    data->mapping = mapping;
#else
    int protect = PROT_READ, access = 0;

    if (flags & RB_IO_BUFFER_READONLY) {
        data->flags |= RB_IO_BUFFER_READONLY;
    }
    else {
        protect |= PROT_WRITE;
    }

    if (flags & RB_IO_BUFFER_PRIVATE) {
        data->flags |= RB_IO_BUFFER_PRIVATE;
    }
    else {
        // This buffer refers to external data.
        data->flags |= RB_IO_BUFFER_EXTERNAL;
        access |= MAP_SHARED;
    }

    void *base = mmap(NULL, size, protect, access, descriptor, offset);

    if (base == MAP_FAILED) {
        rb_sys_fail("io_buffer_map_file:mmap");
    }
#endif

    data->base = base;
    data->size = size;

    data->flags |= RB_IO_BUFFER_MAPPED;
}

static inline void
io_buffer_unmap(void* base, size_t size)
{
#ifdef _WIN32
    VirtualFree(base, 0, MEM_RELEASE);
#else
    munmap(base, size);
#endif
}

static void
io_buffer_experimental(void)
{
    static int warned = 0;

    if (warned) return;

    warned = 1;

    if (rb_warning_category_enabled_p(RB_WARN_CATEGORY_EXPERIMENTAL)) {
        rb_category_warn(RB_WARN_CATEGORY_EXPERIMENTAL,
          "IO::Buffer is experimental and both the Ruby and C interface may change in the future!"
        );
    }
}

static void
io_buffer_initialize(struct rb_io_buffer *data, void *base, size_t size, enum rb_io_buffer_flags flags, VALUE source)
{
    data->flags = flags;
    data->size = size;

    if (base) {
        data->base = base;
    }
    else {
        if (data->flags & RB_IO_BUFFER_INTERNAL) {
            data->base = calloc(data->size, 1);
        }
        else if (data->flags & RB_IO_BUFFER_MAPPED) {
            data->base = io_buffer_map_memory(data->size);
        }
    }

    if (!data->base) {
        rb_raise(rb_eIOBufferAllocationError, "Could not allocate buffer!");
    }

    data->source = source;
}

static void
io_buffer_zero(struct rb_io_buffer *data)
{
    data->base = NULL;
    data->size = 0;
#if defined(_WIN32)
    data->mapping = NULL;
#endif
    data->source = Qnil;
}

static int
io_buffer_free(struct rb_io_buffer *data)
{
    if (data->base) {
        if (data->flags & RB_IO_BUFFER_INTERNAL) {
            free(data->base);
        }

        if (data->flags & RB_IO_BUFFER_MAPPED) {
            io_buffer_unmap(data->base, data->size);
        }

        if (RB_TYPE_P(data->source, T_STRING)) {
            rb_str_unlocktmp(data->source);
        }

        data->base = NULL;

#if defined(_WIN32)
        if (data->mapping) {
            CloseHandle(data->mapping);
            data->mapping = NULL;
        }
#endif

        data->size = 0;

        return 1;
    }

    return 0;
}

void
rb_io_buffer_type_mark(void *_data)
{
    struct rb_io_buffer *data = _data;
    rb_gc_mark(data->source);
}

void
rb_io_buffer_type_free(void *_data)
{
    struct rb_io_buffer *data = _data;

    io_buffer_free(data);

    free(data);
}

size_t
rb_io_buffer_type_size(const void *_data)
{
    const struct rb_io_buffer *data = _data;
    size_t total = sizeof(struct rb_io_buffer);

    if (data->flags) {
        total += data->size;
    }

    return total;
}

static const rb_data_type_t rb_io_buffer_type = {
    .wrap_struct_name = "IO::Buffer",
    .function = {
        .dmark = rb_io_buffer_type_mark,
        .dfree = rb_io_buffer_type_free,
        .dsize = rb_io_buffer_type_size,
    },
    .data = NULL,
    .flags = RUBY_TYPED_FREE_IMMEDIATELY,
};

VALUE
rb_io_buffer_type_allocate(VALUE self)
{
    struct rb_io_buffer *data = NULL;
    VALUE instance = TypedData_Make_Struct(self, struct rb_io_buffer, &rb_io_buffer_type, data);

    io_buffer_zero(data);

    return instance;
}

/*
 *  call-seq: IO::Buffer.for(string) -> io_buffer
 *
 *  Creates read-write IO::Buffer from string's memory. The buffer remains associated
 *  with the string, and writing to a buffer will reflect on string's content.
 *
 *  Note that as IO::Buffer is a low-level mechanism for efficient I/O operations, it
 *  will ignore the string being frozen.
 *
 *    str = 'test'
 *    buf = IO::Buffer.for(str)
 *    buf.external? #=> true
 *
 *    buf.to_str(0, 1)
 *    # => "t"
 *    buf.copy("b", 0)
 *    str
 *    #=> "best"
 *
 *    buf.resize(100, 0)
 *    # in `resize': Cannot resize external buffer! (RuntimeError)
 */
VALUE
rb_io_buffer_type_for(VALUE klass, VALUE string)
{
    io_buffer_experimental();

    StringValue(string);

    VALUE instance = rb_io_buffer_type_allocate(klass);

    struct rb_io_buffer *data = NULL;
    TypedData_Get_Struct(instance, struct rb_io_buffer, &rb_io_buffer_type, data);

    rb_str_locktmp(string);

    enum rb_io_buffer_flags flags = RB_IO_BUFFER_EXTERNAL;

    if (RB_OBJ_FROZEN(string))
        flags |= RB_IO_BUFFER_READONLY;

    io_buffer_initialize(data, RSTRING_PTR(string), RSTRING_LEN(string), flags, string);

    return instance;
}

VALUE
rb_io_buffer_new(void *base, size_t size, enum rb_io_buffer_flags flags)
{
    VALUE instance = rb_io_buffer_type_allocate(rb_cIOBuffer);

    struct rb_io_buffer *data = NULL;
    TypedData_Get_Struct(instance, struct rb_io_buffer, &rb_io_buffer_type, data);

    io_buffer_initialize(data, base, size, flags, Qnil);

    return instance;
}

VALUE
rb_io_buffer_map(VALUE io, size_t size, off_t offset, enum rb_io_buffer_flags flags)
{
    io_buffer_experimental();

    VALUE instance = rb_io_buffer_type_allocate(rb_cIOBuffer);

    struct rb_io_buffer *data = NULL;
    TypedData_Get_Struct(instance, struct rb_io_buffer, &rb_io_buffer_type, data);

    int descriptor = rb_io_descriptor(io);

    io_buffer_map_file(data, descriptor, size, offset, flags);

    return instance;
}

/*
 *  call-seq: IO::Buffer.map(file_io, [size, [offset, [flags]]]) -> io_buffer
 *
 *  Create an IO::Buffer for reading from +file_io+ by memory-mapping the file.
 *  +file_io+ should be a +File+ instance, opened for reading.
 *
 *  Optional +size+ and +offset+ of mapping can be specified.
 *
 *  By default, the buffer would be immutable (read only); to create a writable
 *  mapping, you need to open a file in read-write mode, and explicitly pass
 *  +flags+ argument without IO::Buffer::IMMUTABLE.
 *
 *     File.write('test.txt', 'test')
 *
 *     buf = IO::Buffer.map(File.open('test.txt'))
 *     #=> #<IO::Buffer 0x00007fc3d7c43000+4 MAPPED IMMUTABLE>
 *
 *     buf.immutable?   #=> true
 *
 *     buf.to_str
 *     # => "test"
 *
 *     buf.copy('b', 0)
 *     # `copy': Buffer is immutable! (RuntimeError)
 *
 *     # create mutable mapping: length 4 bytes, offset 0, flags 0 (no IMMUTABLE)
 *     buf = IO::Buffer.map(File.open('test.txt', 'r+'), 4, 0, 0)
 *     buf.copy('b', 0)
 *     # => 1
 *
 *     # Check it
 *     File.read('test.text')
 *     # => "best"
 */
static VALUE
io_buffer_map(int argc, VALUE *argv, VALUE klass)
{
    if (argc < 1 || argc > 4) {
        rb_error_arity(argc, 2, 4);
    }

    VALUE io = argv[0];

    size_t size;
    if (argc >= 2) {
        size = RB_NUM2SIZE(argv[1]);
    }
    else {
        off_t file_size = rb_file_size(io);

        // Compiler can confirm that we handled file_size < 0 case:
        if (file_size < 0) {
            rb_raise(rb_eArgError, "Invalid negative file size!");
        }
        // Here, we assume that file_size is positive:
        else if ((uintmax_t)file_size > SIZE_MAX) {
            rb_raise(rb_eArgError, "File larger than address space!");
        }
        else {
            // This conversion shoud be safe:
            size = (size_t)file_size;
        }
    }

    off_t offset = 0;
    if (argc >= 3) {
        offset = NUM2OFFT(argv[2]);
    }

    enum rb_io_buffer_flags flags = RB_IO_BUFFER_READONLY;
    if (argc >= 4) {
        flags = RB_NUM2UINT(argv[3]);
    }

    return rb_io_buffer_map(io, size, offset, flags);
}

// Compute the optimal allocation flags for a buffer of the given size.
static inline enum rb_io_buffer_flags
io_flags_for_size(size_t size)
{
    if (size > RUBY_IO_BUFFER_PAGE_SIZE) {
        return RB_IO_BUFFER_MAPPED;
    }

    return RB_IO_BUFFER_INTERNAL;
}

/*
 *  call-seq: IO::Buffer.new(size, [flags]) -> io_buffer
 *
 *  Create a new empty IO::Buffer of +size+ bytes, filled with 0s.
 *  By default, the buffer will be _internal_: directly allocated chunk
 *  of the memory. But if the requested +size+ is more than OS-specific
 *  IO::Bufer::PAGE_SIZE, the buffer would be allocated using the
 *  virtual memory mechanism (anonymous +mmap+ on Unix, +VirtualAlloc+
 *  on Windows). The behavior can be forced by passing IO::Buffer::MAPPED
 *  as a second parameter.
 *
 *  Examples
 *
 *    buf = IO::Buffer.new(4)
 *    # =>
 *    #  #<IO::Buffer 0x000055b34497ea10+4 INTERNAL>
 *    #  0x00000000  00 00 00 00                                     ....
 *
 *    buf.to_str(0, 1) # => "\x00"
 *
 *    buf.copy("test", 0)
 *    buf
 *    #  =>
 *    # #<IO::Buffer 0x000055b34497ea10+4 INTERNAL>
 *    # 0x00000000  74 65 73 74                                     test
 */
VALUE
rb_io_buffer_initialize(int argc, VALUE *argv, VALUE self)
{
    io_buffer_experimental();

    if (argc < 0 || argc > 2) {
        rb_error_arity(argc, 0, 2);
    }

    struct rb_io_buffer *data = NULL;
    TypedData_Get_Struct(self, struct rb_io_buffer, &rb_io_buffer_type, data);

    size_t size;

    if (argc > 0) {
        size = RB_NUM2SIZE(argv[0]);
    } else {
        size = RUBY_IO_BUFFER_DEFAULT_SIZE;
    }

    enum rb_io_buffer_flags flags = 0;
    if (argc >= 2) {
        flags = RB_NUM2UINT(argv[1]);
    }
    else {
        flags |= io_flags_for_size(size);
    }

    io_buffer_initialize(data, NULL, size, flags, Qnil);

    return self;
}

static int
io_buffer_validate_slice(VALUE source, void *base, size_t size)
{
    const void *source_base = NULL;
    size_t source_size = 0;

    if (RB_TYPE_P(source, T_STRING)) {
        RSTRING_GETMEM(source, source_base, source_size);
    }
    else {
        rb_io_buffer_get_readonly(source, &source_base, &source_size);
    }

    // Source is invalid:
    if (source_base == NULL) return 0;

    // Base is out of range:
    if (base < source_base) return 0;

    const void *source_end = (char*)source_base + source_size;
    const void *end = (char*)base + size;

    // End is out of range:
    if (end > source_end) return 0;

    // It seems okay:
    return 1;
}

static int
io_buffer_validate(struct rb_io_buffer *data)
{
    if (data->source != Qnil) {
        // Only slices incur this overhead, unfortunately... better safe than sorry!
        return io_buffer_validate_slice(data->source, data->base, data->size);
    }
    else {
        return 1;
    }
}

/*
 *  call-seq: to_s -> string
 *
 *  Short representation of the buffer.
 *
 *    puts IO::Buffer.new(4) # uses to_s internally
 *    # #<IO::Buffer 0x000055769f41b1a0+4 INTERNAL>
 *
 */
VALUE
rb_io_buffer_to_s(VALUE self)
{
    struct rb_io_buffer *data = NULL;
    TypedData_Get_Struct(self, struct rb_io_buffer, &rb_io_buffer_type, data);

    VALUE result = rb_str_new_cstr("#<");

    rb_str_append(result, rb_class_name(CLASS_OF(self)));
    rb_str_catf(result, " %p+%"PRIdSIZE, data->base, data->size);

    if (data->base == NULL) {
        rb_str_cat2(result, " NULL");
    }

    if (data->flags & RB_IO_BUFFER_INTERNAL) {
        rb_str_cat2(result, " INTERNAL");
    }

    if (data->flags & RB_IO_BUFFER_MAPPED) {
        rb_str_cat2(result, " MAPPED");
    }

    if (data->flags & RB_IO_BUFFER_LOCKED) {
        rb_str_cat2(result, " LOCKED");
    }

    if (data->flags & RB_IO_BUFFER_READONLY) {
        rb_str_cat2(result, " READONLY");
    }

    if (data->source != Qnil) {
        rb_str_cat2(result, " SLICE");
    }

    if (!io_buffer_validate(data)) {
        rb_str_cat2(result, " INVALID");
    }

    return rb_str_cat2(result, ">");
}

static VALUE
io_buffer_hexdump(VALUE string, size_t width, char *base, size_t size)
{
    char *text = alloca(width+1);
    text[width] = '\0';

    for (size_t offset = 0; offset < size; offset += width) {
        memset(text, '\0', width);
        rb_str_catf(string, "\n0x%08zx ", offset);

        for (size_t i = 0; i < width; i += 1) {
            if (offset+i < size) {
                unsigned char value = ((unsigned char*)base)[offset+i];

                if (value < 127 && isprint(value)) {
                    text[i] = (char)value;
                }
                else {
                    text[i] = '.';
                }

                rb_str_catf(string, " %02x", value);
            }
            else {
                rb_str_cat2(string, "   ");
            }
        }

        rb_str_catf(string, " %s", text);
    }

    rb_str_cat2(string, "\n");

    return string;
}

VALUE
rb_io_buffer_inspect(VALUE self)
{
    struct rb_io_buffer *data = NULL;
    TypedData_Get_Struct(self, struct rb_io_buffer, &rb_io_buffer_type, data);

    VALUE result = rb_io_buffer_to_s(self);

    if (io_buffer_validate(data)) {
        // Limit the maximum size genearted by inspect.
        if (data->size <= 256) {
            io_buffer_hexdump(result, 16, data->base, data->size);
        }
    }

    return result;
}

/*
 *  call-seq: size -> integer
 *
 *  Returns the size of the buffer that was explicitly set (on creation with ::new
 *  or on #resize), or deduced on buffer's creation from string or file.
 *
 */
VALUE
rb_io_buffer_size(VALUE self)
{
    struct rb_io_buffer *data = NULL;
    TypedData_Get_Struct(self, struct rb_io_buffer, &rb_io_buffer_type, data);

    return SIZET2NUM(data->size);
}

/*
 *  call-seq: null? -> true or false
 *
 *  If the buffer was freed with #free.
 */
static VALUE
rb_io_buffer_null_p(VALUE self)
{
    struct rb_io_buffer *data = NULL;
    TypedData_Get_Struct(self, struct rb_io_buffer, &rb_io_buffer_type, data);

    return data->base ? Qfalse : Qtrue;
}

/*
 *  call-seq: external? -> true or false
 *
 *  If the buffer is _external_, meaning it is created from the string via
 *  ::for, and associated with this string. External buffer can't be resized.
 *
 */
static VALUE
rb_io_buffer_empty_p(VALUE self)
{
    struct rb_io_buffer *data = NULL;
    TypedData_Get_Struct(self, struct rb_io_buffer, &rb_io_buffer_type, data);

    return data->size ? Qtrue : Qfalse;
}

static VALUE
rb_io_buffer_external_p(VALUE self)
{
    struct rb_io_buffer *data = NULL;
    TypedData_Get_Struct(self, struct rb_io_buffer, &rb_io_buffer_type, data);

    return data->flags & RB_IO_BUFFER_EXTERNAL ? Qtrue : Qfalse;
}

/*
 *  call-seq: internal? -> true or false
 *
 *  If the buffer is _internal_, meaning it is not assocated with file or
 *  string (created with ::new), and it was not requested to be mapped on
 *  creation. See ::new for details.
 *
 */
static VALUE
rb_io_buffer_internal_p(VALUE self)
{
    struct rb_io_buffer *data = NULL;
    TypedData_Get_Struct(self, struct rb_io_buffer, &rb_io_buffer_type, data);

    return data->flags & RB_IO_BUFFER_INTERNAL ? Qtrue : Qfalse;
}

/*
 *  call-seq: mapped? -> true or false
 *
 *  If the buffer is _mapped_: either it is created with ::map, and maps to
 *  some file contents, or it is created by ::new with the IO::Buffer::MAPPED flag.
 *  From the Ruby layer's point of view, there is no behavior differences specific
 *  for mapped buffers.
 *
 */
static VALUE
rb_io_buffer_mapped_p(VALUE self)
{
    struct rb_io_buffer *data = NULL;
    TypedData_Get_Struct(self, struct rb_io_buffer, &rb_io_buffer_type, data);

    return data->flags & RB_IO_BUFFER_MAPPED ? Qtrue : Qfalse;
}

/*
 *  call-seq: locked? -> true or false
 *
 *  If the buffer is locked (is inside #locked block execution). Locked buffer can't
 *  be resized or freed, and another lock can't be acquired on it.
 *
 */
static VALUE
rb_io_buffer_locked_p(VALUE self)
{
    struct rb_io_buffer *data = NULL;
    TypedData_Get_Struct(self, struct rb_io_buffer, &rb_io_buffer_type, data);

    return data->flags & RB_IO_BUFFER_LOCKED ? Qtrue : Qfalse;
}

<<<<<<< HEAD
/*
 *  call-seq: immutable? -> true or false
 *
 *  If the buffer is immutable (read only). Immutable buffers are created from
 *  files by ::map, see its docs for details of creation of mutable and immutable
 *  buffers (file mappings). The only operations possible with immutable buffer
 *  are those not attempting to change its content, e.g. #get, #to_str and similar.
 *
 */
static VALUE
rb_io_buffer_immutable_p(VALUE self)
=======
int
rb_io_buffer_readonly_p(VALUE self)
>>>>>>> 711342d9
{
    struct rb_io_buffer *data = NULL;
    TypedData_Get_Struct(self, struct rb_io_buffer, &rb_io_buffer_type, data);

    return data->flags & RB_IO_BUFFER_READONLY;
}

static VALUE
io_buffer_readonly_p(VALUE self)
{
    return rb_io_buffer_readonly_p(self) ? Qtrue : Qfalse;
}

VALUE
rb_io_buffer_lock(VALUE self)
{
    struct rb_io_buffer *data = NULL;
    TypedData_Get_Struct(self, struct rb_io_buffer, &rb_io_buffer_type, data);

    if (data->flags & RB_IO_BUFFER_LOCKED) {
        rb_raise(rb_eIOBufferLockedError, "Buffer already locked!");
    }

    data->flags |= RB_IO_BUFFER_LOCKED;

    return self;
}

VALUE
rb_io_buffer_unlock(VALUE self)
{
    struct rb_io_buffer *data = NULL;
    TypedData_Get_Struct(self, struct rb_io_buffer, &rb_io_buffer_type, data);

    if (!(data->flags & RB_IO_BUFFER_LOCKED)) {
        rb_raise(rb_eIOBufferLockedError, "Buffer not locked!");
    }

    data->flags &= ~RB_IO_BUFFER_LOCKED;

    return self;
}

/*
 *  call-seq: locked { ... }
 *
 *  Allows to process a buffer in exclusive way, for thread-safety. While the block
 *  is performed, the buffer is considered locked, and no other code can enter
 *  the lock. Also, locked buffer can't be changed with #resize or #free.
 *
 *    buf = IO::Buffer.new(4)
 *    buf.locked? #=> false
 *
 *    buf.locked do
 *      buf.set(:U8, 1, 111) # success
 *
 *      # Not available from inside the lock, or from another thread on the locked buffer
 *      # All of it would raise
 *      #   Buffer is locked! (RuntimeError)
 *      buf.locked { }
 *      buf.resize(3, 0)
 *      buf.free
 *    end
 *
 *    # buffer is unlocked again
 *    buf.free # sucess
 */
VALUE
rb_io_buffer_locked(VALUE self)
{
    struct rb_io_buffer *data = NULL;
    TypedData_Get_Struct(self, struct rb_io_buffer, &rb_io_buffer_type, data);

    if (data->flags & RB_IO_BUFFER_LOCKED) {
        rb_raise(rb_eIOBufferLockedError, "Buffer already locked!");
    }

    data->flags |= RB_IO_BUFFER_LOCKED;

    VALUE result = rb_yield(self);

    data->flags &= ~RB_IO_BUFFER_LOCKED;

    return result;
}

/*
 *  call-seq: free -> self
 *
 *  Free buffer. This means:
 *  * for a buffer mapped from file: unmap
 *  * for a buffer created from scratch: free memory
 *  * for a buffer created from string: undo the association
 *
 *  After the buffer is freed, no further operations can't be performed on it.
 *
 *     buf = IO::Buffer.for('test')
 *     buf.free
 *     # => #<IO::Buffer 0x0000000000000000+4 SLICE INVALID>
 *     buf.get(:U8, 0)
 *     # in `get': Buffer has been invalidated! (RuntimeError)
 *     buf.to_str
 *     # => ""
 *     buf.null?
 *     # => true
 *
 */
VALUE
rb_io_buffer_free(VALUE self)
{
    struct rb_io_buffer *data = NULL;
    TypedData_Get_Struct(self, struct rb_io_buffer, &rb_io_buffer_type, data);

    if (data->flags & RB_IO_BUFFER_LOCKED) {
        rb_raise(rb_eIOBufferLockedError, "Buffer is locked!");
    }

    io_buffer_free(data);

    return self;
}

static inline void
rb_io_buffer_validate(struct rb_io_buffer *data, size_t offset, size_t length)
{
    if (offset + length > data->size) {
        rb_raise(rb_eArgError, "Specified offset + length exceeds source size!");
    }
}

/*
 *  call-seq: slice(offset, length) -> io_buffer
 *
 *  Produce another IO::Buffer which is a slice (or view into) the current one
 *  starting at +offset+ bytes and going for +length+ bytes.
 *
 *  The slicing happens without copying of memory, and the slice keeps being
 *  associated with the original buffer's source (string, or file), if any.
 *
 *  Raises RuntimeError if the <tt>offset+length<tt> is out of the current
 *  buffer's bounds.
 *
 *     str = 'test'
 *     buf = IO::Buffer.for(str)
 *
 *     slice = buf.slice(1, 2)
 *     # =>
 *     #  #<IO::Buffer 0x00007fc3d34ebc49+2 SLICE>
 *     #  0x00000000  65 73                                           es
 *
 *     # Put "o" into 0s position of the slice
 *     slice.copy('o', 0)
 *     slice
 *     # =>
 *     #  #<IO::Buffer 0x00007fc3d34ebc49+2 SLICE>
 *     #  0x00000000  6f 73                                           os
 *
 *
 *     # it is also visible at position 1 of the original buffer
 *     buf
 *     # =>
 *     #  #<IO::Buffer 0x00007fc3d31e2d80+4 SLICE>
 *     #  0x00000000  74 6f 73 74                                     tost
 *
 *     # ...and original string
 *     str
 *     # => tost
 *
 */
VALUE
rb_io_buffer_slice(VALUE self, VALUE _offset, VALUE _length)
{
    // TODO fail on negative offets/lengths.
    size_t offset = NUM2SIZET(_offset);
    size_t length = NUM2SIZET(_length);

    struct rb_io_buffer *data = NULL;
    TypedData_Get_Struct(self, struct rb_io_buffer, &rb_io_buffer_type, data);

    rb_io_buffer_validate(data, offset, length);

    VALUE instance = rb_io_buffer_type_allocate(rb_class_of(self));
    struct rb_io_buffer *slice = NULL;
    TypedData_Get_Struct(instance, struct rb_io_buffer, &rb_io_buffer_type, slice);

    slice->base = (char*)data->base + offset;
    slice->size = length;

    // The source should be the root buffer:
    if (data->source != Qnil)
        slice->source = data->source;
    else
        slice->source = self;

    return instance;
}

<<<<<<< HEAD
/*
 *  call-seq: to_str([offset, [length]]) -> string
 *
 *  Read a chunk or all of the buffer into a string.
 *
 *     buf = IO::Buffer.for('test')
 *     buf.to_str
 *     #=> "test"
 *     buf.to_str(2)
 *     #=> "st"
 *     buf.to_str(2, 1)
 *     #=> "s"
 *
 */
VALUE
rb_io_buffer_to_str(int argc, VALUE *argv, VALUE self)
{
    struct rb_io_buffer *data = NULL;
    TypedData_Get_Struct(self, struct rb_io_buffer, &rb_io_buffer_type, data);

    size_t offset = 0;
    size_t length = data->size;

    if (argc == 0) {
        // Defaults.
    }
    else if (argc == 1) {
        offset = NUM2SIZET(argv[0]);
        length = data->size - offset;
    }
    else if (argc == 2) {
        offset = NUM2SIZET(argv[0]);
        length = NUM2SIZET(argv[1]);
    }
    else {
        rb_error_arity(argc, 0, 2);
    }

    rb_io_buffer_validate(data, offset, length);

    return rb_usascii_str_new((char*)data->base + offset, length);
}

void
rb_io_buffer_get_mutable(VALUE self, void **base, size_t *size)
=======
static void
io_buffer_get(struct rb_io_buffer *data, void **base, size_t *size)
>>>>>>> 711342d9
{
    if (data->flags & RB_IO_BUFFER_READONLY) {
        rb_raise(rb_eIOBufferMutationError, "Buffer is not writable!");
    }

    if (!io_buffer_validate(data)) {
        rb_raise(rb_eIOBufferInvalidatedError, "Buffer has been invalidated!");
    }

    if (data && data->base) {
        *base = data->base;
        *size = data->size;

        return;
    }

    rb_raise(rb_eIOBufferAllocationError, "Buffer is not allocated!");
}

void
rb_io_buffer_get(VALUE self, void **base, size_t *size)
{
    struct rb_io_buffer *data = NULL;
    TypedData_Get_Struct(self, struct rb_io_buffer, &rb_io_buffer_type, data);

    io_buffer_get(data, base, size);
}

void
rb_io_buffer_get_readonly(VALUE self, const void **base, size_t *size)
{
    struct rb_io_buffer *data = NULL;
    TypedData_Get_Struct(self, struct rb_io_buffer, &rb_io_buffer_type, data);

    if (!io_buffer_validate(data)) {
        rb_raise(rb_eIOBufferInvalidatedError, "Buffer has been invalidated!");
    }

    if (data && data->base) {
        *base = data->base;
        *size = data->size;

<<<<<<< HEAD
/*
 *  call-seq:
 *    copy(string, offset) -> size
 *    copy(io_buffer, offset) -> size
 *
 *  Efficiently copy data from source (String or another IO::Buffer) into the buffer,
 *  at +offset+ using OS memory-copying mechanisms.
 *
 *    buf = IO::Buffer.new(32)
 *    #  =>
 *    # #<IO::Buffer 0x0000555f5ca22520+32 INTERNAL>
 *    # 0x00000000  00 00 00 00 00 00 00 00 00 00 00 00 00 00 00 00 ................
 *    # 0x00000010  00 00 00 00 00 00 00 00 00 00 00 00 00 00 00 00 ................  *
 *
 *    buf.copy("test", 8)
 *    # => 4 -- size of data copied
 *    buf
 *    #  =>
 *    # #<IO::Buffer 0x0000555f5cf8fe40+32 INTERNAL>
 *    # 0x00000000  00 00 00 00 00 00 00 00 74 65 73 74 00 00 00 00 ........test....
 *    # 0x00000010  00 00 00 00 00 00 00 00 00 00 00 00 00 00 00 00 ................ *
 *
 *  #copy can be used to put data into strings associated with buffer:
 *
 *    str = "data:    "
 *    # => "data:    "
 *    buf = IO::Buffer.for(str)
 *    buf.copy("test", 5)
 *    # => 4
 *    str
 *    # => "data:test"
 *
 *  Attempt to copy into an immutable buffer will fail:
 *
 *    File.write('test.txt', 'test')
 *    buf = IO::Buffer.map(File.open('test.txt'))
 *    buf.copy("test", 8)
 *    # in `copy': Buffer is immutable! (RuntimeError)
 *
 *  See ::map for details of creation of mutable file mappings, this will
 *  work:
 *
 *    buf = IO::Buffer.map(File.open('test.txt', 'r+'), 4, 0, 0)
 *    buf.copy("boom", 0)
 *    # => 4
 *    File.read('test.txt')
 *    # => "boom"
 *
 *  Attempt to copy the data which will need place outside of buffer's
 *  bounds will fail:
 *
 *    buf = IO::Buffer.new(2)
 *    buf.copy('test', 0)
 *    # in `copy': Specified offset + length exceeds source size! (RuntimeError)
 *
 */
static VALUE
io_buffer_copy(VALUE self, VALUE source, VALUE offset)
{
    size_t size = rb_io_buffer_copy(self, source, NUM2SIZET(offset));
=======
        return;
    }
>>>>>>> 711342d9

    rb_raise(rb_eIOBufferAllocationError, "Buffer is not allocated!");
}

/*
 *  call-seq: transfer -> new_io_buffer
 *
 *  Transfers ownership to a new buffer, deallocating the current one.
 *
 *     buf = IO::Buffer.new('test')
 *     other = buf.transfer
 *     other
 *     #  =>
 *     # #<IO::Buffer 0x00007f136a15f7b0+4 SLICE>
 *     # 0x00000000  74 65 73 74                                     test
 *     buf
 *     #  =>
 *     # #<IO::Buffer 0x0000000000000000+0 NULL>
 *     buf.null?
 *     # => true
 *
 */
VALUE
rb_io_buffer_transfer(VALUE self)
{
    struct rb_io_buffer *data = NULL;
    TypedData_Get_Struct(self, struct rb_io_buffer, &rb_io_buffer_type, data);

    if (data->flags & RB_IO_BUFFER_LOCKED) {
        rb_raise(rb_eIOBufferLockedError, "Cannot transfer ownership of locked buffer!");
    }

    VALUE instance = rb_io_buffer_type_allocate(rb_class_of(self));
    struct rb_io_buffer *transferred;
    TypedData_Get_Struct(instance, struct rb_io_buffer, &rb_io_buffer_type, transferred);

    *transferred = *data;
    io_buffer_zero(data);

    return instance;
}

static void
io_buffer_resize_clear(struct rb_io_buffer *data, void* base, size_t size)
{
    if (size > data->size) {
        memset((unsigned char*)base+data->size, 0, size - data->size);
    }
}

static void
io_buffer_resize_copy(struct rb_io_buffer *data, size_t size)
{
    // Slow path:
    struct rb_io_buffer resized;
    io_buffer_initialize(&resized, NULL, size, io_flags_for_size(size), Qnil);

    if (data->base) {
        size_t preserve = data->size;
        if (preserve > size) preserve = size;
        memcpy(resized.base, data->base, preserve);

        io_buffer_resize_clear(data, resized.base, size);
    }

    io_buffer_free(data);
    *data = resized;
}

void
rb_io_buffer_resize(VALUE self, size_t size)
{
    struct rb_io_buffer *data = NULL;
    TypedData_Get_Struct(self, struct rb_io_buffer, &rb_io_buffer_type, data);

    if (data->flags & RB_IO_BUFFER_LOCKED) {
        rb_raise(rb_eIOBufferLockedError, "Cannot resize locked buffer!");
    }

    if (data->base == NULL) {
        io_buffer_initialize(data, NULL, size, io_flags_for_size(size), Qnil);
        return;
    }

    if (data->flags & RB_IO_BUFFER_EXTERNAL) {
        rb_raise(rb_eIOBufferMutationError, "Cannot resize external buffer!");
    }

#ifdef MREMAP_MAYMOVE
    if (data->flags & RB_IO_BUFFER_MAPPED) {
        void *base = mremap(data->base, data->size, size, MREMAP_MAYMOVE);

        if (base == MAP_FAILED) {
            rb_sys_fail("rb_io_buffer_resize:mremap");
        }

        io_buffer_resize_clear(data, base, size);

        data->base = base;
        data->size = size;

        return;
    }
#endif

    if (data->flags & RB_IO_BUFFER_INTERNAL) {
        void *base = realloc(data->base, size);

        if (!base) {
            rb_sys_fail("rb_io_buffer_resize:realloc");
        }

        io_buffer_resize_clear(data, base, size);

        data->base = base;
        data->size = size;

        return;
    }

    io_buffer_resize_copy(data, size);
}

/*
 *  call-seq: resize(new_size) -> self
 *
 *  Resizes a buffer to a +new_size+ bytes, preserving its content.
 *  Depending on the old and new size, the memory area associated with
 *  the buffer might be either extended, or rellocated at different
 *  address with content being copied.
 *
 *    buf = IO::Buffer.new(4)
 *    buf.copy("test", 0)
 *    buf.resize(8) # resize to 8 bytes
 *    #  =>
 *    # #<IO::Buffer 0x0000555f5d1a1630+8 INTERNAL>
 *    # 0x00000000  74 65 73 74 00 00 00 00                         test....
 *
 *  External buffer (created with ::for), and locked buffer
 *  can not be resized.
 *
 */
static VALUE
io_buffer_resize(VALUE self, VALUE size)
{
    rb_io_buffer_resize(self, NUM2SIZET(size));

    return self;
}

/*
 * call-seq: <=>(other) -> true or false
 *
 * Buffers are compared by size and exact contents of the memory they are pointing two.
 */
static VALUE
rb_io_buffer_compare(VALUE self, VALUE other)
{
    const void *ptr1, *ptr2;
    size_t size1, size2;

    rb_io_buffer_get_readonly(self, &ptr1, &size1);
    rb_io_buffer_get_readonly(other, &ptr2, &size2);

    if (size1 < size2) {
        return RB_INT2NUM(-1);
    }

    if (size1 > size2) {
        return RB_INT2NUM(1);
    }

    return RB_INT2NUM(memcmp(ptr1, ptr2, size1));
}

static void
io_buffer_validate_type(size_t size, size_t offset)
{
    if (offset > size) {
        rb_raise(rb_eArgError, "Type extends beyond end of buffer!");
    }
}

// Lower case: little endian.
// Upper case: big endian (network endian).
//
// :U8        | unsigned 8-bit integer.
// :S8        | signed 8-bit integer.
//
// :u16, :U16 | unsigned 16-bit integer.
// :s16, :S16 | signed 16-bit integer.
//
// :u32, :U32 | unsigned 32-bit integer.
// :s32, :S32 | signed 32-bit integer.
//
// :u64, :U64 | unsigned 64-bit integer.
// :s64, :S64 | signed 64-bit integer.
//
// :f32, :F32 | 32-bit floating point number.
// :f64, :F64 | 64-bit floating point number.

#define ruby_swap8(value) value

union swapf32 {
    uint32_t integral;
    float value;
};

static float
ruby_swapf32(float value)
{
    union swapf32 swap = {.value = value};
    swap.integral = ruby_swap32(swap.integral);
    return swap.value;
}

union swapf64 {
    uint64_t integral;
    double value;
};

static double
ruby_swapf64(double value)
{
    union swapf64 swap = {.value = value};
    swap.integral = ruby_swap64(swap.integral);
    return swap.value;
}

#define DECLARE_TYPE(name, type, endian, wrap, unwrap, swap) \
static ID RB_IO_BUFFER_TYPE_##name; \
\
static VALUE \
io_buffer_read_##name(const void* base, size_t size, size_t *offset) \
{ \
    io_buffer_validate_type(size, *offset + sizeof(type)); \
    type value; \
    memcpy(&value, (char*)base + *offset, sizeof(type)); \
    if (endian != RB_IO_BUFFER_HOST_ENDIAN) value = swap(value); \
    *offset += sizeof(type); \
    return wrap(value); \
} \
\
static void \
io_buffer_write_##name(const void* base, size_t size, size_t *offset, VALUE _value) \
{ \
    io_buffer_validate_type(size, *offset + sizeof(type)); \
    type value = unwrap(_value); \
    if (endian != RB_IO_BUFFER_HOST_ENDIAN) value = swap(value); \
    memcpy((char*)base + *offset, &value, sizeof(type)); \
    *offset += sizeof(type); \
}

DECLARE_TYPE(U8, uint8_t, RB_IO_BUFFER_BIG_ENDIAN, RB_UINT2NUM, RB_NUM2UINT, ruby_swap8)
DECLARE_TYPE(S8, int8_t, RB_IO_BUFFER_BIG_ENDIAN, RB_INT2NUM, RB_NUM2INT, ruby_swap8)

DECLARE_TYPE(u16, uint16_t, RB_IO_BUFFER_LITTLE_ENDIAN, RB_UINT2NUM, RB_NUM2UINT, ruby_swap16)
DECLARE_TYPE(U16, uint16_t, RB_IO_BUFFER_BIG_ENDIAN, RB_UINT2NUM, RB_NUM2UINT, ruby_swap16)
DECLARE_TYPE(s16, int16_t, RB_IO_BUFFER_LITTLE_ENDIAN, RB_INT2NUM, RB_NUM2INT, ruby_swap16)
DECLARE_TYPE(S16, int16_t, RB_IO_BUFFER_BIG_ENDIAN, RB_INT2NUM, RB_NUM2INT, ruby_swap16)

DECLARE_TYPE(u32, uint32_t, RB_IO_BUFFER_LITTLE_ENDIAN, RB_UINT2NUM, RB_NUM2UINT, ruby_swap32)
DECLARE_TYPE(U32, uint32_t, RB_IO_BUFFER_BIG_ENDIAN, RB_UINT2NUM, RB_NUM2UINT, ruby_swap32)
DECLARE_TYPE(s32, int32_t, RB_IO_BUFFER_LITTLE_ENDIAN, RB_INT2NUM, RB_NUM2INT, ruby_swap32)
DECLARE_TYPE(S32, int32_t, RB_IO_BUFFER_BIG_ENDIAN, RB_INT2NUM, RB_NUM2INT, ruby_swap32)

DECLARE_TYPE(u64, uint64_t, RB_IO_BUFFER_LITTLE_ENDIAN, RB_ULL2NUM, RB_NUM2ULL, ruby_swap64)
DECLARE_TYPE(U64, uint64_t, RB_IO_BUFFER_BIG_ENDIAN, RB_ULL2NUM, RB_NUM2ULL, ruby_swap64)
DECLARE_TYPE(s64, int64_t, RB_IO_BUFFER_LITTLE_ENDIAN, RB_LL2NUM, RB_NUM2LL, ruby_swap64)
DECLARE_TYPE(S64, int64_t, RB_IO_BUFFER_BIG_ENDIAN, RB_LL2NUM, RB_NUM2LL, ruby_swap64)

DECLARE_TYPE(f32, float, RB_IO_BUFFER_LITTLE_ENDIAN, DBL2NUM, NUM2DBL, ruby_swapf32)
DECLARE_TYPE(F32, float, RB_IO_BUFFER_BIG_ENDIAN, DBL2NUM, NUM2DBL, ruby_swapf32)
DECLARE_TYPE(f64, double, RB_IO_BUFFER_LITTLE_ENDIAN, DBL2NUM, NUM2DBL, ruby_swapf64)
DECLARE_TYPE(F64, double, RB_IO_BUFFER_BIG_ENDIAN, DBL2NUM, NUM2DBL, ruby_swapf64)
#undef DECLARE_TYPE

VALUE
rb_io_buffer_get_value(const void* base, size_t size, ID type, size_t offset)
{
#define READ_TYPE(name) if (type == RB_IO_BUFFER_TYPE_##name) return io_buffer_read_##name(base, size, &offset);
    READ_TYPE(U8)
    READ_TYPE(S8)

    READ_TYPE(u16)
    READ_TYPE(U16)
    READ_TYPE(s16)
    READ_TYPE(S16)

    READ_TYPE(u32)
    READ_TYPE(U32)
    READ_TYPE(s32)
    READ_TYPE(S32)

    READ_TYPE(u64)
    READ_TYPE(U64)
    READ_TYPE(s64)
    READ_TYPE(S64)

    READ_TYPE(f32)
    READ_TYPE(F32)
    READ_TYPE(f64)
    READ_TYPE(F64)
#undef READ_TYPE

    rb_raise(rb_eArgError, "Invalid type name!");
}

/*
 *  call-seq: get(type, offset) -> numeric
 *
 *  Read from buffer a value of +type+ at +offset+. +type+ should be one
 *  of symbols:
 *
 *  * +:U8+: unsigned integer, 1 byte
 *  * +:S8+: signed integer, 1 byte
 *  * +:u16+: unsigned integer, 2 bytes, little-endian
 *  * +:U16+: unsigned integer, 2 bytes, big-endian
 *  * +:s16+: signed integer, 2 bytes, little-endian
 *  * +:S16+: signed integer, 2 bytes, big-endian
 *  * +:u32+: unsigned integer, 4 bytes, little-endian
 *  * +:U32+: unsigned integer, 4 bytes, big-endian
 *  * +:s32+: signed integer, 4 bytes, little-endian
 *  * +:S32+: signed integer, 4 bytes, big-endian
 *  * +:u64+: unsigned integer, 8 bytes, little-endian
 *  * +:U64+: unsigned integer, 8 bytes, big-endian
 *  * +:s64+: signed integer, 8 bytes, little-endian
 *  * +:S64+: signed integer, 8 bytes, big-endian
 *  * +:f32+: float, 4 bytes, little-endian
 *  * +:F32+: float, 4 bytes, big-endian
 *  * +:f64+: double, 8 bytes, little-endian
 *  * +:F64+: double, 8 bytes, big-endian
 *
 *  Example:
 *
 *    str = [1.5].pack('f')
 *    # => "\x00\x00\xC0?"
 *    IO::Buffer.for(str).get(:f32, 0)
 *    # => 1.5
 *
 */
static VALUE
io_buffer_get_value(VALUE self, VALUE type, VALUE _offset)
{
    const void *base;
    size_t size;
    size_t offset = NUM2SIZET(_offset);

    rb_io_buffer_get_readonly(self, &base, &size);

    return rb_io_buffer_get_value(base, size, RB_SYM2ID(type), offset);
}

void
rb_io_buffer_set_value(const void* base, size_t size, ID type, size_t offset, VALUE value)
{
#define WRITE_TYPE(name) if (type == RB_IO_BUFFER_TYPE_##name) {io_buffer_write_##name(base, size, &offset, value); return;}
    WRITE_TYPE(U8)
    WRITE_TYPE(S8)

    WRITE_TYPE(u16)
    WRITE_TYPE(U16)
    WRITE_TYPE(s16)
    WRITE_TYPE(S16)

    WRITE_TYPE(u32)
    WRITE_TYPE(U32)
    WRITE_TYPE(s32)
    WRITE_TYPE(S32)

    WRITE_TYPE(u64)
    WRITE_TYPE(U64)
    WRITE_TYPE(s64)
    WRITE_TYPE(S64)

    WRITE_TYPE(f32)
    WRITE_TYPE(F32)
    WRITE_TYPE(f64)
    WRITE_TYPE(F64)
#undef WRITE_TYPE

    rb_raise(rb_eArgError, "Invalid type name!");
}

/*
 *  call-seq: set(type, offset, value) -> offset
 *
 *  Write to a buffer a +value+ of +type+ at +offset+. +type+ should be one of symbols described in
 *  #get docs.
 *
 *    buf = IO::Buffer.new(8)
 *    #  =>
 *    # #<IO::Buffer 0x0000555f5c9a2d50+8 INTERNAL>
 *    # 0x00000000  00 00 00 00 00 00 00 00
 *    buf.set(:U8, 1, 111)
 *    # => 1
 *    buf
 *    #  =>
 *    # #<IO::Buffer 0x0000555f5c9a2d50+8 INTERNAL>
 *    # 0x00000000  00 6f 00 00 00 00 00 00                         .o......
 *
 *  Note that if the +type+ is integer and +value+ is Float, the implicit truncation is performed:
 *
 *    buf = IO::Buffer.new(8)
 *    buf.set(:U32, 0, 2.5)
 *    buf
 *    #   =>
 *    #  #<IO::Buffer 0x0000555f5c9a2d50+8 INTERNAL>
 *    #  0x00000000  00 00 00 02 00 00 00 00
 *    #                       ^^ the same as if we'd pass just integer 2
 */
static VALUE
io_buffer_set_value(VALUE self, VALUE type, VALUE _offset, VALUE value)
{
    void *base;
    size_t size;
    size_t offset = NUM2SIZET(_offset);

    rb_io_buffer_get(self, &base, &size);

    rb_io_buffer_set_value(base, size, RB_SYM2ID(type), offset, value);

    return SIZET2NUM(offset);
}

static void
io_buffer_memcpy(struct rb_io_buffer *data, size_t offset, const void *source_base, size_t source_offset, size_t source_size, size_t length)
{
    void *base;
    size_t size;
    io_buffer_get(data, &base, &size);

    rb_io_buffer_validate(data, offset, length);

    if (source_offset + length > source_size) {
        rb_raise(rb_eArgError, "The computed source range exceeds the size of the source!");
    }

    memcpy((unsigned char*)base+offset, (unsigned char*)source_base+source_offset, length);
}

// (offset, length, source_offset) -> length
static VALUE
io_buffer_copy_from(struct rb_io_buffer *data, const void *source_base, size_t source_size, int argc, VALUE *argv)
{
    size_t offset;
    size_t length;
    size_t source_offset;

    // The offset we copy into the buffer:
    if (argc >= 1) {
        offset = NUM2SIZET(argv[0]);
    } else {
        offset = 0;
    }

    // The offset we start from within the string:
    if (argc >= 3) {
        source_offset = NUM2SIZET(argv[2]);

        if (source_offset > source_size) {
            rb_raise(rb_eArgError, "The given source offset is bigger than the source itself!");
        }
    } else {
        source_offset = 0;
    }

    // The length we are going to copy:
    if (argc >= 2 && !RB_NIL_P(argv[1])) {
        length = NUM2SIZET(argv[1]);
    } else {
        // Default to the source offset -> source size:
        length = source_size - source_offset;
    }

    io_buffer_memcpy(data, offset, source_base, source_offset, source_size, length);

    return SIZET2NUM(length);
}

// (string_or_buffer, offset, length, source_offset)
static VALUE
io_buffer_copy(int argc, VALUE *argv, VALUE self)
{
    if (argc < 1 || argc > 4) rb_error_arity(argc, 1, 4);

    struct rb_io_buffer *data = NULL;
    TypedData_Get_Struct(self, struct rb_io_buffer, &rb_io_buffer_type, data);

    VALUE source = argv[0];
    const void *source_base;
    size_t source_size;

    rb_io_buffer_get_readonly(source, &source_base, &source_size);

    return io_buffer_copy_from(data, source_base, source_size, argc-1, argv+1);
}

// buffer.get_string(offset, length, encoding)
static VALUE
io_buffer_get_string(int argc, VALUE *argv, VALUE self)
{
    if (argc > 3) rb_error_arity(argc, 0, 3);

    struct rb_io_buffer *data = NULL;
    TypedData_Get_Struct(self, struct rb_io_buffer, &rb_io_buffer_type, data);

    size_t offset = 0;
    size_t length = data->size;
    rb_encoding *encoding = rb_ascii8bit_encoding();

    if (argc >= 1) {
        offset = NUM2SIZET(argv[0]);
    }

    if (argc >= 2 && !RB_NIL_P(argv[1])) {
        length = NUM2SIZET(argv[1]);
    } else {
        length = data->size - offset;
    }

    if (argc >= 3) {
        encoding = rb_find_encoding(argv[2]);
    }

    rb_io_buffer_validate(data, offset, length);

    return rb_enc_str_new((char*)data->base + offset, length, encoding);
}

// (string_or_to_str, offset, length, source_offset)
static VALUE
io_buffer_set_string(int argc, VALUE *argv, VALUE self)
{
    if (argc < 1 || argc > 4) rb_error_arity(argc, 1, 4);

    struct rb_io_buffer *data = NULL;
    TypedData_Get_Struct(self, struct rb_io_buffer, &rb_io_buffer_type, data);

    VALUE string = rb_str_to_str(argv[0]);

    const void *source_base = RSTRING_PTR(string);
    size_t source_size = RSTRING_LEN(string);

    return io_buffer_copy_from(data, source_base, source_size, argc-1, argv+1);
}

void
rb_io_buffer_clear(VALUE self, uint8_t value, size_t offset, size_t length)
{
    void *base;
    size_t size;

    rb_io_buffer_get(self, &base, &size);

    if (offset + length > size) {
        rb_raise(rb_eArgError, "The given offset + length out of bounds!");
    }

    memset((char*)base + offset, value, length);
}

/*
 * call-seq: clear(value = 0, [offset, length]) -> self
 *
 * Fill buffer with +value+, starting with +offset+ and going for +length+ bytes.
 *
 *    buf = IO::Buffer.for('test')
 *    # =>
 *    #   <IO::Buffer 0x00007fca40087c38+4 SLICE>
 *    #   0x00000000  74 65 73 74         test
 *
 *    buf.clear
 *    # =>
 *    #   <IO::Buffer 0x00007fca40087c38+4 SLICE>
 *    #   0x00000000  00 00 00 00         ....
 *
 *    buf.clear(1) # fill with 1
 *    # =>
 *    #   <IO::Buffer 0x00007fca40087c38+4 SLICE>
 *    #   0x00000000  01 01 01 01         ....
 *
 *    buf.clear(2, 1, 2) # fill with 2, starting from offset 1, for 2 bytes
 *    # =>
 *    #   <IO::Buffer 0x00007fca40087c38+4 SLICE>
 *    #   0x00000000  01 02 02 01         ....
 *
 * By default, fills entire buffer. Note that if +offset+ is provided, +length+
 * *should* be provided.
 *
 *    buf.clear(2, 1) # fill with 2, starting from offset 1?
 *    # `clear': Offset + length out of bounds! (RuntimeError)
 */
static VALUE
io_buffer_clear(int argc, VALUE *argv, VALUE self)
{
    if (argc > 3) rb_error_arity(argc, 0, 3);

    struct rb_io_buffer *data = NULL;
    TypedData_Get_Struct(self, struct rb_io_buffer, &rb_io_buffer_type, data);

    uint8_t value = 0;
    if (argc >= 1) {
        value = NUM2UINT(argv[0]);
    }

    size_t offset = 0;
    if (argc >= 2) {
        offset = NUM2SIZET(argv[1]);
    }

    size_t length;
    if (argc >= 3) {
        length = NUM2SIZET(argv[2]);
    } else {
        length = data->size - offset;
    }

    rb_io_buffer_clear(self, value, offset, length);

    return self;
}

static
size_t io_buffer_default_size(size_t page_size) {
    // Platform agnostic default size, based on emperical performance observation:
    const size_t platform_agnostic_default_size = 64*1024;

    // Allow user to specify custom default buffer size:
    const char *default_size = getenv("RUBY_IO_BUFFER_DEFAULT_SIZE");
    if (default_size) {
        // For the purpose of setting a default size, 2^31 is an acceptable maximum:
        int value = atoi(default_size);

        // assuming sizeof(int) <= sizeof(size_t)
        if (value > 0) {
            return value;
        }
    }

    if (platform_agnostic_default_size < page_size) {
        return page_size;
    }

    return platform_agnostic_default_size;
}

/*
 *  Document-class: IO::Buffer
 *
 *  IO::Buffer is a low-level efficient buffer for input/output. There are three
 *  ways of using buffer:
 *
 *  * Create an empty one with ::new, fill it with data using #copy or #set,
 *    get data with #to_str;
 *  * Create a buffer mapped to some string with ::for, then it could be used
 *    both for reading with #to_str or #get, and writing (writing will change
 *    the source string, too)
 *  * Create a buffer mapped to some file with ::map, then it could be used for
 *    reading and writing.
 *
 *  Interaction with string and file memory is performed by efficient low-level
 *  C mechanisms like `memcpy`.
 *
 *  The class is meant to be an utility for implementing more high-level mechanisms
 *  like Fiber::SchedulerInterface#io_read and Fiber::SchedulerInterface#io_write.
 *
 *  <b>Examples of usage:</b>
 *
 *  Empty buffer:
 *
 *    buf = IO::Buffer.new(8)  # create empty 8-byte buffer
 *    #  =>
 *    # #<IO::Buffer 0x0000555f5d1a5c50+8 INTERNAL>
 *    # ...
 *    buf
 *    #  =>
 *    # <IO::Buffer 0x0000555f5d156ab0+8 INTERNAL>
 *    # 0x00000000  00 00 00 00 00 00 00 00
 *    buf.copy('test', 2) # put there bytes of the "test" string, starting from offset 2
 *    # => 4
 *    buf.to_str  # get the result
 *    # => "\x00\x00test\x00\x00"
 *
 *  \Buffer from string:
 *
 *    str = 'data'
 *    buf = IO::Buffer.new(str)
 *    #  =>
 *    # #<IO::Buffer 0x00007f3f02be9b18+4 SLICE>
 *    # ...
 *    buf
 *    #  =>
 *    # #<IO::Buffer 0x00007f3f02be9b18+4 SLICE>
 *    # 0x00000000  64 61 74 61                                     data
 *
 *    buf.to_str(2)  # read content starting from offset 2
 *    # => "ta"
 *    buf.copy('---', 1) # write content, starting from offset 1
 *    # => 3
 *    buf
 *    #  =>
 *    # #<IO::Buffer 0x00007f3f02be9b18+4 SLICE>
 *    # 0x00000000  64 2d 2d 2d                                     d---
 *    str  # original string changed, too
 *    # => "d---"
 *
 *  \Buffer from file:
 *
 *    File.write('test.txt', 'test data')
 *    # => 9
 *    buf = IO::Buffer.map(File.open('test.txt'))
 *    #  =>
 *    # #<IO::Buffer 0x00007f3f0768c000+9 MAPPED IMMUTABLE>
 *    # ...
 *    buf.to_str(5, 2) # read 2 bytes, starting from offset 5
 *    # => "da"
 *    buf.copy('---', 1) # attempt to write
 *    # in `copy': Buffer is immutable! (RuntimeError)
 *
 *    # To create writable file-mapped buffer
 *    # Open file for read-write, pass size, offset, and flags=0
 *    buf = IO::Buffer.map(File.open('test.txt', 'r+'), 9, 0, 0)
 *    buf.copy('---', 1)
 *    # => 3 -- bytes written
 *    File.read('test.txt')
 *    # => "t--- data"
 *
 *  <b>The class is experimental.</b>
 */
void
Init_IO_Buffer(void)
{
    rb_cIOBuffer = rb_define_class_under(rb_cIO, "Buffer", rb_cObject);
    rb_eIOBufferLockedError = rb_define_class_under(rb_cIOBuffer, "LockedError", rb_eRuntimeError);
    rb_eIOBufferAllocationError = rb_define_class_under(rb_cIOBuffer, "AllocationError", rb_eRuntimeError);
    rb_eIOBufferMutationError = rb_define_class_under(rb_cIOBuffer, "MutationError", rb_eRuntimeError);
    rb_eIOBufferInvalidatedError = rb_define_class_under(rb_cIOBuffer, "InvalidatedError", rb_eRuntimeError);

    rb_define_alloc_func(rb_cIOBuffer, rb_io_buffer_type_allocate);
    rb_define_singleton_method(rb_cIOBuffer, "for", rb_io_buffer_type_for, 1);

#ifdef _WIN32
    SYSTEM_INFO info;
    GetSystemInfo(&info);
    RUBY_IO_BUFFER_PAGE_SIZE = info.dwPageSize;
#else /* not WIN32 */
    RUBY_IO_BUFFER_PAGE_SIZE = sysconf(_SC_PAGESIZE);
#endif

    RUBY_IO_BUFFER_DEFAULT_SIZE = io_buffer_default_size(RUBY_IO_BUFFER_PAGE_SIZE);

    // Efficient sizing of mapped buffers:
    rb_define_const(rb_cIOBuffer, "PAGE_SIZE", SIZET2NUM(RUBY_IO_BUFFER_PAGE_SIZE));
    rb_define_const(rb_cIOBuffer, "DEFAULT_SIZE", SIZET2NUM(RUBY_IO_BUFFER_DEFAULT_SIZE));

    rb_define_singleton_method(rb_cIOBuffer, "map", io_buffer_map, -1);

    // General use:
    rb_define_method(rb_cIOBuffer, "initialize", rb_io_buffer_initialize, -1);
    rb_define_method(rb_cIOBuffer, "inspect", rb_io_buffer_inspect, 0);
    rb_define_method(rb_cIOBuffer, "to_s", rb_io_buffer_to_s, 0);
    rb_define_method(rb_cIOBuffer, "size", rb_io_buffer_size, 0);

    // Ownership:
    rb_define_method(rb_cIOBuffer, "transfer", rb_io_buffer_transfer, 0);

    // Flags:
    rb_define_const(rb_cIOBuffer, "EXTERNAL", RB_INT2NUM(RB_IO_BUFFER_EXTERNAL));
    rb_define_const(rb_cIOBuffer, "INTERNAL", RB_INT2NUM(RB_IO_BUFFER_INTERNAL));
    rb_define_const(rb_cIOBuffer, "MAPPED", RB_INT2NUM(RB_IO_BUFFER_MAPPED));
    rb_define_const(rb_cIOBuffer, "LOCKED", RB_INT2NUM(RB_IO_BUFFER_LOCKED));
    rb_define_const(rb_cIOBuffer, "PRIVATE", RB_INT2NUM(RB_IO_BUFFER_PRIVATE));
    rb_define_const(rb_cIOBuffer, "READONLY", RB_INT2NUM(RB_IO_BUFFER_READONLY));

    // Endian:
    rb_define_const(rb_cIOBuffer, "LITTLE_ENDIAN", RB_INT2NUM(RB_IO_BUFFER_LITTLE_ENDIAN));
    rb_define_const(rb_cIOBuffer, "BIG_ENDIAN", RB_INT2NUM(RB_IO_BUFFER_BIG_ENDIAN));
    rb_define_const(rb_cIOBuffer, "HOST_ENDIAN", RB_INT2NUM(RB_IO_BUFFER_HOST_ENDIAN));
    rb_define_const(rb_cIOBuffer, "NETWORK_ENDIAN", RB_INT2NUM(RB_IO_BUFFER_NETWORK_ENDIAN));

    rb_define_method(rb_cIOBuffer, "null?", rb_io_buffer_null_p, 0);
    rb_define_method(rb_cIOBuffer, "empty?", rb_io_buffer_empty_p, 0);
    rb_define_method(rb_cIOBuffer, "external?", rb_io_buffer_external_p, 0);
    rb_define_method(rb_cIOBuffer, "internal?", rb_io_buffer_internal_p, 0);
    rb_define_method(rb_cIOBuffer, "mapped?", rb_io_buffer_mapped_p, 0);
    rb_define_method(rb_cIOBuffer, "locked?", rb_io_buffer_locked_p, 0);
    rb_define_method(rb_cIOBuffer, "readonly?", io_buffer_readonly_p, 0);

    // Locking to prevent changes while using pointer:
    // rb_define_method(rb_cIOBuffer, "lock", rb_io_buffer_lock, 0);
    // rb_define_method(rb_cIOBuffer, "unlock", rb_io_buffer_unlock, 0);
    rb_define_method(rb_cIOBuffer, "locked", rb_io_buffer_locked, 0);

    // Manipulation:
    rb_define_method(rb_cIOBuffer, "slice", rb_io_buffer_slice, 2);
    rb_define_method(rb_cIOBuffer, "<=>", rb_io_buffer_compare, 1);
    rb_define_method(rb_cIOBuffer, "resize", io_buffer_resize, 1);
    rb_define_method(rb_cIOBuffer, "clear", io_buffer_clear, -1);
    rb_define_method(rb_cIOBuffer, "free", rb_io_buffer_free, 0);

    rb_include_module(rb_cIOBuffer, rb_mComparable);

#define DEFINE_TYPE(name) RB_IO_BUFFER_TYPE_##name = rb_intern_const(#name)
    DEFINE_TYPE(U8); DEFINE_TYPE(S8);
    DEFINE_TYPE(u16); DEFINE_TYPE(U16); DEFINE_TYPE(s16); DEFINE_TYPE(S16);
    DEFINE_TYPE(u32); DEFINE_TYPE(U32); DEFINE_TYPE(s32); DEFINE_TYPE(S32);
    DEFINE_TYPE(u64); DEFINE_TYPE(U64); DEFINE_TYPE(s64); DEFINE_TYPE(S64);
    DEFINE_TYPE(f32); DEFINE_TYPE(F32); DEFINE_TYPE(f64); DEFINE_TYPE(F64);
#undef DEFINE_TYPE

    // Data access:
    rb_define_method(rb_cIOBuffer, "get_value", io_buffer_get_value, 2);
    rb_define_method(rb_cIOBuffer, "set_value", io_buffer_set_value, 3);

    rb_define_method(rb_cIOBuffer, "copy", io_buffer_copy, -1);

    rb_define_method(rb_cIOBuffer, "get_string", io_buffer_get_string, -1);
    rb_define_method(rb_cIOBuffer, "set_string", io_buffer_set_string, -1);
}<|MERGE_RESOLUTION|>--- conflicted
+++ resolved
@@ -750,22 +750,17 @@
     return data->flags & RB_IO_BUFFER_LOCKED ? Qtrue : Qfalse;
 }
 
-<<<<<<< HEAD
-/*
- *  call-seq: immutable? -> true or false
- *
- *  If the buffer is immutable (read only). Immutable buffers are created from
- *  files by ::map, see its docs for details of creation of mutable and immutable
- *  buffers (file mappings). The only operations possible with immutable buffer
- *  are those not attempting to change its content, e.g. #get, #to_str and similar.
- *
- */
-static VALUE
-rb_io_buffer_immutable_p(VALUE self)
-=======
+/*
+ *  call-seq: readable? -> true or false
+ *
+ *  If the buffer is read only. Read only buffers are created from
+ *  files by ::map, see its docs for details of creation of buffers (file mappings).
+ *  The only operations possible with read only buffer are those not attempting to 
+ *  change its content, e.g. #get_value, #get_string, #copy and similar.
+ *
+ */
 int
 rb_io_buffer_readonly_p(VALUE self)
->>>>>>> 711342d9
 {
     struct rb_io_buffer *data = NULL;
     TypedData_Get_Struct(self, struct rb_io_buffer, &rb_io_buffer_type, data);
@@ -963,56 +958,8 @@
     return instance;
 }
 
-<<<<<<< HEAD
-/*
- *  call-seq: to_str([offset, [length]]) -> string
- *
- *  Read a chunk or all of the buffer into a string.
- *
- *     buf = IO::Buffer.for('test')
- *     buf.to_str
- *     #=> "test"
- *     buf.to_str(2)
- *     #=> "st"
- *     buf.to_str(2, 1)
- *     #=> "s"
- *
- */
-VALUE
-rb_io_buffer_to_str(int argc, VALUE *argv, VALUE self)
-{
-    struct rb_io_buffer *data = NULL;
-    TypedData_Get_Struct(self, struct rb_io_buffer, &rb_io_buffer_type, data);
-
-    size_t offset = 0;
-    size_t length = data->size;
-
-    if (argc == 0) {
-        // Defaults.
-    }
-    else if (argc == 1) {
-        offset = NUM2SIZET(argv[0]);
-        length = data->size - offset;
-    }
-    else if (argc == 2) {
-        offset = NUM2SIZET(argv[0]);
-        length = NUM2SIZET(argv[1]);
-    }
-    else {
-        rb_error_arity(argc, 0, 2);
-    }
-
-    rb_io_buffer_validate(data, offset, length);
-
-    return rb_usascii_str_new((char*)data->base + offset, length);
-}
-
-void
-rb_io_buffer_get_mutable(VALUE self, void **base, size_t *size)
-=======
 static void
 io_buffer_get(struct rb_io_buffer *data, void **base, size_t *size)
->>>>>>> 711342d9
 {
     if (data->flags & RB_IO_BUFFER_READONLY) {
         rb_raise(rb_eIOBufferMutationError, "Buffer is not writable!");
@@ -1055,71 +1002,8 @@
         *base = data->base;
         *size = data->size;
 
-<<<<<<< HEAD
-/*
- *  call-seq:
- *    copy(string, offset) -> size
- *    copy(io_buffer, offset) -> size
- *
- *  Efficiently copy data from source (String or another IO::Buffer) into the buffer,
- *  at +offset+ using OS memory-copying mechanisms.
- *
- *    buf = IO::Buffer.new(32)
- *    #  =>
- *    # #<IO::Buffer 0x0000555f5ca22520+32 INTERNAL>
- *    # 0x00000000  00 00 00 00 00 00 00 00 00 00 00 00 00 00 00 00 ................
- *    # 0x00000010  00 00 00 00 00 00 00 00 00 00 00 00 00 00 00 00 ................  *
- *
- *    buf.copy("test", 8)
- *    # => 4 -- size of data copied
- *    buf
- *    #  =>
- *    # #<IO::Buffer 0x0000555f5cf8fe40+32 INTERNAL>
- *    # 0x00000000  00 00 00 00 00 00 00 00 74 65 73 74 00 00 00 00 ........test....
- *    # 0x00000010  00 00 00 00 00 00 00 00 00 00 00 00 00 00 00 00 ................ *
- *
- *  #copy can be used to put data into strings associated with buffer:
- *
- *    str = "data:    "
- *    # => "data:    "
- *    buf = IO::Buffer.for(str)
- *    buf.copy("test", 5)
- *    # => 4
- *    str
- *    # => "data:test"
- *
- *  Attempt to copy into an immutable buffer will fail:
- *
- *    File.write('test.txt', 'test')
- *    buf = IO::Buffer.map(File.open('test.txt'))
- *    buf.copy("test", 8)
- *    # in `copy': Buffer is immutable! (RuntimeError)
- *
- *  See ::map for details of creation of mutable file mappings, this will
- *  work:
- *
- *    buf = IO::Buffer.map(File.open('test.txt', 'r+'), 4, 0, 0)
- *    buf.copy("boom", 0)
- *    # => 4
- *    File.read('test.txt')
- *    # => "boom"
- *
- *  Attempt to copy the data which will need place outside of buffer's
- *  bounds will fail:
- *
- *    buf = IO::Buffer.new(2)
- *    buf.copy('test', 0)
- *    # in `copy': Specified offset + length exceeds source size! (RuntimeError)
- *
- */
-static VALUE
-io_buffer_copy(VALUE self, VALUE source, VALUE offset)
-{
-    size_t size = rb_io_buffer_copy(self, source, NUM2SIZET(offset));
-=======
         return;
     }
->>>>>>> 711342d9
 
     rb_raise(rb_eIOBufferAllocationError, "Buffer is not allocated!");
 }
@@ -1600,7 +1484,62 @@
     return SIZET2NUM(length);
 }
 
-// (string_or_buffer, offset, length, source_offset)
+/*
+ *  call-seq:
+ *    copy(source, [offset, [length, [source_offset]]]) -> size
+ *
+ *  Efficiently copy data from a source IO::Buffer into the buffer,
+ *  at +offset+ using OS memory-copying mechanisms. For copying
+ *  String instances, see #set_string.
+ *
+ *    buf = IO::Buffer.new(32)
+ *    #  =>
+ *    # #<IO::Buffer 0x0000555f5ca22520+32 INTERNAL>
+ *    # 0x00000000  00 00 00 00 00 00 00 00 00 00 00 00 00 00 00 00 ................
+ *    # 0x00000010  00 00 00 00 00 00 00 00 00 00 00 00 00 00 00 00 ................  *
+ *
+ *    buf.copy(IO::Buffer.for("test"), 8)
+ *    # => 4 -- size of data copied
+ *    buf
+ *    #  =>
+ *    # #<IO::Buffer 0x0000555f5cf8fe40+32 INTERNAL>
+ *    # 0x00000000  00 00 00 00 00 00 00 00 74 65 73 74 00 00 00 00 ........test....
+ *    # 0x00000010  00 00 00 00 00 00 00 00 00 00 00 00 00 00 00 00 ................ *
+ *
+ *  #copy can be used to put data into strings associated with buffer:
+ *
+ *    str = "data:    "
+ *    # => "data:    "
+ *    buf = IO::Buffer.for(str)
+ *    buf.copy(IO::Buffer.for("test"), 5)
+ *    # => 4
+ *    str
+ *    # => "data:test"
+ *
+ *  Attempt to copy into a read-only buffer will fail:
+ *
+ *    File.write('test.txt', 'test')
+ *    buf = IO::Buffer.map(File.open('test.txt'))
+ *    buf.copy(IO::Buffer.for("test"), 8)
+ *    # in `copy': Buffer is read-only! (RuntimeError)
+ *
+ *  See ::map for details of creation of mutable file mappings, this will
+ *  work:
+ *
+ *    buf = IO::Buffer.map(File.open('test.txt', 'r+'), 4, 0, 0)
+ *    buf.copy("boom", 0)
+ *    # => 4
+ *    File.read('test.txt')
+ *    # => "boom"
+ *
+ *  Attempt to copy the data which will need place outside of buffer's
+ *  bounds will fail:
+ *
+ *    buf = IO::Buffer.new(2)
+ *    buf.copy('test', 0)
+ *    # in `copy': Specified offset + length exceeds source size! (RuntimeError)
+ *
+ */
 static VALUE
 io_buffer_copy(int argc, VALUE *argv, VALUE self)
 {
@@ -1618,7 +1557,20 @@
     return io_buffer_copy_from(data, source_base, source_size, argc-1, argv+1);
 }
 
-// buffer.get_string(offset, length, encoding)
+/*
+ *  call-seq: to_str([offset, [length, [encoding]]]) -> string
+ *
+ *  Read a chunk or all of the buffer into a string.
+ *
+ *     buf = IO::Buffer.for('test')
+ *     buf.to_str
+ *     #=> "test"
+ *     buf.to_str(2)
+ *     #=> "st"
+ *     buf.to_str(2, 1)
+ *     #=> "s"
+ *
+ */
 static VALUE
 io_buffer_get_string(int argc, VALUE *argv, VALUE self)
 {
