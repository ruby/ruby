--- conflicted
+++ resolved
@@ -286,14 +286,6 @@
     while (recorded_lock_rec < current_lock_rec) {
         RB_VM_LOCK_LEAVE_LEV(&current_lock_rec);
     }
-<<<<<<< HEAD
-    else {
-        while (recorded_lock_rec < current_lock_rec) {
-            RB_VM_LOCK_LEAVE_LEV(&current_lock_rec);
-        }
-    }
-
-    VM_ASSERT(recorded_lock_rec == rb_ec_vm_lock_rec(ec));
 }
 
 VALUE
@@ -305,6 +297,4 @@
         result = func(args);
     }
     return result;
-=======
->>>>>>> 077410f2
 }