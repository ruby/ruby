#include "ruby/internal/config.h"

#include <signal.h>

#ifndef _WIN32
# include <sys/mman.h>
# include <unistd.h>
#endif

#if !defined(PAGE_SIZE) && defined(HAVE_SYS_USER_H)
/* LIST_HEAD conflicts with sys/queue.h on macOS */
# include <sys/user.h>
#endif

#if USE_MMTK
#include "internal/cmdlineopt.h"
#include "internal/mmtk.h"
#include "internal/mmtk_support.h"
#endif

#include "internal/hash.h"

#include "ruby/ruby.h"
#include "ruby/atomic.h"
#include "ruby/debug.h"
#include "ruby/thread.h"
#include "ruby/util.h"
#include "ruby/vm.h"
#include "ruby/internal/encoding/string.h"
#include "ccan/list/list.h"
#include "darray.h"
#include "vm_sync.h"
#include "internal/eval.h"
#include "internal/variable.h"
#include "gc/gc.h"
#include "gc/gc_impl.h"

#ifndef BUILDING_SHARED_GC
# include "probes.h"
#endif

#include "debug_counter.h"
#include "internal/sanitizers.h"

// conditional compilation macros for MMTk
#include "internal/mmtk_macros.h"

/* MALLOC_HEADERS_BEGIN */
#ifndef HAVE_MALLOC_USABLE_SIZE
# ifdef _WIN32
#  define HAVE_MALLOC_USABLE_SIZE
#  define malloc_usable_size(a) _msize(a)
# elif defined HAVE_MALLOC_SIZE
#  define HAVE_MALLOC_USABLE_SIZE
#  define malloc_usable_size(a) malloc_size(a)
# endif
#endif

#ifdef HAVE_MALLOC_USABLE_SIZE
# ifdef RUBY_ALTERNATIVE_MALLOC_HEADER
/* Alternative malloc header is included in ruby/missing.h */
# elif defined(HAVE_MALLOC_H)
#  include <malloc.h>
# elif defined(HAVE_MALLOC_NP_H)
#  include <malloc_np.h>
# elif defined(HAVE_MALLOC_MALLOC_H)
#  include <malloc/malloc.h>
# endif
#endif

#ifdef HAVE_MALLOC_TRIM
# include <malloc.h>

# ifdef __EMSCRIPTEN__
/* malloc_trim is defined in emscripten/emmalloc.h on emscripten. */
#  include <emscripten/emmalloc.h>
# endif
#endif

#ifdef HAVE_MACH_TASK_EXCEPTION_PORTS
# include <mach/task.h>
# include <mach/mach_init.h>
# include <mach/mach_port.h>
#endif

#ifndef VM_CHECK_MODE
# define VM_CHECK_MODE RUBY_DEBUG
#endif

// From ractor_core.h
#ifndef RACTOR_CHECK_MODE
# define RACTOR_CHECK_MODE (VM_CHECK_MODE || RUBY_DEBUG) && (SIZEOF_UINT64_T == SIZEOF_VALUE)
#endif

#ifndef RUBY_DEBUG_LOG
# define RUBY_DEBUG_LOG(...)
#endif

#ifndef GC_HEAP_INIT_SLOTS
#define GC_HEAP_INIT_SLOTS 10000
#endif
#ifndef GC_HEAP_FREE_SLOTS
#define GC_HEAP_FREE_SLOTS  4096
#endif
#ifndef GC_HEAP_GROWTH_FACTOR
#define GC_HEAP_GROWTH_FACTOR 1.8
#endif
#ifndef GC_HEAP_GROWTH_MAX_SLOTS
#define GC_HEAP_GROWTH_MAX_SLOTS 0 /* 0 is disable */
#endif
#ifndef GC_HEAP_REMEMBERED_WB_UNPROTECTED_OBJECTS_LIMIT_RATIO
# define GC_HEAP_REMEMBERED_WB_UNPROTECTED_OBJECTS_LIMIT_RATIO 0.01
#endif
#ifndef GC_HEAP_OLDOBJECT_LIMIT_FACTOR
#define GC_HEAP_OLDOBJECT_LIMIT_FACTOR 2.0
#endif

#ifndef GC_HEAP_FREE_SLOTS_MIN_RATIO
#define GC_HEAP_FREE_SLOTS_MIN_RATIO  0.20
#endif
#ifndef GC_HEAP_FREE_SLOTS_GOAL_RATIO
#define GC_HEAP_FREE_SLOTS_GOAL_RATIO 0.40
#endif
#ifndef GC_HEAP_FREE_SLOTS_MAX_RATIO
#define GC_HEAP_FREE_SLOTS_MAX_RATIO  0.65
#endif

#ifndef GC_MALLOC_LIMIT_MIN
#define GC_MALLOC_LIMIT_MIN (16 * 1024 * 1024 /* 16MB */)
#endif
#ifndef GC_MALLOC_LIMIT_MAX
#define GC_MALLOC_LIMIT_MAX (32 * 1024 * 1024 /* 32MB */)
#endif
#ifndef GC_MALLOC_LIMIT_GROWTH_FACTOR
#define GC_MALLOC_LIMIT_GROWTH_FACTOR 1.4
#endif

#ifndef GC_OLDMALLOC_LIMIT_MIN
#define GC_OLDMALLOC_LIMIT_MIN (16 * 1024 * 1024 /* 16MB */)
#endif
#ifndef GC_OLDMALLOC_LIMIT_GROWTH_FACTOR
#define GC_OLDMALLOC_LIMIT_GROWTH_FACTOR 1.2
#endif
#ifndef GC_OLDMALLOC_LIMIT_MAX
#define GC_OLDMALLOC_LIMIT_MAX (128 * 1024 * 1024 /* 128MB */)
#endif

#ifndef GC_CAN_COMPILE_COMPACTION
#if defined(__wasi__) /* WebAssembly doesn't support signals */
# define GC_CAN_COMPILE_COMPACTION 0
#else
# define GC_CAN_COMPILE_COMPACTION 1
#endif
#endif

#ifndef PRINT_ENTER_EXIT_TICK
# define PRINT_ENTER_EXIT_TICK 0
#endif
#ifndef PRINT_ROOT_TICKS
#define PRINT_ROOT_TICKS 0
#endif

#define USE_TICK_T                 (PRINT_ENTER_EXIT_TICK || PRINT_ROOT_TICKS)

#ifndef SIZE_POOL_COUNT
# define SIZE_POOL_COUNT 5
#endif

typedef struct ractor_newobj_size_pool_cache {
    struct free_slot *freelist;
    struct heap_page *using_page;
} rb_ractor_newobj_size_pool_cache_t;

typedef struct ractor_newobj_cache {
    size_t incremental_mark_step_allocated_slots;
    rb_ractor_newobj_size_pool_cache_t size_pool_caches[SIZE_POOL_COUNT];
} rb_ractor_newobj_cache_t;

typedef struct {
    size_t size_pool_init_slots[SIZE_POOL_COUNT];
    size_t heap_free_slots;
    double growth_factor;
    size_t growth_max_slots;

    double heap_free_slots_min_ratio;
    double heap_free_slots_goal_ratio;
    double heap_free_slots_max_ratio;
    double uncollectible_wb_unprotected_objects_limit_ratio;
    double oldobject_limit_factor;

    size_t malloc_limit_min;
    size_t malloc_limit_max;
    double malloc_limit_growth_factor;

    size_t oldmalloc_limit_min;
    size_t oldmalloc_limit_max;
    double oldmalloc_limit_growth_factor;
} ruby_gc_params_t;

static ruby_gc_params_t gc_params = {
    { 0 },
    GC_HEAP_FREE_SLOTS,
    GC_HEAP_GROWTH_FACTOR,
    GC_HEAP_GROWTH_MAX_SLOTS,

    GC_HEAP_FREE_SLOTS_MIN_RATIO,
    GC_HEAP_FREE_SLOTS_GOAL_RATIO,
    GC_HEAP_FREE_SLOTS_MAX_RATIO,
    GC_HEAP_REMEMBERED_WB_UNPROTECTED_OBJECTS_LIMIT_RATIO,
    GC_HEAP_OLDOBJECT_LIMIT_FACTOR,

    GC_MALLOC_LIMIT_MIN,
    GC_MALLOC_LIMIT_MAX,
    GC_MALLOC_LIMIT_GROWTH_FACTOR,

    GC_OLDMALLOC_LIMIT_MIN,
    GC_OLDMALLOC_LIMIT_MAX,
    GC_OLDMALLOC_LIMIT_GROWTH_FACTOR,
};

/* GC_DEBUG:
 *  enable to embed GC debugging information.
 */
#ifndef GC_DEBUG
#define GC_DEBUG 0
#endif

/* RGENGC_DEBUG:
 * 1: basic information
 * 2: remember set operation
 * 3: mark
 * 4:
 * 5: sweep
 */
#ifndef RGENGC_DEBUG
#ifdef RUBY_DEVEL
#define RGENGC_DEBUG       -1
#else
#define RGENGC_DEBUG       0
#endif
#endif
#if RGENGC_DEBUG < 0 && !defined(_MSC_VER)
# define RGENGC_DEBUG_ENABLED(level) (-(RGENGC_DEBUG) >= (level) && ruby_rgengc_debug >= (level))
#elif defined(HAVE_VA_ARGS_MACRO)
# define RGENGC_DEBUG_ENABLED(level) ((RGENGC_DEBUG) >= (level))
#else
# define RGENGC_DEBUG_ENABLED(level) 0
#endif
int ruby_rgengc_debug;

/* RGENGC_CHECK_MODE
 * 0: disable all assertions
 * 1: enable assertions (to debug RGenGC)
 * 2: enable internal consistency check at each GC (for debugging)
 * 3: enable internal consistency check at each GC steps (for debugging)
 * 4: enable liveness check
 * 5: show all references
 */
#ifndef RGENGC_CHECK_MODE
# define RGENGC_CHECK_MODE  0
#endif

#ifndef GC_ASSERT
// Note: using RUBY_ASSERT_WHEN() extend a macro in expr (info by nobu).
# define GC_ASSERT(expr) RUBY_ASSERT_MESG_WHEN(RGENGC_CHECK_MODE > 0, expr, #expr)
#endif

/* RGENGC_PROFILE
 * 0: disable RGenGC profiling
 * 1: enable profiling for basic information
 * 2: enable profiling for each types
 */
#ifndef RGENGC_PROFILE
# define RGENGC_PROFILE     0
#endif

/* RGENGC_ESTIMATE_OLDMALLOC
 * Enable/disable to estimate increase size of malloc'ed size by old objects.
 * If estimation exceeds threshold, then will invoke full GC.
 * 0: disable estimation.
 * 1: enable estimation.
 */
#ifndef RGENGC_ESTIMATE_OLDMALLOC
# define RGENGC_ESTIMATE_OLDMALLOC 1
#endif

/* RGENGC_FORCE_MAJOR_GC
 * Force major/full GC if this macro is not 0.
 */
#ifndef RGENGC_FORCE_MAJOR_GC
# define RGENGC_FORCE_MAJOR_GC 0
#endif

#ifndef GC_PROFILE_MORE_DETAIL
# define GC_PROFILE_MORE_DETAIL 0
#endif
#ifndef GC_PROFILE_DETAIL_MEMORY
# define GC_PROFILE_DETAIL_MEMORY 0
#endif
#ifndef GC_ENABLE_LAZY_SWEEP
# define GC_ENABLE_LAZY_SWEEP   1
#endif
#ifndef CALC_EXACT_MALLOC_SIZE
# define CALC_EXACT_MALLOC_SIZE 0
#endif
#if defined(HAVE_MALLOC_USABLE_SIZE) || CALC_EXACT_MALLOC_SIZE > 0
# ifndef MALLOC_ALLOCATED_SIZE
#  define MALLOC_ALLOCATED_SIZE 0
# endif
#else
# define MALLOC_ALLOCATED_SIZE 0
#endif
#ifndef MALLOC_ALLOCATED_SIZE_CHECK
# define MALLOC_ALLOCATED_SIZE_CHECK 0
#endif

#ifndef GC_DEBUG_STRESS_TO_CLASS
# define GC_DEBUG_STRESS_TO_CLASS RUBY_DEBUG
#endif

typedef enum {
    GPR_FLAG_NONE               = 0x000,
    /* major reason */
    GPR_FLAG_MAJOR_BY_NOFREE    = 0x001,
    GPR_FLAG_MAJOR_BY_OLDGEN    = 0x002,
    GPR_FLAG_MAJOR_BY_SHADY     = 0x004,
    GPR_FLAG_MAJOR_BY_FORCE     = 0x008,
#if RGENGC_ESTIMATE_OLDMALLOC
    GPR_FLAG_MAJOR_BY_OLDMALLOC = 0x020,
#endif
    GPR_FLAG_MAJOR_MASK         = 0x0ff,

    /* gc reason */
    GPR_FLAG_NEWOBJ             = 0x100,
    GPR_FLAG_MALLOC             = 0x200,
    GPR_FLAG_METHOD             = 0x400,
    GPR_FLAG_CAPI               = 0x800,
    GPR_FLAG_STRESS            = 0x1000,

    /* others */
    GPR_FLAG_IMMEDIATE_SWEEP   = 0x2000,
    GPR_FLAG_HAVE_FINALIZE     = 0x4000,
    GPR_FLAG_IMMEDIATE_MARK    = 0x8000,
    GPR_FLAG_FULL_MARK        = 0x10000,
    GPR_FLAG_COMPACT          = 0x20000,

    GPR_DEFAULT_REASON =
        (GPR_FLAG_FULL_MARK | GPR_FLAG_IMMEDIATE_MARK |
         GPR_FLAG_IMMEDIATE_SWEEP | GPR_FLAG_CAPI),
} gc_profile_record_flag;

typedef struct gc_profile_record {
    unsigned int flags;

    double gc_time;
    double gc_invoke_time;

    size_t heap_total_objects;
    size_t heap_use_size;
    size_t heap_total_size;
    size_t moved_objects;

#if GC_PROFILE_MORE_DETAIL
    double gc_mark_time;
    double gc_sweep_time;

    size_t heap_use_pages;
    size_t heap_live_objects;
    size_t heap_free_objects;

    size_t allocate_increase;
    size_t allocate_limit;

    double prepare_time;
    size_t removing_objects;
    size_t empty_objects;
#if GC_PROFILE_DETAIL_MEMORY
    long maxrss;
    long minflt;
    long majflt;
#endif
#endif
#if MALLOC_ALLOCATED_SIZE
    size_t allocated_size;
#endif

#if RGENGC_PROFILE > 0
    size_t old_objects;
    size_t remembered_normal_objects;
    size_t remembered_shady_objects;
#endif
} gc_profile_record;

struct RMoved {
    VALUE flags;
    VALUE dummy;
    VALUE destination;
    uint32_t original_shape_id;
};

#define RMOVED(obj) ((struct RMoved *)(obj))

typedef uintptr_t bits_t;
enum {
    BITS_SIZE = sizeof(bits_t),
    BITS_BITLENGTH = ( BITS_SIZE * CHAR_BIT )
};

struct heap_page_header {
    struct heap_page *page;
};

struct heap_page_body {
    struct heap_page_header header;
    /* char gap[];      */
    /* RVALUE values[]; */
};

#define STACK_CHUNK_SIZE 500

typedef struct stack_chunk {
    VALUE data[STACK_CHUNK_SIZE];
    struct stack_chunk *next;
} stack_chunk_t;

typedef struct mark_stack {
    stack_chunk_t *chunk;
    stack_chunk_t *cache;
    int index;
    int limit;
    size_t cache_size;
    size_t unused_cache_size;
} mark_stack_t;

#define SIZE_POOL_EDEN_HEAP(size_pool) (&(size_pool)->eden_heap)
#define SIZE_POOL_TOMB_HEAP(size_pool) (&(size_pool)->tomb_heap)

typedef int (*gc_compact_compare_func)(const void *l, const void *r, void *d);

typedef struct rb_heap_struct {
    struct heap_page *free_pages;
    struct ccan_list_head pages;
    struct heap_page *sweeping_page; /* iterator for .pages */
    struct heap_page *compact_cursor;
    uintptr_t compact_cursor_index;
    struct heap_page *pooled_pages;
    size_t total_pages;      /* total page count in a heap */
    size_t total_slots;      /* total slot count (about total_pages * HEAP_PAGE_OBJ_LIMIT) */
} rb_heap_t;

typedef struct rb_size_pool_struct {
    short slot_size;

    size_t allocatable_pages;

    /* Basic statistics */
    size_t total_allocated_pages;
    size_t total_freed_pages;
    size_t force_major_gc_count;
    size_t force_incremental_marking_finish_count;
    size_t total_allocated_objects;
    size_t total_freed_objects;

    /* Sweeping statistics */
    size_t freed_slots;
    size_t empty_slots;

    rb_heap_t eden_heap;
    rb_heap_t tomb_heap;
} rb_size_pool_t;

enum {
    gc_stress_no_major,
    gc_stress_no_immediate_sweep,
    gc_stress_full_mark_after_malloc,
    gc_stress_max
};

enum gc_mode {
    gc_mode_none,
    gc_mode_marking,
    gc_mode_sweeping,
    gc_mode_compacting,
};

typedef struct rb_objspace {
    struct {
        size_t limit;
        size_t increase;
#if MALLOC_ALLOCATED_SIZE
        size_t allocated_size;
        size_t allocations;
#endif
    } malloc_params;

    struct rb_gc_config {
        bool full_mark;
    } gc_config;

    struct {
        unsigned int mode : 2;
        unsigned int immediate_sweep : 1;
        unsigned int dont_gc : 1;
        unsigned int dont_incremental : 1;
        unsigned int during_gc : 1;
        unsigned int during_compacting : 1;
        unsigned int during_reference_updating : 1;
        unsigned int gc_stressful: 1;
        unsigned int has_newobj_hook: 1;
        unsigned int during_minor_gc : 1;
        unsigned int during_incremental_marking : 1;
        unsigned int measure_gc : 1;
    } flags;

    rb_event_flag_t hook_events;
    unsigned long long next_object_id;

    rb_size_pool_t size_pools[SIZE_POOL_COUNT];

    struct {
        rb_atomic_t finalizing;
    } atomic_flags;

    mark_stack_t mark_stack;
    size_t marked_slots;

    struct {
        struct heap_page **sorted;
        size_t allocated_pages;
        size_t allocatable_pages;
        size_t sorted_length;
        uintptr_t range[2];
        size_t freeable_pages;

        /* final */
        size_t final_slots;
        VALUE deferred_final;
    } heap_pages;

    st_table *finalizer_table;

    struct {
        int run;
        unsigned int latest_gc_info;
        gc_profile_record *records;
        gc_profile_record *current_record;
        size_t next_index;
        size_t size;

#if GC_PROFILE_MORE_DETAIL
        double prepare_time;
#endif
        double invoke_time;

        size_t minor_gc_count;
        size_t major_gc_count;
        size_t compact_count;
        size_t read_barrier_faults;
#if RGENGC_PROFILE > 0
        size_t total_generated_normal_object_count;
        size_t total_generated_shady_object_count;
        size_t total_shade_operation_count;
        size_t total_promoted_count;
        size_t total_remembered_normal_object_count;
        size_t total_remembered_shady_object_count;

#if RGENGC_PROFILE >= 2
        size_t generated_normal_object_count_types[RUBY_T_MASK];
        size_t generated_shady_object_count_types[RUBY_T_MASK];
        size_t shade_operation_count_types[RUBY_T_MASK];
        size_t promoted_types[RUBY_T_MASK];
        size_t remembered_normal_object_count_types[RUBY_T_MASK];
        size_t remembered_shady_object_count_types[RUBY_T_MASK];
#endif
#endif /* RGENGC_PROFILE */

        /* temporary profiling space */
        double gc_sweep_start_time;
        size_t total_allocated_objects_at_gc_start;
        size_t heap_used_at_gc_start;

        /* basic statistics */
        size_t count;
        uint64_t marking_time_ns;
        struct timespec marking_start_time;
        uint64_t sweeping_time_ns;
        struct timespec sweeping_start_time;

        /* Weak references */
        size_t weak_references_count;
        size_t retained_weak_references_count;
    } profile;

    VALUE gc_stress_mode;

    struct {
        VALUE parent_object;
        int need_major_gc;
        size_t last_major_gc;
        size_t uncollectible_wb_unprotected_objects;
        size_t uncollectible_wb_unprotected_objects_limit;
        size_t old_objects;
        size_t old_objects_limit;

#if RGENGC_ESTIMATE_OLDMALLOC
        size_t oldmalloc_increase;
        size_t oldmalloc_increase_limit;
#endif

#if RGENGC_CHECK_MODE >= 2
        struct st_table *allrefs_table;
        size_t error_count;
#endif
    } rgengc;

    struct {
        size_t considered_count_table[T_MASK];
        size_t moved_count_table[T_MASK];
        size_t moved_up_count_table[T_MASK];
        size_t moved_down_count_table[T_MASK];
        size_t total_moved;

        /* This function will be used, if set, to sort the heap prior to compaction */
        gc_compact_compare_func compare_func;
    } rcompactor;

    struct {
        size_t pooled_slots;
        size_t step_slots;
    } rincgc;

    st_table *id_to_obj_tbl;
    st_table *obj_to_id_tbl;

#if GC_DEBUG_STRESS_TO_CLASS
    VALUE stress_to_class;
#endif

    rb_darray(VALUE *) weak_references;
    rb_postponed_job_handle_t finalize_deferred_pjob;

    unsigned long live_ractor_cache_count;
    bool multi_ractor_p;
} rb_objspace_t;

#ifndef HEAP_PAGE_ALIGN_LOG
/* default tiny heap size: 64KiB */
#define HEAP_PAGE_ALIGN_LOG 16
#endif

#if RACTOR_CHECK_MODE || GC_DEBUG
struct rvalue_overhead {
# if RACTOR_CHECK_MODE
    uint32_t _ractor_belonging_id;
# endif
# if GC_DEBUG
    const char *file;
    int line;
# endif
};

// Make sure that RVALUE_OVERHEAD aligns to sizeof(VALUE)
# define RVALUE_OVERHEAD (sizeof(struct { \
    union { \
        struct rvalue_overhead overhead; \
        VALUE value; \
    }; \
}))
size_t rb_gc_impl_obj_slot_size(VALUE obj);
# define GET_RVALUE_OVERHEAD(obj) ((struct rvalue_overhead *)((uintptr_t)obj + rb_gc_impl_obj_slot_size(obj)))
#else
# define RVALUE_OVERHEAD 0
#endif

#define BASE_SLOT_SIZE (sizeof(struct RBasic) + sizeof(VALUE[RBIMPL_RVALUE_EMBED_LEN_MAX]) + RVALUE_OVERHEAD)

#ifndef MAX
# define MAX(a, b) (((a) > (b)) ? (a) : (b))
#endif
#ifndef MIN
# define MIN(a, b) (((a) < (b)) ? (a) : (b))
#endif
#define roomof(x, y) (((x) + (y) - 1) / (y))
#define CEILDIV(i, mod) roomof(i, mod)
enum {
    HEAP_PAGE_ALIGN = (1UL << HEAP_PAGE_ALIGN_LOG),
    HEAP_PAGE_ALIGN_MASK = (~(~0UL << HEAP_PAGE_ALIGN_LOG)),
    HEAP_PAGE_SIZE = HEAP_PAGE_ALIGN,
    HEAP_PAGE_OBJ_LIMIT = (unsigned int)((HEAP_PAGE_SIZE - sizeof(struct heap_page_header)) / BASE_SLOT_SIZE),
    HEAP_PAGE_BITMAP_LIMIT = CEILDIV(CEILDIV(HEAP_PAGE_SIZE, BASE_SLOT_SIZE), BITS_BITLENGTH),
    HEAP_PAGE_BITMAP_SIZE = (BITS_SIZE * HEAP_PAGE_BITMAP_LIMIT),
};
#define HEAP_PAGE_ALIGN (1 << HEAP_PAGE_ALIGN_LOG)
#define HEAP_PAGE_SIZE HEAP_PAGE_ALIGN

#if !defined(INCREMENTAL_MARK_STEP_ALLOCATIONS)
# define INCREMENTAL_MARK_STEP_ALLOCATIONS 500
#endif

#undef INIT_HEAP_PAGE_ALLOC_USE_MMAP
/* Must define either HEAP_PAGE_ALLOC_USE_MMAP or
 * INIT_HEAP_PAGE_ALLOC_USE_MMAP. */

#ifndef HAVE_MMAP
/* We can't use mmap of course, if it is not available. */
static const bool HEAP_PAGE_ALLOC_USE_MMAP = false;

#elif defined(__wasm__)
/* wasmtime does not have proper support for mmap.
 * See https://github.com/bytecodealliance/wasmtime/blob/main/docs/WASI-rationale.md#why-no-mmap-and-friends
 */
static const bool HEAP_PAGE_ALLOC_USE_MMAP = false;

#elif HAVE_CONST_PAGE_SIZE
/* If we have the PAGE_SIZE and it is a constant, then we can directly use it. */
static const bool HEAP_PAGE_ALLOC_USE_MMAP = (PAGE_SIZE <= HEAP_PAGE_SIZE);

#elif defined(PAGE_MAX_SIZE) && (PAGE_MAX_SIZE <= HEAP_PAGE_SIZE)
/* If we can use the maximum page size. */
static const bool HEAP_PAGE_ALLOC_USE_MMAP = true;

#elif defined(PAGE_SIZE)
/* If the PAGE_SIZE macro can be used dynamically. */
# define INIT_HEAP_PAGE_ALLOC_USE_MMAP (PAGE_SIZE <= HEAP_PAGE_SIZE)

#elif defined(HAVE_SYSCONF) && defined(_SC_PAGE_SIZE)
/* If we can use sysconf to determine the page size. */
# define INIT_HEAP_PAGE_ALLOC_USE_MMAP (sysconf(_SC_PAGE_SIZE) <= HEAP_PAGE_SIZE)

#else
/* Otherwise we can't determine the system page size, so don't use mmap. */
static const bool HEAP_PAGE_ALLOC_USE_MMAP = false;
#endif

#ifdef INIT_HEAP_PAGE_ALLOC_USE_MMAP
/* We can determine the system page size at runtime. */
# define HEAP_PAGE_ALLOC_USE_MMAP (heap_page_alloc_use_mmap != false)

static bool heap_page_alloc_use_mmap;
#endif

#define RVALUE_AGE_BIT_COUNT 2
#define RVALUE_AGE_BIT_MASK (((bits_t)1 << RVALUE_AGE_BIT_COUNT) - 1)
#define RVALUE_OLD_AGE   3

struct free_slot {
    VALUE flags;		/* always 0 for freed obj */
    struct free_slot *next;
};

struct heap_page {
    short slot_size;
    short total_slots;
    short free_slots;
    short final_slots;
    short pinned_slots;
    struct {
        unsigned int before_sweep : 1;
        unsigned int has_remembered_objects : 1;
        unsigned int has_uncollectible_wb_unprotected_objects : 1;
        unsigned int in_tomb : 1;
    } flags;

    rb_size_pool_t *size_pool;

    struct heap_page *free_next;
    uintptr_t start;
    struct free_slot *freelist;
    struct ccan_list_node page_node;

    bits_t wb_unprotected_bits[HEAP_PAGE_BITMAP_LIMIT];
    /* the following three bitmaps are cleared at the beginning of full GC */
    bits_t mark_bits[HEAP_PAGE_BITMAP_LIMIT];
    bits_t uncollectible_bits[HEAP_PAGE_BITMAP_LIMIT];
    bits_t marking_bits[HEAP_PAGE_BITMAP_LIMIT];

    bits_t remembered_bits[HEAP_PAGE_BITMAP_LIMIT];

    /* If set, the object is not movable */
    bits_t pinned_bits[HEAP_PAGE_BITMAP_LIMIT];
    bits_t age_bits[HEAP_PAGE_BITMAP_LIMIT * RVALUE_AGE_BIT_COUNT];
};

/*
 * When asan is enabled, this will prohibit writing to the freelist until it is unlocked
 */
static void
asan_lock_freelist(struct heap_page *page)
{
    asan_poison_memory_region(&page->freelist, sizeof(struct free_list *));
}

/*
 * When asan is enabled, this will enable the ability to write to the freelist
 */
static void
asan_unlock_freelist(struct heap_page *page)
{
    asan_unpoison_memory_region(&page->freelist, sizeof(struct free_list *), false);
}

#define GET_PAGE_BODY(x)   ((struct heap_page_body *)((bits_t)(x) & ~(HEAP_PAGE_ALIGN_MASK)))
#define GET_PAGE_HEADER(x) (&GET_PAGE_BODY(x)->header)
#define GET_HEAP_PAGE(x)   (GET_PAGE_HEADER(x)->page)

#define NUM_IN_PAGE(p)   (((bits_t)(p) & HEAP_PAGE_ALIGN_MASK) / BASE_SLOT_SIZE)
#define BITMAP_INDEX(p)  (NUM_IN_PAGE(p) / BITS_BITLENGTH )
#define BITMAP_OFFSET(p) (NUM_IN_PAGE(p) & (BITS_BITLENGTH-1))
#define BITMAP_BIT(p)    ((bits_t)1 << BITMAP_OFFSET(p))

/* Bitmap Operations */
#define MARKED_IN_BITMAP(bits, p)    ((bits)[BITMAP_INDEX(p)] & BITMAP_BIT(p))
#define MARK_IN_BITMAP(bits, p)      ((bits)[BITMAP_INDEX(p)] = (bits)[BITMAP_INDEX(p)] | BITMAP_BIT(p))
#define CLEAR_IN_BITMAP(bits, p)     ((bits)[BITMAP_INDEX(p)] = (bits)[BITMAP_INDEX(p)] & ~BITMAP_BIT(p))

/* getting bitmap */
#define GET_HEAP_MARK_BITS(x)           (&GET_HEAP_PAGE(x)->mark_bits[0])
#define GET_HEAP_PINNED_BITS(x)         (&GET_HEAP_PAGE(x)->pinned_bits[0])
#define GET_HEAP_UNCOLLECTIBLE_BITS(x)  (&GET_HEAP_PAGE(x)->uncollectible_bits[0])
#define GET_HEAP_WB_UNPROTECTED_BITS(x) (&GET_HEAP_PAGE(x)->wb_unprotected_bits[0])
#define GET_HEAP_MARKING_BITS(x)        (&GET_HEAP_PAGE(x)->marking_bits[0])

#define GC_SWEEP_PAGES_FREEABLE_PER_STEP 3

#define RVALUE_AGE_BITMAP_INDEX(n)  (NUM_IN_PAGE(n) / (BITS_BITLENGTH / RVALUE_AGE_BIT_COUNT))
#define RVALUE_AGE_BITMAP_OFFSET(n) ((NUM_IN_PAGE(n) % (BITS_BITLENGTH / RVALUE_AGE_BIT_COUNT)) * RVALUE_AGE_BIT_COUNT)

static int
RVALUE_AGE_GET(VALUE obj)
{
#if RUBY_DEBUG && USE_MMTK
    if (rb_mmtk_enabled_p()) {
        rb_bug("Attempted to get age bits while using MMTk.");
    }
#endif
    bits_t *age_bits = GET_HEAP_PAGE(obj)->age_bits;
    return (int)(age_bits[RVALUE_AGE_BITMAP_INDEX(obj)] >> RVALUE_AGE_BITMAP_OFFSET(obj)) & RVALUE_AGE_BIT_MASK;
}

static void
RVALUE_AGE_SET(VALUE obj, int age)
{
#if RUBY_DEBUG && USE_MMTK
    if (rb_mmtk_enabled_p()) {
        rb_bug("Attempted to set age bits while using MMTk.");
    }
#endif
    RUBY_ASSERT(age <= RVALUE_OLD_AGE);
    bits_t *age_bits = GET_HEAP_PAGE(obj)->age_bits;
    // clear the bits
    age_bits[RVALUE_AGE_BITMAP_INDEX(obj)] &= ~(RVALUE_AGE_BIT_MASK << (RVALUE_AGE_BITMAP_OFFSET(obj)));
    // shift the correct value in
    age_bits[RVALUE_AGE_BITMAP_INDEX(obj)] |= ((bits_t)age << RVALUE_AGE_BITMAP_OFFSET(obj));
    if (age == RVALUE_OLD_AGE) {
        RB_FL_SET_RAW(obj, RUBY_FL_PROMOTED);
    }
    else {
        RB_FL_UNSET_RAW(obj, RUBY_FL_PROMOTED);
    }
}

#define malloc_limit		objspace->malloc_params.limit
#define malloc_increase 	objspace->malloc_params.increase
#define malloc_allocated_size 	objspace->malloc_params.allocated_size
#define heap_pages_sorted       objspace->heap_pages.sorted
#define heap_allocated_pages    objspace->heap_pages.allocated_pages
#define heap_pages_sorted_length objspace->heap_pages.sorted_length
#define heap_pages_lomem	objspace->heap_pages.range[0]
#define heap_pages_himem	objspace->heap_pages.range[1]
#define heap_pages_freeable_pages	objspace->heap_pages.freeable_pages
#define heap_pages_final_slots		objspace->heap_pages.final_slots
#define heap_pages_deferred_final	objspace->heap_pages.deferred_final
#define size_pools              objspace->size_pools
#define during_gc		objspace->flags.during_gc
#define finalizing		objspace->atomic_flags.finalizing
#define finalizer_table 	objspace->finalizer_table
#define ruby_gc_stressful	objspace->flags.gc_stressful
#define ruby_gc_stress_mode     objspace->gc_stress_mode
#if GC_DEBUG_STRESS_TO_CLASS
#define stress_to_class         objspace->stress_to_class
#define set_stress_to_class(c)  (stress_to_class = (c))
#else
#define stress_to_class         (objspace, 0)
#define set_stress_to_class(c)  (objspace, (c))
#endif

#if 0
#define dont_gc_on()          (fprintf(stderr, "dont_gc_on@%s:%d\n",      __FILE__, __LINE__), objspace->flags.dont_gc = 1)
#define dont_gc_off()         (fprintf(stderr, "dont_gc_off@%s:%d\n",     __FILE__, __LINE__), objspace->flags.dont_gc = 0)
#define dont_gc_set(b)        (fprintf(stderr, "dont_gc_set(%d)@%s:%d\n", __FILE__, __LINE__), (int)b), objspace->flags.dont_gc = (b))
#define dont_gc_val()         (objspace->flags.dont_gc)
#else
#define dont_gc_on()          (objspace->flags.dont_gc = 1)
#define dont_gc_off()         (objspace->flags.dont_gc = 0)
#define dont_gc_set(b)        (((int)b), objspace->flags.dont_gc = (b))
#define dont_gc_val()         (objspace->flags.dont_gc)
#endif

#define gc_config_full_mark_set(b) (((int)b), objspace->gc_config.full_mark = (b))
#define gc_config_full_mark_val    (objspace->gc_config.full_mark)

#ifndef DURING_GC_COULD_MALLOC_REGION_START
<<<<<<< HEAD
#define DURING_GC_COULD_MALLOC_REGION_START() \
=======
# define DURING_GC_COULD_MALLOC_REGION_START() \
>>>>>>> cdda284c
    assert(rb_during_gc()); \
    bool _prev_enabled = rb_gc_impl_gc_enabled_p(objspace); \
    rb_gc_impl_gc_disable(objspace, false)
#endif

#ifndef DURING_GC_COULD_MALLOC_REGION_END
<<<<<<< HEAD
#define DURING_GC_COULD_MALLOC_REGION_END() \
=======
# define DURING_GC_COULD_MALLOC_REGION_END() \
>>>>>>> cdda284c
    if (_prev_enabled) rb_gc_impl_gc_enable(objspace)
#endif

static inline enum gc_mode
gc_mode_verify(enum gc_mode mode)
{
#if RGENGC_CHECK_MODE > 0
    switch (mode) {
      case gc_mode_none:
      case gc_mode_marking:
      case gc_mode_sweeping:
      case gc_mode_compacting:
        break;
      default:
        rb_bug("gc_mode_verify: unreachable (%d)", (int)mode);
    }
#endif
    return mode;
}

static inline bool
has_sweeping_pages(rb_objspace_t *objspace)
{
    for (int i = 0; i < SIZE_POOL_COUNT; i++) {
        if (SIZE_POOL_EDEN_HEAP(&size_pools[i])->sweeping_page) {
            return TRUE;
        }
    }
    return FALSE;
}

static inline size_t
heap_eden_total_pages(rb_objspace_t *objspace)
{
    size_t count = 0;
    for (int i = 0; i < SIZE_POOL_COUNT; i++) {
        count += SIZE_POOL_EDEN_HEAP(&size_pools[i])->total_pages;
    }
    return count;
}

static inline size_t
heap_eden_total_slots(rb_objspace_t *objspace)
{
    size_t count = 0;
    for (int i = 0; i < SIZE_POOL_COUNT; i++) {
        count += SIZE_POOL_EDEN_HEAP(&size_pools[i])->total_slots;
    }
    return count;
}

static inline size_t
heap_tomb_total_pages(rb_objspace_t *objspace)
{
    size_t count = 0;
    for (int i = 0; i < SIZE_POOL_COUNT; i++) {
        count += SIZE_POOL_TOMB_HEAP(&size_pools[i])->total_pages;
    }
    return count;
}

static inline size_t
heap_allocatable_pages(rb_objspace_t *objspace)
{
    size_t count = 0;
    for (int i = 0; i < SIZE_POOL_COUNT; i++) {
        count += size_pools[i].allocatable_pages;
    }
    return count;
}

static inline size_t
heap_allocatable_slots(rb_objspace_t *objspace)
{
    size_t count = 0;
    for (int i = 0; i < SIZE_POOL_COUNT; i++) {
        rb_size_pool_t *size_pool = &size_pools[i];
        int slot_size_multiple = size_pool->slot_size / BASE_SLOT_SIZE;
        count += size_pool->allocatable_pages * HEAP_PAGE_OBJ_LIMIT / slot_size_multiple;
    }
    return count;
}

static inline size_t
total_allocated_pages(rb_objspace_t *objspace)
{
    size_t count = 0;
    for (int i = 0; i < SIZE_POOL_COUNT; i++) {
        rb_size_pool_t *size_pool = &size_pools[i];
        count += size_pool->total_allocated_pages;
    }
    return count;
}

static inline size_t
total_freed_pages(rb_objspace_t *objspace)
{
    size_t count = 0;
    for (int i = 0; i < SIZE_POOL_COUNT; i++) {
        rb_size_pool_t *size_pool = &size_pools[i];
        count += size_pool->total_freed_pages;
    }
    return count;
}

static inline size_t
total_allocated_objects(rb_objspace_t *objspace)
{
    size_t count = 0;
    for (int i = 0; i < SIZE_POOL_COUNT; i++) {
        rb_size_pool_t *size_pool = &size_pools[i];
        count += size_pool->total_allocated_objects;
    }
    return count;
}

static inline size_t
total_freed_objects(rb_objspace_t *objspace)
{
    size_t count = 0;
    for (int i = 0; i < SIZE_POOL_COUNT; i++) {
        rb_size_pool_t *size_pool = &size_pools[i];
        count += size_pool->total_freed_objects;
    }
    return count;
}

#define gc_mode(objspace)                gc_mode_verify((enum gc_mode)(objspace)->flags.mode)
#define gc_mode_set(objspace, m)         ((objspace)->flags.mode = (unsigned int)gc_mode_verify(m))
#define gc_needs_major_flags objspace->rgengc.need_major_gc

#define is_marking(objspace)             (gc_mode(objspace) == gc_mode_marking)
#define is_sweeping(objspace)            (gc_mode(objspace) == gc_mode_sweeping)
#define is_full_marking(objspace)        ((objspace)->flags.during_minor_gc == FALSE)
#define is_incremental_marking(objspace) ((objspace)->flags.during_incremental_marking != FALSE)
#define will_be_incremental_marking(objspace) ((objspace)->rgengc.need_major_gc != GPR_FLAG_NONE)
#define GC_INCREMENTAL_SWEEP_SLOT_COUNT 2048
#define GC_INCREMENTAL_SWEEP_POOL_SLOT_COUNT 1024
#define is_lazy_sweeping(objspace)           (GC_ENABLE_LAZY_SWEEP && has_sweeping_pages(objspace))

#if SIZEOF_LONG == SIZEOF_VOIDP
# define obj_id_to_ref(objid) ((objid) ^ FIXNUM_FLAG) /* unset FIXNUM_FLAG */
#elif SIZEOF_LONG_LONG == SIZEOF_VOIDP
# define obj_id_to_ref(objid) (FIXNUM_P(objid) ? \
   ((objid) ^ FIXNUM_FLAG) : (NUM2PTR(objid) << 1))
#else
# error not supported
#endif

struct RZombie {
    struct RBasic basic;
    VALUE next;
    void (*dfree)(void *);
    void *data;
};

#define RZOMBIE(o) ((struct RZombie *)(o))

#if USE_MMTK
// When using MMTk, this is the alternative to RZombie.
// MMTk_FinalJob instances are allocated with xmalloc,
// and do not reuse the space of dead heap objects.
struct MMTk_FinalJob {
    struct MMTk_FinalJob *next;
    enum {
        MMTK_FJOB_DFREE,
        MMTK_FJOB_FINALIZE,
    } kind;
    union {
        struct {
            void (*dfree)(void *);
            void *data;
        } dfree;
        struct {
            VALUE observed_id;
            VALUE finalizer_array;
        } finalize;
    } as;
};
#endif

int ruby_disable_gc = 0;
int ruby_enable_autocompact = 0;
#if RGENGC_CHECK_MODE
gc_compact_compare_func ruby_autocompact_compare_func;
#endif

static void init_mark_stack(mark_stack_t *stack);
static int garbage_collect(rb_objspace_t *, unsigned int reason);

static int  gc_start(rb_objspace_t *objspace, unsigned int reason);
static void gc_rest(rb_objspace_t *objspace);

enum gc_enter_event {
    gc_enter_event_start,
    gc_enter_event_continue,
    gc_enter_event_rest,
    gc_enter_event_finalizer,
};

static inline void gc_enter(rb_objspace_t *objspace, enum gc_enter_event event, unsigned int *lock_lev);
static inline void gc_exit(rb_objspace_t *objspace, enum gc_enter_event event, unsigned int *lock_lev);
static void gc_marking_enter(rb_objspace_t *objspace);
static void gc_marking_exit(rb_objspace_t *objspace);
static void gc_sweeping_enter(rb_objspace_t *objspace);
static void gc_sweeping_exit(rb_objspace_t *objspace);
static bool gc_marks_continue(rb_objspace_t *objspace, rb_size_pool_t *size_pool, rb_heap_t *heap);

static void gc_sweep(rb_objspace_t *objspace);
static void gc_sweep_finish_size_pool(rb_objspace_t *objspace, rb_size_pool_t *size_pool);
static void gc_sweep_continue(rb_objspace_t *objspace, rb_size_pool_t *size_pool, rb_heap_t *heap);

static inline void gc_mark(rb_objspace_t *objspace, VALUE ptr);
static inline void gc_pin(rb_objspace_t *objspace, VALUE ptr);
static inline void gc_mark_and_pin(rb_objspace_t *objspace, VALUE ptr);

static int gc_mark_stacked_objects_incremental(rb_objspace_t *, size_t count);
NO_SANITIZE("memory", static inline bool is_pointer_to_heap(rb_objspace_t *objspace, const void *ptr));

static void gc_verify_internal_consistency(void *objspace_ptr);

static double getrusage_time(void);
static inline void gc_prof_setup_new_record(rb_objspace_t *objspace, unsigned int reason);
static inline void gc_prof_timer_start(rb_objspace_t *);
static inline void gc_prof_timer_stop(rb_objspace_t *);
static inline void gc_prof_mark_timer_start(rb_objspace_t *);
static inline void gc_prof_mark_timer_stop(rb_objspace_t *);
static inline void gc_prof_sweep_timer_start(rb_objspace_t *);
static inline void gc_prof_sweep_timer_stop(rb_objspace_t *);
static inline void gc_prof_set_malloc_info(rb_objspace_t *);
static inline void gc_prof_set_heap_info(rb_objspace_t *);

#define gc_prof_record(objspace) (objspace)->profile.current_record
#define gc_prof_enabled(objspace) ((objspace)->profile.run && (objspace)->profile.current_record)

#ifdef HAVE_VA_ARGS_MACRO
# define gc_report(level, objspace, ...) \
    if (!RGENGC_DEBUG_ENABLED(level)) {} else gc_report_body(level, objspace, __VA_ARGS__)
#else
# define gc_report if (!RGENGC_DEBUG_ENABLED(0)) {} else gc_report_body
#endif
PRINTF_ARGS(static void gc_report_body(int level, rb_objspace_t *objspace, const char *fmt, ...), 3, 4);

static void gc_finalize_deferred(void *dmy);

#if USE_TICK_T

/* the following code is only for internal tuning. */

/* Source code to use RDTSC is quoted and modified from
 * https://www.mcs.anl.gov/~kazutomo/rdtsc.html
 * written by Kazutomo Yoshii <kazutomo@mcs.anl.gov>
 */

#if defined(__GNUC__) && defined(__i386__)
typedef unsigned long long tick_t;
#define PRItick "llu"
static inline tick_t
tick(void)
{
    unsigned long long int x;
    __asm__ __volatile__ ("rdtsc" : "=A" (x));
    return x;
}

#elif defined(__GNUC__) && defined(__x86_64__)
typedef unsigned long long tick_t;
#define PRItick "llu"

static __inline__ tick_t
tick(void)
{
    unsigned long hi, lo;
    __asm__ __volatile__ ("rdtsc" : "=a"(lo), "=d"(hi));
    return ((unsigned long long)lo)|( ((unsigned long long)hi)<<32);
}

#elif defined(__powerpc64__) && (GCC_VERSION_SINCE(4,8,0) || defined(__clang__))
typedef unsigned long long tick_t;
#define PRItick "llu"

static __inline__ tick_t
tick(void)
{
    unsigned long long val = __builtin_ppc_get_timebase();
    return val;
}

/* Implementation for macOS PPC by @nobu
 * See: https://github.com/ruby/ruby/pull/5975#discussion_r890045558
 */
#elif defined(__POWERPC__) && defined(__APPLE__)
typedef unsigned long long tick_t;
#define PRItick "llu"

static __inline__ tick_t
tick(void)
{
    unsigned long int upper, lower, tmp;
    # define mftbu(r) __asm__ volatile("mftbu   %0" : "=r"(r))
    # define mftb(r)  __asm__ volatile("mftb    %0" : "=r"(r))
        do {
            mftbu(upper);
            mftb(lower);
            mftbu(tmp);
        } while (tmp != upper);
    return ((tick_t)upper << 32) | lower;
}

#elif defined(__aarch64__) &&  defined(__GNUC__)
typedef unsigned long tick_t;
#define PRItick "lu"

static __inline__ tick_t
tick(void)
{
    unsigned long val;
    __asm__ __volatile__ ("mrs %0, cntvct_el0" : "=r" (val));
    return val;
}


#elif defined(_WIN32) && defined(_MSC_VER)
#include <intrin.h>
typedef unsigned __int64 tick_t;
#define PRItick "llu"

static inline tick_t
tick(void)
{
    return __rdtsc();
}

#else /* use clock */
typedef clock_t tick_t;
#define PRItick "llu"

static inline tick_t
tick(void)
{
    return clock();
}
#endif /* TSC */
#else /* USE_TICK_T */
#define MEASURE_LINE(expr) expr
#endif /* USE_TICK_T */

#define asan_unpoisoning_object(obj) \
    for (void *poisoned = asan_unpoison_object_temporary(obj), \
              *unpoisoning = &poisoned; /* flag to loop just once */ \
         unpoisoning; \
         unpoisoning = asan_poison_object_restore(obj, poisoned))

#define FL_CHECK2(name, x, pred) \
    ((RGENGC_CHECK_MODE && SPECIAL_CONST_P(x)) ? \
     (rb_bug(name": SPECIAL_CONST (%p)", (void *)(x)), 0) : (pred))
#define FL_TEST2(x,f)  FL_CHECK2("FL_TEST2",  x, FL_TEST_RAW((x),(f)) != 0)
#define FL_SET2(x,f)   FL_CHECK2("FL_SET2",   x, RBASIC(x)->flags |= (f))
#define FL_UNSET2(x,f) FL_CHECK2("FL_UNSET2", x, RBASIC(x)->flags &= ~(f))

static inline VALUE check_rvalue_consistency(rb_objspace_t *objspace, const VALUE obj);

#define RVALUE_MARKED_BITMAP(obj)         MARKED_IN_BITMAP(GET_HEAP_MARK_BITS(obj), (obj))
#define RVALUE_WB_UNPROTECTED_BITMAP(obj) MARKED_IN_BITMAP(GET_HEAP_WB_UNPROTECTED_BITS(obj), (obj))
#define RVALUE_MARKING_BITMAP(obj)        MARKED_IN_BITMAP(GET_HEAP_MARKING_BITS(obj), (obj))
#define RVALUE_UNCOLLECTIBLE_BITMAP(obj)  MARKED_IN_BITMAP(GET_HEAP_UNCOLLECTIBLE_BITS(obj), (obj))
#define RVALUE_PINNED_BITMAP(obj)         MARKED_IN_BITMAP(GET_HEAP_PINNED_BITS(obj), (obj))

static inline int
RVALUE_MARKED(rb_objspace_t *objspace, VALUE obj)
{
    check_rvalue_consistency(objspace, obj);
    return RVALUE_MARKED_BITMAP(obj) != 0;
}

static inline int
RVALUE_PINNED(rb_objspace_t *objspace, VALUE obj)
{
    check_rvalue_consistency(objspace, obj);
    return RVALUE_PINNED_BITMAP(obj) != 0;
}

static inline int
RVALUE_WB_UNPROTECTED(rb_objspace_t *objspace, VALUE obj)
{
    WHEN_USING_MMTK({
        return mmtk_is_object_wb_unprotected((MMTk_ObjectReference)obj);
    })

    check_rvalue_consistency(objspace, obj);
    return RVALUE_WB_UNPROTECTED_BITMAP(obj) != 0;
}

static inline int
RVALUE_MARKING(rb_objspace_t *objspace, VALUE obj)
{
    check_rvalue_consistency(objspace, obj);
    return RVALUE_MARKING_BITMAP(obj) != 0;
}

static inline int
RVALUE_REMEMBERED(rb_objspace_t *objspace, VALUE obj)
{
    check_rvalue_consistency(objspace, obj);
    return MARKED_IN_BITMAP(GET_HEAP_PAGE(obj)->remembered_bits, obj) != 0;
}

static inline int
RVALUE_UNCOLLECTIBLE(rb_objspace_t *objspace, VALUE obj)
{
    check_rvalue_consistency(objspace, obj);
    return RVALUE_UNCOLLECTIBLE_BITMAP(obj) != 0;
}

#define RVALUE_PAGE_MARKED(page, obj)         MARKED_IN_BITMAP((page)->mark_bits, (obj))
#define RVALUE_PAGE_WB_UNPROTECTED(page, obj) MARKED_IN_BITMAP((page)->wb_unprotected_bits, (obj))
#define RVALUE_PAGE_UNCOLLECTIBLE(page, obj)  MARKED_IN_BITMAP((page)->uncollectible_bits, (obj))
#define RVALUE_PAGE_MARKING(page, obj)        MARKED_IN_BITMAP((page)->marking_bits, (obj))

static int rgengc_remember(rb_objspace_t *objspace, VALUE obj);
static void rgengc_mark_and_rememberset_clear(rb_objspace_t *objspace, rb_heap_t *heap);
static void rgengc_rememberset_mark(rb_objspace_t *objspace, rb_heap_t *heap);

static int
check_rvalue_consistency_force(rb_objspace_t *objspace, const VALUE obj, int terminate)
{
#if USE_MMTK
    if (rb_mmtk_enabled_p()) {
        rb_bug("Function %s should not be called when MMTk is enabled.", RUBY_FUNCTION_NAME_STRING);
    }
#endif

    int err = 0;

    int lev = rb_gc_vm_lock_no_barrier();
    {
        if (SPECIAL_CONST_P(obj)) {
            fprintf(stderr, "check_rvalue_consistency: %p is a special const.\n", (void *)obj);
            err++;
        }
        else if (!is_pointer_to_heap(objspace, (void *)obj)) {
            /* check if it is in tomb_pages */
            struct heap_page *page = NULL;
            for (int i = 0; i < SIZE_POOL_COUNT; i++) {
                rb_size_pool_t *size_pool = &size_pools[i];
                ccan_list_for_each(&size_pool->tomb_heap.pages, page, page_node) {
                    if (page->start <= (uintptr_t)obj &&
                            (uintptr_t)obj < (page->start + (page->total_slots * size_pool->slot_size))) {
                        fprintf(stderr, "check_rvalue_consistency: %p is in a tomb_heap (%p).\n",
                                (void *)obj, (void *)page);
                        err++;
                        goto skip;
                    }
                }
            }
            fprintf(stderr, "check_rvalue_consistency: %p is not a Ruby object.\n", (void *)obj);
            err++;
          skip:
            ;
        }
        else {
            const int wb_unprotected_bit = RVALUE_WB_UNPROTECTED_BITMAP(obj) != 0;
            const int uncollectible_bit = RVALUE_UNCOLLECTIBLE_BITMAP(obj) != 0;
            const int mark_bit = RVALUE_MARKED_BITMAP(obj) != 0;
            const int marking_bit = RVALUE_MARKING_BITMAP(obj) != 0;
            const int remembered_bit = MARKED_IN_BITMAP(GET_HEAP_PAGE(obj)->remembered_bits, obj) != 0;
            const int age = RVALUE_AGE_GET((VALUE)obj);

            if (GET_HEAP_PAGE(obj)->flags.in_tomb) {
                fprintf(stderr, "check_rvalue_consistency: %s is in tomb page.\n", rb_obj_info(obj));
                err++;
            }
            if (BUILTIN_TYPE(obj) == T_NONE) {
                fprintf(stderr, "check_rvalue_consistency: %s is T_NONE.\n", rb_obj_info(obj));
                err++;
            }
            if (BUILTIN_TYPE(obj) == T_ZOMBIE) {
                fprintf(stderr, "check_rvalue_consistency: %s is T_ZOMBIE.\n", rb_obj_info(obj));
                err++;
            }

            if (BUILTIN_TYPE(obj) != T_DATA) {
                rb_obj_memsize_of((VALUE)obj);
            }

            /* check generation
             *
             * OLD == age == 3 && old-bitmap && mark-bit (except incremental marking)
             */
            if (age > 0 && wb_unprotected_bit) {
                fprintf(stderr, "check_rvalue_consistency: %s is not WB protected, but age is %d > 0.\n", rb_obj_info(obj), age);
                err++;
            }

            if (!is_marking(objspace) && uncollectible_bit && !mark_bit) {
                fprintf(stderr, "check_rvalue_consistency: %s is uncollectible, but is not marked while !gc.\n", rb_obj_info(obj));
                err++;
            }

            if (!is_full_marking(objspace)) {
                if (uncollectible_bit && age != RVALUE_OLD_AGE && !wb_unprotected_bit) {
                    fprintf(stderr, "check_rvalue_consistency: %s is uncollectible, but not old (age: %d) and not WB unprotected.\n",
                            rb_obj_info(obj), age);
                    err++;
                }
                if (remembered_bit && age != RVALUE_OLD_AGE) {
                    fprintf(stderr, "check_rvalue_consistency: %s is remembered, but not old (age: %d).\n",
                            rb_obj_info(obj), age);
                    err++;
                }
            }

            /*
             * check coloring
             *
             *               marking:false marking:true
             * marked:false  white         *invalid*
             * marked:true   black         grey
             */
            if (is_incremental_marking(objspace) && marking_bit) {
                if (!is_marking(objspace) && !mark_bit) {
                    fprintf(stderr, "check_rvalue_consistency: %s is marking, but not marked.\n", rb_obj_info(obj));
                    err++;
                }
            }
        }
    }
    rb_gc_vm_unlock_no_barrier(lev);

    if (err > 0 && terminate) {
        rb_bug("check_rvalue_consistency_force: there is %d errors.", err);
    }
    return err;
}

#if RGENGC_CHECK_MODE == 0
static inline VALUE
check_rvalue_consistency(rb_objspace_t *objspace, const VALUE obj)
{
    return obj;
}
#else
static VALUE
check_rvalue_consistency(rb_objspace_t *objspace, const VALUE obj)
{
    check_rvalue_consistency_force(objspace, obj, TRUE);
    return obj;
}
#endif

static inline bool
gc_object_moved_p(rb_objspace_t *objspace, VALUE obj)
{
#if USE_MMTK
    if (rb_mmtk_enabled_p()) {
        return rb_mmtk_object_moved_p(obj);
    }
#endif

    if (RB_SPECIAL_CONST_P(obj)) {
        return FALSE;
    }
    else {
        void *poisoned = asan_unpoison_object_temporary(obj);

        int ret = BUILTIN_TYPE(obj) == T_MOVED;
        /* Re-poison slot if it's not the one we want */
        if (poisoned) {
            GC_ASSERT(BUILTIN_TYPE(obj) == T_NONE);
            asan_poison_object(obj);
        }
        return ret;
    }
}

static inline int
RVALUE_OLD_P(rb_objspace_t *objspace, VALUE obj)
{
    GC_ASSERT(!RB_SPECIAL_CONST_P(obj));
    check_rvalue_consistency(objspace, obj);
    // Because this will only ever be called on GC controlled objects,
    // we can use the faster _RAW function here
    return RB_OBJ_PROMOTED_RAW(obj);
}

static inline void
RVALUE_PAGE_OLD_UNCOLLECTIBLE_SET(rb_objspace_t *objspace, struct heap_page *page, VALUE obj)
{
    MARK_IN_BITMAP(&page->uncollectible_bits[0], obj);
    objspace->rgengc.old_objects++;

#if RGENGC_PROFILE >= 2
    objspace->profile.total_promoted_count++;
    objspace->profile.promoted_types[BUILTIN_TYPE(obj)]++;
#endif
}

static inline void
RVALUE_OLD_UNCOLLECTIBLE_SET(rb_objspace_t *objspace, VALUE obj)
{
    RB_DEBUG_COUNTER_INC(obj_promote);
    RVALUE_PAGE_OLD_UNCOLLECTIBLE_SET(objspace, GET_HEAP_PAGE(obj), obj);
}

/* set age to age+1 */
static inline void
RVALUE_AGE_INC(rb_objspace_t *objspace, VALUE obj)
{
    int age = RVALUE_AGE_GET((VALUE)obj);

    if (RGENGC_CHECK_MODE && age == RVALUE_OLD_AGE) {
        rb_bug("RVALUE_AGE_INC: can not increment age of OLD object %s.", rb_obj_info(obj));
    }

    age++;
    RVALUE_AGE_SET(obj, age);

    if (age == RVALUE_OLD_AGE) {
        RVALUE_OLD_UNCOLLECTIBLE_SET(objspace, obj);
    }

    check_rvalue_consistency(objspace, obj);
}

static inline void
RVALUE_AGE_SET_CANDIDATE(rb_objspace_t *objspace, VALUE obj)
{
    check_rvalue_consistency(objspace, obj);
    GC_ASSERT(!RVALUE_OLD_P(objspace, obj));
    RVALUE_AGE_SET(obj, RVALUE_OLD_AGE - 1);
    check_rvalue_consistency(objspace, obj);
}

static inline void
RVALUE_AGE_RESET(VALUE obj)
{
    RVALUE_AGE_SET(obj, 0);
}

static inline void
RVALUE_DEMOTE(rb_objspace_t *objspace, VALUE obj)
{
    check_rvalue_consistency(objspace, obj);
    GC_ASSERT(RVALUE_OLD_P(objspace, obj));

    if (!is_incremental_marking(objspace) && RVALUE_REMEMBERED(objspace, obj)) {
        CLEAR_IN_BITMAP(GET_HEAP_PAGE(obj)->remembered_bits, obj);
    }

    CLEAR_IN_BITMAP(GET_HEAP_UNCOLLECTIBLE_BITS(obj), obj);
    RVALUE_AGE_RESET(obj);

    if (RVALUE_MARKED(objspace, obj)) {
        objspace->rgengc.old_objects--;
    }

    check_rvalue_consistency(objspace, obj);
}

static inline int
RVALUE_BLACK_P(rb_objspace_t *objspace, VALUE obj)
{
    return RVALUE_MARKED(objspace, obj) && !RVALUE_MARKING(objspace, obj);
}

static inline int
RVALUE_WHITE_P(rb_objspace_t *objspace, VALUE obj)
{
    return !RVALUE_MARKED(objspace, obj);
}

bool
rb_gc_impl_gc_enabled_p(void *objspace_ptr)
{
    rb_objspace_t *objspace = objspace_ptr;
    return !dont_gc_val();
}

void
rb_gc_impl_gc_enable(void *objspace_ptr)
{
    rb_objspace_t *objspace = objspace_ptr;

    dont_gc_off();
}

void
rb_gc_impl_gc_disable(void *objspace_ptr, bool finish_current_gc)
{
    rb_objspace_t *objspace = objspace_ptr;

    if (finish_current_gc) {
        gc_rest(objspace);
    }

    dont_gc_on();
}

/*
  --------------------------- ObjectSpace -----------------------------
*/

static inline void *
calloc1(size_t n)
{
    return calloc(1, n);
}

void
rb_gc_impl_set_event_hook(void *objspace_ptr, const rb_event_flag_t event)
{
    rb_objspace_t *objspace = objspace_ptr;
    objspace->hook_events = event & RUBY_INTERNAL_EVENT_OBJSPACE_MASK;
    objspace->flags.has_newobj_hook = !!(objspace->hook_events & RUBY_INTERNAL_EVENT_NEWOBJ);
}

VALUE
rb_gc_impl_get_profile_total_time(void *objspace_ptr)
{
    rb_objspace_t *objspace = objspace_ptr;

    uint64_t marking_time = objspace->profile.marking_time_ns;
    uint64_t sweeping_time = objspace->profile.sweeping_time_ns;

    return ULL2NUM(marking_time + sweeping_time);
}

VALUE
rb_gc_impl_set_measure_total_time(void *objspace_ptr, VALUE flag)
{
    rb_objspace_t *objspace = objspace_ptr;

    objspace->flags.measure_gc = RTEST(flag) ? TRUE : FALSE;

    return flag;
}

VALUE
rb_gc_impl_get_measure_total_time(void *objspace_ptr)
{
    rb_objspace_t *objspace = objspace_ptr;

    return objspace->flags.measure_gc ? Qtrue : Qfalse;
}

static size_t
slots_to_pages_for_size_pool(rb_objspace_t *objspace, rb_size_pool_t *size_pool, size_t slots)
{
    size_t multiple = size_pool->slot_size / BASE_SLOT_SIZE;
    /* Due to alignment, heap pages may have one less slot. We should
     * ensure there is enough pages to guarantee that we will have at
     * least the required number of slots after allocating all the pages. */
    size_t slots_per_page = (HEAP_PAGE_OBJ_LIMIT / multiple) - 1;
    return CEILDIV(slots, slots_per_page);
}

static size_t
minimum_pages_for_size_pool(rb_objspace_t *objspace, rb_size_pool_t *size_pool)
{
    size_t size_pool_idx = size_pool - size_pools;
    size_t init_slots = gc_params.size_pool_init_slots[size_pool_idx];
    return slots_to_pages_for_size_pool(objspace, size_pool, init_slots);
}

static VALUE initial_stress = Qfalse;

void
rb_gc_impl_initial_stress_set(VALUE flag)
{
    initial_stress = flag;
}

static int
object_id_cmp(st_data_t x, st_data_t y)
{
    if (RB_TYPE_P(x, T_BIGNUM)) {
        return !rb_big_eql(x, y);
    }
    else {
        return x != y;
    }
}

static st_index_t
object_id_hash(st_data_t n)
{
    return FIX2LONG(rb_hash((VALUE)n));
}

#define OBJ_ID_INCREMENT (RUBY_IMMEDIATE_MASK + 1)
#define OBJ_ID_INITIAL (OBJ_ID_INCREMENT)

static const struct st_hash_type object_id_hash_type = {
    object_id_cmp,
    object_id_hash,
};

/* garbage objects will be collected soon. */
bool
rb_gc_impl_garbage_object_p(void *objspace_ptr, VALUE ptr)
{
    rb_objspace_t *objspace = objspace_ptr;

    switch (BUILTIN_TYPE(ptr)) {
      case T_NONE:
      case T_MOVED:
      case T_ZOMBIE:
        return true;
      default:
        break;
    }

    return is_lazy_sweeping(objspace) && GET_HEAP_PAGE(ptr)->flags.before_sweep &&
        !RVALUE_MARKED(objspace, ptr);
}

VALUE
rb_gc_impl_object_id_to_ref(void *objspace_ptr, VALUE object_id)
{
    rb_objspace_t *objspace = objspace_ptr;

    VALUE obj;
    if (st_lookup(objspace->id_to_obj_tbl, object_id, &obj) &&
            !rb_gc_impl_garbage_object_p(objspace, obj)) {
        return obj;
    }

    if (rb_funcall(object_id, rb_intern(">="), 1, ULL2NUM(objspace->next_object_id))) {
        rb_raise(rb_eRangeError, "%+"PRIsVALUE" is not id value", rb_funcall(object_id, rb_intern("to_s"), 1, INT2FIX(10)));
    }
    else {
        rb_raise(rb_eRangeError, "%+"PRIsVALUE" is recycled object", rb_funcall(object_id, rb_intern("to_s"), 1, INT2FIX(10)));
    }
}

VALUE
rb_gc_impl_object_id(void *objspace_ptr, VALUE obj)
{
    VALUE id;
    rb_objspace_t *objspace = objspace_ptr;

    unsigned int lev = rb_gc_vm_lock();
    if (st_lookup(objspace->obj_to_id_tbl, (st_data_t)obj, &id)) {
        GC_ASSERT(FL_TEST(obj, FL_SEEN_OBJ_ID));
    }
    else {
        GC_ASSERT(!FL_TEST(obj, FL_SEEN_OBJ_ID));

        id = ULL2NUM(objspace->next_object_id);
        objspace->next_object_id += OBJ_ID_INCREMENT;

        st_insert(objspace->obj_to_id_tbl, (st_data_t)obj, (st_data_t)id);
        st_insert(objspace->id_to_obj_tbl, (st_data_t)id, (st_data_t)obj);
        FL_SET(obj, FL_SEEN_OBJ_ID);
    }
    rb_gc_vm_unlock(lev);

    return id;
}

static void free_stack_chunks(mark_stack_t *);
static void mark_stack_free_cache(mark_stack_t *);
static void heap_page_free(rb_objspace_t *objspace, struct heap_page *page);

static void
heap_pages_expand_sorted_to(rb_objspace_t *objspace, size_t next_length)
{
    struct heap_page **sorted;
    size_t size = rb_size_mul_or_raise(next_length, sizeof(struct heap_page *), rb_eRuntimeError);

    gc_report(3, objspace, "heap_pages_expand_sorted: next_length: %"PRIdSIZE", size: %"PRIdSIZE"\n",
              next_length, size);

    if (heap_pages_sorted_length > 0) {
        sorted = (struct heap_page **)realloc(heap_pages_sorted, size);
        if (sorted) heap_pages_sorted = sorted;
    }
    else {
        sorted = heap_pages_sorted = (struct heap_page **)malloc(size);
    }

    if (sorted == 0) {
        rb_memerror();
    }

    heap_pages_sorted_length = next_length;
}

static void
heap_pages_expand_sorted(rb_objspace_t *objspace)
{
    /* usually heap_allocatable_pages + heap_eden->total_pages == heap_pages_sorted_length
     * because heap_allocatable_pages contains heap_tomb->total_pages (recycle heap_tomb pages).
     * however, if there are pages which do not have empty slots, then try to create new pages
     * so that the additional allocatable_pages counts (heap_tomb->total_pages) are added.
     */
    size_t next_length = heap_allocatable_pages(objspace);
    for (int i = 0; i < SIZE_POOL_COUNT; i++) {
        rb_size_pool_t *size_pool = &size_pools[i];
        next_length += SIZE_POOL_EDEN_HEAP(size_pool)->total_pages;
        next_length += SIZE_POOL_TOMB_HEAP(size_pool)->total_pages;
    }

    if (next_length > heap_pages_sorted_length) {
        heap_pages_expand_sorted_to(objspace, next_length);
    }

    GC_ASSERT(heap_allocatable_pages(objspace) + heap_eden_total_pages(objspace) <= heap_pages_sorted_length);
    GC_ASSERT(heap_allocated_pages <= heap_pages_sorted_length);
}

static void
size_pool_allocatable_pages_set(rb_objspace_t *objspace, rb_size_pool_t *size_pool, size_t s)
{
    size_pool->allocatable_pages = s;
    heap_pages_expand_sorted(objspace);
}

static inline void
heap_page_add_freeobj(rb_objspace_t *objspace, struct heap_page *page, VALUE obj)
{
    asan_unpoison_object(obj, false);

    asan_unlock_freelist(page);

    struct free_slot *slot = (struct free_slot *)obj;
    slot->flags = 0;
    slot->next = page->freelist;
    page->freelist = slot;
    asan_lock_freelist(page);

    RVALUE_AGE_RESET(obj);

    if (RGENGC_CHECK_MODE &&
        /* obj should belong to page */
        !(page->start <= (uintptr_t)obj &&
          (uintptr_t)obj   <  ((uintptr_t)page->start + (page->total_slots * page->slot_size)) &&
          obj % BASE_SLOT_SIZE == 0)) {
        rb_bug("heap_page_add_freeobj: %p is not rvalue.", (void *)obj);
    }

    asan_poison_object(obj);
    gc_report(3, objspace, "heap_page_add_freeobj: add %p to freelist\n", (void *)obj);
}

static size_t
heap_extend_pages(rb_objspace_t *objspace, rb_size_pool_t *size_pool,
        size_t free_slots, size_t total_slots, size_t used);

    static void
size_pool_allocatable_pages_expand(rb_objspace_t *objspace,
        rb_size_pool_t *size_pool, size_t swept_slots, size_t total_slots, size_t total_pages)
{
    size_t extend_page_count = heap_extend_pages(objspace, size_pool, swept_slots,
            total_slots, total_pages);

    if (extend_page_count > size_pool->allocatable_pages) {
        size_pool_allocatable_pages_set(objspace, size_pool, extend_page_count);
    }
}

static inline void
heap_add_freepage(rb_heap_t *heap, struct heap_page *page)
{
    asan_unlock_freelist(page);
    GC_ASSERT(page->free_slots != 0);
    GC_ASSERT(page->freelist != NULL);

    page->free_next = heap->free_pages;
    heap->free_pages = page;

    RUBY_DEBUG_LOG("page:%p freelist:%p", (void *)page, (void *)page->freelist);

    asan_lock_freelist(page);
}

static inline void
heap_add_poolpage(rb_objspace_t *objspace, rb_heap_t *heap, struct heap_page *page)
{
    asan_unlock_freelist(page);
    GC_ASSERT(page->free_slots != 0);
    GC_ASSERT(page->freelist != NULL);

    page->free_next = heap->pooled_pages;
    heap->pooled_pages = page;
    objspace->rincgc.pooled_slots += page->free_slots;

    asan_lock_freelist(page);
}

static void
heap_unlink_page(rb_objspace_t *objspace, rb_heap_t *heap, struct heap_page *page)
{
    ccan_list_del(&page->page_node);
    heap->total_pages--;
    heap->total_slots -= page->total_slots;
}

static void
gc_aligned_free(void *ptr, size_t size)
{
#if defined __MINGW32__
    __mingw_aligned_free(ptr);
#elif defined _WIN32
    _aligned_free(ptr);
#elif defined(HAVE_POSIX_MEMALIGN) || defined(HAVE_MEMALIGN)
    free(ptr);
#else
    free(((void**)ptr)[-1]);
#endif
}

static void
heap_page_body_free(struct heap_page_body *page_body)
{
    GC_ASSERT((uintptr_t)page_body % HEAP_PAGE_ALIGN == 0);

    if (HEAP_PAGE_ALLOC_USE_MMAP) {
#ifdef HAVE_MMAP
        GC_ASSERT(HEAP_PAGE_SIZE % sysconf(_SC_PAGE_SIZE) == 0);
        if (munmap(page_body, HEAP_PAGE_SIZE)) {
            rb_bug("heap_page_body_free: munmap failed");
        }
#endif
    }
    else {
        gc_aligned_free(page_body, HEAP_PAGE_SIZE);
    }
}

static void
heap_page_free(rb_objspace_t *objspace, struct heap_page *page)
{
    heap_allocated_pages--;
    page->size_pool->total_freed_pages++;
    heap_page_body_free(GET_PAGE_BODY(page->start));
    free(page);
}

static void
heap_pages_free_unused_pages(rb_objspace_t *objspace)
{
    size_t i, j;

    bool has_pages_in_tomb_heap = FALSE;
    for (i = 0; i < SIZE_POOL_COUNT; i++) {
        if (!ccan_list_empty(&SIZE_POOL_TOMB_HEAP(&size_pools[i])->pages)) {
            has_pages_in_tomb_heap = TRUE;
            break;
        }
    }

    if (has_pages_in_tomb_heap) {
        for (i = j = 0; j < heap_allocated_pages; i++) {
            struct heap_page *page = heap_pages_sorted[i];

            if (page->flags.in_tomb && page->free_slots == page->total_slots) {
                heap_unlink_page(objspace, SIZE_POOL_TOMB_HEAP(page->size_pool), page);
                heap_page_free(objspace, page);
            }
            else {
                if (i != j) {
                    heap_pages_sorted[j] = page;
                }
                j++;
            }
        }

        struct heap_page *hipage = heap_pages_sorted[heap_allocated_pages - 1];
        uintptr_t himem = (uintptr_t)hipage->start + (hipage->total_slots * hipage->slot_size);
        GC_ASSERT(himem <= heap_pages_himem);
        heap_pages_himem = himem;

        struct heap_page *lopage = heap_pages_sorted[0];
        uintptr_t lomem = (uintptr_t)lopage->start;
        GC_ASSERT(lomem >= heap_pages_lomem);
        heap_pages_lomem = lomem;

        GC_ASSERT(j == heap_allocated_pages);
    }
}

static void *
gc_aligned_malloc(size_t alignment, size_t size)
{
    /* alignment must be a power of 2 */
    GC_ASSERT(((alignment - 1) & alignment) == 0);
    GC_ASSERT(alignment % sizeof(void*) == 0);

    void *res;

#if defined __MINGW32__
    res = __mingw_aligned_malloc(size, alignment);
#elif defined _WIN32
    void *_aligned_malloc(size_t, size_t);
    res = _aligned_malloc(size, alignment);
#elif defined(HAVE_POSIX_MEMALIGN)
    if (posix_memalign(&res, alignment, size) != 0) {
        return NULL;
    }
#elif defined(HAVE_MEMALIGN)
    res = memalign(alignment, size);
#else
    char* aligned;
    res = malloc(alignment + size + sizeof(void*));
    aligned = (char*)res + alignment + sizeof(void*);
    aligned -= ((VALUE)aligned & (alignment - 1));
    ((void**)aligned)[-1] = res;
    res = (void*)aligned;
#endif

    GC_ASSERT((uintptr_t)res % alignment == 0);

    return res;
}

static struct heap_page_body *
heap_page_body_allocate(void)
{
    struct heap_page_body *page_body;

    if (HEAP_PAGE_ALLOC_USE_MMAP) {
#ifdef HAVE_MMAP
        GC_ASSERT(HEAP_PAGE_ALIGN % sysconf(_SC_PAGE_SIZE) == 0);

        char *ptr = mmap(NULL, HEAP_PAGE_ALIGN + HEAP_PAGE_SIZE,
                         PROT_READ | PROT_WRITE, MAP_PRIVATE | MAP_ANONYMOUS, -1, 0);
        if (ptr == MAP_FAILED) {
            return NULL;
        }

        char *aligned = ptr + HEAP_PAGE_ALIGN;
        aligned -= ((VALUE)aligned & (HEAP_PAGE_ALIGN - 1));
        GC_ASSERT(aligned > ptr);
        GC_ASSERT(aligned <= ptr + HEAP_PAGE_ALIGN);

        size_t start_out_of_range_size = aligned - ptr;
        GC_ASSERT(start_out_of_range_size % sysconf(_SC_PAGE_SIZE) == 0);
        if (start_out_of_range_size > 0) {
            if (munmap(ptr, start_out_of_range_size)) {
                rb_bug("heap_page_body_allocate: munmap failed for start");
            }
        }

        size_t end_out_of_range_size = HEAP_PAGE_ALIGN - start_out_of_range_size;
        GC_ASSERT(end_out_of_range_size % sysconf(_SC_PAGE_SIZE) == 0);
        if (end_out_of_range_size > 0) {
            if (munmap(aligned + HEAP_PAGE_SIZE, end_out_of_range_size)) {
                rb_bug("heap_page_body_allocate: munmap failed for end");
            }
        }

        page_body = (struct heap_page_body *)aligned;
#endif
    }
    else {
        page_body = gc_aligned_malloc(HEAP_PAGE_ALIGN, HEAP_PAGE_SIZE);
    }

    GC_ASSERT((uintptr_t)page_body % HEAP_PAGE_ALIGN == 0);

    return page_body;
}

static struct heap_page *
heap_page_allocate(rb_objspace_t *objspace, rb_size_pool_t *size_pool)
{
    uintptr_t start, end, p;
    struct heap_page *page;
    uintptr_t hi, lo, mid;
    size_t stride = size_pool->slot_size;
    unsigned int limit = (unsigned int)((HEAP_PAGE_SIZE - sizeof(struct heap_page_header)))/(int)stride;

    /* assign heap_page body (contains heap_page_header and RVALUEs) */
    struct heap_page_body *page_body = heap_page_body_allocate();
    if (page_body == 0) {
        rb_memerror();
    }

    /* assign heap_page entry */
    page = calloc1(sizeof(struct heap_page));
    if (page == 0) {
        heap_page_body_free(page_body);
        rb_memerror();
    }

    /* adjust obj_limit (object number available in this page) */
    start = (uintptr_t)((VALUE)page_body + sizeof(struct heap_page_header));

    if (start % BASE_SLOT_SIZE != 0) {
        int delta = BASE_SLOT_SIZE - (start % BASE_SLOT_SIZE);
        start = start + delta;
        GC_ASSERT(NUM_IN_PAGE(start) == 0 || NUM_IN_PAGE(start) == 1);

        /* Find a num in page that is evenly divisible by `stride`.
         * This is to ensure that objects are aligned with bit planes.
         * In other words, ensure there are an even number of objects
         * per bit plane. */
        if (NUM_IN_PAGE(start) == 1) {
            start += stride - BASE_SLOT_SIZE;
        }

        GC_ASSERT(NUM_IN_PAGE(start) * BASE_SLOT_SIZE % stride == 0);

        limit = (HEAP_PAGE_SIZE - (int)(start - (uintptr_t)page_body))/(int)stride;
    }
    end = start + (limit * (int)stride);

    /* setup heap_pages_sorted */
    lo = 0;
    hi = (uintptr_t)heap_allocated_pages;
    while (lo < hi) {
        struct heap_page *mid_page;

        mid = (lo + hi) / 2;
        mid_page = heap_pages_sorted[mid];
        if ((uintptr_t)mid_page->start < start) {
            lo = mid + 1;
        }
        else if ((uintptr_t)mid_page->start > start) {
            hi = mid;
        }
        else {
            rb_bug("same heap page is allocated: %p at %"PRIuVALUE, (void *)page_body, (VALUE)mid);
        }
    }

    if (hi < (uintptr_t)heap_allocated_pages) {
        MEMMOVE(&heap_pages_sorted[hi+1], &heap_pages_sorted[hi], struct heap_page_header*, heap_allocated_pages - hi);
    }

    heap_pages_sorted[hi] = page;

    heap_allocated_pages++;

    GC_ASSERT(heap_eden_total_pages(objspace) + heap_allocatable_pages(objspace) <= heap_pages_sorted_length);
    GC_ASSERT(heap_eden_total_pages(objspace) + heap_tomb_total_pages(objspace) == heap_allocated_pages - 1);
    GC_ASSERT(heap_allocated_pages <= heap_pages_sorted_length);

    size_pool->total_allocated_pages++;

    if (heap_allocated_pages > heap_pages_sorted_length) {
        rb_bug("heap_page_allocate: allocated(%"PRIdSIZE") > sorted(%"PRIdSIZE")",
               heap_allocated_pages, heap_pages_sorted_length);
    }

    if (heap_pages_lomem == 0 || heap_pages_lomem > start) heap_pages_lomem = start;
    if (heap_pages_himem < end) heap_pages_himem = end;

    page->start = start;
    page->total_slots = limit;
    page->slot_size = size_pool->slot_size;
    page->size_pool = size_pool;
    page_body->header.page = page;

    for (p = start; p != end; p += stride) {
        gc_report(3, objspace, "assign_heap_page: %p is added to freelist\n", (void *)p);
        heap_page_add_freeobj(objspace, page, (VALUE)p);
    }
    page->free_slots = limit;

    asan_lock_freelist(page);
    return page;
}

static struct heap_page *
heap_page_resurrect(rb_objspace_t *objspace, rb_size_pool_t *size_pool)
{
    struct heap_page *page = 0, *next;

    ccan_list_for_each_safe(&SIZE_POOL_TOMB_HEAP(size_pool)->pages, page, next, page_node) {
        asan_unlock_freelist(page);
        if (page->freelist != NULL) {
            heap_unlink_page(objspace, &size_pool->tomb_heap, page);
            asan_lock_freelist(page);
            return page;
        }
    }

    return NULL;
}

static struct heap_page *
heap_page_create(rb_objspace_t *objspace, rb_size_pool_t *size_pool)
{
    struct heap_page *page;
    const char *method = "recycle";

    size_pool->allocatable_pages--;

    page = heap_page_resurrect(objspace, size_pool);

    if (page == NULL) {
        page = heap_page_allocate(objspace, size_pool);
        method = "allocate";
    }
    if (0) fprintf(stderr, "heap_page_create: %s - %p, "
                   "heap_allocated_pages: %"PRIdSIZE", "
                   "heap_allocated_pages: %"PRIdSIZE", "
                   "tomb->total_pages: %"PRIdSIZE"\n",
                   method, (void *)page, heap_pages_sorted_length, heap_allocated_pages, SIZE_POOL_TOMB_HEAP(size_pool)->total_pages);
    return page;
}

static void
heap_add_page(rb_objspace_t *objspace, rb_size_pool_t *size_pool, rb_heap_t *heap, struct heap_page *page)
{
    /* Adding to eden heap during incremental sweeping is forbidden */
    GC_ASSERT(!(heap == SIZE_POOL_EDEN_HEAP(size_pool) && heap->sweeping_page));
    page->flags.in_tomb = (heap == SIZE_POOL_TOMB_HEAP(size_pool));
    ccan_list_add_tail(&heap->pages, &page->page_node);
    heap->total_pages++;
    heap->total_slots += page->total_slots;
}

static void
heap_assign_page(rb_objspace_t *objspace, rb_size_pool_t *size_pool, rb_heap_t *heap)
{
    struct heap_page *page = heap_page_create(objspace, size_pool);
    heap_add_page(objspace, size_pool, heap, page);
    heap_add_freepage(heap, page);
}

#if GC_CAN_COMPILE_COMPACTION
static void
heap_add_pages(rb_objspace_t *objspace, rb_size_pool_t *size_pool, rb_heap_t *heap, size_t add)
{
    size_t i;

    size_pool_allocatable_pages_set(objspace, size_pool, add);

    for (i = 0; i < add; i++) {
        heap_assign_page(objspace, size_pool, heap);
    }

    GC_ASSERT(size_pool->allocatable_pages == 0);
}
#endif

static size_t
heap_extend_pages(rb_objspace_t *objspace, rb_size_pool_t *size_pool, size_t free_slots, size_t total_slots, size_t used)
{
    double goal_ratio = gc_params.heap_free_slots_goal_ratio;
    size_t next_used;

    if (goal_ratio == 0.0) {
        next_used = (size_t)(used * gc_params.growth_factor);
    }
    else if (total_slots == 0) {
        next_used = minimum_pages_for_size_pool(objspace, size_pool);
    }
    else {
        /* Find `f' where free_slots = f * total_slots * goal_ratio
         * => f = (total_slots - free_slots) / ((1 - goal_ratio) * total_slots)
         */
        double f = (double)(total_slots - free_slots) / ((1 - goal_ratio) * total_slots);

        if (f > gc_params.growth_factor) f = gc_params.growth_factor;
        if (f < 1.0) f = 1.1;

        next_used = (size_t)(f * used);

        if (0) {
            fprintf(stderr,
                    "free_slots(%8"PRIuSIZE")/total_slots(%8"PRIuSIZE")=%1.2f,"
                    " G(%1.2f), f(%1.2f),"
                    " used(%8"PRIuSIZE") => next_used(%8"PRIuSIZE")\n",
                    free_slots, total_slots, free_slots/(double)total_slots,
                    goal_ratio, f, used, next_used);
        }
    }

    if (gc_params.growth_max_slots > 0) {
        size_t max_used = (size_t)(used + gc_params.growth_max_slots/HEAP_PAGE_OBJ_LIMIT);
        if (next_used > max_used) next_used = max_used;
    }

    size_t extend_page_count = next_used - used;
    /* Extend by at least 1 page. */
    if (extend_page_count == 0) extend_page_count = 1;

    return extend_page_count;
}

static int
heap_increment(rb_objspace_t *objspace, rb_size_pool_t *size_pool, rb_heap_t *heap)
{
    if (size_pool->allocatable_pages > 0) {
        gc_report(1, objspace, "heap_increment: heap_pages_sorted_length: %"PRIdSIZE", "
                  "heap_pages_inc: %"PRIdSIZE", heap->total_pages: %"PRIdSIZE"\n",
                  heap_pages_sorted_length, size_pool->allocatable_pages, heap->total_pages);

        GC_ASSERT(heap_allocatable_pages(objspace) + heap_eden_total_pages(objspace) <= heap_pages_sorted_length);
        GC_ASSERT(heap_allocated_pages <= heap_pages_sorted_length);

        heap_assign_page(objspace, size_pool, heap);
        return TRUE;
    }
    return FALSE;
}

static void
gc_continue(rb_objspace_t *objspace, rb_size_pool_t *size_pool, rb_heap_t *heap)
{
    unsigned int lock_lev;
    gc_enter(objspace, gc_enter_event_continue, &lock_lev);

    /* Continue marking if in incremental marking. */
    if (is_incremental_marking(objspace)) {
        if (gc_marks_continue(objspace, size_pool, heap)) {
            gc_sweep(objspace);
        }
    }

    /* Continue sweeping if in lazy sweeping or the previous incremental
     * marking finished and did not yield a free page. */
    if (heap->free_pages == NULL && is_lazy_sweeping(objspace)) {
        gc_sweep_continue(objspace, size_pool, heap);
    }

    gc_exit(objspace, gc_enter_event_continue, &lock_lev);
}

static void
heap_prepare(rb_objspace_t *objspace, rb_size_pool_t *size_pool, rb_heap_t *heap)
{
    GC_ASSERT(heap->free_pages == NULL);

#if USE_MMTK
    if (!rb_mmtk_enabled_p()) {
        // Do not count the following `gc_continue` into "GC time".
        // In MMTk, we count the allocation slow path, including acquiring additional pages,
        // as part of the "mutator time".  The following `gc_continue` serves the same purpose,
        // i.e. making more available to the allocator.
        // To make a fare comparison, we exclude this portion from the "GC time".
        rb_mmtk_gc_probe_slowpath(true);
    }
#endif

    /* Continue incremental marking or lazy sweeping, if in any of those steps. */
    gc_continue(objspace, size_pool, heap);

#if USE_MMTK
    if (!rb_mmtk_enabled_p()) {
        rb_mmtk_gc_probe_slowpath(false);
    }
#endif

    /* If we still don't have a free page and not allowed to create a new page,
     * we should start a new GC cycle. */
    if (heap->free_pages == NULL &&
            (will_be_incremental_marking(objspace) ||
                (heap_increment(objspace, size_pool, heap) == FALSE))) {
        if (gc_start(objspace, GPR_FLAG_NEWOBJ) == FALSE) {
            rb_memerror();
        }
        else {
            if (size_pool->allocatable_pages == 0 && !gc_config_full_mark_val) {
                size_pool_allocatable_pages_expand(objspace, size_pool,
                        size_pool->freed_slots + size_pool->empty_slots,
                        heap->total_slots + SIZE_POOL_TOMB_HEAP(size_pool)->total_slots,
                        heap->total_pages + SIZE_POOL_TOMB_HEAP(size_pool)->total_pages);
                GC_ASSERT(size_pool->allocatable_pages > 0);
            }
            /* Do steps of incremental marking or lazy sweeping if the GC run permits. */
            gc_continue(objspace, size_pool, heap);

            /* If we're not incremental marking (e.g. a minor GC) or finished
             * sweeping and still don't have a free page, then
             * gc_sweep_finish_size_pool should allow us to create a new page. */
            if (heap->free_pages == NULL && !heap_increment(objspace, size_pool, heap)) {
                if (gc_needs_major_flags == GPR_FLAG_NONE) {
                    rb_bug("cannot create a new page after GC");
                }
                else { // Major GC is required, which will allow us to create new page
                    if (gc_start(objspace, GPR_FLAG_NEWOBJ) == FALSE) {
                        rb_memerror();
                    }
                    else {
                        /* Do steps of incremental marking or lazy sweeping. */
                        gc_continue(objspace, size_pool, heap);

                        if (heap->free_pages == NULL &&
                                !heap_increment(objspace, size_pool, heap)) {
                            rb_bug("cannot create a new page after major GC");
                        }
                    }
                }
            }
        }
    }

    GC_ASSERT(heap->free_pages != NULL);
}

static inline VALUE
newobj_fill(VALUE obj, VALUE v1, VALUE v2, VALUE v3)
{
    VALUE *p = (VALUE *)obj;
    p[2] = v1;
    p[3] = v2;
    p[4] = v3;
    return obj;
}

#if GC_DEBUG
static inline const char*
rb_gc_impl_source_location_cstr(int *ptr)
{
    /* We could directly refer `rb_source_location_cstr()` before, but not any
     * longer.  We have to heavy lift using our debugging API. */
    if (! ptr) {
        return NULL;
    }
    else if (! (*ptr = rb_sourceline())) {
        return NULL;
    }
    else {
        return rb_sourcefile();
    }
}
#endif

static inline VALUE
newobj_init(VALUE klass, VALUE flags, int wb_protected, rb_objspace_t *objspace, VALUE obj)
{
#if !__has_feature(memory_sanitizer)
    GC_ASSERT(BUILTIN_TYPE(obj) == T_NONE);
    GC_ASSERT((flags & FL_WB_PROTECTED) == 0);
#endif
    RBASIC(obj)->flags = flags;
    *((VALUE *)&RBASIC(obj)->klass) = klass;

#if USE_MMTK
    // MMTk uses its own way to distinguish young objects from old objects.
    if (!rb_mmtk_enabled_p()) {
    int t = flags & RUBY_T_MASK;
    if (t == T_CLASS || t == T_MODULE || t == T_ICLASS) {
        RVALUE_AGE_SET_CANDIDATE(objspace, obj);
    }
    }
#endif

#if USE_MMTK
    if (rb_mmtk_enabled_p()) {
        rb_mmtk_maybe_register_obj_free_candidate(obj);
        rb_mmtk_maybe_register_ppp(obj);
    }
#endif

#if RACTOR_CHECK_MODE
    void rb_ractor_setup_belonging(VALUE obj);
    rb_ractor_setup_belonging(obj);
#endif

#if RGENGC_CHECK_MODE
    newobj_fill(obj, 0, 0, 0);

    int lev = rb_gc_vm_lock_no_barrier();
    {
        check_rvalue_consistency(objspace, obj);

        GC_ASSERT(RVALUE_MARKED(objspace, obj) == FALSE);
        GC_ASSERT(RVALUE_MARKING(objspace, obj) == FALSE);
        GC_ASSERT(RVALUE_OLD_P(objspace, obj) == FALSE);
        GC_ASSERT(RVALUE_WB_UNPROTECTED(objspace, obj) == FALSE);

        if (RVALUE_REMEMBERED(objspace, obj)) rb_bug("newobj: %s is remembered.", rb_obj_info(obj));
    }
    rb_gc_vm_unlock_no_barrier(lev);
#endif

    if (RB_UNLIKELY(wb_protected == FALSE)) {
#if USE_MMTK
        if (rb_mmtk_enabled_p()) {
            mmtk_register_wb_unprotected_object((MMTk_ObjectReference)obj);
        } else {
#endif
        MARK_IN_BITMAP(GET_HEAP_WB_UNPROTECTED_BITS(obj), obj);
#if USE_MMTK
        }
#endif
    }

#if RGENGC_PROFILE
    if (wb_protected) {
        objspace->profile.total_generated_normal_object_count++;
#if RGENGC_PROFILE >= 2
        objspace->profile.generated_normal_object_count_types[BUILTIN_TYPE(obj)]++;
#endif
    }
    else {
        objspace->profile.total_generated_shady_object_count++;
#if RGENGC_PROFILE >= 2
        objspace->profile.generated_shady_object_count_types[BUILTIN_TYPE(obj)]++;
#endif
    }
#endif

#if GC_DEBUG
    GET_RVALUE_OVERHEAD(obj)->file = rb_gc_impl_source_location_cstr(&GET_RVALUE_OVERHEAD(obj)->line);
    GC_ASSERT(!SPECIAL_CONST_P(obj)); /* check alignment */
#endif

    gc_report(5, objspace, "newobj: %s\n", rb_obj_info(obj));

    RUBY_DEBUG_LOG("obj:%p (%s)", (void *)obj, rb_obj_info(obj));
    return obj;
}

size_t
rb_gc_impl_obj_slot_size(VALUE obj)
{
#if USE_MMTK
    if (rb_mmtk_enabled_p()) {
        // Load from our hidden field before the object.
        return *(size_t*)(obj - MMTK_OBJREF_OFFSET);
    }
#endif

    return GET_HEAP_PAGE(obj)->slot_size - RVALUE_OVERHEAD;
}

static inline size_t
size_pool_slot_size(unsigned char pool_id)
{
    GC_ASSERT(pool_id < SIZE_POOL_COUNT);

    size_t slot_size = (1 << pool_id) * BASE_SLOT_SIZE;

#if RGENGC_CHECK_MODE
    rb_objspace_t *objspace = rb_gc_get_objspace();
    GC_ASSERT(size_pools[pool_id].slot_size == (short)slot_size);
#endif

    slot_size -= RVALUE_OVERHEAD;

    return slot_size;
}

bool
rb_gc_impl_size_allocatable_p(size_t size)
{
    return size <= size_pool_slot_size(SIZE_POOL_COUNT - 1);
}

static inline VALUE
ractor_cache_allocate_slot(rb_objspace_t *objspace, rb_ractor_newobj_cache_t *cache,
                           size_t size_pool_idx)
{
    rb_ractor_newobj_size_pool_cache_t *size_pool_cache = &cache->size_pool_caches[size_pool_idx];
    struct free_slot *p = size_pool_cache->freelist;

    if (RB_UNLIKELY(is_incremental_marking(objspace))) {
        // Not allowed to allocate without running an incremental marking step
        if (cache->incremental_mark_step_allocated_slots >= INCREMENTAL_MARK_STEP_ALLOCATIONS) {
            return Qfalse;
        }

        if (p) {
            cache->incremental_mark_step_allocated_slots++;
        }
    }

    if (RB_LIKELY(p)) {
        VALUE obj = (VALUE)p;
        MAYBE_UNUSED(const size_t) stride = size_pool_slot_size(size_pool_idx);
        size_pool_cache->freelist = p->next;
        asan_unpoison_memory_region(p, stride, true);
#if RGENGC_CHECK_MODE
        GC_ASSERT(rb_gc_impl_obj_slot_size(obj) == stride);
        // zero clear
        MEMZERO((char *)obj, char, stride);
#endif
        return obj;
    }
    else {
        return Qfalse;
    }
}

static struct heap_page *
heap_next_free_page(rb_objspace_t *objspace, rb_size_pool_t *size_pool, rb_heap_t *heap)
{
    struct heap_page *page;

    if (heap->free_pages == NULL) {
        heap_prepare(objspace, size_pool, heap);
    }

    page = heap->free_pages;
    heap->free_pages = page->free_next;

    GC_ASSERT(page->free_slots != 0);

    asan_unlock_freelist(page);

    return page;
}

static inline void
ractor_cache_set_page(rb_objspace_t *objspace, rb_ractor_newobj_cache_t *cache, size_t size_pool_idx,
                      struct heap_page *page)
{
    gc_report(3, objspace, "ractor_set_cache: Using page %p\n", (void *)GET_PAGE_BODY(page->start));

    rb_ractor_newobj_size_pool_cache_t *size_pool_cache = &cache->size_pool_caches[size_pool_idx];

    GC_ASSERT(size_pool_cache->freelist == NULL);
    GC_ASSERT(page->free_slots != 0);
    GC_ASSERT(page->freelist != NULL);

    size_pool_cache->using_page = page;
    size_pool_cache->freelist = page->freelist;
    page->free_slots = 0;
    page->freelist = NULL;

    asan_unpoison_object((VALUE)size_pool_cache->freelist, false);
    GC_ASSERT(RB_TYPE_P((VALUE)size_pool_cache->freelist, T_NONE));
    asan_poison_object((VALUE)size_pool_cache->freelist);
}

static inline size_t
size_pool_idx_for_size(size_t size)
{
    size += RVALUE_OVERHEAD;

    size_t slot_count = CEILDIV(size, BASE_SLOT_SIZE);

    /* size_pool_idx is ceil(log2(slot_count)) */
    size_t size_pool_idx = 64 - nlz_int64(slot_count - 1);

    if (size_pool_idx >= SIZE_POOL_COUNT) {
        rb_bug("size_pool_idx_for_size: allocation size too large "
               "(size=%"PRIuSIZE"u, size_pool_idx=%"PRIuSIZE"u)", size, size_pool_idx);
    }

#if RGENGC_CHECK_MODE
    rb_objspace_t *objspace = rb_gc_get_objspace();
    GC_ASSERT(size <= (size_t)size_pools[size_pool_idx].slot_size);
    if (size_pool_idx > 0) GC_ASSERT(size > (size_t)size_pools[size_pool_idx - 1].slot_size);
#endif

    return size_pool_idx;
}

size_t
rb_gc_impl_size_pool_id_for_size(void *objspace_ptr, size_t size)
{
    return size_pool_idx_for_size(size);
}


static size_t size_pool_sizes[SIZE_POOL_COUNT + 1] = { 0 };

size_t *
rb_gc_impl_size_pool_sizes(void *objspace_ptr)
{
    if (size_pool_sizes[0] == 0) {
        for (unsigned char i = 0; i < SIZE_POOL_COUNT; i++) {
            size_pool_sizes[i] = size_pool_slot_size(i);
        }
    }

    return size_pool_sizes;
}

NOINLINE(static VALUE newobj_cache_miss(rb_objspace_t *objspace, rb_ractor_newobj_cache_t *cache, size_t size_pool_idx, bool vm_locked));

static VALUE
newobj_cache_miss(rb_objspace_t *objspace, rb_ractor_newobj_cache_t *cache, size_t size_pool_idx, bool vm_locked)
{
    rb_size_pool_t *size_pool = &size_pools[size_pool_idx];
    rb_heap_t *heap = SIZE_POOL_EDEN_HEAP(size_pool);
    VALUE obj = Qfalse;

    unsigned int lev = 0;
    bool unlock_vm = false;

    if (!vm_locked) {
        lev = rb_gc_cr_lock();
        vm_locked = true;
        unlock_vm = true;
    }

    {
        if (is_incremental_marking(objspace)) {
            gc_continue(objspace, size_pool, heap);
            cache->incremental_mark_step_allocated_slots = 0;

            // Retry allocation after resetting incremental_mark_step_allocated_slots
            obj = ractor_cache_allocate_slot(objspace, cache, size_pool_idx);
        }

        if (obj == Qfalse) {
            // Get next free page (possibly running GC)
            struct heap_page *page = heap_next_free_page(objspace, size_pool, heap);
            ractor_cache_set_page(objspace, cache, size_pool_idx, page);

            // Retry allocation after moving to new page
            obj = ractor_cache_allocate_slot(objspace, cache, size_pool_idx);
        }
    }

    if (unlock_vm) {
        rb_gc_cr_unlock(lev);
    }

    if (RB_UNLIKELY(obj == Qfalse)) {
        rb_memerror();
    }
    return obj;
}

static VALUE
newobj_alloc(rb_objspace_t *objspace, rb_ractor_newobj_cache_t *cache, size_t size_pool_idx, bool vm_locked)
{
    VALUE obj = ractor_cache_allocate_slot(objspace, cache, size_pool_idx);

    if (RB_UNLIKELY(obj == Qfalse)) {
        obj = newobj_cache_miss(objspace, cache, size_pool_idx, vm_locked);
    }

    size_pools[size_pool_idx].total_allocated_objects++;

    return obj;
}

ALWAYS_INLINE(static VALUE newobj_slowpath(VALUE klass, VALUE flags, rb_objspace_t *objspace, rb_ractor_newobj_cache_t *cache, int wb_protected, size_t size_pool_idx));

static inline VALUE
newobj_slowpath(VALUE klass, VALUE flags, rb_objspace_t *objspace, rb_ractor_newobj_cache_t *cache, int wb_protected, size_t size_pool_idx)
{
    VALUE obj;
    unsigned int lev;

    lev = rb_gc_cr_lock();
    {
        if (RB_UNLIKELY(during_gc || ruby_gc_stressful)) {
            if (during_gc) {
                dont_gc_on();
                during_gc = 0;
                rb_bug("object allocation during garbage collection phase");
            }

            if (ruby_gc_stressful) {
                if (!garbage_collect(objspace, GPR_FLAG_NEWOBJ)) {
                    rb_memerror();
                }
            }
        }

        obj = newobj_alloc(objspace, cache, size_pool_idx, true);
        newobj_init(klass, flags, wb_protected, objspace, obj);
    }
    rb_gc_cr_unlock(lev);

    return obj;
}

NOINLINE(static VALUE newobj_slowpath_wb_protected(VALUE klass, VALUE flags,
                                                   rb_objspace_t *objspace, rb_ractor_newobj_cache_t *cache, size_t size_pool_idx));
NOINLINE(static VALUE newobj_slowpath_wb_unprotected(VALUE klass, VALUE flags,
                                                     rb_objspace_t *objspace, rb_ractor_newobj_cache_t *cache, size_t size_pool_idx));

static VALUE
newobj_slowpath_wb_protected(VALUE klass, VALUE flags, rb_objspace_t *objspace, rb_ractor_newobj_cache_t *cache, size_t size_pool_idx)
{
    return newobj_slowpath(klass, flags, objspace, cache, TRUE, size_pool_idx);
}

static VALUE
newobj_slowpath_wb_unprotected(VALUE klass, VALUE flags, rb_objspace_t *objspace, rb_ractor_newobj_cache_t *cache, size_t size_pool_idx)
{
    return newobj_slowpath(klass, flags, objspace, cache, FALSE, size_pool_idx);
}

#if USE_MMTK
// Allocate an object, bypassing size pool check.
static inline VALUE
rb_mmtk_newobj_of_inner(VALUE klass, VALUE flags, int wb_protected, size_t payload_size)
{
    rb_objspace_t *objspace = rb_gc_get_objspace();

    size_t prefix_size = rb_mmtk_prefix_size();
    size_t suffix_size = rb_mmtk_suffix_size();

    // We prepend a size field before the object.
    size_t mmtk_alloc_size = payload_size + prefix_size + suffix_size;

    // Allocate the object.
    VALUE obj = rb_mmtk_alloc_obj(mmtk_alloc_size, payload_size, prefix_size);

    // Finally, do the rest of Ruby-level initialization.
    return newobj_init(klass, flags, wb_protected, objspace, obj);
}
#endif


VALUE
rb_gc_impl_new_obj(void *objspace_ptr, void *cache_ptr, VALUE klass, VALUE flags, VALUE v1, VALUE v2, VALUE v3, bool wb_protected, size_t alloc_size)
{
    VALUE obj;
    rb_objspace_t *objspace = objspace_ptr;

    RB_DEBUG_COUNTER_INC(obj_newobj);
    (void)RB_DEBUG_COUNTER_INC_IF(obj_newobj_wb_unprotected, !wb_protected);

    if (RB_UNLIKELY(stress_to_class)) {
        long cnt = RARRAY_LEN(stress_to_class);
        for (long i = 0; i < cnt; i++) {
            if (klass == RARRAY_AREF(stress_to_class, i)) rb_memerror();
        }
    }

    size_t size_pool_idx = size_pool_idx_for_size(alloc_size);

#if USE_MMTK
    if (rb_mmtk_enabled_p()) {
        // FIXME: Currently, types that uses VWA asks the GC for the object size (rb_gc_obj_slot_size).
        // It is only convenient to implement for size-segregated free-list allocators which
        // Ruby currently implements. However, for high-performance bump-pointer allcators,
        // we have to allocate one extra word before every object to record the object size.
        // For this reason, MMTk expects the VM to tell the object size, because the size of
        // most objects can be known only from its classes, except for variable-sized objects
        // like String, Array, Hash, etc.
        //
        // We make a compromise here:
        // 1.  The VM will only ask MMTk to allocate objects of size 40, 80, 160 or 320, the
        //     current size classes of the size pool.
        // 2.  We add a hidden size_t field before every object to hold the object size.
        //
        // Please keep in mind that this is only a temporary solution.

        // We first calculate the object size if the object were allocated using Ruby's own GC.
        size_t size_pool_size = size_pool_slot_size(size_pool_idx);
        RUBY_ASSERT(size_pool_size % MMTK_MIN_OBJ_ALIGN == 0);

        obj = rb_mmtk_newobj_of_inner(klass, flags, wb_protected, size_pool_size);
    } else {
#endif

    rb_ractor_newobj_cache_t *cache = (rb_ractor_newobj_cache_t *)cache_ptr;

    if (!RB_UNLIKELY(during_gc || ruby_gc_stressful) &&
            wb_protected) {
        obj = newobj_alloc(objspace, cache, size_pool_idx, false);
        newobj_init(klass, flags, wb_protected, objspace, obj);
    }
    else {
        RB_DEBUG_COUNTER_INC(obj_newobj_slowpath);

        obj = wb_protected ?
          newobj_slowpath_wb_protected(klass, flags, objspace, cache, size_pool_idx) :
          newobj_slowpath_wb_unprotected(klass, flags, objspace, cache, size_pool_idx);
    }

#if USE_MMTK
    }
#endif

    return newobj_fill(obj, v1, v2, v3);
}

static int
ptr_in_page_body_p(const void *ptr, const void *memb)
{
    struct heap_page *page = *(struct heap_page **)memb;
    uintptr_t p_body = (uintptr_t)GET_PAGE_BODY(page->start);

    if ((uintptr_t)ptr >= p_body) {
        return (uintptr_t)ptr < (p_body + HEAP_PAGE_SIZE) ? 0 : 1;
    }
    else {
        return -1;
    }
}

PUREFUNC(static inline struct heap_page *heap_page_for_ptr(rb_objspace_t *objspace, uintptr_t ptr);)
static inline struct heap_page *
heap_page_for_ptr(rb_objspace_t *objspace, uintptr_t ptr)
{
    struct heap_page **res;

    if (ptr < (uintptr_t)heap_pages_lomem ||
            ptr > (uintptr_t)heap_pages_himem) {
        return NULL;
    }

    res = bsearch((void *)ptr, heap_pages_sorted,
                  (size_t)heap_allocated_pages, sizeof(struct heap_page *),
                  ptr_in_page_body_p);

    if (res) {
        return *res;
    }
    else {
        return NULL;
    }
}

PUREFUNC(static inline bool is_pointer_to_heap(rb_objspace_t *objspace, const void *ptr);)
static inline bool
is_pointer_to_heap(rb_objspace_t *objspace, const void *ptr)
{
#if USE_MMTK
    if (rb_mmtk_enabled_p()) {
        if (ptr == NULL) {
            RUBY_DEBUG_LOG("      %18p: It is NULL. Nope.", ptr);
            return false;
        }

        // The granularity of MMTk's alloc_bit bitmap is one bit per word.
        // We must check for alignment before asking MMTk.
        if ((uintptr_t)ptr % sizeof(void*) != 0) {
            RUBY_DEBUG_LOG("      %18p: Not properly aligned. Nope.", ptr);
            return false;
        }

        // Now let MMTk decide.
        bool result = mmtk_is_mmtk_object((MMTk_Address)ptr);

        if (USE_RUBY_DEBUG_LOG) {
            if (result) {
                RUBY_DEBUG_LOG("***** %18p: YEAH! It looks like an object reference! *****", ptr);
            } else {
                RUBY_DEBUG_LOG("      %18p: MMTk says nope.", ptr);
            }
        }

        return result;
    }
#endif
    register uintptr_t p = (uintptr_t)ptr;
    register struct heap_page *page;

    RB_DEBUG_COUNTER_INC(gc_isptr_trial);

    if (p < heap_pages_lomem || p > heap_pages_himem) return FALSE;
    RB_DEBUG_COUNTER_INC(gc_isptr_range);

    if (p % BASE_SLOT_SIZE != 0) return FALSE;
    RB_DEBUG_COUNTER_INC(gc_isptr_align);

    page = heap_page_for_ptr(objspace, (uintptr_t)ptr);
    if (page) {
        RB_DEBUG_COUNTER_INC(gc_isptr_maybe);
        if (page->flags.in_tomb) {
            return FALSE;
        }
        else {
            if (p < page->start) return FALSE;
            if (p >= page->start + (page->total_slots * page->slot_size)) return FALSE;
            if ((NUM_IN_PAGE(p) * BASE_SLOT_SIZE) % page->slot_size != 0) return FALSE;

            return TRUE;
        }
    }
    return FALSE;
}

bool
rb_gc_impl_pointer_to_heap_p(void *objspace_ptr, const void *ptr)
{
    return is_pointer_to_heap(objspace_ptr, ptr);
}

#define ZOMBIE_OBJ_KEPT_FLAGS (FL_SEEN_OBJ_ID | FL_FINALIZE)

#if USE_MMTK
static inline void
rb_mmtk_push_final_job(struct MMTk_FinalJob *job)
{
    rb_objspace_t *objspace = rb_gc_get_objspace();

    VALUE prev, next = heap_pages_deferred_final;
    do {
        prev = next;
        job->next = (struct MMTk_FinalJob*)next;
        next = RUBY_ATOMIC_VALUE_CAS(heap_pages_deferred_final, prev, (VALUE)job);
    } while (next != prev);
}

static inline void
rb_mmtk_make_dfree_job(void (*dfree)(void *), void *data)
{
    struct MMTk_FinalJob *job = (struct MMTk_FinalJob*)xmalloc(sizeof(struct MMTk_FinalJob));
    job->kind = MMTK_FJOB_DFREE;
    job->as.dfree.dfree = dfree;
    job->as.dfree.data = data;
    rb_mmtk_push_final_job(job);
}

static inline void
rb_mmtk_make_finalize_job(VALUE obj, VALUE finalizer_array)
{
    if (rb_gc_obj_free_on_exit_started()) {
        rb_bug("Finalize job created when obj_free on exit has started.");
    }

    struct MMTk_FinalJob *job = (struct MMTk_FinalJob*)xmalloc(sizeof(struct MMTk_FinalJob));
    job->kind = MMTK_FJOB_FINALIZE;

    VALUE observed_id = Qnil;
    if (FL_TEST(obj, FL_SEEN_OBJ_ID)) {
        // obj is technically dead already,
        // but finalizer_table is processed before obj_to_id_table,
        // so the cached ID is still in the table.
        observed_id = rb_obj_id(obj);
    }

    job->as.finalize.observed_id = observed_id;
    job->as.finalize.finalizer_array = finalizer_array;

    rb_mmtk_push_final_job(job);
}
#endif

void
rb_gc_impl_make_zombie(void *objspace_ptr, VALUE obj, void (*dfree)(void *), void *data)
{
#if USE_MMTK
    // When using MMTk, we assume `make_zombie` is called for creating dfree jobs, only.
    // We removed the code path in `obj_free` that calls `make_zombie` for finalizable objects,
    // in which case `dfree` is null.
    if (rb_mmtk_enabled_p()) {
        RUBY_ASSERT(dfree != NULL);
        rb_mmtk_make_dfree_job(dfree, data);
        return;
    }
#endif

    rb_objspace_t *objspace = objspace_ptr;

    struct RZombie *zombie = RZOMBIE(obj);
    zombie->basic.flags = T_ZOMBIE | (zombie->basic.flags & ZOMBIE_OBJ_KEPT_FLAGS);
    zombie->dfree = dfree;
    zombie->data = data;
    VALUE prev, next = heap_pages_deferred_final;
    do {
        zombie->next = prev = next;
        next = RUBY_ATOMIC_VALUE_CAS(heap_pages_deferred_final, prev, obj);
    } while (next != prev);

    struct heap_page *page = GET_HEAP_PAGE(obj);
    page->final_slots++;
    heap_pages_final_slots++;
}

static void
obj_free_object_id(rb_objspace_t *objspace, VALUE obj)
{
    st_data_t o = (st_data_t)obj, id;

    GC_ASSERT(BUILTIN_TYPE(obj) == T_NONE || FL_TEST(obj, FL_SEEN_OBJ_ID));
    FL_UNSET(obj, FL_SEEN_OBJ_ID);

    if (st_delete(objspace->obj_to_id_tbl, &o, &id)) {
        GC_ASSERT(id);
        st_delete(objspace->id_to_obj_tbl, &id, NULL);
    }
    else {
        rb_bug("Object ID seen, but not in mapping table: %s", rb_obj_info(obj));
    }
}

typedef int each_obj_callback(void *, void *, size_t, void *);
typedef int each_page_callback(struct heap_page *, void *);

struct each_obj_data {
    rb_objspace_t *objspace;
    bool reenable_incremental;

    each_obj_callback *each_obj_callback;
    each_page_callback *each_page_callback;
    void *data;

    struct heap_page **pages[SIZE_POOL_COUNT];
    size_t pages_counts[SIZE_POOL_COUNT];
};

static VALUE
objspace_each_objects_ensure(VALUE arg)
{
    struct each_obj_data *data = (struct each_obj_data *)arg;
    rb_objspace_t *objspace = data->objspace;

    /* Reenable incremental GC */
    if (data->reenable_incremental) {
        objspace->flags.dont_incremental = FALSE;
    }

    for (int i = 0; i < SIZE_POOL_COUNT; i++) {
        struct heap_page **pages = data->pages[i];
        free(pages);
    }

    return Qnil;
}

static VALUE
objspace_each_objects_try(VALUE arg)
{
    struct each_obj_data *data = (struct each_obj_data *)arg;
    rb_objspace_t *objspace = data->objspace;

    /* Copy pages from all size_pools to their respective buffers. */
    for (int i = 0; i < SIZE_POOL_COUNT; i++) {
        rb_size_pool_t *size_pool = &size_pools[i];
        size_t size = SIZE_POOL_EDEN_HEAP(size_pool)->total_pages * sizeof(struct heap_page *);

        struct heap_page **pages = malloc(size);
        if (!pages) rb_memerror();

        /* Set up pages buffer by iterating over all pages in the current eden
         * heap. This will be a snapshot of the state of the heap before we
         * call the callback over each page that exists in this buffer. Thus it
         * is safe for the callback to allocate objects without possibly entering
         * an infinite loop. */
        struct heap_page *page = 0;
        size_t pages_count = 0;
        ccan_list_for_each(&SIZE_POOL_EDEN_HEAP(size_pool)->pages, page, page_node) {
            pages[pages_count] = page;
            pages_count++;
        }
        data->pages[i] = pages;
        data->pages_counts[i] = pages_count;
        GC_ASSERT(pages_count == SIZE_POOL_EDEN_HEAP(size_pool)->total_pages);
    }

    for (int i = 0; i < SIZE_POOL_COUNT; i++) {
        rb_size_pool_t *size_pool = &size_pools[i];
        size_t pages_count = data->pages_counts[i];
        struct heap_page **pages = data->pages[i];

        struct heap_page *page = ccan_list_top(&SIZE_POOL_EDEN_HEAP(size_pool)->pages, struct heap_page, page_node);
        for (size_t i = 0; i < pages_count; i++) {
            /* If we have reached the end of the linked list then there are no
             * more pages, so break. */
            if (page == NULL) break;

            /* If this page does not match the one in the buffer, then move to
             * the next page in the buffer. */
            if (pages[i] != page) continue;

            uintptr_t pstart = (uintptr_t)page->start;
            uintptr_t pend = pstart + (page->total_slots * size_pool->slot_size);

            if (data->each_obj_callback &&
                (*data->each_obj_callback)((void *)pstart, (void *)pend, size_pool->slot_size, data->data)) {
                break;
            }
            if (data->each_page_callback &&
                (*data->each_page_callback)(page, data->data)) {
                break;
            }

            page = ccan_list_next(&SIZE_POOL_EDEN_HEAP(size_pool)->pages, page, page_node);
        }
    }

    return Qnil;
}

static void
objspace_each_exec(bool protected, struct each_obj_data *each_obj_data)
{
    /* Disable incremental GC */
    rb_objspace_t *objspace = each_obj_data->objspace;
    bool reenable_incremental = FALSE;
    if (protected) {
        reenable_incremental = !objspace->flags.dont_incremental;

        gc_rest(objspace);
        objspace->flags.dont_incremental = TRUE;
    }

    each_obj_data->reenable_incremental = reenable_incremental;
    memset(&each_obj_data->pages, 0, sizeof(each_obj_data->pages));
    memset(&each_obj_data->pages_counts, 0, sizeof(each_obj_data->pages_counts));
    rb_ensure(objspace_each_objects_try, (VALUE)each_obj_data,
              objspace_each_objects_ensure, (VALUE)each_obj_data);
}

static void
objspace_each_objects(rb_objspace_t *objspace, each_obj_callback *callback, void *data, bool protected)
{
    struct each_obj_data each_obj_data = {
        .objspace = objspace,
        .each_obj_callback = callback,
        .each_page_callback = NULL,
        .data = data,
    };
    objspace_each_exec(protected, &each_obj_data);
}

void
rb_gc_impl_each_objects(void *objspace_ptr, each_obj_callback *callback, void *data)
{
    objspace_each_objects(objspace_ptr, callback, data, TRUE);
}

#if GC_CAN_COMPILE_COMPACTION
static void
objspace_each_pages(rb_objspace_t *objspace, each_page_callback *callback, void *data, bool protected)
{
    struct each_obj_data each_obj_data = {
        .objspace = objspace,
        .each_obj_callback = NULL,
        .each_page_callback = callback,
        .data = data,
    };
    objspace_each_exec(protected, &each_obj_data);
}
#endif

VALUE
rb_gc_impl_define_finalizer(void *objspace_ptr, VALUE obj, VALUE block)
{
    rb_objspace_t *objspace = objspace_ptr;
    VALUE table;
    st_data_t data;

    GC_ASSERT(!OBJ_FROZEN(obj));

    RBASIC(obj)->flags |= FL_FINALIZE;

    if (st_lookup(finalizer_table, obj, &data)) {
        table = (VALUE)data;

        /* avoid duplicate block, table is usually small */
        {
            long len = RARRAY_LEN(table);
            long i;

            for (i = 0; i < len; i++) {
                VALUE recv = RARRAY_AREF(table, i);
                if (rb_equal(recv, block)) {
                    return recv;
                }
            }
        }

        rb_ary_push(table, block);
    }
    else {
        table = rb_ary_new3(1, block);
        rb_obj_hide(table);
        st_add_direct(finalizer_table, obj, table);
    }

    return block;
}

void
rb_gc_impl_undefine_finalizer(void *objspace_ptr, VALUE obj)
{
    rb_objspace_t *objspace = objspace_ptr;

    GC_ASSERT(!OBJ_FROZEN(obj));

    st_data_t data = obj;
    st_delete(finalizer_table, &data, 0);
    FL_UNSET(obj, FL_FINALIZE);
}

void
rb_gc_impl_copy_finalizer(void *objspace_ptr, VALUE dest, VALUE obj)
{
    rb_objspace_t *objspace = objspace_ptr;
    VALUE table;
    st_data_t data;

    if (!FL_TEST(obj, FL_FINALIZE)) return;

    if (RB_LIKELY(st_lookup(finalizer_table, obj, &data))) {
        table = (VALUE)data;
        st_insert(finalizer_table, dest, table);
        FL_SET(dest, FL_FINALIZE);
    }
    else {
        rb_bug("rb_gc_copy_finalizer: FL_FINALIZE set but not found in finalizer_table: %s", rb_obj_info(obj));
    }
}

static VALUE
get_final(long i, void *data)
{
    VALUE table = (VALUE)data;

    return RARRAY_AREF(table, i);
}

static void
run_final(rb_objspace_t *objspace, VALUE zombie)
{
    if (RZOMBIE(zombie)->dfree) {
        RZOMBIE(zombie)->dfree(RZOMBIE(zombie)->data);
    }

    st_data_t key = (st_data_t)zombie;
    if (FL_TEST_RAW(zombie, FL_FINALIZE)) {
        FL_UNSET(zombie, FL_FINALIZE);
        st_data_t table;
        if (st_delete(finalizer_table, &key, &table)) {
            rb_gc_run_obj_finalizer(rb_gc_impl_object_id(objspace, zombie), RARRAY_LEN(table), get_final, (void *)table);
        }
        else {
            rb_bug("FL_FINALIZE flag is set, but finalizers are not found");
        }
    }
    else {
        GC_ASSERT(!st_lookup(finalizer_table, key, NULL));
    }
}

static void
finalize_list(rb_objspace_t *objspace, VALUE zombie)
{
    while (zombie) {
        VALUE next_zombie;
        struct heap_page *page;
        asan_unpoison_object(zombie, false);
        next_zombie = RZOMBIE(zombie)->next;
        page = GET_HEAP_PAGE(zombie);

        run_final(objspace, zombie);

        int lev = rb_gc_vm_lock();
        {
            GC_ASSERT(BUILTIN_TYPE(zombie) == T_ZOMBIE);
            if (FL_TEST(zombie, FL_SEEN_OBJ_ID)) {
                obj_free_object_id(objspace, zombie);
            }

            GC_ASSERT(heap_pages_final_slots > 0);
            GC_ASSERT(page->final_slots > 0);

            heap_pages_final_slots--;
            page->final_slots--;
            page->free_slots++;
            heap_page_add_freeobj(objspace, page, zombie);
            page->size_pool->total_freed_objects++;
        }
        rb_gc_vm_unlock(lev);

        zombie = next_zombie;
    }
}

#if USE_MMTK
static void
rb_mmtk_run_final_job(struct MMTk_FinalJob *job)
{
    switch (job->kind) {
        case MMTK_FJOB_DFREE: {
            job->as.dfree.dfree(job->as.dfree.data);
            break;
        }
        case MMTK_FJOB_FINALIZE: {
            if (rb_gc_obj_free_on_exit_started()) {
                rb_bug("Finalize job still exists after obj_free on exit has started.");
            }

            VALUE objid = job->as.finalize.observed_id;
            VALUE table = job->as.finalize.finalizer_array;
            rb_gc_run_obj_finalizer(objid, RARRAY_LEN(table), get_final, (void *)table);

            break;
        }
    }

    xfree(job);
}

static struct MMTk_FinalJob*
rb_mmtk_poll_one_final_job(rb_objspace_t *objspace)
{
    while (true) {
        struct MMTk_FinalJob *job = (struct MMTk_FinalJob*)heap_pages_deferred_final;
        if (job == NULL) {
            break;
        }

        struct MMTk_FinalJob *next_job = job->next;

        VALUE old = ATOMIC_VALUE_CAS(heap_pages_deferred_final, (VALUE)job, (VALUE)next_job);
        if (old == (VALUE)job) {
            return job;
        }
    }

    return NULL;
}

static void
rb_mmtk_run_final_jobs(rb_objspace_t *objspace)
{
    struct MMTk_FinalJob *job;
    // Note: We could poll all jobs at once, but that'll require us to keep the linked list of
    // polled jobs as thread-local roots.  Currently we choose the easy way, i.e. making the global
    // linked list (starting with heap_pages_deferred_final) global roots.
    while ((job = rb_mmtk_poll_one_final_job(objspace)) != NULL) {
        rb_mmtk_run_final_job(job);
    }
}
#endif

static void
finalize_deferred_heap_pages(rb_objspace_t *objspace)
{
#if USE_MMTK
    if (rb_mmtk_enabled_p()) {
        rb_mmtk_run_final_jobs(objspace);
        return;
    }
#endif

    VALUE zombie;
    while ((zombie = RUBY_ATOMIC_VALUE_EXCHANGE(heap_pages_deferred_final, 0)) != 0) {
        finalize_list(objspace, zombie);
    }
}

static void
finalize_deferred(rb_objspace_t *objspace)
{
    rb_gc_set_pending_interrupt();
    finalize_deferred_heap_pages(objspace);
    rb_gc_unset_pending_interrupt();
}

static void
gc_finalize_deferred(void *dmy)
{
    rb_objspace_t *objspace = dmy;
    if (RUBY_ATOMIC_EXCHANGE(finalizing, 1)) return;

    finalize_deferred(objspace);
    RUBY_ATOMIC_SET(finalizing, 0);
}

static void
gc_finalize_deferred_register(rb_objspace_t *objspace)
{
    /* will enqueue a call to gc_finalize_deferred */
    rb_postponed_job_trigger(objspace->finalize_deferred_pjob);
}

static int pop_mark_stack(mark_stack_t *stack, VALUE *data);

static void
gc_abort(void *objspace_ptr)
{
    rb_objspace_t *objspace = objspace_ptr;

    if (is_incremental_marking(objspace)) {
        /* Remove all objects from the mark stack. */
        VALUE obj;
        while (pop_mark_stack(&objspace->mark_stack, &obj));

        objspace->flags.during_incremental_marking = FALSE;
    }

    if (is_lazy_sweeping(objspace)) {
        for (int i = 0; i < SIZE_POOL_COUNT; i++) {
            rb_size_pool_t *size_pool = &size_pools[i];
            rb_heap_t *heap = SIZE_POOL_EDEN_HEAP(size_pool);

            heap->sweeping_page = NULL;
            struct heap_page *page = NULL;

            ccan_list_for_each(&heap->pages, page, page_node) {
                page->flags.before_sweep = false;
            }
        }
    }

    for (int i = 0; i < SIZE_POOL_COUNT; i++) {
        rb_size_pool_t *size_pool = &size_pools[i];
        rb_heap_t *heap = SIZE_POOL_EDEN_HEAP(size_pool);
        rgengc_mark_and_rememberset_clear(objspace, heap);
    }

    gc_mode_set(objspace, gc_mode_none);
}

struct force_finalize_list {
    VALUE obj;
    VALUE table;
    struct force_finalize_list *next;
};

#if USE_MMTK
int
rb_mmtk_evacuate_finalizer_table_on_exit_i(st_data_t key, st_data_t value, st_data_t data)
{
    VALUE obj = (VALUE)key;
    VALUE finalizer_array = (VALUE)value;

    rb_mmtk_make_finalize_job(obj, finalizer_array);

    return ST_DELETE;
}
#endif

static int
force_chain_object(st_data_t key, st_data_t val, st_data_t arg)
{
    struct force_finalize_list **prev = (struct force_finalize_list **)arg;
    struct force_finalize_list *curr = ALLOC(struct force_finalize_list);
    curr->obj = key;
    curr->table = val;
    curr->next = *prev;
    *prev = curr;
    return ST_CONTINUE;
}

void
rb_gc_impl_shutdown_free_objects(void *objspace_ptr)
{
    rb_objspace_t *objspace = objspace_ptr;

    for (size_t i = 0; i < heap_allocated_pages; i++) {
        struct heap_page *page = heap_pages_sorted[i];
        short stride = page->slot_size;

        uintptr_t p = (uintptr_t)page->start;
        uintptr_t pend = p + page->total_slots * stride;
        for (; p < pend; p += stride) {
            VALUE vp = (VALUE)p;
            asan_unpoisoning_object(vp) {
                if (RB_BUILTIN_TYPE(vp) != T_NONE) {
                    rb_gc_obj_free(objspace, vp);
                }
            }
        }
    }
}

void
rb_gc_impl_shutdown_call_finalizer(void *objspace_ptr)
{
    rb_objspace_t *objspace = objspace_ptr;

#if USE_MMTK
    // The following lines are related to Ruby's own GC.
    // They should not be executed when using MMTk.
    if (!rb_mmtk_enabled_p()) {
#endif
#if RGENGC_CHECK_MODE >= 2
    gc_verify_internal_consistency(objspace);
#endif
#if USE_MMTK
    }
#endif
    if (RUBY_ATOMIC_EXCHANGE(finalizing, 1)) return;

<<<<<<< HEAD
    /* run finalizers */
    finalize_deferred(objspace);
    GC_ASSERT(heap_pages_deferred_final == 0);

#if USE_MMTK
    // The following lines are related to Ruby's own GC.
    // They should not be executedn when using MMTk.
    if (!rb_mmtk_enabled_p()) {
#endif
=======
>>>>>>> cdda284c
    /* prohibit incremental GC */
    objspace->flags.dont_incremental = 1;
#if USE_MMTK
    }
#endif

#if USE_MMTK
    if (rb_mmtk_enabled_p()) {
        // Force to run finalizers, the MMTk style.
        while (finalizer_table->num_entries) {
            // We move all elements from the finalizer_table to heap_pages_deferred_final.
            st_foreach(finalizer_table, rb_mmtk_evacuate_finalizer_table_on_exit_i, 0);

            // Then call all pushed finalizers in heap_pages_deferred_final.
            finalize_deferred_heap_pages(objspace);

            // We need to repeat because a finalizer may register new finalizers.
        }

        // Tell the world that obj_free on exit has started.
        rb_gc_set_obj_free_on_exit_started();

        // TODO: Should we disable GC, too?

        // Running data/file finalizers on exit, the MMTk style.
        // When using MMTk, we maintain a list of obj_free candidates in the Rust code,
        // similar to the FinalizerProcessor for JVM which maintains a list of finalizable objects.
        // But since we are on exit, we call obj_free immediately on those objects instead of in GC.
        rb_mmtk_call_obj_free_on_exit();

        // Some `T_DATA` and `T_FILE` objects still make final jobs (or zombies if not using MMTk).
        // We execute the final jobs here.
        finalize_deferred_heap_pages(objspace);
    } else {
#endif
    /* force to run finalizer */
    while (finalizer_table->num_entries) {
        struct force_finalize_list *list = 0;
        st_foreach(finalizer_table, force_chain_object, (st_data_t)&list);
        while (list) {
            struct force_finalize_list *curr = list;

            st_data_t obj = (st_data_t)curr->obj;
            st_delete(finalizer_table, &obj, 0);
            FL_UNSET(curr->obj, FL_FINALIZE);

            rb_gc_run_obj_finalizer(rb_gc_impl_object_id(objspace, curr->obj), RARRAY_LEN(curr->table), get_final, (void *)curr->table);

            list = curr->next;
            xfree(curr);
        }
    }

    /* run finalizers */
    finalize_deferred(objspace);
    GC_ASSERT(heap_pages_deferred_final == 0);

    /* Abort incremental marking and lazy sweeping to speed up shutdown. */
    gc_abort(objspace);

    /* prohibit GC because force T_DATA finalizers can break an object graph consistency */
    dont_gc_on();

    /* running data/file finalizers are part of garbage collection */
    unsigned int lock_lev;
    gc_enter(objspace, gc_enter_event_finalizer, &lock_lev);

    /* run data/file object's finalizers */
    for (size_t i = 0; i < heap_allocated_pages; i++) {
        struct heap_page *page = heap_pages_sorted[i];
        short stride = page->slot_size;

        uintptr_t p = (uintptr_t)page->start;
        uintptr_t pend = p + page->total_slots * stride;
        for (; p < pend; p += stride) {
            VALUE vp = (VALUE)p;
            void *poisoned = asan_unpoison_object_temporary(vp);

            if (rb_gc_shutdown_call_finalizer_p(vp)) {
                rb_gc_obj_free(objspace, vp);
            }

            if (poisoned) {
                GC_ASSERT(BUILTIN_TYPE(vp) == T_NONE);
                asan_poison_object(vp);
            }
        }
    }

    gc_exit(objspace, gc_enter_event_finalizer, &lock_lev);

    finalize_deferred_heap_pages(objspace);

#if USE_MMTK
    }
#endif

    st_free_table(finalizer_table);
    finalizer_table = 0;
    RUBY_ATOMIC_SET(finalizing, 0);
}

#if USE_MMTK
/* Mark all final jobs. */
static void
rb_mmtk_mark_final_jobs(void)
{
    rb_vm_t *vm = GET_VM();

    struct MMTk_FinalJob *cur_job = (struct MMTk_FinalJob*)vm->objspace->heap_pages.deferred_final;
    while (cur_job != NULL) {
        if (cur_job->kind == MMTK_FJOB_FINALIZE) {
            // The finalizer array is a proper MMTk heap object, and needs to be kept alive.
            // We treat it as a root.  Currently we pin all roots.
            rb_gc_mark(cur_job->as.finalize.finalizer_array);
        }

        cur_job = cur_job->next;
    }
}
#endif

void
rb_gc_impl_each_object(void *objspace_ptr, void (*func)(VALUE obj, void *data), void *data)
{
    rb_objspace_t *objspace = objspace_ptr;

    for (size_t i = 0; i < heap_allocated_pages; i++) {
        struct heap_page *page = heap_pages_sorted[i];
        short stride = page->slot_size;

        uintptr_t p = (uintptr_t)page->start;
        uintptr_t pend = p + page->total_slots * stride;
        for (; p < pend; p += stride) {
            VALUE obj = (VALUE)p;

            void *poisoned = asan_unpoison_object_temporary(obj);

            func(obj, data);

            if (poisoned) {
                GC_ASSERT(BUILTIN_TYPE(obj) == T_NONE);
                asan_poison_object(obj);
            }
        }
    }
}

/*
  ------------------------ Garbage Collection ------------------------
*/

/* Sweeping */

static size_t
objspace_available_slots(rb_objspace_t *objspace)
{
#if USE_MMTK
    if (rb_mmtk_enabled_p()) {
        return mmtk_total_bytes();
    }
#endif

    size_t total_slots = 0;
    for (int i = 0; i < SIZE_POOL_COUNT; i++) {
        rb_size_pool_t *size_pool = &size_pools[i];
        total_slots += SIZE_POOL_EDEN_HEAP(size_pool)->total_slots;
        total_slots += SIZE_POOL_TOMB_HEAP(size_pool)->total_slots;
    }
    return total_slots;
}

static size_t
objspace_live_slots(rb_objspace_t *objspace)
{
    return total_allocated_objects(objspace) - total_freed_objects(objspace) - heap_pages_final_slots;
}

static size_t
objspace_free_slots(rb_objspace_t *objspace)
{
#if USE_MMTK
    if (rb_mmtk_enabled_p()) {
        return mmtk_free_bytes();
    }
#endif
    return objspace_available_slots(objspace) - objspace_live_slots(objspace) - heap_pages_final_slots;
}

static void
gc_setup_mark_bits(struct heap_page *page)
{
    /* copy oldgen bitmap to mark bitmap */
    memcpy(&page->mark_bits[0], &page->uncollectible_bits[0], HEAP_PAGE_BITMAP_SIZE);
}

static int gc_is_moveable_obj(rb_objspace_t *objspace, VALUE obj);
static VALUE gc_move(rb_objspace_t *objspace, VALUE scan, VALUE free, size_t src_slot_size, size_t slot_size);

#if defined(_WIN32)
enum {HEAP_PAGE_LOCK = PAGE_NOACCESS, HEAP_PAGE_UNLOCK = PAGE_READWRITE};

static BOOL
protect_page_body(struct heap_page_body *body, DWORD protect)
{
    DWORD old_protect;
    return VirtualProtect(body, HEAP_PAGE_SIZE, protect, &old_protect) != 0;
}
#else
enum {HEAP_PAGE_LOCK = PROT_NONE, HEAP_PAGE_UNLOCK = PROT_READ | PROT_WRITE};
#define protect_page_body(body, protect) !mprotect((body), HEAP_PAGE_SIZE, (protect))
#endif

static void
lock_page_body(rb_objspace_t *objspace, struct heap_page_body *body)
{
    if (!protect_page_body(body, HEAP_PAGE_LOCK)) {
        rb_bug("Couldn't protect page %p, errno: %s", (void *)body, strerror(errno));
    }
    else {
        gc_report(5, objspace, "Protecting page in move %p\n", (void *)body);
    }
}

static void
unlock_page_body(rb_objspace_t *objspace, struct heap_page_body *body)
{
    if (!protect_page_body(body, HEAP_PAGE_UNLOCK)) {
        rb_bug("Couldn't unprotect page %p, errno: %s", (void *)body, strerror(errno));
    }
    else {
        gc_report(5, objspace, "Unprotecting page in move %p\n", (void *)body);
    }
}

static bool
try_move(rb_objspace_t *objspace, rb_heap_t *heap, struct heap_page *free_page, VALUE src)
{
    GC_ASSERT(gc_is_moveable_obj(objspace, src));

    struct heap_page *src_page = GET_HEAP_PAGE(src);
    if (!free_page) {
        return false;
    }

    /* We should return true if either src is successfully moved, or src is
     * unmoveable. A false return will cause the sweeping cursor to be
     * incremented to the next page, and src will attempt to move again */
    GC_ASSERT(RVALUE_MARKED(objspace, src));

    asan_unlock_freelist(free_page);
    VALUE dest = (VALUE)free_page->freelist;
    asan_lock_freelist(free_page);
    asan_unpoison_object(dest, false);
    if (!dest) {
        /* if we can't get something from the freelist then the page must be
         * full */
        return false;
    }
    asan_unlock_freelist(free_page);
    free_page->freelist = ((struct free_slot *)dest)->next;
    asan_lock_freelist(free_page);

    GC_ASSERT(RB_BUILTIN_TYPE(dest) == T_NONE);

    if (src_page->slot_size > free_page->slot_size) {
        objspace->rcompactor.moved_down_count_table[BUILTIN_TYPE(src)]++;
    }
    else if (free_page->slot_size > src_page->slot_size) {
        objspace->rcompactor.moved_up_count_table[BUILTIN_TYPE(src)]++;
    }
    objspace->rcompactor.moved_count_table[BUILTIN_TYPE(src)]++;
    objspace->rcompactor.total_moved++;

    gc_move(objspace, src, dest, src_page->slot_size, free_page->slot_size);
    gc_pin(objspace, src);
    free_page->free_slots--;

    return true;
}

static void
gc_unprotect_pages(rb_objspace_t *objspace, rb_heap_t *heap)
{
    struct heap_page *cursor = heap->compact_cursor;

    while (cursor) {
        unlock_page_body(objspace, GET_PAGE_BODY(cursor->start));
        cursor = ccan_list_next(&heap->pages, cursor, page_node);
    }
}

static void gc_update_references(rb_objspace_t *objspace);
#if GC_CAN_COMPILE_COMPACTION
static void invalidate_moved_page(rb_objspace_t *objspace, struct heap_page *page);
#endif

#if defined(__MINGW32__) || defined(_WIN32)
# define GC_COMPACTION_SUPPORTED 1
#else
/* If not MinGW, Windows, or does not have mmap, we cannot use mprotect for
 * the read barrier, so we must disable compaction. */
# define GC_COMPACTION_SUPPORTED (GC_CAN_COMPILE_COMPACTION && HEAP_PAGE_ALLOC_USE_MMAP)
#endif

#if GC_CAN_COMPILE_COMPACTION
static void
read_barrier_handler(uintptr_t original_address)
{
    VALUE obj;
    rb_objspace_t *objspace = (rb_objspace_t *)rb_gc_get_objspace();

    /* Calculate address aligned to slots. */
    uintptr_t address = original_address - (original_address % BASE_SLOT_SIZE);

    obj = (VALUE)address;

    struct heap_page_body *page_body = GET_PAGE_BODY(obj);

    /* If the page_body is NULL, then mprotect cannot handle it and will crash
     * with "Cannot allocate memory". */
    if (page_body == NULL) {
        rb_bug("read_barrier_handler: segmentation fault at %p", (void *)original_address);
    }

    int lev = rb_gc_vm_lock();
    {
        unlock_page_body(objspace, page_body);

        objspace->profile.read_barrier_faults++;

        invalidate_moved_page(objspace, GET_HEAP_PAGE(obj));
    }
    rb_gc_vm_unlock(lev);
}
#endif

#if !GC_CAN_COMPILE_COMPACTION
static void
uninstall_handlers(void)
{
    /* no-op */
}

static void
install_handlers(void)
{
    /* no-op */
}
#elif defined(_WIN32)
static LPTOP_LEVEL_EXCEPTION_FILTER old_handler;
typedef void (*signal_handler)(int);
static signal_handler old_sigsegv_handler;

static LONG WINAPI
read_barrier_signal(EXCEPTION_POINTERS *info)
{
    /* EXCEPTION_ACCESS_VIOLATION is what's raised by access to protected pages */
    if (info->ExceptionRecord->ExceptionCode == EXCEPTION_ACCESS_VIOLATION) {
        /* > The second array element specifies the virtual address of the inaccessible data.
         * https://docs.microsoft.com/en-us/windows/win32/api/winnt/ns-winnt-exception_record
         *
         * Use this address to invalidate the page */
        read_barrier_handler((uintptr_t)info->ExceptionRecord->ExceptionInformation[1]);
        return EXCEPTION_CONTINUE_EXECUTION;
    }
    else {
        return EXCEPTION_CONTINUE_SEARCH;
    }
}

static void
uninstall_handlers(void)
{
    signal(SIGSEGV, old_sigsegv_handler);
    SetUnhandledExceptionFilter(old_handler);
}

static void
install_handlers(void)
{
    /* Remove SEGV handler so that the Unhandled Exception Filter handles it */
    old_sigsegv_handler = signal(SIGSEGV, NULL);
    /* Unhandled Exception Filter has access to the violation address similar
     * to si_addr from sigaction */
    old_handler = SetUnhandledExceptionFilter(read_barrier_signal);
}
#else
static struct sigaction old_sigbus_handler;
static struct sigaction old_sigsegv_handler;

#ifdef HAVE_MACH_TASK_EXCEPTION_PORTS
static exception_mask_t old_exception_masks[32];
static mach_port_t old_exception_ports[32];
static exception_behavior_t old_exception_behaviors[32];
static thread_state_flavor_t old_exception_flavors[32];
static mach_msg_type_number_t old_exception_count;

static void
disable_mach_bad_access_exc(void)
{
    old_exception_count = sizeof(old_exception_masks) / sizeof(old_exception_masks[0]);
    task_swap_exception_ports(
        mach_task_self(), EXC_MASK_BAD_ACCESS,
        MACH_PORT_NULL, EXCEPTION_DEFAULT, 0,
        old_exception_masks, &old_exception_count,
        old_exception_ports, old_exception_behaviors, old_exception_flavors
    );
}

static void
restore_mach_bad_access_exc(void)
{
    for (mach_msg_type_number_t i = 0; i < old_exception_count; i++) {
        task_set_exception_ports(
            mach_task_self(),
            old_exception_masks[i], old_exception_ports[i],
            old_exception_behaviors[i], old_exception_flavors[i]
        );
    }
}
#endif

static void
read_barrier_signal(int sig, siginfo_t *info, void *data)
{
    // setup SEGV/BUS handlers for errors
    struct sigaction prev_sigbus, prev_sigsegv;
    sigaction(SIGBUS, &old_sigbus_handler, &prev_sigbus);
    sigaction(SIGSEGV, &old_sigsegv_handler, &prev_sigsegv);

    // enable SIGBUS/SEGV
    sigset_t set, prev_set;
    sigemptyset(&set);
    sigaddset(&set, SIGBUS);
    sigaddset(&set, SIGSEGV);
    sigprocmask(SIG_UNBLOCK, &set, &prev_set);
#ifdef HAVE_MACH_TASK_EXCEPTION_PORTS
    disable_mach_bad_access_exc();
#endif
    // run handler
    read_barrier_handler((uintptr_t)info->si_addr);

    // reset SEGV/BUS handlers
#ifdef HAVE_MACH_TASK_EXCEPTION_PORTS
    restore_mach_bad_access_exc();
#endif
    sigaction(SIGBUS, &prev_sigbus, NULL);
    sigaction(SIGSEGV, &prev_sigsegv, NULL);
    sigprocmask(SIG_SETMASK, &prev_set, NULL);
}

static void
uninstall_handlers(void)
{
#ifdef HAVE_MACH_TASK_EXCEPTION_PORTS
    restore_mach_bad_access_exc();
#endif
    sigaction(SIGBUS, &old_sigbus_handler, NULL);
    sigaction(SIGSEGV, &old_sigsegv_handler, NULL);
}

static void
install_handlers(void)
{
    struct sigaction action;
    memset(&action, 0, sizeof(struct sigaction));
    sigemptyset(&action.sa_mask);
    action.sa_sigaction = read_barrier_signal;
    action.sa_flags = SA_SIGINFO | SA_ONSTACK;

    sigaction(SIGBUS, &action, &old_sigbus_handler);
    sigaction(SIGSEGV, &action, &old_sigsegv_handler);
#ifdef HAVE_MACH_TASK_EXCEPTION_PORTS
    disable_mach_bad_access_exc();
#endif
}
#endif

static void
gc_compact_finish(rb_objspace_t *objspace)
{
    for (int i = 0; i < SIZE_POOL_COUNT; i++) {
        rb_size_pool_t *size_pool = &size_pools[i];
        rb_heap_t *heap = SIZE_POOL_EDEN_HEAP(size_pool);
        gc_unprotect_pages(objspace, heap);
    }

    uninstall_handlers();

    gc_update_references(objspace);
    objspace->profile.compact_count++;

    for (int i = 0; i < SIZE_POOL_COUNT; i++) {
        rb_size_pool_t *size_pool = &size_pools[i];
        rb_heap_t *heap = SIZE_POOL_EDEN_HEAP(size_pool);
        heap->compact_cursor = NULL;
        heap->free_pages = NULL;
        heap->compact_cursor_index = 0;
    }

    if (gc_prof_enabled(objspace)) {
        gc_profile_record *record = gc_prof_record(objspace);
        record->moved_objects = objspace->rcompactor.total_moved - record->moved_objects;
    }
    objspace->flags.during_compacting = FALSE;
}

struct gc_sweep_context {
    struct heap_page *page;
    int final_slots;
    int freed_slots;
    int empty_slots;
};

static inline void
gc_sweep_plane(rb_objspace_t *objspace, rb_heap_t *heap, uintptr_t p, bits_t bitset, struct gc_sweep_context *ctx)
{
    struct heap_page *sweep_page = ctx->page;
    short slot_size = sweep_page->slot_size;
    short slot_bits = slot_size / BASE_SLOT_SIZE;
    GC_ASSERT(slot_bits > 0);

    do {
        VALUE vp = (VALUE)p;
        GC_ASSERT(vp % BASE_SLOT_SIZE == 0);

        asan_unpoison_object(vp, false);
        if (bitset & 1) {
            switch (BUILTIN_TYPE(vp)) {
              default: /* majority case */
                gc_report(2, objspace, "page_sweep: free %p\n", (void *)p);
#if RGENGC_CHECK_MODE
                if (!is_full_marking(objspace)) {
                    if (RVALUE_OLD_P(objspace, vp)) rb_bug("page_sweep: %p - old while minor GC.", (void *)p);
                    if (RVALUE_REMEMBERED(objspace, vp)) rb_bug("page_sweep: %p - remembered.", (void *)p);
                }
#endif

                if (RVALUE_WB_UNPROTECTED(objspace, vp)) CLEAR_IN_BITMAP(GET_HEAP_WB_UNPROTECTED_BITS(vp), vp);

#if RGENGC_CHECK_MODE
#define CHECK(x) if (x(objspace, vp) != FALSE) rb_bug("obj_free: " #x "(%s) != FALSE", rb_obj_info(vp))
                CHECK(RVALUE_WB_UNPROTECTED);
                CHECK(RVALUE_MARKED);
                CHECK(RVALUE_MARKING);
                CHECK(RVALUE_UNCOLLECTIBLE);
#undef CHECK
#endif

                bool has_object_id = FL_TEST(vp, FL_SEEN_OBJ_ID);
                if (rb_gc_obj_free(objspace, vp)) {
                    if (has_object_id) {
                        obj_free_object_id(objspace, vp);
                    }
                    // always add free slots back to the swept pages freelist,
                    // so that if we're compacting, we can re-use the slots
                    (void)VALGRIND_MAKE_MEM_UNDEFINED((void*)p, BASE_SLOT_SIZE);
                    heap_page_add_freeobj(objspace, sweep_page, vp);
                    gc_report(3, objspace, "page_sweep: %s is added to freelist\n", rb_obj_info(vp));
                    ctx->freed_slots++;
                }
                else {
                    ctx->final_slots++;
                }
                break;

              case T_MOVED:
                if (objspace->flags.during_compacting) {
                    /* The sweep cursor shouldn't have made it to any
                     * T_MOVED slots while the compact flag is enabled.
                     * The sweep cursor and compact cursor move in
                     * opposite directions, and when they meet references will
                     * get updated and "during_compacting" should get disabled */
                    rb_bug("T_MOVED shouldn't be seen until compaction is finished");
                }
                gc_report(3, objspace, "page_sweep: %s is added to freelist\n", rb_obj_info(vp));
                ctx->empty_slots++;
                heap_page_add_freeobj(objspace, sweep_page, vp);
                break;
              case T_ZOMBIE:
                /* already counted */
                break;
              case T_NONE:
                ctx->empty_slots++; /* already freed */
                break;
            }
        }
        p += slot_size;
        bitset >>= slot_bits;
    } while (bitset);
}

static inline void
gc_sweep_page(rb_objspace_t *objspace, rb_heap_t *heap, struct gc_sweep_context *ctx)
{
    struct heap_page *sweep_page = ctx->page;
    GC_ASSERT(SIZE_POOL_EDEN_HEAP(sweep_page->size_pool) == heap);

    uintptr_t p;
    bits_t *bits, bitset;

    gc_report(2, objspace, "page_sweep: start.\n");

#if RGENGC_CHECK_MODE
    if (!objspace->flags.immediate_sweep) {
        GC_ASSERT(sweep_page->flags.before_sweep == TRUE);
    }
#endif
    sweep_page->flags.before_sweep = FALSE;
    sweep_page->free_slots = 0;

    p = (uintptr_t)sweep_page->start;
    bits = sweep_page->mark_bits;

    int page_rvalue_count = sweep_page->total_slots * (sweep_page->slot_size / BASE_SLOT_SIZE);
    int out_of_range_bits = (NUM_IN_PAGE(p) + page_rvalue_count) % BITS_BITLENGTH;
    if (out_of_range_bits != 0) { // sizeof(RVALUE) == 64
        bits[BITMAP_INDEX(p) + page_rvalue_count / BITS_BITLENGTH] |= ~(((bits_t)1 << out_of_range_bits) - 1);
    }

    /* The last bitmap plane may not be used if the last plane does not
     * have enough space for the slot_size. In that case, the last plane must
     * be skipped since none of the bits will be set. */
    int bitmap_plane_count = CEILDIV(NUM_IN_PAGE(p) + page_rvalue_count, BITS_BITLENGTH);
    GC_ASSERT(bitmap_plane_count == HEAP_PAGE_BITMAP_LIMIT - 1 ||
                  bitmap_plane_count == HEAP_PAGE_BITMAP_LIMIT);

    // Skip out of range slots at the head of the page
    bitset = ~bits[0];
    bitset >>= NUM_IN_PAGE(p);
    if (bitset) {
        gc_sweep_plane(objspace, heap, p, bitset, ctx);
    }
    p += (BITS_BITLENGTH - NUM_IN_PAGE(p)) * BASE_SLOT_SIZE;

    for (int i = 1; i < bitmap_plane_count; i++) {
        bitset = ~bits[i];
        if (bitset) {
            gc_sweep_plane(objspace, heap, p, bitset, ctx);
        }
        p += BITS_BITLENGTH * BASE_SLOT_SIZE;
    }

    if (!heap->compact_cursor) {
        gc_setup_mark_bits(sweep_page);
    }

#if GC_PROFILE_MORE_DETAIL
    if (gc_prof_enabled(objspace)) {
        gc_profile_record *record = gc_prof_record(objspace);
        record->removing_objects += ctx->final_slots + ctx->freed_slots;
        record->empty_objects += ctx->empty_slots;
    }
#endif
    if (0) fprintf(stderr, "gc_sweep_page(%"PRIdSIZE"): total_slots: %d, freed_slots: %d, empty_slots: %d, final_slots: %d\n",
                   rb_gc_count(),
                   sweep_page->total_slots,
                   ctx->freed_slots, ctx->empty_slots, ctx->final_slots);

    sweep_page->free_slots += ctx->freed_slots + ctx->empty_slots;
    sweep_page->size_pool->total_freed_objects += ctx->freed_slots;

    if (heap_pages_deferred_final && !finalizing) {
        gc_finalize_deferred_register(objspace);
    }

#if RGENGC_CHECK_MODE
    short freelist_len = 0;
    asan_unlock_freelist(sweep_page);
    struct free_slot *ptr = sweep_page->freelist;
    while (ptr) {
        freelist_len++;
        ptr = ptr->next;
    }
    asan_lock_freelist(sweep_page);
    if (freelist_len != sweep_page->free_slots) {
        rb_bug("inconsistent freelist length: expected %d but was %d", sweep_page->free_slots, freelist_len);
    }
#endif

    gc_report(2, objspace, "page_sweep: end.\n");
}

static const char *
gc_mode_name(enum gc_mode mode)
{
    switch (mode) {
      case gc_mode_none: return "none";
      case gc_mode_marking: return "marking";
      case gc_mode_sweeping: return "sweeping";
      case gc_mode_compacting: return "compacting";
      default: rb_bug("gc_mode_name: unknown mode: %d", (int)mode);
    }
}

static void
gc_mode_transition(rb_objspace_t *objspace, enum gc_mode mode)
{
#if RGENGC_CHECK_MODE
    enum gc_mode prev_mode = gc_mode(objspace);
    switch (prev_mode) {
      case gc_mode_none:     GC_ASSERT(mode == gc_mode_marking); break;
      case gc_mode_marking:  GC_ASSERT(mode == gc_mode_sweeping); break;
      case gc_mode_sweeping: GC_ASSERT(mode == gc_mode_none || mode == gc_mode_compacting); break;
      case gc_mode_compacting: GC_ASSERT(mode == gc_mode_none); break;
    }
#endif
    if (0) fprintf(stderr, "gc_mode_transition: %s->%s\n", gc_mode_name(gc_mode(objspace)), gc_mode_name(mode));
    gc_mode_set(objspace, mode);
}

static void
heap_page_freelist_append(struct heap_page *page, struct free_slot *freelist)
{
    if (freelist) {
        asan_unlock_freelist(page);
        if (page->freelist) {
            struct free_slot *p = page->freelist;
            asan_unpoison_object((VALUE)p, false);
            while (p->next) {
                struct free_slot *prev = p;
                p = p->next;
                asan_poison_object((VALUE)prev);
                asan_unpoison_object((VALUE)p, false);
            }
            p->next = freelist;
            asan_poison_object((VALUE)p);
        }
        else {
            page->freelist = freelist;
        }
        asan_lock_freelist(page);
    }
}

static void
gc_sweep_start_heap(rb_objspace_t *objspace, rb_heap_t *heap)
{
    heap->sweeping_page = ccan_list_top(&heap->pages, struct heap_page, page_node);
    heap->free_pages = NULL;
    heap->pooled_pages = NULL;
    if (!objspace->flags.immediate_sweep) {
        struct heap_page *page = NULL;

        ccan_list_for_each(&heap->pages, page, page_node) {
            page->flags.before_sweep = TRUE;
        }
    }
}

#if defined(__GNUC__) && __GNUC__ == 4 && __GNUC_MINOR__ == 4
__attribute__((noinline))
#endif

#if GC_CAN_COMPILE_COMPACTION
static void gc_sort_heap_by_compare_func(rb_objspace_t *objspace, gc_compact_compare_func compare_func);
static int compare_pinned_slots(const void *left, const void *right, void *d);
#endif

static void
gc_ractor_newobj_cache_clear(void *c, void *data)
{
    rb_ractor_newobj_cache_t *newobj_cache = c;

    newobj_cache->incremental_mark_step_allocated_slots = 0;

    for (size_t size_pool_idx = 0; size_pool_idx < SIZE_POOL_COUNT; size_pool_idx++) {
        rb_ractor_newobj_size_pool_cache_t *cache = &newobj_cache->size_pool_caches[size_pool_idx];

        struct heap_page *page = cache->using_page;
        struct free_slot *freelist = cache->freelist;
        RUBY_DEBUG_LOG("ractor using_page:%p freelist:%p", (void *)page, (void *)freelist);

        heap_page_freelist_append(page, freelist);

        cache->using_page = NULL;
        cache->freelist = NULL;
    }
}

static void
gc_sweep_start(rb_objspace_t *objspace)
{
    gc_mode_transition(objspace, gc_mode_sweeping);
    objspace->rincgc.pooled_slots = 0;

#if GC_CAN_COMPILE_COMPACTION
    if (objspace->flags.during_compacting) {
        gc_sort_heap_by_compare_func(
            objspace,
            objspace->rcompactor.compare_func ? objspace->rcompactor.compare_func : compare_pinned_slots
        );
    }
#endif

    for (int i = 0; i < SIZE_POOL_COUNT; i++) {
        rb_size_pool_t *size_pool = &size_pools[i];
        rb_heap_t *heap = SIZE_POOL_EDEN_HEAP(size_pool);

        gc_sweep_start_heap(objspace, heap);

        /* We should call gc_sweep_finish_size_pool for size pools with no pages. */
        if (heap->sweeping_page == NULL) {
            GC_ASSERT(heap->total_pages == 0);
            GC_ASSERT(heap->total_slots == 0);
            gc_sweep_finish_size_pool(objspace, size_pool);
        }
    }

    rb_gc_ractor_newobj_cache_foreach(gc_ractor_newobj_cache_clear, NULL);
}

static void
gc_sweep_finish_size_pool(rb_objspace_t *objspace, rb_size_pool_t *size_pool)
{
    rb_heap_t *heap = SIZE_POOL_EDEN_HEAP(size_pool);
    size_t total_slots = heap->total_slots + SIZE_POOL_TOMB_HEAP(size_pool)->total_slots;
    size_t total_pages = heap->total_pages + SIZE_POOL_TOMB_HEAP(size_pool)->total_pages;
    size_t swept_slots = size_pool->freed_slots + size_pool->empty_slots;

    size_t init_slots = gc_params.size_pool_init_slots[size_pool - size_pools];
    size_t min_free_slots = (size_t)(MAX(total_slots, init_slots) * gc_params.heap_free_slots_min_ratio);

    /* If we don't have enough slots and we have pages on the tomb heap, move
     * pages from the tomb heap to the eden heap. This may prevent page
     * creation thrashing (frequently allocating and deallocting pages) and
     * GC thrashing (running GC more frequently than required). */
    struct heap_page *resurrected_page;
    while (swept_slots < min_free_slots &&
            (resurrected_page = heap_page_resurrect(objspace, size_pool))) {
        swept_slots += resurrected_page->free_slots;

        heap_add_page(objspace, size_pool, heap, resurrected_page);
        heap_add_freepage(heap, resurrected_page);
    }

    if (swept_slots < min_free_slots) {
        bool grow_heap = is_full_marking(objspace);

        /* Consider growing or starting a major GC if we are not currently in a
         * major GC and we can't allocate any more pages. */
        if (!is_full_marking(objspace) && size_pool->allocatable_pages == 0) {
            /* The heap is a growth heap if it freed more slots than had empty slots. */
            bool is_growth_heap = size_pool->empty_slots == 0 || size_pool->freed_slots > size_pool->empty_slots;

            /* Grow this heap if we haven't run at least RVALUE_OLD_AGE minor
             * GC since the last major GC or if this heap is smaller than the
             * the configured initial size. */
            if (objspace->profile.count - objspace->rgengc.last_major_gc < RVALUE_OLD_AGE ||
                    total_slots < init_slots) {
                grow_heap = TRUE;
            }
            else if (is_growth_heap) { /* Only growth heaps are allowed to start a major GC. */
                gc_needs_major_flags |= GPR_FLAG_MAJOR_BY_NOFREE;
                size_pool->force_major_gc_count++;
            }
        }

        if (grow_heap) {
            size_pool_allocatable_pages_expand(objspace, size_pool, swept_slots,
                    total_slots, total_pages);
        }
    }
}

static void
gc_sweep_finish(rb_objspace_t *objspace)
{
    gc_report(1, objspace, "gc_sweep_finish\n");

    gc_prof_set_heap_info(objspace);
    heap_pages_free_unused_pages(objspace);

    for (int i = 0; i < SIZE_POOL_COUNT; i++) {
        rb_size_pool_t *size_pool = &size_pools[i];

        /* if heap_pages has unused pages, then assign them to increment */
        size_t tomb_pages = SIZE_POOL_TOMB_HEAP(size_pool)->total_pages;
        if (size_pool->allocatable_pages < tomb_pages) {
            size_pool->allocatable_pages = tomb_pages;
        }

        size_pool->freed_slots = 0;
        size_pool->empty_slots = 0;

        if (!will_be_incremental_marking(objspace)) {
            rb_heap_t *eden_heap = SIZE_POOL_EDEN_HEAP(size_pool);
            struct heap_page *end_page = eden_heap->free_pages;
            if (end_page) {
                while (end_page->free_next) end_page = end_page->free_next;
                end_page->free_next = eden_heap->pooled_pages;
            }
            else {
                eden_heap->free_pages = eden_heap->pooled_pages;
            }
            eden_heap->pooled_pages = NULL;
            objspace->rincgc.pooled_slots = 0;
        }
    }
    heap_pages_expand_sorted(objspace);

    rb_gc_event_hook(0, RUBY_INTERNAL_EVENT_GC_END_SWEEP);
    gc_mode_transition(objspace, gc_mode_none);

#if RGENGC_CHECK_MODE >= 2
    gc_verify_internal_consistency(objspace);
#endif
}

static int
gc_sweep_step(rb_objspace_t *objspace, rb_size_pool_t *size_pool, rb_heap_t *heap)
{
    struct heap_page *sweep_page = heap->sweeping_page;
    int unlink_limit = GC_SWEEP_PAGES_FREEABLE_PER_STEP;
    int swept_slots = 0;
    int pooled_slots = 0;

    if (sweep_page == NULL) return FALSE;

#if GC_ENABLE_LAZY_SWEEP
    gc_prof_sweep_timer_start(objspace);
#endif

    do {
        RUBY_DEBUG_LOG("sweep_page:%p", (void *)sweep_page);

        struct gc_sweep_context ctx = {
            .page = sweep_page,
            .final_slots = 0,
            .freed_slots = 0,
            .empty_slots = 0,
        };
        gc_sweep_page(objspace, heap, &ctx);
        int free_slots = ctx.freed_slots + ctx.empty_slots;

        heap->sweeping_page = ccan_list_next(&heap->pages, sweep_page, page_node);

        if (sweep_page->final_slots + free_slots == sweep_page->total_slots &&
            heap_pages_freeable_pages > 0 &&
            unlink_limit > 0) {
            heap_pages_freeable_pages--;
            unlink_limit--;
            /* there are no living objects -> move this page to tomb heap */
            heap_unlink_page(objspace, heap, sweep_page);
            heap_add_page(objspace, size_pool, SIZE_POOL_TOMB_HEAP(size_pool), sweep_page);
        }
        else if (free_slots > 0) {
            size_pool->freed_slots += ctx.freed_slots;
            size_pool->empty_slots += ctx.empty_slots;

            if (pooled_slots < GC_INCREMENTAL_SWEEP_POOL_SLOT_COUNT) {
                heap_add_poolpage(objspace, heap, sweep_page);
                pooled_slots += free_slots;
            }
            else {
                heap_add_freepage(heap, sweep_page);
                swept_slots += free_slots;
                if (swept_slots > GC_INCREMENTAL_SWEEP_SLOT_COUNT) {
                    break;
                }
            }
        }
        else {
            sweep_page->free_next = NULL;
        }
    } while ((sweep_page = heap->sweeping_page));

    if (!heap->sweeping_page) {
        gc_sweep_finish_size_pool(objspace, size_pool);

        if (!has_sweeping_pages(objspace)) {
            gc_sweep_finish(objspace);
        }
    }

#if GC_ENABLE_LAZY_SWEEP
    gc_prof_sweep_timer_stop(objspace);
#endif

    return heap->free_pages != NULL;
}

static void
gc_sweep_rest(rb_objspace_t *objspace)
{
    for (int i = 0; i < SIZE_POOL_COUNT; i++) {
        rb_size_pool_t *size_pool = &size_pools[i];

        while (SIZE_POOL_EDEN_HEAP(size_pool)->sweeping_page) {
            gc_sweep_step(objspace, size_pool, SIZE_POOL_EDEN_HEAP(size_pool));
        }
    }
}

static void
gc_sweep_continue(rb_objspace_t *objspace, rb_size_pool_t *sweep_size_pool, rb_heap_t *heap)
{
    GC_ASSERT(dont_gc_val() == FALSE);
    if (!GC_ENABLE_LAZY_SWEEP) return;

    gc_sweeping_enter(objspace);

    for (int i = 0; i < SIZE_POOL_COUNT; i++) {
        rb_size_pool_t *size_pool = &size_pools[i];
        if (!gc_sweep_step(objspace, size_pool, SIZE_POOL_EDEN_HEAP(size_pool))) {
            /* sweep_size_pool requires a free slot but sweeping did not yield any. */
            if (size_pool == sweep_size_pool) {
                if (size_pool->allocatable_pages > 0) {
                    heap_increment(objspace, size_pool, heap);
                }
                else {
                    /* Not allowed to create a new page so finish sweeping. */
                    gc_sweep_rest(objspace);
                    break;
                }
            }
        }
    }

    gc_sweeping_exit(objspace);
}

VALUE
rb_gc_impl_location(void *objspace_ptr, VALUE value)
{
#if USE_MMTK
    if (rb_mmtk_enabled_p()) {
        return rb_mmtk_maybe_forward(value);
    }
#endif

    VALUE destination;

    if (!SPECIAL_CONST_P(value)) {
        void *poisoned = asan_unpoison_object_temporary(value);

        if (BUILTIN_TYPE(value) == T_MOVED) {
            destination = (VALUE)RMOVED(value)->destination;
            GC_ASSERT(BUILTIN_TYPE(destination) != T_NONE);
        }
        else {
            destination = value;
        }

        /* Re-poison slot if it's not the one we want */
        if (poisoned) {
            GC_ASSERT(BUILTIN_TYPE(value) == T_NONE);
            asan_poison_object(value);
        }
    }
    else {
        destination = value;
    }

    return destination;
}

#if GC_CAN_COMPILE_COMPACTION
static void
invalidate_moved_plane(rb_objspace_t *objspace, struct heap_page *page, uintptr_t p, bits_t bitset)
{
    if (bitset) {
        do {
            if (bitset & 1) {
                VALUE forwarding_object = (VALUE)p;
                VALUE object;

                if (BUILTIN_TYPE(forwarding_object) == T_MOVED) {
                    GC_ASSERT(RVALUE_PINNED(objspace, forwarding_object));
                    GC_ASSERT(!RVALUE_MARKED(objspace, forwarding_object));

                    CLEAR_IN_BITMAP(GET_HEAP_PINNED_BITS(forwarding_object), forwarding_object);

                    object = rb_gc_impl_location(objspace, forwarding_object);

                    uint32_t original_shape_id = 0;
                    if (RB_TYPE_P(object, T_OBJECT)) {
                        original_shape_id = RMOVED(forwarding_object)->original_shape_id;
                    }

                    gc_move(objspace, object, forwarding_object, GET_HEAP_PAGE(object)->slot_size, page->slot_size);
                    /* forwarding_object is now our actual object, and "object"
                     * is the free slot for the original page */

                    if (original_shape_id) {
                        rb_gc_set_shape(forwarding_object, original_shape_id);
                    }

                    struct heap_page *orig_page = GET_HEAP_PAGE(object);
                    orig_page->free_slots++;
                    heap_page_add_freeobj(objspace, orig_page, object);

                    GC_ASSERT(RVALUE_MARKED(objspace, forwarding_object));
                    GC_ASSERT(BUILTIN_TYPE(forwarding_object) != T_MOVED);
                    GC_ASSERT(BUILTIN_TYPE(forwarding_object) != T_NONE);
                }
            }
            p += BASE_SLOT_SIZE;
            bitset >>= 1;
        } while (bitset);
    }
}

static void
invalidate_moved_page(rb_objspace_t *objspace, struct heap_page *page)
{
    int i;
    bits_t *mark_bits, *pin_bits;
    bits_t bitset;

    mark_bits = page->mark_bits;
    pin_bits = page->pinned_bits;

    uintptr_t p = page->start;

    // Skip out of range slots at the head of the page
    bitset = pin_bits[0] & ~mark_bits[0];
    bitset >>= NUM_IN_PAGE(p);
    invalidate_moved_plane(objspace, page, p, bitset);
    p += (BITS_BITLENGTH - NUM_IN_PAGE(p)) * BASE_SLOT_SIZE;

    for (i=1; i < HEAP_PAGE_BITMAP_LIMIT; i++) {
        /* Moved objects are pinned but never marked. We reuse the pin bits
         * to indicate there is a moved object in this slot. */
        bitset = pin_bits[i] & ~mark_bits[i];

        invalidate_moved_plane(objspace, page, p, bitset);
        p += BITS_BITLENGTH * BASE_SLOT_SIZE;
    }
}
#endif

static void
gc_compact_start(rb_objspace_t *objspace)
{
    struct heap_page *page = NULL;
    gc_mode_transition(objspace, gc_mode_compacting);

    for (int i = 0; i < SIZE_POOL_COUNT; i++) {
        rb_heap_t *heap = SIZE_POOL_EDEN_HEAP(&size_pools[i]);
        ccan_list_for_each(&heap->pages, page, page_node) {
            page->flags.before_sweep = TRUE;
        }

        heap->compact_cursor = ccan_list_tail(&heap->pages, struct heap_page, page_node);
        heap->compact_cursor_index = 0;
    }

    if (gc_prof_enabled(objspace)) {
        gc_profile_record *record = gc_prof_record(objspace);
        record->moved_objects = objspace->rcompactor.total_moved;
    }

    memset(objspace->rcompactor.considered_count_table, 0, T_MASK * sizeof(size_t));
    memset(objspace->rcompactor.moved_count_table, 0, T_MASK * sizeof(size_t));
    memset(objspace->rcompactor.moved_up_count_table, 0, T_MASK * sizeof(size_t));
    memset(objspace->rcompactor.moved_down_count_table, 0, T_MASK * sizeof(size_t));

    /* Set up read barrier for pages containing MOVED objects */
    install_handlers();
}

static void gc_sweep_compact(rb_objspace_t *objspace);

static void
gc_sweep(rb_objspace_t *objspace)
{
    gc_sweeping_enter(objspace);

    const unsigned int immediate_sweep = objspace->flags.immediate_sweep;

    gc_report(1, objspace, "gc_sweep: immediate: %d\n", immediate_sweep);

    gc_sweep_start(objspace);
    if (objspace->flags.during_compacting) {
        gc_sweep_compact(objspace);
    }

    if (immediate_sweep) {
#if !GC_ENABLE_LAZY_SWEEP
        gc_prof_sweep_timer_start(objspace);
#endif
        gc_sweep_rest(objspace);
#if !GC_ENABLE_LAZY_SWEEP
        gc_prof_sweep_timer_stop(objspace);
#endif
    }
    else {

        /* Sweep every size pool. */
        for (int i = 0; i < SIZE_POOL_COUNT; i++) {
            rb_size_pool_t *size_pool = &size_pools[i];
            gc_sweep_step(objspace, size_pool, SIZE_POOL_EDEN_HEAP(size_pool));
        }
    }

    gc_sweeping_exit(objspace);
}

/* Marking - Marking stack */

static stack_chunk_t *
stack_chunk_alloc(void)
{
    stack_chunk_t *res;

    res = malloc(sizeof(stack_chunk_t));
    if (!res)
        rb_memerror();

    return res;
}

static inline int
is_mark_stack_empty(mark_stack_t *stack)
{
    return stack->chunk == NULL;
}

static size_t
mark_stack_size(mark_stack_t *stack)
{
    size_t size = stack->index;
    stack_chunk_t *chunk = stack->chunk ? stack->chunk->next : NULL;

    while (chunk) {
        size += stack->limit;
        chunk = chunk->next;
    }
    return size;
}

static void
add_stack_chunk_cache(mark_stack_t *stack, stack_chunk_t *chunk)
{
    chunk->next = stack->cache;
    stack->cache = chunk;
    stack->cache_size++;
}

static void
shrink_stack_chunk_cache(mark_stack_t *stack)
{
    stack_chunk_t *chunk;

    if (stack->unused_cache_size > (stack->cache_size/2)) {
        chunk = stack->cache;
        stack->cache = stack->cache->next;
        stack->cache_size--;
        free(chunk);
    }
    stack->unused_cache_size = stack->cache_size;
}

static void
push_mark_stack_chunk(mark_stack_t *stack)
{
    stack_chunk_t *next;

    GC_ASSERT(stack->index == stack->limit);

    if (stack->cache_size > 0) {
        next = stack->cache;
        stack->cache = stack->cache->next;
        stack->cache_size--;
        if (stack->unused_cache_size > stack->cache_size)
            stack->unused_cache_size = stack->cache_size;
    }
    else {
        next = stack_chunk_alloc();
    }
    next->next = stack->chunk;
    stack->chunk = next;
    stack->index = 0;
}

static void
pop_mark_stack_chunk(mark_stack_t *stack)
{
    stack_chunk_t *prev;

    prev = stack->chunk->next;
    GC_ASSERT(stack->index == 0);
    add_stack_chunk_cache(stack, stack->chunk);
    stack->chunk = prev;
    stack->index = stack->limit;
}

static void
mark_stack_chunk_list_free(stack_chunk_t *chunk)
{
    stack_chunk_t *next = NULL;

    while (chunk != NULL) {
        next = chunk->next;
        free(chunk);
        chunk = next;
    }
}

static void
free_stack_chunks(mark_stack_t *stack)
{
    mark_stack_chunk_list_free(stack->chunk);
}

static void
mark_stack_free_cache(mark_stack_t *stack)
{
    mark_stack_chunk_list_free(stack->cache);
    stack->cache_size = 0;
    stack->unused_cache_size = 0;
}

static void
push_mark_stack(mark_stack_t *stack, VALUE obj)
{
    switch (BUILTIN_TYPE(obj)) {
      case T_OBJECT:
      case T_CLASS:
      case T_MODULE:
      case T_FLOAT:
      case T_STRING:
      case T_REGEXP:
      case T_ARRAY:
      case T_HASH:
      case T_STRUCT:
      case T_BIGNUM:
      case T_FILE:
      case T_DATA:
      case T_MATCH:
      case T_COMPLEX:
      case T_RATIONAL:
      case T_TRUE:
      case T_FALSE:
      case T_SYMBOL:
      case T_IMEMO:
      case T_ICLASS:
        if (stack->index == stack->limit) {
            push_mark_stack_chunk(stack);
        }
        stack->chunk->data[stack->index++] = obj;
        return;

      case T_NONE:
      case T_NIL:
      case T_FIXNUM:
      case T_MOVED:
      case T_ZOMBIE:
      case T_UNDEF:
      case T_MASK:
        rb_bug("push_mark_stack() called for broken object");
        break;

      case T_NODE:
        rb_bug("push_mark_stack: unexpected T_NODE object");
        break;
    }

    rb_bug("rb_gc_mark(): unknown data type 0x%x(%p) %s",
            BUILTIN_TYPE(obj), (void *)obj,
            is_pointer_to_heap((rb_objspace_t *)rb_gc_get_objspace(), (void *)obj) ? "corrupted object" : "non object");
}

static int
pop_mark_stack(mark_stack_t *stack, VALUE *data)
{
    if (is_mark_stack_empty(stack)) {
        return FALSE;
    }
    if (stack->index == 1) {
        *data = stack->chunk->data[--stack->index];
        pop_mark_stack_chunk(stack);
    }
    else {
        *data = stack->chunk->data[--stack->index];
    }
    return TRUE;
}

static void
init_mark_stack(mark_stack_t *stack)
{
    int i;

    MEMZERO(stack, mark_stack_t, 1);
    stack->index = stack->limit = STACK_CHUNK_SIZE;

    for (i=0; i < 4; i++) {
        add_stack_chunk_cache(stack, stack_chunk_alloc());
    }
    stack->unused_cache_size = stack->cache_size;
}

/* Marking */

static void
rgengc_check_relation(rb_objspace_t *objspace, VALUE obj)
{
    const VALUE old_parent = objspace->rgengc.parent_object;

    if (old_parent) { /* parent object is old */
        if (RVALUE_WB_UNPROTECTED(objspace, obj) || !RVALUE_OLD_P(objspace, obj)) {
            rgengc_remember(objspace, old_parent);
        }
    }

    GC_ASSERT(old_parent == objspace->rgengc.parent_object);
}

static inline int
gc_mark_set(rb_objspace_t *objspace, VALUE obj)
{
    if (RVALUE_MARKED(objspace, obj)) return 0;
    MARK_IN_BITMAP(GET_HEAP_MARK_BITS(obj), obj);
    return 1;
}

static void
gc_aging(rb_objspace_t *objspace, VALUE obj)
{
    /* Disable aging if Major GC's are disabled. This will prevent longish lived
     * objects filling up the heap at the expense of marking many more objects.
     *
     * We should always pre-warm our process when disabling majors, by running
     * GC manually several times so that most objects likely to become oldgen
     * are already oldgen.
     */
    if(!gc_config_full_mark_val)
        return;

    struct heap_page *page = GET_HEAP_PAGE(obj);

    GC_ASSERT(RVALUE_MARKING(objspace, obj) == FALSE);
    check_rvalue_consistency(objspace, obj);

    if (!RVALUE_PAGE_WB_UNPROTECTED(page, obj)) {
        if (!RVALUE_OLD_P(objspace, obj)) {
            gc_report(3, objspace, "gc_aging: YOUNG: %s\n", rb_obj_info(obj));
            RVALUE_AGE_INC(objspace, obj);
        }
        else if (is_full_marking(objspace)) {
            GC_ASSERT(RVALUE_PAGE_UNCOLLECTIBLE(page, obj) == FALSE);
            RVALUE_PAGE_OLD_UNCOLLECTIBLE_SET(objspace, page, obj);
        }
    }
    check_rvalue_consistency(objspace, obj);

    objspace->marked_slots++;
}

static void
gc_grey(rb_objspace_t *objspace, VALUE obj)
{
#if RGENGC_CHECK_MODE
    if (RVALUE_MARKED(objspace, obj) == FALSE) rb_bug("gc_grey: %s is not marked.", rb_obj_info(obj));
    if (RVALUE_MARKING(objspace, obj) == TRUE) rb_bug("gc_grey: %s is marking/remembered.", rb_obj_info(obj));
#endif

    if (is_incremental_marking(objspace)) {
        MARK_IN_BITMAP(GET_HEAP_MARKING_BITS(obj), obj);
    }

    push_mark_stack(&objspace->mark_stack, obj);
}

static void
gc_mark(rb_objspace_t *objspace, VALUE obj)
{
// NOTE: In upstream mmtk this is in gc_mark, but the rest of this function is in gc_mark_ptr.
#if USE_MMTK
    if (rb_mmtk_enabled_p()) {
        if (!LIKELY(during_gc)) {
            rb_gc_reachable_objects_from_callback(obj);
            return;
        }
        rb_mmtk_mark_movable(obj);
        return;
    }
#endif
    if (RB_LIKELY(during_gc)) {
        rgengc_check_relation(objspace, obj);
        if (!gc_mark_set(objspace, obj)) return; /* already marked */

        if (0) { // for debug GC marking miss
            if (objspace->rgengc.parent_object) {
                RUBY_DEBUG_LOG("%p (%s) parent:%p (%s)",
                               (void *)obj, obj_type_name(obj),
                               (void *)objspace->rgengc.parent_object, obj_type_name(objspace->rgengc.parent_object));
            }
            else {
                RUBY_DEBUG_LOG("%p (%s)", (void *)obj, obj_type_name(obj));
            }
        }

        if (RB_UNLIKELY(RB_TYPE_P(obj, T_NONE))) {
            rb_obj_info_dump(obj);
            rb_bug("try to mark T_NONE object"); /* check here will help debugging */
        }

        gc_aging(objspace, obj);
        gc_grey(objspace, obj);
    }
    else {
        rb_gc_reachable_objects_from_callback(obj);
    }
}

static inline void
gc_pin(rb_objspace_t *objspace, VALUE obj)
{
    GC_ASSERT(!SPECIAL_CONST_P(obj));
    if (RB_UNLIKELY(objspace->flags.during_compacting)) {
        if (RB_LIKELY(during_gc)) {
            if (!RVALUE_PINNED(objspace, obj)) {
                GC_ASSERT(GET_HEAP_PAGE(obj)->pinned_slots <= GET_HEAP_PAGE(obj)->total_slots);
                GET_HEAP_PAGE(obj)->pinned_slots++;
                MARK_IN_BITMAP(GET_HEAP_PINNED_BITS(obj), obj);
            }
        }
    }
}

static inline void
gc_mark_and_pin(rb_objspace_t *objspace, VALUE obj)
{
#if USE_MMTK
    if (rb_mmtk_enabled_p()) {
        if (!LIKELY(during_gc)) {
            rb_gc_reachable_objects_from_callback(obj);
            return;
        }
        rb_mmtk_mark_pin(obj);
        return;
    }
#endif
    if (SPECIAL_CONST_P(obj)) return;
    gc_pin(objspace, obj);
    gc_mark(objspace, obj);
}

void
rb_gc_impl_mark_and_move(void *objspace_ptr, VALUE *ptr)
{
#if USE_MMTK
    if (rb_mmtk_enabled_p()) {
        rb_mmtk_mark_and_move(ptr);
        return;
    }
#endif
    rb_objspace_t *objspace = objspace_ptr;

    if (SPECIAL_CONST_P(*ptr)) return;

    if (RB_UNLIKELY(objspace->flags.during_reference_updating)) {
        GC_ASSERT(objspace->flags.during_compacting);
        GC_ASSERT(during_gc);

        *ptr = rb_gc_impl_location(objspace, *ptr);
    }
    else {
        gc_mark(objspace, *ptr);
    }
}

void
rb_gc_impl_mark(void *objspace_ptr, VALUE obj)
{
    rb_objspace_t *objspace = objspace_ptr;

    if (RB_SPECIAL_CONST_P(obj)) return;

    gc_mark(objspace, obj);
}

void
rb_gc_impl_mark_and_pin(void *objspace_ptr, VALUE obj)
{
    rb_objspace_t *objspace = objspace_ptr;

    if (RB_SPECIAL_CONST_P(obj)) return;

    gc_mark_and_pin(objspace, obj);
}

void
rb_gc_impl_mark_maybe(void *objspace_ptr, VALUE obj)
{
    rb_objspace_t *objspace = objspace_ptr;

    (void)VALGRIND_MAKE_MEM_DEFINED(&obj, sizeof(obj));

    if (is_pointer_to_heap(objspace, (void *)obj)) {
        void *ptr = asan_unpoison_object_temporary(obj);

        /* Garbage can live on the stack, so do not mark or pin */
        switch (BUILTIN_TYPE(obj)) {
          case T_ZOMBIE:
          case T_NONE:
            break;
          default:
            gc_mark_and_pin(objspace, obj);
            break;
        }

        if (ptr) {
            GC_ASSERT(BUILTIN_TYPE(obj) == T_NONE);
            asan_poison_object(obj);
        }
    }
}

void
rb_gc_impl_mark_weak(void *objspace_ptr, VALUE *ptr)
{
    rb_objspace_t *objspace = objspace_ptr;

    if (RB_UNLIKELY(!during_gc)) return;

    VALUE obj = *ptr;
    if (RB_SPECIAL_CONST_P(obj)) return;

    GC_ASSERT(objspace->rgengc.parent_object == 0 || FL_TEST(objspace->rgengc.parent_object, FL_WB_PROTECTED));

    if (RB_UNLIKELY(RB_TYPE_P(obj, T_NONE))) {
        rb_obj_info_dump(obj);
        rb_bug("try to mark T_NONE object");
    }

    /* If we are in a minor GC and the other object is old, then obj should
     * already be marked and cannot be reclaimed in this GC cycle so we don't
     * need to add it to the weak refences list. */
    if (!is_full_marking(objspace) && RVALUE_OLD_P(objspace, obj)) {
        GC_ASSERT(RVALUE_MARKED(objspace, obj));
        GC_ASSERT(!objspace->flags.during_compacting);

        return;
    }

    rgengc_check_relation(objspace, obj);

    DURING_GC_COULD_MALLOC_REGION_START();
    {
        rb_darray_append(&objspace->weak_references, ptr);
    }
    DURING_GC_COULD_MALLOC_REGION_END();

    objspace->profile.weak_references_count++;
}

void
rb_gc_impl_remove_weak(void *objspace_ptr, VALUE parent_obj, VALUE *ptr)
{
    rb_objspace_t *objspace = objspace_ptr;

    /* If we're not incremental marking, then the state of the objects can't
     * change so we don't need to do anything. */
    if (!is_incremental_marking(objspace)) return;
    /* If parent_obj has not been marked, then ptr has not yet been marked
     * weak, so we don't need to do anything. */
    if (!RVALUE_MARKED(objspace, parent_obj)) return;

    VALUE **ptr_ptr;
    rb_darray_foreach(objspace->weak_references, i, ptr_ptr) {
        if (*ptr_ptr == ptr) {
            *ptr_ptr = NULL;
            break;
        }
    }
}

static inline void
gc_mark_set_parent(rb_objspace_t *objspace, VALUE obj)
{
    if (RVALUE_OLD_P(objspace, obj)) {
        objspace->rgengc.parent_object = obj;
    }
    else {
        objspace->rgengc.parent_object = Qfalse;
    }
}

static void
gc_mark_children(rb_objspace_t *objspace, VALUE obj)
{
    gc_mark_set_parent(objspace, obj);
    rb_gc_mark_children(objspace, obj);
}

/**
 * incremental: 0 -> not incremental (do all)
 * incremental: n -> mark at most `n' objects
 */
static inline int
gc_mark_stacked_objects(rb_objspace_t *objspace, int incremental, size_t count)
{
    mark_stack_t *mstack = &objspace->mark_stack;
    VALUE obj;
    size_t marked_slots_at_the_beginning = objspace->marked_slots;
    size_t popped_count = 0;

    while (pop_mark_stack(mstack, &obj)) {
        if (obj == Qundef) continue; /* skip */

        if (RGENGC_CHECK_MODE && !RVALUE_MARKED(objspace, obj)) {
            rb_bug("gc_mark_stacked_objects: %s is not marked.", rb_obj_info(obj));
        }
        gc_mark_children(objspace, obj);

        if (incremental) {
            if (RGENGC_CHECK_MODE && !RVALUE_MARKING(objspace, obj)) {
                rb_bug("gc_mark_stacked_objects: incremental, but marking bit is 0");
            }
            CLEAR_IN_BITMAP(GET_HEAP_MARKING_BITS(obj), obj);
            popped_count++;

            if (popped_count + (objspace->marked_slots - marked_slots_at_the_beginning) > count) {
                break;
            }
        }
        else {
            /* just ignore marking bits */
        }
    }

    if (RGENGC_CHECK_MODE >= 3) gc_verify_internal_consistency(objspace);

    if (is_mark_stack_empty(mstack)) {
        shrink_stack_chunk_cache(mstack);
        return TRUE;
    }
    else {
        return FALSE;
    }
}

static int
gc_mark_stacked_objects_incremental(rb_objspace_t *objspace, size_t count)
{
    return gc_mark_stacked_objects(objspace, TRUE, count);
}

static int
gc_mark_stacked_objects_all(rb_objspace_t *objspace)
{
    return gc_mark_stacked_objects(objspace, FALSE, 0);
}

#if RGENGC_CHECK_MODE >= 4

#define MAKE_ROOTSIG(obj) (((VALUE)(obj) << 1) | 0x01)
#define IS_ROOTSIG(obj)   ((VALUE)(obj) & 0x01)
#define GET_ROOTSIG(obj)  ((const char *)((VALUE)(obj) >> 1))

struct reflist {
    VALUE *list;
    int pos;
    int size;
};

static struct reflist *
reflist_create(VALUE obj)
{
    struct reflist *refs = xmalloc(sizeof(struct reflist));
    refs->size = 1;
    refs->list = ALLOC_N(VALUE, refs->size);
    refs->list[0] = obj;
    refs->pos = 1;
    return refs;
}

static void
reflist_destruct(struct reflist *refs)
{
    xfree(refs->list);
    xfree(refs);
}

static void
reflist_add(struct reflist *refs, VALUE obj)
{
    if (refs->pos == refs->size) {
        refs->size *= 2;
        SIZED_REALLOC_N(refs->list, VALUE, refs->size, refs->size/2);
    }

    refs->list[refs->pos++] = obj;
}

static void
reflist_dump(struct reflist *refs)
{
    int i;
    for (i=0; i<refs->pos; i++) {
        VALUE obj = refs->list[i];
        if (IS_ROOTSIG(obj)) { /* root */
            fprintf(stderr, "<root@%s>", GET_ROOTSIG(obj));
        }
        else {
            fprintf(stderr, "<%s>", rb_obj_info(obj));
        }
        if (i+1 < refs->pos) fprintf(stderr, ", ");
    }
}

static int
reflist_referred_from_machine_context(struct reflist *refs)
{
    int i;
    for (i=0; i<refs->pos; i++) {
        VALUE obj = refs->list[i];
        if (IS_ROOTSIG(obj) && strcmp(GET_ROOTSIG(obj), "machine_context") == 0) return 1;
    }
    return 0;
}

struct allrefs {
    rb_objspace_t *objspace;
    /* a -> obj1
     * b -> obj1
     * c -> obj1
     * c -> obj2
     * d -> obj3
     * #=> {obj1 => [a, b, c], obj2 => [c, d]}
     */
    struct st_table *references;
    const char *category;
    VALUE root_obj;
    mark_stack_t mark_stack;
};

static int
allrefs_add(struct allrefs *data, VALUE obj)
{
    struct reflist *refs;
    st_data_t r;

    if (st_lookup(data->references, obj, &r)) {
        refs = (struct reflist *)r;
        reflist_add(refs, data->root_obj);
        return 0;
    }
    else {
        refs = reflist_create(data->root_obj);
        st_insert(data->references, obj, (st_data_t)refs);
        return 1;
    }
}

static void
allrefs_i(VALUE obj, void *ptr)
{
    struct allrefs *data = (struct allrefs *)ptr;

    if (allrefs_add(data, obj)) {
        push_mark_stack(&data->mark_stack, obj);
    }
}

static void
allrefs_roots_i(VALUE obj, void *ptr)
{
    struct allrefs *data = (struct allrefs *)ptr;
    if (strlen(data->category) == 0) rb_bug("!!!");
    data->root_obj = MAKE_ROOTSIG(data->category);

    if (allrefs_add(data, obj)) {
        push_mark_stack(&data->mark_stack, obj);
    }
}
#define PUSH_MARK_FUNC_DATA(v) do { \
    struct gc_mark_func_data_struct *prev_mark_func_data = GET_RACTOR()->mfd; \
    GET_RACTOR()->mfd = (v);

#define POP_MARK_FUNC_DATA() GET_RACTOR()->mfd = prev_mark_func_data;} while (0)

static st_table *
objspace_allrefs(rb_objspace_t *objspace)
{
    struct allrefs data;
    struct gc_mark_func_data_struct mfd;
    VALUE obj;
    int prev_dont_gc = dont_gc_val();
    dont_gc_on();

    data.objspace = objspace;
    data.references = st_init_numtable();
    init_mark_stack(&data.mark_stack);

    mfd.mark_func = allrefs_roots_i;
    mfd.data = &data;

    /* traverse root objects */
    PUSH_MARK_FUNC_DATA(&mfd);
    GET_RACTOR()->mfd = &mfd;
    rb_gc_mark_roots(objspace, &data.category);
    POP_MARK_FUNC_DATA();

    /* traverse rest objects reachable from root objects */
    while (pop_mark_stack(&data.mark_stack, &obj)) {
        rb_objspace_reachable_objects_from(data.root_obj = obj, allrefs_i, &data);
    }
    free_stack_chunks(&data.mark_stack);

    dont_gc_set(prev_dont_gc);
    return data.references;
}

static int
objspace_allrefs_destruct_i(st_data_t key, st_data_t value, st_data_t ptr)
{
    struct reflist *refs = (struct reflist *)value;
    reflist_destruct(refs);
    return ST_CONTINUE;
}

static void
objspace_allrefs_destruct(struct st_table *refs)
{
    st_foreach(refs, objspace_allrefs_destruct_i, 0);
    st_free_table(refs);
}

#if RGENGC_CHECK_MODE >= 5
static int
allrefs_dump_i(st_data_t k, st_data_t v, st_data_t ptr)
{
    VALUE obj = (VALUE)k;
    struct reflist *refs = (struct reflist *)v;
    fprintf(stderr, "[allrefs_dump_i] %s <- ", rb_obj_info(obj));
    reflist_dump(refs);
    fprintf(stderr, "\n");
    return ST_CONTINUE;
}

static void
allrefs_dump(rb_objspace_t *objspace)
{
    VALUE size = objspace->rgengc.allrefs_table->num_entries;
    fprintf(stderr, "[all refs] (size: %"PRIuVALUE")\n", size);
    st_foreach(objspace->rgengc.allrefs_table, allrefs_dump_i, 0);
}
#endif

static int
gc_check_after_marks_i(st_data_t k, st_data_t v, st_data_t ptr)
{
    VALUE obj = k;
    struct reflist *refs = (struct reflist *)v;
    rb_objspace_t *objspace = (rb_objspace_t *)ptr;

    /* object should be marked or oldgen */
    if (!RVALUE_MARKED(obj)) {
        fprintf(stderr, "gc_check_after_marks_i: %s is not marked and not oldgen.\n", rb_obj_info(obj));
        fprintf(stderr, "gc_check_after_marks_i: %p is referred from ", (void *)obj);
        reflist_dump(refs);

        if (reflist_referred_from_machine_context(refs)) {
            fprintf(stderr, " (marked from machine stack).\n");
            /* marked from machine context can be false positive */
        }
        else {
            objspace->rgengc.error_count++;
            fprintf(stderr, "\n");
        }
    }
    return ST_CONTINUE;
}

static void
gc_marks_check(rb_objspace_t *objspace, st_foreach_callback_func *checker_func, const char *checker_name)
{
    size_t saved_malloc_increase = objspace->malloc_params.increase;
#if RGENGC_ESTIMATE_OLDMALLOC
    size_t saved_oldmalloc_increase = objspace->rgengc.oldmalloc_increase;
#endif
    VALUE already_disabled = rb_objspace_gc_disable(objspace);

    objspace->rgengc.allrefs_table = objspace_allrefs(objspace);

    if (checker_func) {
        st_foreach(objspace->rgengc.allrefs_table, checker_func, (st_data_t)objspace);
    }

    if (objspace->rgengc.error_count > 0) {
#if RGENGC_CHECK_MODE >= 5
        allrefs_dump(objspace);
#endif
        if (checker_name) rb_bug("%s: GC has problem.", checker_name);
    }

    objspace_allrefs_destruct(objspace->rgengc.allrefs_table);
    objspace->rgengc.allrefs_table = 0;

    if (already_disabled == Qfalse) rb_objspace_gc_enable(objspace);
    objspace->malloc_params.increase = saved_malloc_increase;
#if RGENGC_ESTIMATE_OLDMALLOC
    objspace->rgengc.oldmalloc_increase = saved_oldmalloc_increase;
#endif
}
#endif /* RGENGC_CHECK_MODE >= 4 */

struct verify_internal_consistency_struct {
    rb_objspace_t *objspace;
    int err_count;
    size_t live_object_count;
    size_t zombie_object_count;

    VALUE parent;
    size_t old_object_count;
    size_t remembered_shady_count;
};

static void
check_generation_i(const VALUE child, void *ptr)
{
    struct verify_internal_consistency_struct *data = (struct verify_internal_consistency_struct *)ptr;
    const VALUE parent = data->parent;

    if (RGENGC_CHECK_MODE) GC_ASSERT(RVALUE_OLD_P(data->objspace, parent));

    if (!RVALUE_OLD_P(data->objspace, child)) {
        if (!RVALUE_REMEMBERED(data->objspace, parent) &&
            !RVALUE_REMEMBERED(data->objspace, child) &&
            !RVALUE_UNCOLLECTIBLE(data->objspace, child)) {
            fprintf(stderr, "verify_internal_consistency_reachable_i: WB miss (O->Y) %s -> %s\n", rb_obj_info(parent), rb_obj_info(child));
            data->err_count++;
        }
    }
}

static void
check_color_i(const VALUE child, void *ptr)
{
    struct verify_internal_consistency_struct *data = (struct verify_internal_consistency_struct *)ptr;
    const VALUE parent = data->parent;

    if (!RVALUE_WB_UNPROTECTED(data->objspace, parent) && RVALUE_WHITE_P(data->objspace, child)) {
        fprintf(stderr, "verify_internal_consistency_reachable_i: WB miss (B->W) - %s -> %s\n",
                rb_obj_info(parent), rb_obj_info(child));
        data->err_count++;
    }
}

static void
check_children_i(const VALUE child, void *ptr)
{
    struct verify_internal_consistency_struct *data = (struct verify_internal_consistency_struct *)ptr;
    if (check_rvalue_consistency_force(data->objspace, child, FALSE) != 0) {
        fprintf(stderr, "check_children_i: %s has error (referenced from %s)",
                rb_obj_info(child), rb_obj_info(data->parent));

        data->err_count++;
    }
}

static int
verify_internal_consistency_i(void *page_start, void *page_end, size_t stride,
                              struct verify_internal_consistency_struct *data)
{
    VALUE obj;
    rb_objspace_t *objspace = data->objspace;

    for (obj = (VALUE)page_start; obj != (VALUE)page_end; obj += stride) {
        void *poisoned = asan_unpoison_object_temporary(obj);

        if (!rb_gc_impl_garbage_object_p(objspace, obj)) {
            /* count objects */
            data->live_object_count++;
            data->parent = obj;

            /* Normally, we don't expect T_MOVED objects to be in the heap.
             * But they can stay alive on the stack, */
            if (!gc_object_moved_p(objspace, obj)) {
                /* moved slots don't have children */
                rb_objspace_reachable_objects_from(obj, check_children_i, (void *)data);
            }

            /* check health of children */
            if (RVALUE_OLD_P(objspace, obj)) data->old_object_count++;
            if (RVALUE_WB_UNPROTECTED(objspace, obj) && RVALUE_UNCOLLECTIBLE(objspace, obj)) data->remembered_shady_count++;

            if (!is_marking(objspace) && RVALUE_OLD_P(objspace, obj)) {
                /* reachable objects from an oldgen object should be old or (young with remember) */
                data->parent = obj;
                rb_objspace_reachable_objects_from(obj, check_generation_i, (void *)data);
            }

            if (is_incremental_marking(objspace)) {
                if (RVALUE_BLACK_P(objspace, obj)) {
                    /* reachable objects from black objects should be black or grey objects */
                    data->parent = obj;
                    rb_objspace_reachable_objects_from(obj, check_color_i, (void *)data);
                }
            }
        }
        else {
            if (BUILTIN_TYPE(obj) == T_ZOMBIE) {
                data->zombie_object_count++;

                if ((RBASIC(obj)->flags & ~ZOMBIE_OBJ_KEPT_FLAGS) != T_ZOMBIE) {
                    fprintf(stderr, "verify_internal_consistency_i: T_ZOMBIE has extra flags set: %s\n",
                            rb_obj_info(obj));
                    data->err_count++;
                }

                if (!!FL_TEST(obj, FL_FINALIZE) != !!st_is_member(finalizer_table, obj)) {
                    fprintf(stderr, "verify_internal_consistency_i: FL_FINALIZE %s but %s finalizer_table: %s\n",
                            FL_TEST(obj, FL_FINALIZE) ? "set" : "not set", st_is_member(finalizer_table, obj) ? "in" : "not in",
                            rb_obj_info(obj));
                    data->err_count++;
                }
            }
        }
        if (poisoned) {
            GC_ASSERT(BUILTIN_TYPE(obj) == T_NONE);
            asan_poison_object(obj);
        }
    }

    return 0;
}

static int
gc_verify_heap_page(rb_objspace_t *objspace, struct heap_page *page, VALUE obj)
{
    unsigned int has_remembered_shady = FALSE;
    unsigned int has_remembered_old = FALSE;
    int remembered_old_objects = 0;
    int free_objects = 0;
    int zombie_objects = 0;

    short slot_size = page->slot_size;
    uintptr_t start = (uintptr_t)page->start;
    uintptr_t end = start + page->total_slots * slot_size;

    for (uintptr_t ptr = start; ptr < end; ptr += slot_size) {
        VALUE val = (VALUE)ptr;
        void *poisoned = asan_unpoison_object_temporary(val);
        enum ruby_value_type type = BUILTIN_TYPE(val);

        if (type == T_NONE) free_objects++;
        if (type == T_ZOMBIE) zombie_objects++;
        if (RVALUE_PAGE_UNCOLLECTIBLE(page, val) && RVALUE_PAGE_WB_UNPROTECTED(page, val)) {
            has_remembered_shady = TRUE;
        }
        if (RVALUE_PAGE_MARKING(page, val)) {
            has_remembered_old = TRUE;
            remembered_old_objects++;
        }

        if (poisoned) {
            GC_ASSERT(BUILTIN_TYPE(val) == T_NONE);
            asan_poison_object(val);
        }
    }

    if (!is_incremental_marking(objspace) &&
        page->flags.has_remembered_objects == FALSE && has_remembered_old == TRUE) {

        for (uintptr_t ptr = start; ptr < end; ptr += slot_size) {
            VALUE val = (VALUE)ptr;
            if (RVALUE_PAGE_MARKING(page, val)) {
                fprintf(stderr, "marking -> %s\n", rb_obj_info(val));
            }
        }
        rb_bug("page %p's has_remembered_objects should be false, but there are remembered old objects (%d). %s",
               (void *)page, remembered_old_objects, obj ? rb_obj_info(obj) : "");
    }

    if (page->flags.has_uncollectible_wb_unprotected_objects == FALSE && has_remembered_shady == TRUE) {
        rb_bug("page %p's has_remembered_shady should be false, but there are remembered shady objects. %s",
               (void *)page, obj ? rb_obj_info(obj) : "");
    }

    if (0) {
        /* free_slots may not equal to free_objects */
        if (page->free_slots != free_objects) {
            rb_bug("page %p's free_slots should be %d, but %d", (void *)page, page->free_slots, free_objects);
        }
    }
    if (page->final_slots != zombie_objects) {
        rb_bug("page %p's final_slots should be %d, but %d", (void *)page, page->final_slots, zombie_objects);
    }

    return remembered_old_objects;
}

static int
gc_verify_heap_pages_(rb_objspace_t *objspace, struct ccan_list_head *head)
{
    int remembered_old_objects = 0;
    struct heap_page *page = 0;

    ccan_list_for_each(head, page, page_node) {
        asan_unlock_freelist(page);
        struct free_slot *p = page->freelist;
        while (p) {
            VALUE vp = (VALUE)p;
            VALUE prev = vp;
            asan_unpoison_object(vp, false);
            if (BUILTIN_TYPE(vp) != T_NONE) {
                fprintf(stderr, "freelist slot expected to be T_NONE but was: %s\n", rb_obj_info(vp));
            }
            p = p->next;
            asan_poison_object(prev);
        }
        asan_lock_freelist(page);

        if (page->flags.has_remembered_objects == FALSE) {
            remembered_old_objects += gc_verify_heap_page(objspace, page, Qfalse);
        }
    }

    return remembered_old_objects;
}

static int
gc_verify_heap_pages(rb_objspace_t *objspace)
{
    int remembered_old_objects = 0;
    for (int i = 0; i < SIZE_POOL_COUNT; i++) {
        remembered_old_objects += gc_verify_heap_pages_(objspace, &(SIZE_POOL_EDEN_HEAP(&size_pools[i])->pages));
        remembered_old_objects += gc_verify_heap_pages_(objspace, &(SIZE_POOL_TOMB_HEAP(&size_pools[i])->pages));
    }
    return remembered_old_objects;
}

#if USE_MMTK
void
rb_mmtk_scan_vm_roots(void)
{
    rb_vm_t *vm = GET_VM();
    rb_objspace_t *objspace = vm->objspace;

    rb_vm_mark(vm);
    if (vm->self) gc_mark(objspace, vm->self);
}

void
rb_mmtk_scan_end_proc_roots(void)
{
    rb_mark_end_proc();
}

void
rb_mmtk_scan_global_tbl_roots(void)
{
    rb_gc_mark_global_tbl();
}

void
rb_mmtk_scan_obj_to_id_tbl_roots(void)
{
    rb_vm_t *vm = GET_VM();
    rb_objspace_t *objspace = vm->objspace;

    rb_mark_tbl_no_pin(objspace->obj_to_id_tbl); /* Only mark ids */
}

void
rb_mmtk_scan_misc_roots(void)
{
    rb_vm_t *vm = GET_VM();
    rb_objspace_t *objspace = vm->objspace;

    if (stress_to_class) rb_gc_mark(stress_to_class);
}
#endif

static void
gc_verify_internal_consistency_(rb_objspace_t *objspace)
{
#if USE_MMTK
    if (rb_mmtk_enabled_p()) {
        rb_bug("Function %s should not be called when MMTk is enabled.", RUBY_FUNCTION_NAME_STRING);
    }
#endif
    struct verify_internal_consistency_struct data = {0};

    data.objspace = objspace;
    gc_report(5, objspace, "gc_verify_internal_consistency: start\n");

    /* check relations */
    for (size_t i = 0; i < heap_allocated_pages; i++) {
        struct heap_page *page = heap_pages_sorted[i];
        short slot_size = page->slot_size;

        uintptr_t start = (uintptr_t)page->start;
        uintptr_t end = start + page->total_slots * slot_size;

        verify_internal_consistency_i((void *)start, (void *)end, slot_size, &data);
    }

    if (data.err_count != 0) {
#if RGENGC_CHECK_MODE >= 5
        objspace->rgengc.error_count = data.err_count;
        gc_marks_check(objspace, NULL, NULL);
        allrefs_dump(objspace);
#endif
        rb_bug("gc_verify_internal_consistency: found internal inconsistency.");
    }

    /* check heap_page status */
    gc_verify_heap_pages(objspace);

    /* check counters */

    if (!is_lazy_sweeping(objspace) &&
            !finalizing &&
            !objspace->multi_ractor_p) {
        if (objspace_live_slots(objspace) != data.live_object_count) {
            fprintf(stderr, "heap_pages_final_slots: %"PRIdSIZE", total_freed_objects: %"PRIdSIZE"\n",
                    heap_pages_final_slots, total_freed_objects(objspace));
            rb_bug("inconsistent live slot number: expect %"PRIuSIZE", but %"PRIuSIZE".",
                   objspace_live_slots(objspace), data.live_object_count);
        }
    }

    if (!is_marking(objspace)) {
        if (objspace->rgengc.old_objects != data.old_object_count) {
            rb_bug("inconsistent old slot number: expect %"PRIuSIZE", but %"PRIuSIZE".",
                   objspace->rgengc.old_objects, data.old_object_count);
        }
        if (objspace->rgengc.uncollectible_wb_unprotected_objects != data.remembered_shady_count) {
            rb_bug("inconsistent number of wb unprotected objects: expect %"PRIuSIZE", but %"PRIuSIZE".",
                   objspace->rgengc.uncollectible_wb_unprotected_objects, data.remembered_shady_count);
        }
    }

    if (!finalizing) {
        size_t list_count = 0;

        {
            VALUE z = heap_pages_deferred_final;
            while (z) {
                list_count++;
                z = RZOMBIE(z)->next;
            }
        }

        if (heap_pages_final_slots != data.zombie_object_count ||
            heap_pages_final_slots != list_count) {

            rb_bug("inconsistent finalizing object count:\n"
                    "  expect %"PRIuSIZE"\n"
                    "  but    %"PRIuSIZE" zombies\n"
                    "  heap_pages_deferred_final list has %"PRIuSIZE" items.",
                    heap_pages_final_slots,
                    data.zombie_object_count,
                    list_count);
        }
    }

    gc_report(5, objspace, "gc_verify_internal_consistency: OK\n");
}

static void
gc_verify_internal_consistency(void *objspace_ptr)
{
#if USE_MMTK
    if (rb_mmtk_enabled_p()) {
        // The gc_verify_internal_consistency function does the verification with intimate
        // knowledge about the GC implementation in vanilla CRuby, and doesn't work with MMTk.
        // When using MMTk, the same kind of consistency check should be done with sanity GC.
        return;
    }
#endif
    rb_objspace_t *objspace = objspace_ptr;

    unsigned int lev = rb_gc_vm_lock();
    {
        rb_gc_vm_barrier(); // stop other ractors

        unsigned int prev_during_gc = during_gc;
        during_gc = FALSE; // stop gc here
        {
            gc_verify_internal_consistency_(objspace);
        }
        during_gc = prev_during_gc;
    }
    rb_gc_vm_unlock(lev);
}

static void
heap_move_pooled_pages_to_free_pages(rb_heap_t *heap)
{
    if (heap->pooled_pages) {
        if (heap->free_pages) {
            struct heap_page *free_pages_tail = heap->free_pages;
            while (free_pages_tail->free_next) {
                free_pages_tail = free_pages_tail->free_next;
            }
            free_pages_tail->free_next = heap->pooled_pages;
        }
        else {
            heap->free_pages = heap->pooled_pages;
        }

        heap->pooled_pages = NULL;
    }
}

static int
gc_remember_unprotected(rb_objspace_t *objspace, VALUE obj)
{
    struct heap_page *page = GET_HEAP_PAGE(obj);
    bits_t *uncollectible_bits = &page->uncollectible_bits[0];

    if (!MARKED_IN_BITMAP(uncollectible_bits, obj)) {
        page->flags.has_uncollectible_wb_unprotected_objects = TRUE;
        MARK_IN_BITMAP(uncollectible_bits, obj);
        objspace->rgengc.uncollectible_wb_unprotected_objects++;

#if RGENGC_PROFILE > 0
        objspace->profile.total_remembered_shady_object_count++;
#if RGENGC_PROFILE >= 2
        objspace->profile.remembered_shady_object_count_types[BUILTIN_TYPE(obj)]++;
#endif
#endif
        return TRUE;
    }
    else {
        return FALSE;
    }
}

static inline void
gc_marks_wb_unprotected_objects_plane(rb_objspace_t *objspace, uintptr_t p, bits_t bits)
{
    if (bits) {
        do {
            if (bits & 1) {
                gc_report(2, objspace, "gc_marks_wb_unprotected_objects: marked shady: %s\n", rb_obj_info((VALUE)p));
                GC_ASSERT(RVALUE_WB_UNPROTECTED(objspace, (VALUE)p));
                GC_ASSERT(RVALUE_MARKED(objspace, (VALUE)p));
                gc_mark_children(objspace, (VALUE)p);
            }
            p += BASE_SLOT_SIZE;
            bits >>= 1;
        } while (bits);
    }
}

static void
gc_marks_wb_unprotected_objects(rb_objspace_t *objspace, rb_heap_t *heap)
{
    struct heap_page *page = 0;

    ccan_list_for_each(&heap->pages, page, page_node) {
        bits_t *mark_bits = page->mark_bits;
        bits_t *wbun_bits = page->wb_unprotected_bits;
        uintptr_t p = page->start;
        size_t j;

        bits_t bits = mark_bits[0] & wbun_bits[0];
        bits >>= NUM_IN_PAGE(p);
        gc_marks_wb_unprotected_objects_plane(objspace, p, bits);
        p += (BITS_BITLENGTH - NUM_IN_PAGE(p)) * BASE_SLOT_SIZE;

        for (j=1; j<HEAP_PAGE_BITMAP_LIMIT; j++) {
            bits_t bits = mark_bits[j] & wbun_bits[j];

            gc_marks_wb_unprotected_objects_plane(objspace, p, bits);
            p += BITS_BITLENGTH * BASE_SLOT_SIZE;
        }
    }

    gc_mark_stacked_objects_all(objspace);
}

static void
gc_update_weak_references(rb_objspace_t *objspace)
{
    size_t retained_weak_references_count = 0;
    VALUE **ptr_ptr;
    rb_darray_foreach(objspace->weak_references, i, ptr_ptr) {
        if (!*ptr_ptr) continue;

        VALUE obj = **ptr_ptr;

        if (RB_SPECIAL_CONST_P(obj)) continue;

        if (!RVALUE_MARKED(objspace, obj)) {
            **ptr_ptr = Qundef;
        }
        else {
            retained_weak_references_count++;
        }
    }

    objspace->profile.retained_weak_references_count = retained_weak_references_count;

    rb_darray_clear(objspace->weak_references);
    DURING_GC_COULD_MALLOC_REGION_START();
    {
        rb_darray_resize_capa(&objspace->weak_references, retained_weak_references_count);
    }
    DURING_GC_COULD_MALLOC_REGION_END();
}

static void
gc_marks_finish(rb_objspace_t *objspace)
{
    /* finish incremental GC */
    if (is_incremental_marking(objspace)) {
        if (RGENGC_CHECK_MODE && is_mark_stack_empty(&objspace->mark_stack) == 0) {
            rb_bug("gc_marks_finish: mark stack is not empty (%"PRIdSIZE").",
                   mark_stack_size(&objspace->mark_stack));
        }

        rb_gc_mark_roots(objspace, NULL);
        while (gc_mark_stacked_objects_incremental(objspace, INT_MAX) == false);

#if RGENGC_CHECK_MODE >= 2
        if (gc_verify_heap_pages(objspace) != 0) {
            rb_bug("gc_marks_finish (incremental): there are remembered old objects.");
        }
#endif

        objspace->flags.during_incremental_marking = FALSE;
        /* check children of all marked wb-unprotected objects */
        for (int i = 0; i < SIZE_POOL_COUNT; i++) {
            gc_marks_wb_unprotected_objects(objspace, SIZE_POOL_EDEN_HEAP(&size_pools[i]));
        }
    }

    gc_update_weak_references(objspace);

#if RGENGC_CHECK_MODE >= 2
    gc_verify_internal_consistency(objspace);
#endif

#if RGENGC_CHECK_MODE >= 4
    during_gc = FALSE;
    gc_marks_check(objspace, gc_check_after_marks_i, "after_marks");
    during_gc = TRUE;
#endif

    {
        /* decide full GC is needed or not */
        size_t total_slots = heap_allocatable_slots(objspace) + heap_eden_total_slots(objspace);
        size_t sweep_slots = total_slots - objspace->marked_slots; /* will be swept slots */
        size_t max_free_slots = (size_t)(total_slots * gc_params.heap_free_slots_max_ratio);
        size_t min_free_slots = (size_t)(total_slots * gc_params.heap_free_slots_min_ratio);
        int full_marking = is_full_marking(objspace);
        const unsigned long r_mul = objspace->live_ractor_cache_count > 8 ? 8 : objspace->live_ractor_cache_count; // upto 8

        GC_ASSERT(heap_eden_total_slots(objspace) >= objspace->marked_slots);

        /* Setup freeable slots. */
        size_t total_init_slots = 0;
        for (int i = 0; i < SIZE_POOL_COUNT; i++) {
            total_init_slots += gc_params.size_pool_init_slots[i] * r_mul;
        }

        if (max_free_slots < total_init_slots) {
            max_free_slots = total_init_slots;
        }

        if (sweep_slots > max_free_slots) {
            heap_pages_freeable_pages = (sweep_slots - max_free_slots) / HEAP_PAGE_OBJ_LIMIT;
        }
        else {
            heap_pages_freeable_pages = 0;
        }

        /* check free_min */
        if (min_free_slots < gc_params.heap_free_slots * r_mul) {
            min_free_slots = gc_params.heap_free_slots * r_mul;
        }

        if (sweep_slots < min_free_slots) {
            if (!full_marking) {
                if (objspace->profile.count - objspace->rgengc.last_major_gc < RVALUE_OLD_AGE) {
                    full_marking = TRUE;
                    /* do not update last_major_gc, because full marking is not done. */
                    /* goto increment; */
                }
                else {
                    gc_report(1, objspace, "gc_marks_finish: next is full GC!!)\n");
                    gc_needs_major_flags |= GPR_FLAG_MAJOR_BY_NOFREE;
                }
            }
        }

        if (full_marking) {
            /* See the comment about RUBY_GC_HEAP_OLDOBJECT_LIMIT_FACTOR */
            const double r = gc_params.oldobject_limit_factor;
            objspace->rgengc.uncollectible_wb_unprotected_objects_limit = MAX(
                (size_t)(objspace->rgengc.uncollectible_wb_unprotected_objects * r),
                (size_t)(objspace->rgengc.old_objects * gc_params.uncollectible_wb_unprotected_objects_limit_ratio)
            );
            objspace->rgengc.old_objects_limit = (size_t)(objspace->rgengc.old_objects * r);
        }

        if (objspace->rgengc.uncollectible_wb_unprotected_objects > objspace->rgengc.uncollectible_wb_unprotected_objects_limit) {
            gc_needs_major_flags |= GPR_FLAG_MAJOR_BY_SHADY;
        }
        if (objspace->rgengc.old_objects > objspace->rgengc.old_objects_limit) {
            gc_needs_major_flags |= GPR_FLAG_MAJOR_BY_OLDGEN;
        }
        if (RGENGC_FORCE_MAJOR_GC) {
            gc_needs_major_flags = GPR_FLAG_MAJOR_BY_FORCE;
        }

        gc_report(1, objspace, "gc_marks_finish (marks %"PRIdSIZE" objects, "
                  "old %"PRIdSIZE" objects, total %"PRIdSIZE" slots, "
                  "sweep %"PRIdSIZE" slots, increment: %"PRIdSIZE", next GC: %s)\n",
                  objspace->marked_slots, objspace->rgengc.old_objects, heap_eden_total_slots(objspace), sweep_slots, heap_allocatable_pages(objspace),
                  gc_needs_major_flags ? "major" : "minor");
    }

    // TODO: refactor so we don't need to call this
    rb_ractor_finish_marking();

    rb_gc_event_hook(0, RUBY_INTERNAL_EVENT_GC_END_MARK);
}

static bool
gc_compact_heap_cursors_met_p(rb_heap_t *heap)
{
    return heap->sweeping_page == heap->compact_cursor;
}


static rb_size_pool_t *
gc_compact_destination_pool(rb_objspace_t *objspace, rb_size_pool_t *src_pool, VALUE obj)
{
    size_t obj_size = rb_gc_obj_optimal_size(obj);
    if (obj_size == 0) {
        return src_pool;
    }

    size_t idx = 0;
    if (rb_gc_impl_size_allocatable_p(obj_size)) {
        idx = size_pool_idx_for_size(obj_size);
    }

    return &size_pools[idx];
}

static bool
gc_compact_move(rb_objspace_t *objspace, rb_heap_t *heap, rb_size_pool_t *size_pool, VALUE src)
{
    GC_ASSERT(BUILTIN_TYPE(src) != T_MOVED);
    GC_ASSERT(gc_is_moveable_obj(objspace, src));

    rb_size_pool_t *dest_pool = gc_compact_destination_pool(objspace, size_pool, src);
    rb_heap_t *dheap = SIZE_POOL_EDEN_HEAP(dest_pool);
    uint32_t orig_shape = 0;
    uint32_t new_shape = 0;

    if (gc_compact_heap_cursors_met_p(dheap)) {
        return dheap != heap;
    }

    if (RB_TYPE_P(src, T_OBJECT)) {
        orig_shape = rb_gc_get_shape(src);

        if (dheap != heap) {
            new_shape = rb_gc_rebuild_shape(src, dest_pool - size_pools);

            if (new_shape == 0) {
                dheap = heap;
            }
        }
    }

    while (!try_move(objspace, dheap, dheap->free_pages, src)) {
        struct gc_sweep_context ctx = {
            .page = dheap->sweeping_page,
            .final_slots = 0,
            .freed_slots = 0,
            .empty_slots = 0,
        };

        /* The page of src could be partially compacted, so it may contain
         * T_MOVED. Sweeping a page may read objects on this page, so we
         * need to lock the page. */
        lock_page_body(objspace, GET_PAGE_BODY(src));
        gc_sweep_page(objspace, dheap, &ctx);
        unlock_page_body(objspace, GET_PAGE_BODY(src));

        if (dheap->sweeping_page->free_slots > 0) {
            heap_add_freepage(dheap, dheap->sweeping_page);
        }

        dheap->sweeping_page = ccan_list_next(&dheap->pages, dheap->sweeping_page, page_node);
        if (gc_compact_heap_cursors_met_p(dheap)) {
            return dheap != heap;
        }
    }

    if (orig_shape != 0) {
        if (new_shape != 0) {
            VALUE dest = rb_gc_impl_location(objspace, src);
            rb_gc_set_shape(dest, new_shape);
        }
        RMOVED(src)->original_shape_id = orig_shape;
    }

    return true;
}

static bool
gc_compact_plane(rb_objspace_t *objspace, rb_size_pool_t *size_pool, rb_heap_t *heap, uintptr_t p, bits_t bitset, struct heap_page *page)
{
    short slot_size = page->slot_size;
    short slot_bits = slot_size / BASE_SLOT_SIZE;
    GC_ASSERT(slot_bits > 0);

    do {
        VALUE vp = (VALUE)p;
        GC_ASSERT(vp % BASE_SLOT_SIZE == 0);

        if (bitset & 1) {
            objspace->rcompactor.considered_count_table[BUILTIN_TYPE(vp)]++;

            if (gc_is_moveable_obj(objspace, vp)) {
                if (!gc_compact_move(objspace, heap, size_pool, vp)) {
                    //the cursors met. bubble up
                    return false;
                }
            }
        }
        p += slot_size;
        bitset >>= slot_bits;
    } while (bitset);

    return true;
}

// Iterate up all the objects in page, moving them to where they want to go
static bool
gc_compact_page(rb_objspace_t *objspace, rb_size_pool_t *size_pool, rb_heap_t *heap, struct heap_page *page)
{
    GC_ASSERT(page == heap->compact_cursor);

    bits_t *mark_bits, *pin_bits;
    bits_t bitset;
    uintptr_t p = page->start;

    mark_bits = page->mark_bits;
    pin_bits = page->pinned_bits;

    // objects that can be moved are marked and not pinned
    bitset = (mark_bits[0] & ~pin_bits[0]);
    bitset >>= NUM_IN_PAGE(p);
    if (bitset) {
        if (!gc_compact_plane(objspace, size_pool, heap, (uintptr_t)p, bitset, page))
            return false;
    }
    p += (BITS_BITLENGTH - NUM_IN_PAGE(p)) * BASE_SLOT_SIZE;

    for (int j = 1; j < HEAP_PAGE_BITMAP_LIMIT; j++) {
        bitset = (mark_bits[j] & ~pin_bits[j]);
        if (bitset) {
            if (!gc_compact_plane(objspace, size_pool, heap, (uintptr_t)p, bitset, page))
                return false;
        }
        p += BITS_BITLENGTH * BASE_SLOT_SIZE;
    }

    return true;
}

static bool
gc_compact_all_compacted_p(rb_objspace_t *objspace)
{
    for (int i = 0; i < SIZE_POOL_COUNT; i++) {
        rb_size_pool_t *size_pool = &size_pools[i];
        rb_heap_t *heap = SIZE_POOL_EDEN_HEAP(size_pool);

        if (heap->total_pages > 0 &&
                !gc_compact_heap_cursors_met_p(heap)) {
            return false;
        }
    }

    return true;
}

static void
gc_sweep_compact(rb_objspace_t *objspace)
{
    gc_compact_start(objspace);
#if RGENGC_CHECK_MODE >= 2
    gc_verify_internal_consistency(objspace);
#endif

    while (!gc_compact_all_compacted_p(objspace)) {
        for (int i = 0; i < SIZE_POOL_COUNT; i++) {
            rb_size_pool_t *size_pool = &size_pools[i];
            rb_heap_t *heap = SIZE_POOL_EDEN_HEAP(size_pool);

            if (gc_compact_heap_cursors_met_p(heap)) {
                continue;
            }

            struct heap_page *start_page = heap->compact_cursor;

            if (!gc_compact_page(objspace, size_pool, heap, start_page)) {
                lock_page_body(objspace, GET_PAGE_BODY(start_page->start));

                continue;
            }

            // If we get here, we've finished moving all objects on the compact_cursor page
            // So we can lock it and move the cursor on to the next one.
            lock_page_body(objspace, GET_PAGE_BODY(start_page->start));
            heap->compact_cursor = ccan_list_prev(&heap->pages, heap->compact_cursor, page_node);
        }
    }

    gc_compact_finish(objspace);

#if RGENGC_CHECK_MODE >= 2
    gc_verify_internal_consistency(objspace);
#endif
}

static void
gc_marks_rest(rb_objspace_t *objspace)
{
    gc_report(1, objspace, "gc_marks_rest\n");

    for (int i = 0; i < SIZE_POOL_COUNT; i++) {
        SIZE_POOL_EDEN_HEAP(&size_pools[i])->pooled_pages = NULL;
    }

    if (is_incremental_marking(objspace)) {
        while (gc_mark_stacked_objects_incremental(objspace, INT_MAX) == FALSE);
    }
    else {
        gc_mark_stacked_objects_all(objspace);
    }

    gc_marks_finish(objspace);
}

static bool
gc_marks_step(rb_objspace_t *objspace, size_t slots)
{
    bool marking_finished = false;

    GC_ASSERT(is_marking(objspace));
    if (gc_mark_stacked_objects_incremental(objspace, slots)) {
        gc_marks_finish(objspace);

        marking_finished = true;
    }

    return marking_finished;
}

static bool
gc_marks_continue(rb_objspace_t *objspace, rb_size_pool_t *size_pool, rb_heap_t *heap)
{
    GC_ASSERT(dont_gc_val() == FALSE);
    bool marking_finished = true;

    gc_marking_enter(objspace);

    if (heap->free_pages) {
        gc_report(2, objspace, "gc_marks_continue: has pooled pages");

        marking_finished = gc_marks_step(objspace, objspace->rincgc.step_slots);
    }
    else {
        gc_report(2, objspace, "gc_marks_continue: no more pooled pages (stack depth: %"PRIdSIZE").\n",
                  mark_stack_size(&objspace->mark_stack));
        size_pool->force_incremental_marking_finish_count++;
        gc_marks_rest(objspace);
    }

    gc_marking_exit(objspace);

    return marking_finished;
}

static void
gc_marks_start(rb_objspace_t *objspace, int full_mark)
{
    /* start marking */
    gc_report(1, objspace, "gc_marks_start: (%s)\n", full_mark ? "full" : "minor");
    gc_mode_transition(objspace, gc_mode_marking);

    if (full_mark) {
        size_t incremental_marking_steps = (objspace->rincgc.pooled_slots / INCREMENTAL_MARK_STEP_ALLOCATIONS) + 1;
        objspace->rincgc.step_slots = (objspace->marked_slots * 2) / incremental_marking_steps;

        if (0) fprintf(stderr, "objspace->marked_slots: %"PRIdSIZE", "
                       "objspace->rincgc.pooled_page_num: %"PRIdSIZE", "
                       "objspace->rincgc.step_slots: %"PRIdSIZE", \n",
                       objspace->marked_slots, objspace->rincgc.pooled_slots, objspace->rincgc.step_slots);
        objspace->flags.during_minor_gc = FALSE;
        if (ruby_enable_autocompact) {
            objspace->flags.during_compacting |= TRUE;
        }
        objspace->profile.major_gc_count++;
        objspace->rgengc.uncollectible_wb_unprotected_objects = 0;
        objspace->rgengc.old_objects = 0;
        objspace->rgengc.last_major_gc = objspace->profile.count;
        objspace->marked_slots = 0;

        for (int i = 0; i < SIZE_POOL_COUNT; i++) {
            rb_size_pool_t *size_pool = &size_pools[i];
            rb_heap_t *heap = SIZE_POOL_EDEN_HEAP(size_pool);
            rgengc_mark_and_rememberset_clear(objspace, heap);
            heap_move_pooled_pages_to_free_pages(heap);

            if (objspace->flags.during_compacting) {
                struct heap_page *page = NULL;

                ccan_list_for_each(&heap->pages, page, page_node) {
                    page->pinned_slots = 0;
                }
            }
        }
    }
    else {
        objspace->flags.during_minor_gc = TRUE;
        objspace->marked_slots =
          objspace->rgengc.old_objects + objspace->rgengc.uncollectible_wb_unprotected_objects; /* uncollectible objects are marked already */
        objspace->profile.minor_gc_count++;

        for (int i = 0; i < SIZE_POOL_COUNT; i++) {
            rgengc_rememberset_mark(objspace, SIZE_POOL_EDEN_HEAP(&size_pools[i]));
        }
    }

    rb_gc_mark_roots(objspace, NULL);

    gc_report(1, objspace, "gc_marks_start: (%s) end, stack in %"PRIdSIZE"\n",
              full_mark ? "full" : "minor", mark_stack_size(&objspace->mark_stack));
}

static bool
gc_marks(rb_objspace_t *objspace, int full_mark)
{
    gc_prof_mark_timer_start(objspace);
    gc_marking_enter(objspace);

    bool marking_finished = false;

    /* setup marking */

    gc_marks_start(objspace, full_mark);
    if (!is_incremental_marking(objspace)) {
        gc_marks_rest(objspace);
        marking_finished = true;
    }

#if RGENGC_PROFILE > 0
    if (gc_prof_record(objspace)) {
        gc_profile_record *record = gc_prof_record(objspace);
        record->old_objects = objspace->rgengc.old_objects;
    }
#endif

    gc_marking_exit(objspace);
    gc_prof_mark_timer_stop(objspace);

    return marking_finished;
}

/* RGENGC */

static void
gc_report_body(int level, rb_objspace_t *objspace, const char *fmt, ...)
{
    if (level <= RGENGC_DEBUG) {
        char buf[1024];
        FILE *out = stderr;
        va_list args;
        const char *status = " ";

        if (during_gc) {
            status = is_full_marking(objspace) ? "+" : "-";
        }
        else {
            if (is_lazy_sweeping(objspace)) {
                status = "S";
            }
            if (is_incremental_marking(objspace)) {
                status = "M";
            }
        }

        va_start(args, fmt);
        vsnprintf(buf, 1024, fmt, args);
        va_end(args);

        fprintf(out, "%s|", status);
        fputs(buf, out);
    }
}

/* bit operations */

static int
rgengc_remembersetbits_set(rb_objspace_t *objspace, VALUE obj)
{
    struct heap_page *page = GET_HEAP_PAGE(obj);
    bits_t *bits = &page->remembered_bits[0];

    if (MARKED_IN_BITMAP(bits, obj)) {
        return FALSE;
    }
    else {
        page->flags.has_remembered_objects = TRUE;
        MARK_IN_BITMAP(bits, obj);
        return TRUE;
    }
}

/* wb, etc */

/* return FALSE if already remembered */
static int
rgengc_remember(rb_objspace_t *objspace, VALUE obj)
{
    gc_report(6, objspace, "rgengc_remember: %s %s\n", rb_obj_info(obj),
              RVALUE_REMEMBERED(objspace, obj) ? "was already remembered" : "is remembered now");

    check_rvalue_consistency(objspace, obj);

    if (RGENGC_CHECK_MODE) {
        if (RVALUE_WB_UNPROTECTED(objspace, obj)) rb_bug("rgengc_remember: %s is not wb protected.", rb_obj_info(obj));
    }

#if RGENGC_PROFILE > 0
    if (!RVALUE_REMEMBERED(objspace, obj)) {
        if (RVALUE_WB_UNPROTECTED(objspace, obj) == 0) {
            objspace->profile.total_remembered_normal_object_count++;
#if RGENGC_PROFILE >= 2
            objspace->profile.remembered_normal_object_count_types[BUILTIN_TYPE(obj)]++;
#endif
        }
    }
#endif /* RGENGC_PROFILE > 0 */

    return rgengc_remembersetbits_set(objspace, obj);
}

#ifndef PROFILE_REMEMBERSET_MARK
#define PROFILE_REMEMBERSET_MARK 0
#endif

static inline void
rgengc_rememberset_mark_plane(rb_objspace_t *objspace, uintptr_t p, bits_t bitset)
{
    if (bitset) {
        do {
            if (bitset & 1) {
                VALUE obj = (VALUE)p;
                gc_report(2, objspace, "rgengc_rememberset_mark: mark %s\n", rb_obj_info(obj));
                GC_ASSERT(RVALUE_UNCOLLECTIBLE(objspace, obj));
                GC_ASSERT(RVALUE_OLD_P(objspace, obj) || RVALUE_WB_UNPROTECTED(objspace, obj));

                gc_mark_children(objspace, obj);
            }
            p += BASE_SLOT_SIZE;
            bitset >>= 1;
        } while (bitset);
    }
}

static void
rgengc_rememberset_mark(rb_objspace_t *objspace, rb_heap_t *heap)
{
    size_t j;
    struct heap_page *page = 0;
#if PROFILE_REMEMBERSET_MARK
    int has_old = 0, has_shady = 0, has_both = 0, skip = 0;
#endif
    gc_report(1, objspace, "rgengc_rememberset_mark: start\n");

    ccan_list_for_each(&heap->pages, page, page_node) {
        if (page->flags.has_remembered_objects | page->flags.has_uncollectible_wb_unprotected_objects) {
            uintptr_t p = page->start;
            bits_t bitset, bits[HEAP_PAGE_BITMAP_LIMIT];
            bits_t *remembered_bits = page->remembered_bits;
            bits_t *uncollectible_bits = page->uncollectible_bits;
            bits_t *wb_unprotected_bits = page->wb_unprotected_bits;
#if PROFILE_REMEMBERSET_MARK
            if (page->flags.has_remembered_objects && page->flags.has_uncollectible_wb_unprotected_objects) has_both++;
            else if (page->flags.has_remembered_objects) has_old++;
            else if (page->flags.has_uncollectible_wb_unprotected_objects) has_shady++;
#endif
            for (j=0; j<HEAP_PAGE_BITMAP_LIMIT; j++) {
                bits[j] = remembered_bits[j] | (uncollectible_bits[j] & wb_unprotected_bits[j]);
                remembered_bits[j] = 0;
            }
            page->flags.has_remembered_objects = FALSE;

            bitset = bits[0];
            bitset >>= NUM_IN_PAGE(p);
            rgengc_rememberset_mark_plane(objspace, p, bitset);
            p += (BITS_BITLENGTH - NUM_IN_PAGE(p)) * BASE_SLOT_SIZE;

            for (j=1; j < HEAP_PAGE_BITMAP_LIMIT; j++) {
                bitset = bits[j];
                rgengc_rememberset_mark_plane(objspace, p, bitset);
                p += BITS_BITLENGTH * BASE_SLOT_SIZE;
            }
        }
#if PROFILE_REMEMBERSET_MARK
        else {
            skip++;
        }
#endif
    }

#if PROFILE_REMEMBERSET_MARK
    fprintf(stderr, "%d\t%d\t%d\t%d\n", has_both, has_old, has_shady, skip);
#endif
    gc_report(1, objspace, "rgengc_rememberset_mark: finished\n");
}

static void
rgengc_mark_and_rememberset_clear(rb_objspace_t *objspace, rb_heap_t *heap)
{
    struct heap_page *page = 0;

    ccan_list_for_each(&heap->pages, page, page_node) {
        memset(&page->mark_bits[0],       0, HEAP_PAGE_BITMAP_SIZE);
        memset(&page->uncollectible_bits[0], 0, HEAP_PAGE_BITMAP_SIZE);
        memset(&page->marking_bits[0],    0, HEAP_PAGE_BITMAP_SIZE);
        memset(&page->remembered_bits[0], 0, HEAP_PAGE_BITMAP_SIZE);
        memset(&page->pinned_bits[0],     0, HEAP_PAGE_BITMAP_SIZE);
        page->flags.has_uncollectible_wb_unprotected_objects = FALSE;
        page->flags.has_remembered_objects = FALSE;
    }
}

/* RGENGC: APIs */

NOINLINE(static void gc_writebarrier_generational(VALUE a, VALUE b, rb_objspace_t *objspace));

static void
gc_writebarrier_generational(VALUE a, VALUE b, rb_objspace_t *objspace)
{
    if (RGENGC_CHECK_MODE) {
        if (!RVALUE_OLD_P(objspace, a)) rb_bug("gc_writebarrier_generational: %s is not an old object.", rb_obj_info(a));
        if ( RVALUE_OLD_P(objspace, b)) rb_bug("gc_writebarrier_generational: %s is an old object.", rb_obj_info(b));
        if (is_incremental_marking(objspace)) rb_bug("gc_writebarrier_generational: called while incremental marking: %s -> %s", rb_obj_info(a), rb_obj_info(b));
    }

    /* mark `a' and remember (default behavior) */
    if (!RVALUE_REMEMBERED(objspace, a)) {
        int lev = rb_gc_vm_lock_no_barrier();
        {
            rgengc_remember(objspace, a);
        }
        rb_gc_vm_unlock_no_barrier(lev);

        gc_report(1, objspace, "gc_writebarrier_generational: %s (remembered) -> %s\n", rb_obj_info(a), rb_obj_info(b));
    }

    check_rvalue_consistency(objspace, a);
    check_rvalue_consistency(objspace, b);
}

static void
gc_mark_from(rb_objspace_t *objspace, VALUE obj, VALUE parent)
{
    gc_mark_set_parent(objspace, parent);
    rgengc_check_relation(objspace, obj);
    if (gc_mark_set(objspace, obj) == FALSE) return;
    gc_aging(objspace, obj);
    gc_grey(objspace, obj);
}

NOINLINE(static void gc_writebarrier_incremental(VALUE a, VALUE b, rb_objspace_t *objspace));

static void
gc_writebarrier_incremental(VALUE a, VALUE b, rb_objspace_t *objspace)
{
    gc_report(2, objspace, "gc_writebarrier_incremental: [LG] %p -> %s\n", (void *)a, rb_obj_info(b));

    if (RVALUE_BLACK_P(objspace, a)) {
        if (RVALUE_WHITE_P(objspace, b)) {
            if (!RVALUE_WB_UNPROTECTED(objspace, a)) {
                gc_report(2, objspace, "gc_writebarrier_incremental: [IN] %p -> %s\n", (void *)a, rb_obj_info(b));
                gc_mark_from(objspace, b, a);
            }
        }
        else if (RVALUE_OLD_P(objspace, a) && !RVALUE_OLD_P(objspace, b)) {
            rgengc_remember(objspace, a);
        }

        if (RB_UNLIKELY(objspace->flags.during_compacting)) {
            MARK_IN_BITMAP(GET_HEAP_PINNED_BITS(b), b);
        }
    }
}

void
rb_gc_impl_writebarrier(void *objspace_ptr, VALUE a, VALUE b)
{
#if USE_MMTK
    if (rb_mmtk_enabled_p() && rb_mmtk_use_barrier) {
        mmtk_object_reference_write_post(GET_THREAD()->mutator, (MMTk_ObjectReference)a);
        return;
    }
#endif

    rb_objspace_t *objspace = objspace_ptr;

    if (RGENGC_CHECK_MODE) {
        if (SPECIAL_CONST_P(a)) rb_bug("rb_gc_writebarrier: a is special const: %"PRIxVALUE, a);
        if (SPECIAL_CONST_P(b)) rb_bug("rb_gc_writebarrier: b is special const: %"PRIxVALUE, b);
    }

  retry:
    if (!is_incremental_marking(objspace)) {
        if (!RVALUE_OLD_P(objspace, a) || RVALUE_OLD_P(objspace, b)) {
            // do nothing
        }
        else {
            gc_writebarrier_generational(a, b, objspace);
        }
    }
    else {
        bool retry = false;
        /* slow path */
        int lev = rb_gc_vm_lock_no_barrier();
        {
            if (is_incremental_marking(objspace)) {
                gc_writebarrier_incremental(a, b, objspace);
            }
            else {
                retry = true;
            }
        }
        rb_gc_vm_unlock_no_barrier(lev);

        if (retry) goto retry;
    }
    return;
}

void
rb_gc_impl_writebarrier_unprotect(void *objspace_ptr, VALUE obj)
{
#if USE_MMTK
    if (rb_mmtk_enabled_p()) {
        mmtk_register_wb_unprotected_object((MMTk_ObjectReference)obj);
        return;
    }
#endif
    rb_objspace_t *objspace = objspace_ptr;

    if (RVALUE_WB_UNPROTECTED(objspace, obj)) {
        return;
    }
    else {
        gc_report(2, objspace, "rb_gc_writebarrier_unprotect: %s %s\n", rb_obj_info(obj),
                  RVALUE_REMEMBERED(objspace, obj) ? " (already remembered)" : "");

        unsigned int lev = rb_gc_vm_lock_no_barrier();
        {
            if (RVALUE_OLD_P(objspace, obj)) {
                gc_report(1, objspace, "rb_gc_writebarrier_unprotect: %s\n", rb_obj_info(obj));
                RVALUE_DEMOTE(objspace, obj);
                gc_mark_set(objspace, obj);
                gc_remember_unprotected(objspace, obj);

#if RGENGC_PROFILE
                objspace->profile.total_shade_operation_count++;
#if RGENGC_PROFILE >= 2
                objspace->profile.shade_operation_count_types[BUILTIN_TYPE(obj)]++;
#endif /* RGENGC_PROFILE >= 2 */
#endif /* RGENGC_PROFILE */
            }
            else {
                RVALUE_AGE_RESET(obj);
            }

            RB_DEBUG_COUNTER_INC(obj_wb_unprotect);
            MARK_IN_BITMAP(GET_HEAP_WB_UNPROTECTED_BITS(obj), obj);
        }
        rb_gc_vm_unlock_no_barrier(lev);
    }
}

void
rb_gc_impl_copy_attributes(void *objspace_ptr, VALUE dest, VALUE obj)
{
    rb_objspace_t *objspace = objspace_ptr;

    if (RVALUE_WB_UNPROTECTED(objspace, obj)) {
        rb_gc_writebarrier_unprotect(dest);
    }
    rb_gc_copy_finalizer(dest, obj);
}

void
rb_gc_impl_writebarrier_remember(void *objspace_ptr, VALUE obj)
{
#if USE_MMTK
    if (rb_mmtk_enabled_p() && rb_mmtk_use_barrier) {
        mmtk_object_reference_write_post(GET_THREAD()->mutator, (MMTk_ObjectReference)obj);
        return;
    }
#endif

    rb_objspace_t *objspace = objspace_ptr;

    gc_report(1, objspace, "rb_gc_writebarrier_remember: %s\n", rb_obj_info(obj));

    if (is_incremental_marking(objspace)) {
        if (RVALUE_BLACK_P(objspace, obj)) {
            gc_grey(objspace, obj);
        }
    }
    else {
        if (RVALUE_OLD_P(objspace, obj)) {
            rgengc_remember(objspace, obj);
        }
    }
}

// TODO: rearchitect this function to work for a generic GC
size_t
rb_gc_impl_obj_flags(void *objspace_ptr, VALUE obj, ID* flags, size_t max)
{
    rb_objspace_t *objspace = objspace_ptr;
    size_t n = 0;
    static ID ID_marked;
    static ID ID_wb_protected, ID_old, ID_marking, ID_uncollectible, ID_pinned;

    if (!ID_marked) {
#define I(s) ID_##s = rb_intern(#s);
        I(marked);
        I(wb_protected);
        I(old);
        I(marking);
        I(uncollectible);
        I(pinned);
#undef I
    }

#if USE_MMTK
    // This function is only called from `objspace_dump.c`.
    // In MMTk, these bitmaps are not prepared.  Accessing them will result in crash.
    // MMTk has its own metadata, such as marking bits and pinning bits,
    // but those metadata are specific to GC algorithms not exposed to mutators.
    if (!rb_mmtk_enabled_p() && flags != NULL) {
#endif
    if (RVALUE_WB_UNPROTECTED(objspace, obj) == 0 && n < max)                   flags[n++] = ID_wb_protected;
    if (RVALUE_OLD_P(objspace, obj) && n < max)                                 flags[n++] = ID_old;
    if (RVALUE_UNCOLLECTIBLE(objspace, obj) && n < max)                         flags[n++] = ID_uncollectible;
    if (RVALUE_MARKING(objspace, obj) && n < max) flags[n++] = ID_marking;
    if (RVALUE_MARKED(objspace, obj) && n < max)    flags[n++] = ID_marked;
    if (RVALUE_PINNED(objspace, obj) && n < max)  flags[n++] = ID_pinned;
#if USE_MMTK
    }
#endif
    return n;
}

void *
rb_gc_impl_ractor_cache_alloc(void *objspace_ptr)
{
    rb_objspace_t *objspace = objspace_ptr;

    objspace->live_ractor_cache_count++;

    if (objspace->live_ractor_cache_count > 1) {
        objspace->multi_ractor_p = true;
    }

    return calloc1(sizeof(rb_ractor_newobj_cache_t));
}

void
rb_gc_impl_ractor_cache_free(void *objspace_ptr, void *cache)
{
    rb_objspace_t *objspace = objspace_ptr;

    objspace->live_ractor_cache_count--;

    gc_ractor_newobj_cache_clear(cache, NULL);
    free(cache);
}

static void
heap_ready_to_gc(rb_objspace_t *objspace, rb_size_pool_t *size_pool, rb_heap_t *heap)
{
    if (!heap->free_pages) {
        if (!heap_increment(objspace, size_pool, heap)) {
            size_pool_allocatable_pages_set(objspace, size_pool, 1);
            heap_increment(objspace, size_pool, heap);
        }
    }
}

static int
ready_to_gc(rb_objspace_t *objspace)
{
    if (dont_gc_val() || during_gc || ruby_disable_gc) {
        for (int i = 0; i < SIZE_POOL_COUNT; i++) {
            rb_size_pool_t *size_pool = &size_pools[i];
            heap_ready_to_gc(objspace, size_pool, SIZE_POOL_EDEN_HEAP(size_pool));
        }
        return FALSE;
    }
    else {
        return TRUE;
    }
}

static void
gc_reset_malloc_info(rb_objspace_t *objspace, bool full_mark)
{
    gc_prof_set_malloc_info(objspace);
    {
        size_t inc = RUBY_ATOMIC_SIZE_EXCHANGE(malloc_increase, 0);
        size_t old_limit = malloc_limit;

        if (inc > malloc_limit) {
            malloc_limit = (size_t)(inc * gc_params.malloc_limit_growth_factor);
            if (malloc_limit > gc_params.malloc_limit_max) {
                malloc_limit = gc_params.malloc_limit_max;
            }
        }
        else {
            malloc_limit = (size_t)(malloc_limit * 0.98); /* magic number */
            if (malloc_limit < gc_params.malloc_limit_min) {
                malloc_limit = gc_params.malloc_limit_min;
            }
        }

        if (0) {
            if (old_limit != malloc_limit) {
                fprintf(stderr, "[%"PRIuSIZE"] malloc_limit: %"PRIuSIZE" -> %"PRIuSIZE"\n",
                        rb_gc_count(), old_limit, malloc_limit);
            }
            else {
                fprintf(stderr, "[%"PRIuSIZE"] malloc_limit: not changed (%"PRIuSIZE")\n",
                        rb_gc_count(), malloc_limit);
            }
        }
    }

    /* reset oldmalloc info */
#if RGENGC_ESTIMATE_OLDMALLOC
    if (!full_mark) {
        if (objspace->rgengc.oldmalloc_increase > objspace->rgengc.oldmalloc_increase_limit) {
            gc_needs_major_flags |= GPR_FLAG_MAJOR_BY_OLDMALLOC;
            objspace->rgengc.oldmalloc_increase_limit =
              (size_t)(objspace->rgengc.oldmalloc_increase_limit * gc_params.oldmalloc_limit_growth_factor);

            if (objspace->rgengc.oldmalloc_increase_limit > gc_params.oldmalloc_limit_max) {
                objspace->rgengc.oldmalloc_increase_limit = gc_params.oldmalloc_limit_max;
            }
        }

        if (0) fprintf(stderr, "%"PRIdSIZE"\t%d\t%"PRIuSIZE"\t%"PRIuSIZE"\t%"PRIdSIZE"\n",
                       rb_gc_count(),
                       gc_needs_major_flags,
                       objspace->rgengc.oldmalloc_increase,
                       objspace->rgengc.oldmalloc_increase_limit,
                       gc_params.oldmalloc_limit_max);
    }
    else {
        /* major GC */
        objspace->rgengc.oldmalloc_increase = 0;

        if ((objspace->profile.latest_gc_info & GPR_FLAG_MAJOR_BY_OLDMALLOC) == 0) {
            objspace->rgengc.oldmalloc_increase_limit =
              (size_t)(objspace->rgengc.oldmalloc_increase_limit / ((gc_params.oldmalloc_limit_growth_factor - 1)/10 + 1));
            if (objspace->rgengc.oldmalloc_increase_limit < gc_params.oldmalloc_limit_min) {
                objspace->rgengc.oldmalloc_increase_limit = gc_params.oldmalloc_limit_min;
            }
        }
    }
#endif
}

static int
garbage_collect(rb_objspace_t *objspace, unsigned int reason)
{
#if USE_MMTK
    if (rb_mmtk_enabled_p()) {
        rb_bug("Function garbage_collect should be unreachable when using MMTk.");
    }
#endif

    int ret;

    int lev = rb_gc_vm_lock();
    {
#if GC_PROFILE_MORE_DETAIL
        objspace->profile.prepare_time = getrusage_time();
#endif

        gc_rest(objspace);

#if GC_PROFILE_MORE_DETAIL
        objspace->profile.prepare_time = getrusage_time() - objspace->profile.prepare_time;
#endif

        ret = gc_start(objspace, reason);
    }
    rb_gc_vm_unlock(lev);

    return ret;
}

static int
gc_start(rb_objspace_t *objspace, unsigned int reason)
{
#if USE_MMTK
    if (rb_mmtk_enabled_p()) {
        rb_bug("Function gc_start should be unreachable when using MMTk.");
    }
#endif

    unsigned int do_full_mark = !!(reason & GPR_FLAG_FULL_MARK);

    /* reason may be clobbered, later, so keep set immediate_sweep here */
    objspace->flags.immediate_sweep = !!(reason & GPR_FLAG_IMMEDIATE_SWEEP);

    if (!heap_allocated_pages) return TRUE; /* heap is not ready */
    if (!(reason & GPR_FLAG_METHOD) && !ready_to_gc(objspace)) return TRUE; /* GC is not allowed */

    GC_ASSERT(gc_mode(objspace) == gc_mode_none);
    GC_ASSERT(!is_lazy_sweeping(objspace));
    GC_ASSERT(!is_incremental_marking(objspace));

    unsigned int lock_lev;
    gc_enter(objspace, gc_enter_event_start, &lock_lev);

#if RGENGC_CHECK_MODE >= 2
    gc_verify_internal_consistency(objspace);
#endif

    if (ruby_gc_stressful) {
        int flag = FIXNUM_P(ruby_gc_stress_mode) ? FIX2INT(ruby_gc_stress_mode) : 0;

        if ((flag & (1 << gc_stress_no_major)) == 0) {
            do_full_mark = TRUE;
        }

        objspace->flags.immediate_sweep = !(flag & (1<<gc_stress_no_immediate_sweep));
    }

    if (gc_needs_major_flags) {
        reason |= gc_needs_major_flags;
        do_full_mark = TRUE;
    }
    else if (RGENGC_FORCE_MAJOR_GC) {
        reason = GPR_FLAG_MAJOR_BY_FORCE;
        do_full_mark = TRUE;
    }

    /* if major gc has been disabled, never do a full mark */
    if (!gc_config_full_mark_val) {
        do_full_mark = FALSE;
    }
    gc_needs_major_flags = GPR_FLAG_NONE;

    if (do_full_mark && (reason & GPR_FLAG_MAJOR_MASK) == 0) {
        reason |= GPR_FLAG_MAJOR_BY_FORCE; /* GC by CAPI, METHOD, and so on. */
    }

    if (objspace->flags.dont_incremental ||
            reason & GPR_FLAG_IMMEDIATE_MARK ||
            ruby_gc_stressful) {
        objspace->flags.during_incremental_marking = FALSE;
    }
    else {
        objspace->flags.during_incremental_marking = do_full_mark;
    }

    /* Explicitly enable compaction (GC.compact) */
    if (do_full_mark && ruby_enable_autocompact) {
        objspace->flags.during_compacting = TRUE;
#if RGENGC_CHECK_MODE
        objspace->rcompactor.compare_func = ruby_autocompact_compare_func;
#endif
    }
    else {
        objspace->flags.during_compacting = !!(reason & GPR_FLAG_COMPACT);
    }

    if (!GC_ENABLE_LAZY_SWEEP || objspace->flags.dont_incremental) {
        objspace->flags.immediate_sweep = TRUE;
    }

    if (objspace->flags.immediate_sweep) reason |= GPR_FLAG_IMMEDIATE_SWEEP;

    gc_report(1, objspace, "gc_start(reason: %x) => %u, %d, %d\n",
              reason,
              do_full_mark, !is_incremental_marking(objspace), objspace->flags.immediate_sweep);

#if USE_DEBUG_COUNTER
    RB_DEBUG_COUNTER_INC(gc_count);

    if (reason & GPR_FLAG_MAJOR_MASK) {
        (void)RB_DEBUG_COUNTER_INC_IF(gc_major_nofree, reason & GPR_FLAG_MAJOR_BY_NOFREE);
        (void)RB_DEBUG_COUNTER_INC_IF(gc_major_oldgen, reason & GPR_FLAG_MAJOR_BY_OLDGEN);
        (void)RB_DEBUG_COUNTER_INC_IF(gc_major_shady,  reason & GPR_FLAG_MAJOR_BY_SHADY);
        (void)RB_DEBUG_COUNTER_INC_IF(gc_major_force,  reason & GPR_FLAG_MAJOR_BY_FORCE);
#if RGENGC_ESTIMATE_OLDMALLOC
        (void)RB_DEBUG_COUNTER_INC_IF(gc_major_oldmalloc, reason & GPR_FLAG_MAJOR_BY_OLDMALLOC);
#endif
    }
    else {
        (void)RB_DEBUG_COUNTER_INC_IF(gc_minor_newobj, reason & GPR_FLAG_NEWOBJ);
        (void)RB_DEBUG_COUNTER_INC_IF(gc_minor_malloc, reason & GPR_FLAG_MALLOC);
        (void)RB_DEBUG_COUNTER_INC_IF(gc_minor_method, reason & GPR_FLAG_METHOD);
        (void)RB_DEBUG_COUNTER_INC_IF(gc_minor_capi,   reason & GPR_FLAG_CAPI);
        (void)RB_DEBUG_COUNTER_INC_IF(gc_minor_stress, reason & GPR_FLAG_STRESS);
    }
#endif

    objspace->profile.count++;
    objspace->profile.latest_gc_info = reason;
    objspace->profile.total_allocated_objects_at_gc_start = total_allocated_objects(objspace);
    objspace->profile.heap_used_at_gc_start = heap_allocated_pages;
    objspace->profile.weak_references_count = 0;
    objspace->profile.retained_weak_references_count = 0;
    gc_prof_setup_new_record(objspace, reason);
    gc_reset_malloc_info(objspace, do_full_mark);

    rb_gc_event_hook(0, RUBY_INTERNAL_EVENT_GC_START);

    GC_ASSERT(during_gc);

    gc_prof_timer_start(objspace);
    {
        if (gc_marks(objspace, do_full_mark)) {
            gc_sweep(objspace);
        }
    }
    gc_prof_timer_stop(objspace);

    gc_exit(objspace, gc_enter_event_start, &lock_lev);
    return TRUE;
}

static void
gc_rest(rb_objspace_t *objspace)
{
    if (is_incremental_marking(objspace) || is_lazy_sweeping(objspace)) {
        unsigned int lock_lev;
        gc_enter(objspace, gc_enter_event_rest, &lock_lev);

        if (RGENGC_CHECK_MODE >= 2) gc_verify_internal_consistency(objspace);

        if (is_incremental_marking(objspace)) {
            gc_marking_enter(objspace);
            gc_marks_rest(objspace);
            gc_marking_exit(objspace);

            gc_sweep(objspace);
        }

        if (is_lazy_sweeping(objspace)) {
            gc_sweeping_enter(objspace);
            gc_sweep_rest(objspace);
            gc_sweeping_exit(objspace);
        }

        gc_exit(objspace, gc_enter_event_rest, &lock_lev);
    }
}

struct objspace_and_reason {
    rb_objspace_t *objspace;
    unsigned int reason;
};

static void
gc_current_status_fill(rb_objspace_t *objspace, char *buff)
{
    int i = 0;
    if (is_marking(objspace)) {
        buff[i++] = 'M';
        if (is_full_marking(objspace))        buff[i++] = 'F';
        if (is_incremental_marking(objspace)) buff[i++] = 'I';
    }
    else if (is_sweeping(objspace)) {
        buff[i++] = 'S';
        if (is_lazy_sweeping(objspace))      buff[i++] = 'L';
    }
    else {
        buff[i++] = 'N';
    }
    buff[i] = '\0';
}

static const char *
gc_current_status(rb_objspace_t *objspace)
{
    static char buff[0x10];
    gc_current_status_fill(objspace, buff);
    return buff;
}

#if PRINT_ENTER_EXIT_TICK

static tick_t last_exit_tick;
static tick_t enter_tick;
static int enter_count = 0;
static char last_gc_status[0x10];

static inline void
gc_record(rb_objspace_t *objspace, int direction, const char *event)
{
    if (direction == 0) { /* enter */
        enter_count++;
        enter_tick = tick();
        gc_current_status_fill(objspace, last_gc_status);
    }
    else { /* exit */
        tick_t exit_tick = tick();
        char current_gc_status[0x10];
        gc_current_status_fill(objspace, current_gc_status);
#if 1
        /* [last mutator time] [gc time] [event] */
        fprintf(stderr, "%"PRItick"\t%"PRItick"\t%s\t[%s->%s|%c]\n",
                enter_tick - last_exit_tick,
                exit_tick - enter_tick,
                event,
                last_gc_status, current_gc_status,
                (objspace->profile.latest_gc_info & GPR_FLAG_MAJOR_MASK) ? '+' : '-');
        last_exit_tick = exit_tick;
#else
        /* [enter_tick] [gc time] [event] */
        fprintf(stderr, "%"PRItick"\t%"PRItick"\t%s\t[%s->%s|%c]\n",
                enter_tick,
                exit_tick - enter_tick,
                event,
                last_gc_status, current_gc_status,
                (objspace->profile.latest_gc_info & GPR_FLAG_MAJOR_MASK) ? '+' : '-');
#endif
    }
}
#else /* PRINT_ENTER_EXIT_TICK */
static inline void
gc_record(rb_objspace_t *objspace, int direction, const char *event)
{
    /* null */
}
#endif /* PRINT_ENTER_EXIT_TICK */

static const char *
gc_enter_event_cstr(enum gc_enter_event event)
{
    switch (event) {
      case gc_enter_event_start: return "start";
      case gc_enter_event_continue: return "continue";
      case gc_enter_event_rest: return "rest";
      case gc_enter_event_finalizer: return "finalizer";
    }
    return NULL;
}

static void
gc_enter_count(enum gc_enter_event event)
{
    switch (event) {
      case gc_enter_event_start:          RB_DEBUG_COUNTER_INC(gc_enter_start); break;
      case gc_enter_event_continue:       RB_DEBUG_COUNTER_INC(gc_enter_continue); break;
      case gc_enter_event_rest:           RB_DEBUG_COUNTER_INC(gc_enter_rest); break;
      case gc_enter_event_finalizer:      RB_DEBUG_COUNTER_INC(gc_enter_finalizer); break;
    }
}

static bool current_process_time(struct timespec *ts);

static void
gc_clock_start(struct timespec *ts)
{
    if (!current_process_time(ts)) {
        ts->tv_sec = 0;
        ts->tv_nsec = 0;
    }
}

static uint64_t
gc_clock_end(struct timespec *ts)
{
    struct timespec end_time;

    if ((ts->tv_sec > 0 || ts->tv_nsec > 0) &&
            current_process_time(&end_time) &&
            end_time.tv_sec >= ts->tv_sec) {
        return (uint64_t)(end_time.tv_sec - ts->tv_sec) * (1000 * 1000 * 1000) +
                    (end_time.tv_nsec - ts->tv_nsec);
    }

    return 0;
}

static inline void
gc_enter(rb_objspace_t *objspace, enum gc_enter_event event, unsigned int *lock_lev)
{
    *lock_lev = rb_gc_vm_lock();

    switch (event) {
      case gc_enter_event_rest:
        if (!is_marking(objspace)) break;
        // fall through
      case gc_enter_event_start:
      case gc_enter_event_continue:
        // stop other ractors
        rb_gc_vm_barrier();
        break;
      default:
        break;
    }

    gc_enter_count(event);
    if (RB_UNLIKELY(during_gc != 0)) rb_bug("during_gc != 0");
    if (RGENGC_CHECK_MODE >= 3) gc_verify_internal_consistency(objspace);

    during_gc = TRUE;
    RUBY_DEBUG_LOG("%s (%s)",gc_enter_event_cstr(event), gc_current_status(objspace));
    gc_report(1, objspace, "gc_enter: %s [%s]\n", gc_enter_event_cstr(event), gc_current_status(objspace));
    gc_record(objspace, 0, gc_enter_event_cstr(event));

    rb_gc_event_hook(0, RUBY_INTERNAL_EVENT_GC_ENTER);

#if USE_MMTK
    rb_mmtk_gc_probe(true);
#endif
}

static inline void
gc_exit(rb_objspace_t *objspace, enum gc_enter_event event, unsigned int *lock_lev)
{
    GC_ASSERT(during_gc != 0);

#if USE_MMTK
    rb_mmtk_gc_probe(false);
#endif

    rb_gc_event_hook(0, RUBY_INTERNAL_EVENT_GC_EXIT);

    gc_record(objspace, 1, gc_enter_event_cstr(event));
    RUBY_DEBUG_LOG("%s (%s)", gc_enter_event_cstr(event), gc_current_status(objspace));
    gc_report(1, objspace, "gc_exit: %s [%s]\n", gc_enter_event_cstr(event), gc_current_status(objspace));
    during_gc = FALSE;

    rb_gc_vm_unlock(*lock_lev);
}

#ifndef MEASURE_GC
#define MEASURE_GC (objspace->flags.measure_gc)
#endif

static void
gc_marking_enter(rb_objspace_t *objspace)
{
    GC_ASSERT(during_gc != 0);

    if (MEASURE_GC) {
        gc_clock_start(&objspace->profile.marking_start_time);
    }
}

static void
gc_marking_exit(rb_objspace_t *objspace)
{
    GC_ASSERT(during_gc != 0);

    if (MEASURE_GC) {
        objspace->profile.marking_time_ns += gc_clock_end(&objspace->profile.marking_start_time);
    }
}

static void
gc_sweeping_enter(rb_objspace_t *objspace)
{
    GC_ASSERT(during_gc != 0);

    if (MEASURE_GC) {
        gc_clock_start(&objspace->profile.sweeping_start_time);
    }
}

static void
gc_sweeping_exit(rb_objspace_t *objspace)
{
    GC_ASSERT(during_gc != 0);

    if (MEASURE_GC) {
        objspace->profile.sweeping_time_ns += gc_clock_end(&objspace->profile.sweeping_start_time);
    }
}

static void *
gc_with_gvl(void *ptr)
{
    struct objspace_and_reason *oar = (struct objspace_and_reason *)ptr;
    return (void *)(VALUE)garbage_collect(oar->objspace, oar->reason);
}

int ruby_thread_has_gvl_p(void);

static int
garbage_collect_with_gvl(rb_objspace_t *objspace, unsigned int reason)
{
    if (dont_gc_val()) return TRUE;
    if (ruby_thread_has_gvl_p()) {
        return garbage_collect(objspace, reason);
    }
    else {
        if (ruby_native_thread_p()) {
            struct objspace_and_reason oar;
            oar.objspace = objspace;
            oar.reason = reason;
            return (int)(VALUE)rb_thread_call_with_gvl(gc_with_gvl, (void *)&oar);
        }
        else {
            /* no ruby thread */
            fprintf(stderr, "[FATAL] failed to allocate memory\n");
            exit(EXIT_FAILURE);
        }
    }
}

static int
gc_set_candidate_object_i(void *vstart, void *vend, size_t stride, void *data)
{
    rb_objspace_t *objspace = (rb_objspace_t *)data;

    VALUE v = (VALUE)vstart;
    for (; v != (VALUE)vend; v += stride) {
        asan_unpoisoning_object(v) {
            switch (BUILTIN_TYPE(v)) {
              case T_NONE:
              case T_ZOMBIE:
                break;
              case T_STRING:
                // precompute the string coderange. This both save time for when it will be
                // eventually needed, and avoid mutating heap pages after a potential fork.
                rb_enc_str_coderange(v);
                // fall through
              default:
                if (!RVALUE_OLD_P(objspace, v) && !RVALUE_WB_UNPROTECTED(objspace, v)) {
                    RVALUE_AGE_SET_CANDIDATE(objspace, v);
                }
            }
        }
    }

    return 0;
}

void
rb_gc_impl_start(void *objspace_ptr, bool full_mark, bool immediate_mark, bool immediate_sweep, bool compact)
{
    rb_objspace_t *objspace = objspace_ptr;
#if USE_MMTK
    if (rb_mmtk_enabled_p()) {
        mmtk_handle_user_collection_request(GET_THREAD());

        gc_finalize_deferred(objspace);
    }
    else {
#endif
    unsigned int reason = (GPR_FLAG_FULL_MARK |
                           GPR_FLAG_IMMEDIATE_MARK |
                           GPR_FLAG_IMMEDIATE_SWEEP |
                           GPR_FLAG_METHOD);

    int full_marking_p = gc_config_full_mark_val;
    gc_config_full_mark_set(TRUE);

    /* For now, compact implies full mark / sweep, so ignore other flags */
    if (compact) {
        GC_ASSERT(GC_COMPACTION_SUPPORTED);

        reason |= GPR_FLAG_COMPACT;
    }
    else {
        if (!full_mark)       reason &= ~GPR_FLAG_FULL_MARK;
        if (!immediate_mark)  reason &= ~GPR_FLAG_IMMEDIATE_MARK;
        if (!immediate_sweep) reason &= ~GPR_FLAG_IMMEDIATE_SWEEP;
    }

    garbage_collect(objspace, reason);

    gc_finalize_deferred(objspace);

    gc_config_full_mark_set(full_marking_p);
#if USE_MMTK
    }
#endif
}

static void
free_empty_pages(void *objspace_ptr)
{
    rb_objspace_t *objspace = objspace_ptr;

    for (int i = 0; i < SIZE_POOL_COUNT; i++) {
        /* Move all empty pages to the tomb heap for freeing. */
        rb_size_pool_t *size_pool = &size_pools[i];
        rb_heap_t *heap = SIZE_POOL_EDEN_HEAP(size_pool);
        rb_heap_t *tomb_heap = SIZE_POOL_TOMB_HEAP(size_pool);

        size_t freed_pages = 0;

        struct heap_page **next_page_ptr = &heap->free_pages;
        struct heap_page *page = heap->free_pages;
        while (page) {
            /* All finalizers should have been ran in gc_start_internal, so there
            * should be no objects that require finalization. */
            GC_ASSERT(page->final_slots == 0);

            struct heap_page *next_page = page->free_next;

            if (page->free_slots == page->total_slots) {
                heap_unlink_page(objspace, heap, page);
                heap_add_page(objspace, size_pool, tomb_heap, page);
                freed_pages++;
            }
            else {
                *next_page_ptr = page;
                next_page_ptr = &page->free_next;
            }

            page = next_page;
        }

        *next_page_ptr = NULL;

        size_pool_allocatable_pages_set(objspace, size_pool, size_pool->allocatable_pages + freed_pages);
    }

    heap_pages_free_unused_pages(objspace);
}

void
rb_gc_impl_prepare_heap(void *objspace_ptr)
{
    rb_gc_impl_each_objects(objspace_ptr, gc_set_candidate_object_i, objspace_ptr);
    rb_gc_impl_start(objspace_ptr, true, true, true, true);
    free_empty_pages(objspace_ptr);

#if defined(HAVE_MALLOC_TRIM) && !defined(RUBY_ALTERNATIVE_MALLOC_HEADER)
    malloc_trim(0);
#endif
}

static int
gc_is_moveable_obj(rb_objspace_t *objspace, VALUE obj)
{
#if USE_MMTK
    if (rb_mmtk_enabled_p()) {
        rb_bug("Function %s should not be called when MMTk is enabled.", RUBY_FUNCTION_NAME_STRING);
    }
#endif

    GC_ASSERT(!SPECIAL_CONST_P(obj));

    switch (BUILTIN_TYPE(obj)) {
      case T_NONE:
      case T_MOVED:
      case T_ZOMBIE:
        return FALSE;
      case T_SYMBOL:
        // TODO: restore original behavior
        // if (RSYMBOL(obj)->id & ~ID_SCOPE_MASK) {
        //     return FALSE;
        // }
        return false;
        /* fall through */
      case T_STRING:
      case T_OBJECT:
      case T_FLOAT:
      case T_IMEMO:
      case T_ARRAY:
      case T_BIGNUM:
      case T_ICLASS:
      case T_MODULE:
      case T_REGEXP:
      case T_DATA:
      case T_MATCH:
      case T_STRUCT:
      case T_HASH:
      case T_FILE:
      case T_COMPLEX:
      case T_RATIONAL:
      case T_NODE:
      case T_CLASS:
        if (FL_TEST(obj, FL_FINALIZE)) {
            /* The finalizer table is a numtable. It looks up objects by address.
             * We can't mark the keys in the finalizer table because that would
             * prevent the objects from being collected.  This check prevents
             * objects that are keys in the finalizer table from being moved
             * without directly pinning them. */
            GC_ASSERT(st_is_member(finalizer_table, obj));

            return FALSE;
        }
        GC_ASSERT(RVALUE_MARKED(objspace, obj));
        GC_ASSERT(!RVALUE_PINNED(objspace, obj));

        return TRUE;

      default:
        rb_bug("gc_is_moveable_obj: unreachable (%d)", (int)BUILTIN_TYPE(obj));
        break;
    }

    return FALSE;
}

void rb_mv_generic_ivar(VALUE src, VALUE dst);

static VALUE
gc_move(rb_objspace_t *objspace, VALUE src, VALUE dest, size_t src_slot_size, size_t slot_size)
{
#if USE_MMTK
    if (rb_mmtk_enabled_p()) {
        rb_bug("gc_move should not be reached when using MMTk");
    }
#endif

    int marked;
    int wb_unprotected;
    int uncollectible;
    int age;

    gc_report(4, objspace, "Moving object: %p -> %p\n", (void *)src, (void *)dest);

    GC_ASSERT(BUILTIN_TYPE(src) != T_NONE);
    GC_ASSERT(!MARKED_IN_BITMAP(GET_HEAP_MARK_BITS(dest), dest));

    GC_ASSERT(!RVALUE_MARKING(objspace, src));

    /* Save off bits for current object. */
    marked = RVALUE_MARKED(objspace, src);
    wb_unprotected = RVALUE_WB_UNPROTECTED(objspace, src);
    uncollectible = RVALUE_UNCOLLECTIBLE(objspace, src);
    bool remembered = RVALUE_REMEMBERED(objspace, src);
    age = RVALUE_AGE_GET(src);

    /* Clear bits for eventual T_MOVED */
    CLEAR_IN_BITMAP(GET_HEAP_MARK_BITS(src), src);
    CLEAR_IN_BITMAP(GET_HEAP_WB_UNPROTECTED_BITS(src), src);
    CLEAR_IN_BITMAP(GET_HEAP_UNCOLLECTIBLE_BITS(src), src);
    CLEAR_IN_BITMAP(GET_HEAP_PAGE(src)->remembered_bits, src);

    if (FL_TEST(src, FL_EXIVAR)) {
        /* Resizing the st table could cause a malloc */
        DURING_GC_COULD_MALLOC_REGION_START();
        {
            rb_mv_generic_ivar(src, dest);
        }
        DURING_GC_COULD_MALLOC_REGION_END();
    }

    if (FL_TEST(src, FL_SEEN_OBJ_ID)) {
        /* If the source object's object_id has been seen, we need to update
         * the object to object id mapping. */
        st_data_t srcid = (st_data_t)src, id;

        gc_report(4, objspace, "Moving object with seen id: %p -> %p\n", (void *)src, (void *)dest);
        /* Resizing the st table could cause a malloc */
        DURING_GC_COULD_MALLOC_REGION_START();
        {
            if (!st_delete(objspace->obj_to_id_tbl, &srcid, &id)) {
                rb_bug("gc_move: object ID seen, but not in mapping table: %s", rb_obj_info((VALUE)src));
            }

            st_insert(objspace->obj_to_id_tbl, (st_data_t)dest, id);
        }
        DURING_GC_COULD_MALLOC_REGION_END();
    }
    else {
        GC_ASSERT(!st_lookup(objspace->obj_to_id_tbl, (st_data_t)src, NULL));
    }

    /* Move the object */
    memcpy((void *)dest, (void *)src, MIN(src_slot_size, slot_size));

    if (RVALUE_OVERHEAD > 0) {
        void *dest_overhead = (void *)(((uintptr_t)dest) + slot_size - RVALUE_OVERHEAD);
        void *src_overhead = (void *)(((uintptr_t)src) + src_slot_size - RVALUE_OVERHEAD);

        memcpy(dest_overhead, src_overhead, RVALUE_OVERHEAD);
    }

    memset((void *)src, 0, src_slot_size);
    RVALUE_AGE_RESET(src);

    /* Set bits for object in new location */
    if (remembered) {
        MARK_IN_BITMAP(GET_HEAP_PAGE(dest)->remembered_bits, dest);
    }
    else {
        CLEAR_IN_BITMAP(GET_HEAP_PAGE(dest)->remembered_bits, dest);
    }

    if (marked) {
        MARK_IN_BITMAP(GET_HEAP_MARK_BITS(dest), dest);
    }
    else {
        CLEAR_IN_BITMAP(GET_HEAP_MARK_BITS(dest), dest);
    }

    if (wb_unprotected) {
        MARK_IN_BITMAP(GET_HEAP_WB_UNPROTECTED_BITS(dest), dest);
    }
    else {
        CLEAR_IN_BITMAP(GET_HEAP_WB_UNPROTECTED_BITS(dest), dest);
    }

    if (uncollectible) {
        MARK_IN_BITMAP(GET_HEAP_UNCOLLECTIBLE_BITS(dest), dest);
    }
    else {
        CLEAR_IN_BITMAP(GET_HEAP_UNCOLLECTIBLE_BITS(dest), dest);
    }

    RVALUE_AGE_SET(dest, age);
    /* Assign forwarding address */
    RMOVED(src)->flags = T_MOVED;
    RMOVED(src)->dummy = Qundef;
    RMOVED(src)->destination = dest;
    GC_ASSERT(BUILTIN_TYPE(dest) != T_NONE);

    return src;
}

#if GC_CAN_COMPILE_COMPACTION
static int
compare_pinned_slots(const void *left, const void *right, void *dummy)
{
    struct heap_page *left_page;
    struct heap_page *right_page;

    left_page = *(struct heap_page * const *)left;
    right_page = *(struct heap_page * const *)right;

    return left_page->pinned_slots - right_page->pinned_slots;
}

static int
compare_free_slots(const void *left, const void *right, void *dummy)
{
    struct heap_page *left_page;
    struct heap_page *right_page;

    left_page = *(struct heap_page * const *)left;
    right_page = *(struct heap_page * const *)right;

    return left_page->free_slots - right_page->free_slots;
}

static void
gc_sort_heap_by_compare_func(rb_objspace_t *objspace, gc_compact_compare_func compare_func)
{
    for (int j = 0; j < SIZE_POOL_COUNT; j++) {
        rb_size_pool_t *size_pool = &size_pools[j];

        size_t total_pages = SIZE_POOL_EDEN_HEAP(size_pool)->total_pages;
        size_t size = rb_size_mul_or_raise(total_pages, sizeof(struct heap_page *), rb_eRuntimeError);
        struct heap_page *page = 0, **page_list = malloc(size);
        size_t i = 0;

        SIZE_POOL_EDEN_HEAP(size_pool)->free_pages = NULL;
        ccan_list_for_each(&SIZE_POOL_EDEN_HEAP(size_pool)->pages, page, page_node) {
            page_list[i++] = page;
            GC_ASSERT(page);
        }

        GC_ASSERT((size_t)i == total_pages);

        /* Sort the heap so "filled pages" are first. `heap_add_page` adds to the
         * head of the list, so empty pages will end up at the start of the heap */
        ruby_qsort(page_list, total_pages, sizeof(struct heap_page *), compare_func, NULL);

        /* Reset the eden heap */
        ccan_list_head_init(&SIZE_POOL_EDEN_HEAP(size_pool)->pages);

        for (i = 0; i < total_pages; i++) {
            ccan_list_add(&SIZE_POOL_EDEN_HEAP(size_pool)->pages, &page_list[i]->page_node);
            if (page_list[i]->free_slots != 0) {
                heap_add_freepage(SIZE_POOL_EDEN_HEAP(size_pool), page_list[i]);
            }
        }

        free(page_list);
    }
}
#endif

bool
rb_gc_impl_object_moved_p(void *objspace_ptr, VALUE obj)
{
    return gc_object_moved_p(objspace_ptr, obj);
}

static int
gc_ref_update(void *vstart, void *vend, size_t stride, rb_objspace_t *objspace, struct heap_page *page)
{
    VALUE v = (VALUE)vstart;
    asan_unlock_freelist(page);
    asan_lock_freelist(page);
    page->flags.has_uncollectible_wb_unprotected_objects = FALSE;
    page->flags.has_remembered_objects = FALSE;

    /* For each object on the page */
    for (; v != (VALUE)vend; v += stride) {
        void *poisoned = asan_unpoison_object_temporary(v);

        switch (BUILTIN_TYPE(v)) {
          case T_NONE:
          case T_MOVED:
          case T_ZOMBIE:
            break;
          default:
            if (RVALUE_WB_UNPROTECTED(objspace, v)) {
                page->flags.has_uncollectible_wb_unprotected_objects = TRUE;
            }
            if (RVALUE_REMEMBERED(objspace, v)) {
                page->flags.has_remembered_objects = TRUE;
            }
            if (page->flags.before_sweep) {
                if (RVALUE_MARKED(objspace, v)) {
                    rb_gc_update_object_references(objspace, v);
                }
            }
            else {
                rb_gc_update_object_references(objspace, v);
            }
        }

        if (poisoned) {
            asan_poison_object(v);
        }
    }

    return 0;
}

static void
gc_update_references(rb_objspace_t *objspace)
{
    objspace->flags.during_reference_updating = true;

    struct heap_page *page = NULL;

    for (int i = 0; i < SIZE_POOL_COUNT; i++) {
        bool should_set_mark_bits = TRUE;
        rb_size_pool_t *size_pool = &size_pools[i];
        rb_heap_t *heap = SIZE_POOL_EDEN_HEAP(size_pool);

        ccan_list_for_each(&heap->pages, page, page_node) {
            uintptr_t start = (uintptr_t)page->start;
            uintptr_t end = start + (page->total_slots * size_pool->slot_size);

            gc_ref_update((void *)start, (void *)end, size_pool->slot_size, objspace, page);
            if (page == heap->sweeping_page) {
                should_set_mark_bits = FALSE;
            }
            if (should_set_mark_bits) {
                gc_setup_mark_bits(page);
            }
        }
    }
    gc_ref_update_table_values_only(objspace, objspace->obj_to_id_tbl);
    gc_update_table_refs(objspace, objspace->id_to_obj_tbl);
    gc_update_table_refs(objspace, finalizer_table);

    rb_gc_update_vm_references((void *)objspace);

    objspace->flags.during_reference_updating = false;
}

#if GC_CAN_COMPILE_COMPACTION
static void
root_obj_check_moved_i(const char *category, VALUE obj, void *data)
{
    rb_objspace_t *objspace = data;

    if (gc_object_moved_p(objspace, obj)) {
        rb_bug("ROOT %s points to MOVED: %p -> %s", category, (void *)obj, rb_obj_info(rb_gc_impl_location(objspace, obj)));
    }
}

static void
reachable_object_check_moved_i(VALUE ref, void *data)
{
    VALUE parent = (VALUE)data;
    if (gc_object_moved_p(rb_gc_get_objspace(), ref)) {
        rb_bug("Object %s points to MOVED: %p -> %s", rb_obj_info(parent), (void *)ref, rb_obj_info(rb_gc_impl_location(rb_gc_get_objspace(), ref)));
    }
}

static int
heap_check_moved_i(void *vstart, void *vend, size_t stride, void *data)
{
    rb_objspace_t *objspace = data;

    VALUE v = (VALUE)vstart;
    for (; v != (VALUE)vend; v += stride) {
        if (gc_object_moved_p(objspace, v)) {
            /* Moved object still on the heap, something may have a reference. */
        }
        else {
            void *poisoned = asan_unpoison_object_temporary(v);

            switch (BUILTIN_TYPE(v)) {
              case T_NONE:
              case T_ZOMBIE:
                break;
              default:
                if (!rb_gc_impl_garbage_object_p(objspace, v)) {
                    rb_objspace_reachable_objects_from(v, reachable_object_check_moved_i, (void *)v);
                }
            }

            if (poisoned) {
                GC_ASSERT(BUILTIN_TYPE(v) == T_NONE);
                asan_poison_object(v);
            }
        }
    }

    return 0;
}
#endif

struct desired_compaction_pages_i_data {
    rb_objspace_t *objspace;
    size_t required_slots[SIZE_POOL_COUNT];
};

static int
desired_compaction_pages_i(struct heap_page *page, void *data)
{
    struct desired_compaction_pages_i_data *tdata = data;
    rb_objspace_t *objspace = tdata->objspace;
    VALUE vstart = (VALUE)page->start;
    VALUE vend = vstart + (VALUE)(page->total_slots * page->size_pool->slot_size);


    for (VALUE v = vstart; v != vend; v += page->size_pool->slot_size) {
        /* skip T_NONEs; they won't be moved */
        void *poisoned = asan_unpoison_object_temporary(v);
        if (BUILTIN_TYPE(v) == T_NONE) {
            if (poisoned) {
                asan_poison_object(v);
            }
            continue;
        }

        rb_size_pool_t *dest_pool = gc_compact_destination_pool(objspace, page->size_pool, v);
        size_t dest_pool_idx = dest_pool - size_pools;
        tdata->required_slots[dest_pool_idx]++;
    }

    return 0;
}

bool
rb_gc_impl_during_gc_p(void *objspace_ptr)
{
    rb_objspace_t *objspace = objspace_ptr;

    return during_gc;
}

#if RGENGC_PROFILE >= 2

static const char*
type_name(int type, VALUE obj)
{
    switch ((enum ruby_value_type)type) {
      case RUBY_T_NONE:     return "T_NONE";
      case RUBY_T_OBJECT:   return "T_OBJECT";
      case RUBY_T_CLASS:    return "T_CLASS";
      case RUBY_T_MODULE:   return "T_MODULE";
      case RUBY_T_FLOAT:    return "T_FLOAT";
      case RUBY_T_STRING:   return "T_STRING";
      case RUBY_T_REGEXP:   return "T_REGEXP";
      case RUBY_T_ARRAY:    return "T_ARRAY";
      case RUBY_T_HASH:     return "T_HASH";
      case RUBY_T_STRUCT:   return "T_STRUCT";
      case RUBY_T_BIGNUM:   return "T_BIGNUM";
      case RUBY_T_FILE:     return "T_FILE";
      case RUBY_T_DATA:     return "T_DATA";
      case RUBY_T_MATCH:    return "T_MATCH";
      case RUBY_T_COMPLEX:  return "T_COMPLEX";
      case RUBY_T_RATIONAL: return "T_RATIONAL";
      case RUBY_T_NIL:      return "T_NIL";
      case RUBY_T_TRUE:     return "T_TRUE";
      case RUBY_T_FALSE:    return "T_FALSE";
      case RUBY_T_SYMBOL:   return "T_SYMBOL";
      case RUBY_T_FIXNUM:   return "T_FIXNUM";
      case RUBY_T_UNDEF:    return "T_UNDEF";
      case RUBY_T_IMEMO:    return "T_IMEMO";
      case RUBY_T_NODE:     return "T_NODE";
      case RUBY_T_ICLASS:   return "T_ICLASS";
      case RUBY_T_ZOMBIE:   return "T_ZOMBIE";
      case RUBY_T_MOVED:    return "T_MOVED";
      default:              return "unknown";
    }
}

static void
gc_count_add_each_types(VALUE hash, const char *name, const size_t *types)
{
    VALUE result = rb_hash_new_with_size(T_MASK);
    int i;
    for (i=0; i<T_MASK; i++) {
        const char *type = type_name(i, 0);
        rb_hash_aset(result, ID2SYM(rb_intern(type)), SIZET2NUM(types[i]));
    }
    rb_hash_aset(hash, ID2SYM(rb_intern(name)), result);
}
#endif

size_t
rb_gc_impl_gc_count(void *objspace_ptr)
{
    rb_objspace_t *objspace = objspace_ptr;

    return objspace->profile.count;
}

static VALUE
gc_info_decode(rb_objspace_t *objspace, const VALUE hash_or_key, const unsigned int orig_flags)
{
    static VALUE sym_major_by = Qnil, sym_gc_by, sym_immediate_sweep, sym_have_finalizer, sym_state, sym_need_major_by;
    static VALUE sym_nofree, sym_oldgen, sym_shady, sym_force, sym_stress;
#if RGENGC_ESTIMATE_OLDMALLOC
    static VALUE sym_oldmalloc;
#endif
    static VALUE sym_newobj, sym_malloc, sym_method, sym_capi;
    static VALUE sym_none, sym_marking, sym_sweeping;
    static VALUE sym_weak_references_count, sym_retained_weak_references_count;
    VALUE hash = Qnil, key = Qnil;
    VALUE major_by, need_major_by;
    unsigned int flags = orig_flags ? orig_flags : objspace->profile.latest_gc_info;

    if (SYMBOL_P(hash_or_key)) {
        key = hash_or_key;
    }
    else if (RB_TYPE_P(hash_or_key, T_HASH)) {
        hash = hash_or_key;
    }
    else {
        rb_raise(rb_eTypeError, "non-hash or symbol given");
    }

    if (NIL_P(sym_major_by)) {
#define S(s) sym_##s = ID2SYM(rb_intern_const(#s))
        S(major_by);
        S(gc_by);
        S(immediate_sweep);
        S(have_finalizer);
        S(state);
        S(need_major_by);

        S(stress);
        S(nofree);
        S(oldgen);
        S(shady);
        S(force);
#if RGENGC_ESTIMATE_OLDMALLOC
        S(oldmalloc);
#endif
        S(newobj);
        S(malloc);
        S(method);
        S(capi);

        S(none);
        S(marking);
        S(sweeping);

        S(weak_references_count);
        S(retained_weak_references_count);
#undef S
    }

#define SET(name, attr) \
    if (key == sym_##name) \
        return (attr); \
    else if (hash != Qnil) \
        rb_hash_aset(hash, sym_##name, (attr));

    major_by =
      (flags & GPR_FLAG_MAJOR_BY_NOFREE) ? sym_nofree :
      (flags & GPR_FLAG_MAJOR_BY_OLDGEN) ? sym_oldgen :
      (flags & GPR_FLAG_MAJOR_BY_SHADY)  ? sym_shady :
      (flags & GPR_FLAG_MAJOR_BY_FORCE)  ? sym_force :
#if RGENGC_ESTIMATE_OLDMALLOC
      (flags & GPR_FLAG_MAJOR_BY_OLDMALLOC) ? sym_oldmalloc :
#endif
      Qnil;
    SET(major_by, major_by);

    if (orig_flags == 0) { /* set need_major_by only if flags not set explicitly */
        unsigned int need_major_flags = gc_needs_major_flags;
        need_major_by =
            (need_major_flags & GPR_FLAG_MAJOR_BY_NOFREE) ? sym_nofree :
            (need_major_flags & GPR_FLAG_MAJOR_BY_OLDGEN) ? sym_oldgen :
            (need_major_flags & GPR_FLAG_MAJOR_BY_SHADY)  ? sym_shady :
            (need_major_flags & GPR_FLAG_MAJOR_BY_FORCE)  ? sym_force :
#if RGENGC_ESTIMATE_OLDMALLOC
            (need_major_flags & GPR_FLAG_MAJOR_BY_OLDMALLOC) ? sym_oldmalloc :
#endif
            Qnil;
        SET(need_major_by, need_major_by);
    }

    SET(gc_by,
        (flags & GPR_FLAG_NEWOBJ) ? sym_newobj :
        (flags & GPR_FLAG_MALLOC) ? sym_malloc :
        (flags & GPR_FLAG_METHOD) ? sym_method :
        (flags & GPR_FLAG_CAPI)   ? sym_capi :
        (flags & GPR_FLAG_STRESS) ? sym_stress :
        Qnil
    );

    SET(have_finalizer, (flags & GPR_FLAG_HAVE_FINALIZE) ? Qtrue : Qfalse);
    SET(immediate_sweep, (flags & GPR_FLAG_IMMEDIATE_SWEEP) ? Qtrue : Qfalse);

    if (orig_flags == 0) {
        SET(state, gc_mode(objspace) == gc_mode_none ? sym_none :
                   gc_mode(objspace) == gc_mode_marking ? sym_marking : sym_sweeping);
    }

    SET(weak_references_count, LONG2FIX(objspace->profile.weak_references_count));
    SET(retained_weak_references_count, LONG2FIX(objspace->profile.retained_weak_references_count));
#undef SET

    if (!NIL_P(key)) {/* matched key should return above */
        rb_raise(rb_eArgError, "unknown key: %"PRIsVALUE, rb_sym2str(key));
    }

    return hash;
}

VALUE
rb_gc_impl_latest_gc_info(void *objspace_ptr, VALUE key)
{
    rb_objspace_t *objspace = objspace_ptr;

    return gc_info_decode(objspace, key, 0);
}


enum gc_stat_sym {
    gc_stat_sym_count,
    gc_stat_sym_time,
    gc_stat_sym_marking_time,
    gc_stat_sym_sweeping_time,
    gc_stat_sym_heap_allocated_pages,
    gc_stat_sym_heap_sorted_length,
    gc_stat_sym_heap_allocatable_pages,
    gc_stat_sym_heap_available_slots,
    gc_stat_sym_heap_live_slots,
    gc_stat_sym_heap_free_slots,
    gc_stat_sym_heap_final_slots,
    gc_stat_sym_heap_marked_slots,
    gc_stat_sym_heap_eden_pages,
    gc_stat_sym_heap_tomb_pages,
    gc_stat_sym_total_allocated_pages,
    gc_stat_sym_total_freed_pages,
    gc_stat_sym_total_allocated_objects,
    gc_stat_sym_total_freed_objects,
    gc_stat_sym_malloc_increase_bytes,
    gc_stat_sym_malloc_increase_bytes_limit,
    gc_stat_sym_minor_gc_count,
    gc_stat_sym_major_gc_count,
    gc_stat_sym_compact_count,
    gc_stat_sym_read_barrier_faults,
    gc_stat_sym_total_moved_objects,
    gc_stat_sym_remembered_wb_unprotected_objects,
    gc_stat_sym_remembered_wb_unprotected_objects_limit,
    gc_stat_sym_old_objects,
    gc_stat_sym_old_objects_limit,
#if RGENGC_ESTIMATE_OLDMALLOC
    gc_stat_sym_oldmalloc_increase_bytes,
    gc_stat_sym_oldmalloc_increase_bytes_limit,
#endif
    gc_stat_sym_weak_references_count,
#if RGENGC_PROFILE
    gc_stat_sym_total_generated_normal_object_count,
    gc_stat_sym_total_generated_shady_object_count,
    gc_stat_sym_total_shade_operation_count,
    gc_stat_sym_total_promoted_count,
    gc_stat_sym_total_remembered_normal_object_count,
    gc_stat_sym_total_remembered_shady_object_count,
#endif
#if USE_MMTK
    gc_stat_sym_mmtk_free_bytes,
    gc_stat_sym_mmtk_total_bytes,
    gc_stat_sym_mmtk_used_bytes,
    gc_stat_sym_mmtk_starting_heap_address,
    gc_stat_sym_mmtk_last_heap_address,
#endif
    gc_stat_sym_last
};

static VALUE gc_stat_symbols[gc_stat_sym_last];

static void
setup_gc_stat_symbols(void)
{
    if (gc_stat_symbols[0] == 0) {
#define S(s) gc_stat_symbols[gc_stat_sym_##s] = ID2SYM(rb_intern_const(#s))
        S(count);
        S(time);
        S(marking_time),
        S(sweeping_time),
        S(heap_allocated_pages);
        S(heap_sorted_length);
        S(heap_allocatable_pages);
        S(heap_available_slots);
        S(heap_live_slots);
        S(heap_free_slots);
        S(heap_final_slots);
        S(heap_marked_slots);
        S(heap_eden_pages);
        S(heap_tomb_pages);
        S(total_allocated_pages);
        S(total_freed_pages);
        S(total_allocated_objects);
        S(total_freed_objects);
        S(malloc_increase_bytes);
        S(malloc_increase_bytes_limit);
        S(minor_gc_count);
        S(major_gc_count);
        S(compact_count);
        S(read_barrier_faults);
        S(total_moved_objects);
        S(remembered_wb_unprotected_objects);
        S(remembered_wb_unprotected_objects_limit);
        S(old_objects);
        S(old_objects_limit);
#if RGENGC_ESTIMATE_OLDMALLOC
        S(oldmalloc_increase_bytes);
        S(oldmalloc_increase_bytes_limit);
#endif
        S(weak_references_count);
#if RGENGC_PROFILE
        S(total_generated_normal_object_count);
        S(total_generated_shady_object_count);
        S(total_shade_operation_count);
        S(total_promoted_count);
        S(total_remembered_normal_object_count);
        S(total_remembered_shady_object_count);
#endif /* RGENGC_PROFILE */
#if USE_MMTK
        S(mmtk_free_bytes);
        S(mmtk_total_bytes);
        S(mmtk_used_bytes);
        S(mmtk_starting_heap_address);
        S(mmtk_last_heap_address);
#endif
#undef S
    }
}

static uint64_t
ns_to_ms(uint64_t ns)
{
    return ns / (1000 * 1000);
}

size_t
rb_gc_impl_stat(void *objspace_ptr, VALUE hash_or_sym)
{
    rb_objspace_t *objspace = objspace_ptr;
    VALUE hash = Qnil, key = Qnil;

    setup_gc_stat_symbols();

    if (RB_TYPE_P(hash_or_sym, T_HASH)) {
        hash = hash_or_sym;
    }
    else if (SYMBOL_P(hash_or_sym)) {
        key = hash_or_sym;
    }
    else {
        rb_raise(rb_eTypeError, "non-hash or symbol given");
    }

#define SET(name, attr) \
    if (key == gc_stat_symbols[gc_stat_sym_##name]) \
        return attr; \
    else if (hash != Qnil) \
        rb_hash_aset(hash, gc_stat_symbols[gc_stat_sym_##name], SIZET2NUM(attr));

#if USE_MMTK
    if (!rb_mmtk_enabled_p()) {
#endif
    SET(count, objspace->profile.count);
    SET(time, (size_t)ns_to_ms(objspace->profile.marking_time_ns + objspace->profile.sweeping_time_ns)); // TODO: UINT64T2NUM
    SET(marking_time, (size_t)ns_to_ms(objspace->profile.marking_time_ns));
    SET(sweeping_time, (size_t)ns_to_ms(objspace->profile.sweeping_time_ns));
#if USE_MMTK
    }
#endif
    /* implementation dependent counters */
    SET(total_allocated_objects, total_allocated_objects(objspace));
    SET(malloc_increase_bytes, malloc_increase);
    SET(malloc_increase_bytes_limit, malloc_limit);

#if USE_MMTK
    if (!rb_mmtk_enabled_p()) {
#endif
    SET(heap_allocated_pages, heap_allocated_pages);
    SET(heap_sorted_length, heap_pages_sorted_length);
    SET(heap_allocatable_pages, heap_allocatable_pages(objspace));
    SET(heap_available_slots, objspace_available_slots(objspace));
    SET(heap_live_slots, objspace_live_slots(objspace));
    SET(heap_free_slots, objspace_free_slots(objspace));
    SET(heap_final_slots, heap_pages_final_slots);
    SET(heap_marked_slots, objspace->marked_slots);
    SET(heap_eden_pages, heap_eden_total_pages(objspace));
    SET(heap_tomb_pages, heap_tomb_total_pages(objspace));
    SET(total_allocated_pages, total_allocated_pages(objspace));
    SET(total_freed_pages, total_freed_pages(objspace));
    SET(total_allocated_objects, total_allocated_objects(objspace));
    SET(total_freed_objects, total_freed_objects(objspace));
    SET(minor_gc_count, objspace->profile.minor_gc_count);
    SET(major_gc_count, objspace->profile.major_gc_count);
    SET(compact_count, objspace->profile.compact_count);
    SET(read_barrier_faults, objspace->profile.read_barrier_faults);
    SET(total_moved_objects, objspace->rcompactor.total_moved);
    SET(remembered_wb_unprotected_objects, objspace->rgengc.uncollectible_wb_unprotected_objects);
    SET(remembered_wb_unprotected_objects_limit, objspace->rgengc.uncollectible_wb_unprotected_objects_limit);
    SET(old_objects, objspace->rgengc.old_objects);
    SET(old_objects_limit, objspace->rgengc.old_objects_limit);
#if RGENGC_PROFILE
    SET(total_generated_normal_object_count, objspace->profile.total_generated_normal_object_count);
    SET(total_generated_shady_object_count, objspace->profile.total_generated_shady_object_count);
    SET(total_shade_operation_count, objspace->profile.total_shade_operation_count);
    SET(total_promoted_count, objspace->profile.total_promoted_count);
    SET(total_remembered_normal_object_count, objspace->profile.total_remembered_normal_object_count);
    SET(total_remembered_shady_object_count, objspace->profile.total_remembered_shady_object_count);
#endif /* RGENGC_PROFILE */
#if USE_MMTK
    }
#endif

#if RGENGC_ESTIMATE_OLDMALLOC
    SET(oldmalloc_increase_bytes, objspace->rgengc.oldmalloc_increase);
    SET(oldmalloc_increase_bytes_limit, objspace->rgengc.oldmalloc_increase_limit);
#endif

#if USE_MMTK
    if (rb_mmtk_enabled_p()) {
        SET(mmtk_free_bytes, mmtk_free_bytes());
        SET(mmtk_total_bytes, mmtk_total_bytes());
        SET(mmtk_used_bytes, mmtk_used_bytes());
        SET(mmtk_starting_heap_address, (size_t) mmtk_starting_heap_address());
        SET(mmtk_last_heap_address, (size_t) mmtk_last_heap_address());
    }
#endif
#undef SET

    if (!NIL_P(key)) { /* matched key should return above */
        rb_raise(rb_eArgError, "unknown key: %"PRIsVALUE, rb_sym2str(key));
    }

#if defined(RGENGC_PROFILE) && RGENGC_PROFILE >= 2
    if (hash != Qnil) {
        gc_count_add_each_types(hash, "generated_normal_object_count_types", objspace->profile.generated_normal_object_count_types);
        gc_count_add_each_types(hash, "generated_shady_object_count_types", objspace->profile.generated_shady_object_count_types);
        gc_count_add_each_types(hash, "shade_operation_count_types", objspace->profile.shade_operation_count_types);
        gc_count_add_each_types(hash, "promoted_types", objspace->profile.promoted_types);
        gc_count_add_each_types(hash, "remembered_normal_object_count_types", objspace->profile.remembered_normal_object_count_types);
        gc_count_add_each_types(hash, "remembered_shady_object_count_types", objspace->profile.remembered_shady_object_count_types);
    }
#endif

    return 0;
}

enum gc_stat_heap_sym {
    gc_stat_heap_sym_slot_size,
    gc_stat_heap_sym_heap_allocatable_pages,
    gc_stat_heap_sym_heap_eden_pages,
    gc_stat_heap_sym_heap_eden_slots,
    gc_stat_heap_sym_heap_tomb_pages,
    gc_stat_heap_sym_heap_tomb_slots,
    gc_stat_heap_sym_total_allocated_pages,
    gc_stat_heap_sym_total_freed_pages,
    gc_stat_heap_sym_force_major_gc_count,
    gc_stat_heap_sym_force_incremental_marking_finish_count,
    gc_stat_heap_sym_total_allocated_objects,
    gc_stat_heap_sym_total_freed_objects,
    gc_stat_heap_sym_last
};

static VALUE gc_stat_heap_symbols[gc_stat_heap_sym_last];

static void
setup_gc_stat_heap_symbols(void)
{
    if (gc_stat_heap_symbols[0] == 0) {
#define S(s) gc_stat_heap_symbols[gc_stat_heap_sym_##s] = ID2SYM(rb_intern_const(#s))
        S(slot_size);
        S(heap_allocatable_pages);
        S(heap_eden_pages);
        S(heap_eden_slots);
        S(heap_tomb_pages);
        S(heap_tomb_slots);
        S(total_allocated_pages);
        S(total_freed_pages);
        S(force_major_gc_count);
        S(force_incremental_marking_finish_count);
        S(total_allocated_objects);
        S(total_freed_objects);
#undef S
    }
}

static size_t
stat_one_heap(rb_size_pool_t *size_pool, VALUE hash, VALUE key)
{
#define SET(name, attr) \
    if (key == gc_stat_heap_symbols[gc_stat_heap_sym_##name]) \
        return attr; \
    else if (hash != Qnil) \
        rb_hash_aset(hash, gc_stat_heap_symbols[gc_stat_heap_sym_##name], SIZET2NUM(attr));

    SET(slot_size, size_pool->slot_size);
    SET(heap_allocatable_pages, size_pool->allocatable_pages);
    SET(heap_eden_pages, SIZE_POOL_EDEN_HEAP(size_pool)->total_pages);
    SET(heap_eden_slots, SIZE_POOL_EDEN_HEAP(size_pool)->total_slots);
    SET(heap_tomb_pages, SIZE_POOL_TOMB_HEAP(size_pool)->total_pages);
    SET(heap_tomb_slots, SIZE_POOL_TOMB_HEAP(size_pool)->total_slots);
    SET(total_allocated_pages, size_pool->total_allocated_pages);
    SET(total_freed_pages, size_pool->total_freed_pages);
    SET(force_major_gc_count, size_pool->force_major_gc_count);
    SET(force_incremental_marking_finish_count, size_pool->force_incremental_marking_finish_count);
    SET(total_allocated_objects, size_pool->total_allocated_objects);
    SET(total_freed_objects, size_pool->total_freed_objects);
#undef SET

    if (!NIL_P(key)) { /* matched key should return above */
        rb_raise(rb_eArgError, "unknown key: %"PRIsVALUE, rb_sym2str(key));
    }

    return 0;
}

size_t
rb_gc_impl_stat_heap(void *objspace_ptr, VALUE heap_name, VALUE hash_or_sym)
{
    rb_objspace_t *objspace = objspace_ptr;

    setup_gc_stat_heap_symbols();

    if (NIL_P(heap_name)) {
        if (!RB_TYPE_P(hash_or_sym, T_HASH)) {
            rb_raise(rb_eTypeError, "non-hash given");
        }

        for (int i = 0; i < SIZE_POOL_COUNT; i++) {
            VALUE hash = rb_hash_aref(hash_or_sym, INT2FIX(i));
            if (NIL_P(hash)) {
                hash = rb_hash_new();
                rb_hash_aset(hash_or_sym, INT2FIX(i), hash);
            }

            stat_one_heap(&size_pools[i], hash, Qnil);
        }
    }
    else if (FIXNUM_P(heap_name)) {
        int size_pool_idx = FIX2INT(heap_name);

        if (size_pool_idx < 0 || size_pool_idx >= SIZE_POOL_COUNT) {
            rb_raise(rb_eArgError, "size pool index out of range");
        }

        if (SYMBOL_P(hash_or_sym)) {
            return stat_one_heap(&size_pools[size_pool_idx], Qnil, hash_or_sym);
        }
        else if (RB_TYPE_P(hash_or_sym, T_HASH)) {
            return stat_one_heap(&size_pools[size_pool_idx], hash_or_sym, Qnil);
        }
        else {
            rb_raise(rb_eTypeError, "non-hash or symbol given");
        }
    }
    else {
        rb_raise(rb_eTypeError, "heap_name must be nil or an Integer");
    }

    return 0;
}

/* I could include internal.h for this, but doing so undefines some Array macros
 * necessary for initialising objects, and I don't want to include all the array
 * headers to get them back
 * TODO: Investigate why RARRAY_AREF gets undefined in internal.h
 */
#ifndef RBOOL
#define RBOOL(v) (v ? Qtrue : Qfalse)
#endif

VALUE
rb_gc_impl_config_get(void *objspace_ptr)
{
#define sym(name) ID2SYM(rb_intern_const(name))
    rb_objspace_t *objspace = objspace_ptr;
    VALUE hash = rb_hash_new();

    rb_hash_aset(hash, sym("rgengc_allow_full_mark"), RBOOL(gc_config_full_mark_val));

    return hash;
}

static int
gc_config_set_key(st_data_t key, st_data_t value, st_data_t data)
{
    rb_objspace_t *objspace = (rb_objspace_t *)data;
    if (rb_sym2id(key) == rb_intern("rgengc_allow_full_mark")) {
        gc_rest(objspace);
        gc_config_full_mark_set(RBOOL(value));
    }
    return ST_CONTINUE;
}

VALUE
rb_gc_impl_config_set(void *objspace_ptr, VALUE hash)
{
    rb_objspace_t *objspace = objspace_ptr;

    if(!RB_TYPE_P(hash, T_HASH)) {
        rb_raise(rb_eArgError, "expected keyword arguments");
    }

    rb_hash_stlike_foreach(hash, gc_config_set_key, (st_data_t)objspace);
    return rb_gc_impl_config_get(objspace_ptr);
}

VALUE
rb_gc_impl_stress_get(void *objspace_ptr)
{
    rb_objspace_t *objspace = objspace_ptr;
    return ruby_gc_stress_mode;
}

void
rb_gc_impl_stress_set(void *objspace_ptr, VALUE flag)
{
    rb_objspace_t *objspace = objspace_ptr;

    objspace->flags.gc_stressful = RTEST(flag);
    objspace->gc_stress_mode = flag;
}

static int
get_envparam_size(const char *name, size_t *default_value, size_t lower_bound)
{
    const char *ptr = getenv(name);
    ssize_t val;

    if (ptr != NULL && *ptr) {
        size_t unit = 0;
        char *end;
#if SIZEOF_SIZE_T == SIZEOF_LONG_LONG
        val = strtoll(ptr, &end, 0);
#else
        val = strtol(ptr, &end, 0);
#endif
        switch (*end) {
          case 'k': case 'K':
            unit = 1024;
            ++end;
            break;
          case 'm': case 'M':
            unit = 1024*1024;
            ++end;
            break;
          case 'g': case 'G':
            unit = 1024*1024*1024;
            ++end;
            break;
        }
        while (*end && isspace((unsigned char)*end)) end++;
        if (*end) {
            if (RTEST(ruby_verbose)) fprintf(stderr, "invalid string for %s: %s\n", name, ptr);
            return 0;
        }
        if (unit > 0) {
            if (val < -(ssize_t)(SIZE_MAX / 2 / unit) || (ssize_t)(SIZE_MAX / 2 / unit) < val) {
                if (RTEST(ruby_verbose)) fprintf(stderr, "%s=%s is ignored because it overflows\n", name, ptr);
                return 0;
            }
            val *= unit;
        }
        if (val > 0 && (size_t)val > lower_bound) {
            if (RTEST(ruby_verbose)) {
                fprintf(stderr, "%s=%"PRIdSIZE" (default value: %"PRIuSIZE")\n", name, val, *default_value);
            }
            *default_value = (size_t)val;
            return 1;
        }
        else {
            if (RTEST(ruby_verbose)) {
                fprintf(stderr, "%s=%"PRIdSIZE" (default value: %"PRIuSIZE") is ignored because it must be greater than %"PRIuSIZE".\n",
                        name, val, *default_value, lower_bound);
            }
            return 0;
        }
    }
    return 0;
}

static int
get_envparam_double(const char *name, double *default_value, double lower_bound, double upper_bound, int accept_zero)
{
    const char *ptr = getenv(name);
    double val;

    if (ptr != NULL && *ptr) {
        char *end;
        val = strtod(ptr, &end);
        if (!*ptr || *end) {
            if (RTEST(ruby_verbose)) fprintf(stderr, "invalid string for %s: %s\n", name, ptr);
            return 0;
        }

        if (accept_zero && val == 0.0) {
            goto accept;
        }
        else if (val <= lower_bound) {
            if (RTEST(ruby_verbose)) {
                fprintf(stderr, "%s=%f (default value: %f) is ignored because it must be greater than %f.\n",
                        name, val, *default_value, lower_bound);
            }
        }
        else if (upper_bound != 0.0 && /* ignore upper_bound if it is 0.0 */
                 val > upper_bound) {
            if (RTEST(ruby_verbose)) {
                fprintf(stderr, "%s=%f (default value: %f) is ignored because it must be lower than %f.\n",
                        name, val, *default_value, upper_bound);
            }
        }
        else {
            goto accept;
        }
    }
    return 0;

  accept:
    if (RTEST(ruby_verbose)) fprintf(stderr, "%s=%f (default value: %f)\n", name, val, *default_value);
    *default_value = val;
    return 1;
}

static void
gc_set_initial_pages(rb_objspace_t *objspace)
{
    gc_rest(objspace);

    for (int i = 0; i < SIZE_POOL_COUNT; i++) {
        rb_size_pool_t *size_pool = &size_pools[i];
        char env_key[sizeof("RUBY_GC_HEAP_" "_INIT_SLOTS") + DECIMAL_SIZE_OF_BITS(sizeof(int) * CHAR_BIT)];
        snprintf(env_key, sizeof(env_key), "RUBY_GC_HEAP_%d_INIT_SLOTS", i);

        size_t size_pool_init_slots = gc_params.size_pool_init_slots[i];
        if (get_envparam_size(env_key, &size_pool_init_slots, 0)) {
            gc_params.size_pool_init_slots[i] = size_pool_init_slots;
        }

        if (size_pool_init_slots > size_pool->eden_heap.total_slots) {
            size_t slots = size_pool_init_slots - size_pool->eden_heap.total_slots;
            size_pool->allocatable_pages = slots_to_pages_for_size_pool(objspace, size_pool, slots);
        }
        else {
            /* We already have more slots than size_pool_init_slots allows, so
             * prevent creating more pages. */
            size_pool->allocatable_pages = 0;
        }
    }
    heap_pages_expand_sorted(objspace);
}

/*
 * GC tuning environment variables
 *
 * * RUBY_GC_HEAP_FREE_SLOTS
 *   - Prepare at least this amount of slots after GC.
 *   - Allocate slots if there are not enough slots.
 * * RUBY_GC_HEAP_GROWTH_FACTOR (new from 2.1)
 *   - Allocate slots by this factor.
 *   - (next slots number) = (current slots number) * (this factor)
 * * RUBY_GC_HEAP_GROWTH_MAX_SLOTS (new from 2.1)
 *   - Allocation rate is limited to this number of slots.
 * * RUBY_GC_HEAP_FREE_SLOTS_MIN_RATIO (new from 2.4)
 *   - Allocate additional pages when the number of free slots is
 *     lower than the value (total_slots * (this ratio)).
 * * RUBY_GC_HEAP_FREE_SLOTS_GOAL_RATIO (new from 2.4)
 *   - Allocate slots to satisfy this formula:
 *       free_slots = total_slots * goal_ratio
 *   - In other words, prepare (total_slots * goal_ratio) free slots.
 *   - if this value is 0.0, then use RUBY_GC_HEAP_GROWTH_FACTOR directly.
 * * RUBY_GC_HEAP_FREE_SLOTS_MAX_RATIO (new from 2.4)
 *   - Allow to free pages when the number of free slots is
 *     greater than the value (total_slots * (this ratio)).
 * * RUBY_GC_HEAP_OLDOBJECT_LIMIT_FACTOR (new from 2.1.1)
 *   - Do full GC when the number of old objects is more than R * N
 *     where R is this factor and
 *           N is the number of old objects just after last full GC.
 *
 *  * obsolete
 *    * RUBY_FREE_MIN       -> RUBY_GC_HEAP_FREE_SLOTS (from 2.1)
 *    * RUBY_HEAP_MIN_SLOTS -> RUBY_GC_HEAP_INIT_SLOTS (from 2.1)
 *
 * * RUBY_GC_MALLOC_LIMIT
 * * RUBY_GC_MALLOC_LIMIT_MAX (new from 2.1)
 * * RUBY_GC_MALLOC_LIMIT_GROWTH_FACTOR (new from 2.1)
 *
 * * RUBY_GC_OLDMALLOC_LIMIT (new from 2.1)
 * * RUBY_GC_OLDMALLOC_LIMIT_MAX (new from 2.1)
 * * RUBY_GC_OLDMALLOC_LIMIT_GROWTH_FACTOR (new from 2.1)
 */

void
rb_gc_impl_set_params(void *objspace_ptr)
{
    rb_objspace_t *objspace = objspace_ptr;
    /* RUBY_GC_HEAP_FREE_SLOTS */
    if (get_envparam_size("RUBY_GC_HEAP_FREE_SLOTS", &gc_params.heap_free_slots, 0)) {
        /* ok */
    }

    gc_set_initial_pages(objspace);

    get_envparam_double("RUBY_GC_HEAP_GROWTH_FACTOR", &gc_params.growth_factor, 1.0, 0.0, FALSE);
    get_envparam_size  ("RUBY_GC_HEAP_GROWTH_MAX_SLOTS", &gc_params.growth_max_slots, 0);
    get_envparam_double("RUBY_GC_HEAP_FREE_SLOTS_MIN_RATIO", &gc_params.heap_free_slots_min_ratio,
                        0.0, 1.0, FALSE);
    get_envparam_double("RUBY_GC_HEAP_FREE_SLOTS_MAX_RATIO", &gc_params.heap_free_slots_max_ratio,
                        gc_params.heap_free_slots_min_ratio, 1.0, FALSE);
    get_envparam_double("RUBY_GC_HEAP_FREE_SLOTS_GOAL_RATIO", &gc_params.heap_free_slots_goal_ratio,
                        gc_params.heap_free_slots_min_ratio, gc_params.heap_free_slots_max_ratio, TRUE);
    get_envparam_double("RUBY_GC_HEAP_OLDOBJECT_LIMIT_FACTOR", &gc_params.oldobject_limit_factor, 0.0, 0.0, TRUE);
    get_envparam_double("RUBY_GC_HEAP_REMEMBERED_WB_UNPROTECTED_OBJECTS_LIMIT_RATIO", &gc_params.uncollectible_wb_unprotected_objects_limit_ratio, 0.0, 0.0, TRUE);

    if (get_envparam_size("RUBY_GC_MALLOC_LIMIT", &gc_params.malloc_limit_min, 0)) {
        malloc_limit = gc_params.malloc_limit_min;
    }
    get_envparam_size  ("RUBY_GC_MALLOC_LIMIT_MAX", &gc_params.malloc_limit_max, 0);
    if (!gc_params.malloc_limit_max) { /* ignore max-check if 0 */
        gc_params.malloc_limit_max = SIZE_MAX;
    }
    get_envparam_double("RUBY_GC_MALLOC_LIMIT_GROWTH_FACTOR", &gc_params.malloc_limit_growth_factor, 1.0, 0.0, FALSE);

#if RGENGC_ESTIMATE_OLDMALLOC
    if (get_envparam_size("RUBY_GC_OLDMALLOC_LIMIT", &gc_params.oldmalloc_limit_min, 0)) {
        objspace->rgengc.oldmalloc_increase_limit = gc_params.oldmalloc_limit_min;
    }
    get_envparam_size  ("RUBY_GC_OLDMALLOC_LIMIT_MAX", &gc_params.oldmalloc_limit_max, 0);
    get_envparam_double("RUBY_GC_OLDMALLOC_LIMIT_GROWTH_FACTOR", &gc_params.oldmalloc_limit_growth_factor, 1.0, 0.0, FALSE);
#endif
}

static inline size_t
objspace_malloc_size(rb_objspace_t *objspace, void *ptr, size_t hint)
{
#ifdef HAVE_MALLOC_USABLE_SIZE
    return malloc_usable_size(ptr);
#else
    return hint;
#endif
}

enum memop_type {
    MEMOP_TYPE_MALLOC  = 0,
    MEMOP_TYPE_FREE,
    MEMOP_TYPE_REALLOC
};

static inline void
atomic_sub_nounderflow(size_t *var, size_t sub)
{
    if (sub == 0) return;

    while (1) {
        size_t val = *var;
        if (val < sub) sub = val;
        if (RUBY_ATOMIC_SIZE_CAS(*var, val, val-sub) == val) break;
    }
}

#define gc_stress_full_mark_after_malloc_p() \
    (FIXNUM_P(ruby_gc_stress_mode) && (FIX2LONG(ruby_gc_stress_mode) & (1<<gc_stress_full_mark_after_malloc)))

static void
objspace_malloc_gc_stress(rb_objspace_t *objspace)
{
#if USE_MMTK
    if (rb_mmtk_enabled_p()) {
        // Currently, we ignore Ruby's "stressful" flag when using MMTk.
        // MMTk does have its own way to stress GC, i.e. `Options::stress_factor`.
        return;
    }
#endif
    if (ruby_gc_stressful && ruby_native_thread_p()) {
        unsigned int reason = (GPR_FLAG_IMMEDIATE_MARK | GPR_FLAG_IMMEDIATE_SWEEP |
                               GPR_FLAG_STRESS | GPR_FLAG_MALLOC);

        if (gc_stress_full_mark_after_malloc_p()) {
            reason |= GPR_FLAG_FULL_MARK;
        }
        garbage_collect_with_gvl(objspace, reason);
    }
}

static inline bool
objspace_malloc_increase_report(rb_objspace_t *objspace, void *mem, size_t new_size, size_t old_size, enum memop_type type)
{
    if (0) fprintf(stderr, "increase - ptr: %p, type: %s, new_size: %"PRIdSIZE", old_size: %"PRIdSIZE"\n",
                   mem,
                   type == MEMOP_TYPE_MALLOC  ? "malloc" :
                   type == MEMOP_TYPE_FREE    ? "free  " :
                   type == MEMOP_TYPE_REALLOC ? "realloc": "error",
                   new_size, old_size);
    return false;
}

static bool
objspace_malloc_increase_body(rb_objspace_t *objspace, void *mem, size_t new_size, size_t old_size, enum memop_type type)
{
#if USE_MMTK
    if (rb_mmtk_enabled_p()) {
        rb_mmtk_xmalloc_increase_body(new_size, old_size);
        // Note: It is not safe to trigger GC during xmalloc.  xmalloc may happen when the header
        // object is allocated but other disjoint parts allocated by xmalloc have not been assigned
        // to the fields of the object.  If GC is triggered at this time, the GC may try to scan
        // incomplete objects and crash.
        return true;
    }
#endif

    if (new_size > old_size) {
        RUBY_ATOMIC_SIZE_ADD(malloc_increase, new_size - old_size);
#if RGENGC_ESTIMATE_OLDMALLOC
        RUBY_ATOMIC_SIZE_ADD(objspace->rgengc.oldmalloc_increase, new_size - old_size);
#endif
    }
    else {
        atomic_sub_nounderflow(&malloc_increase, old_size - new_size);
#if RGENGC_ESTIMATE_OLDMALLOC
        atomic_sub_nounderflow(&objspace->rgengc.oldmalloc_increase, old_size - new_size);
#endif
    }

    if (type == MEMOP_TYPE_MALLOC) {
      retry:
        if (malloc_increase > malloc_limit && ruby_native_thread_p() && !dont_gc_val()) {
// TODO: I copied this exactly, but we early return at the top of the function? Verify this code is unreachable.
#if USE_MMTK
            if (rb_mmtk_enabled_p()) {
                // This will trigger user-requested GC.
                // `obj_free` is called during GC for dead objects.
                // It will free underlying xmalloc-ed buffers for them.
                mmtk_handle_user_collection_request((MMTk_VMMutatorThread)GET_THREAD());

                gc_reset_malloc_info(objspace, true);
            } else {
#endif
            if (ruby_thread_has_gvl_p() && is_lazy_sweeping(objspace)) {
                gc_rest(objspace); /* gc_rest can reduce malloc_increase */
                goto retry;
            }
            garbage_collect_with_gvl(objspace, GPR_FLAG_MALLOC);
#if USE_MMTK
            }
#endif
        }
    }

#if MALLOC_ALLOCATED_SIZE
    if (new_size >= old_size) {
        RUBY_ATOMIC_SIZE_ADD(objspace->malloc_params.allocated_size, new_size - old_size);
    }
    else {
        size_t dec_size = old_size - new_size;
        size_t allocated_size = objspace->malloc_params.allocated_size;

#if MALLOC_ALLOCATED_SIZE_CHECK
        if (allocated_size < dec_size) {
            rb_bug("objspace_malloc_increase: underflow malloc_params.allocated_size.");
        }
#endif
        atomic_sub_nounderflow(&objspace->malloc_params.allocated_size, dec_size);
    }

    switch (type) {
      case MEMOP_TYPE_MALLOC:
        RUBY_ATOMIC_SIZE_INC(objspace->malloc_params.allocations);
        break;
      case MEMOP_TYPE_FREE:
        {
            size_t allocations = objspace->malloc_params.allocations;
            if (allocations > 0) {
                atomic_sub_nounderflow(&objspace->malloc_params.allocations, 1);
            }
#if MALLOC_ALLOCATED_SIZE_CHECK
            else {
                GC_ASSERT(objspace->malloc_params.allocations > 0);
            }
#endif
        }
        break;
      case MEMOP_TYPE_REALLOC: /* ignore */ break;
    }
#endif
    return true;
}

#define objspace_malloc_increase(...) \
    for (bool malloc_increase_done = objspace_malloc_increase_report(__VA_ARGS__); \
         !malloc_increase_done; \
         malloc_increase_done = objspace_malloc_increase_body(__VA_ARGS__))

struct malloc_obj_info { /* 4 words */
    size_t size;
};

static inline size_t
objspace_malloc_prepare(rb_objspace_t *objspace, size_t size)
{
    if (size == 0) size = 1;

#if CALC_EXACT_MALLOC_SIZE
    size += sizeof(struct malloc_obj_info);
#endif

    return size;
}

static bool
malloc_during_gc_p(rb_objspace_t *objspace)
{
    /* malloc is not allowed during GC when we're not using multiple ractors
     * (since ractors can run while another thread is sweeping) and when we
     * have the GVL (since if we don't have the GVL, we'll try to acquire the
     * GVL which will block and ensure the other thread finishes GC). */
    return during_gc && !dont_gc_val() && !rb_gc_multi_ractor_p() && ruby_thread_has_gvl_p();
}

static inline void *
objspace_malloc_fixup(rb_objspace_t *objspace, void *mem, size_t size)
{
    size = objspace_malloc_size(objspace, mem, size);
    objspace_malloc_increase(objspace, mem, size, 0, MEMOP_TYPE_MALLOC) {}

#if CALC_EXACT_MALLOC_SIZE
    {
        struct malloc_obj_info *info = mem;
        info->size = size;
        mem = info + 1;
    }
#endif

    return mem;
}

#if defined(__GNUC__) && RUBY_DEBUG
#define RB_BUG_INSTEAD_OF_RB_MEMERROR 1
#endif

#ifndef RB_BUG_INSTEAD_OF_RB_MEMERROR
# define RB_BUG_INSTEAD_OF_RB_MEMERROR 0
#endif

#define GC_MEMERROR(...) \
    ((RB_BUG_INSTEAD_OF_RB_MEMERROR+0) ? rb_bug("" __VA_ARGS__) : rb_memerror())

#define TRY_WITH_GC(siz, expr) do {                          \
        const gc_profile_record_flag gpr =                   \
            GPR_FLAG_FULL_MARK           |                   \
            GPR_FLAG_IMMEDIATE_MARK      |                   \
            GPR_FLAG_IMMEDIATE_SWEEP     |                   \
            GPR_FLAG_MALLOC;                                 \
        objspace_malloc_gc_stress(objspace);                 \
                                                             \
        if (RB_LIKELY((expr))) {                                \
            /* Success on 1st try */                         \
        }                                                    \
        else if (!garbage_collect_with_gvl(objspace, gpr)) { \
            /* @shyouhei thinks this doesn't happen */       \
            GC_MEMERROR("TRY_WITH_GC: could not GC");        \
        }                                                    \
        else if ((expr)) {                                   \
            /* Success on 2nd try */                         \
        }                                                    \
        else {                                               \
            GC_MEMERROR("TRY_WITH_GC: could not allocate:"   \
                        "%"PRIdSIZE" bytes for %s",          \
                        siz, # expr);                        \
        }                                                    \
    } while (0)

static void
check_malloc_not_in_gc(rb_objspace_t *objspace, const char *msg)
{
    if (RB_UNLIKELY(malloc_during_gc_p(objspace))) {
        dont_gc_on();
        during_gc = false;
        rb_bug("Cannot %s during GC", msg);
    }
}

void
rb_gc_impl_free(void *objspace_ptr, void *ptr, size_t old_size)
{
    rb_objspace_t *objspace = objspace_ptr;

    if (!ptr) {
        /*
         * ISO/IEC 9899 says "If ptr is a null pointer, no action occurs" since
         * its first version.  We would better follow.
         */
        return;
    }
#if CALC_EXACT_MALLOC_SIZE
    struct malloc_obj_info *info = (struct malloc_obj_info *)ptr - 1;
    ptr = info;
    old_size = info->size;
#endif
    old_size = objspace_malloc_size(objspace, ptr, old_size);

    objspace_malloc_increase(objspace, ptr, 0, old_size, MEMOP_TYPE_FREE) {
        free(ptr);
        ptr = NULL;
        RB_DEBUG_COUNTER_INC(heap_xfree);
    }
}

void *
rb_gc_impl_malloc(void *objspace_ptr, size_t size)
{
    rb_objspace_t *objspace = objspace_ptr;
    check_malloc_not_in_gc(objspace, "malloc");

    void *mem;

    size = objspace_malloc_prepare(objspace, size);
    TRY_WITH_GC(size, mem = malloc(size));
    RB_DEBUG_COUNTER_INC(heap_xmalloc);
    return objspace_malloc_fixup(objspace, mem, size);
}

void *
rb_gc_impl_calloc(void *objspace_ptr, size_t size)
{
    rb_objspace_t *objspace = objspace_ptr;

    if (RB_UNLIKELY(malloc_during_gc_p(objspace))) {
        rb_warn("calloc during GC detected, this could cause crashes if it triggers another GC");
#if RGENGC_CHECK_MODE || RUBY_DEBUG
        rb_bug("Cannot calloc during GC");
#endif
    }

    void *mem;

    size = objspace_malloc_prepare(objspace, size);
    TRY_WITH_GC(size, mem = calloc1(size));
    return objspace_malloc_fixup(objspace, mem, size);
}

void *
rb_gc_impl_realloc(void *objspace_ptr, void *ptr, size_t new_size, size_t old_size)
{
    rb_objspace_t *objspace = objspace_ptr;

    check_malloc_not_in_gc(objspace, "realloc");

    void *mem;

    if (!ptr) return rb_gc_impl_malloc(objspace, new_size);

    /*
     * The behavior of realloc(ptr, 0) is implementation defined.
     * Therefore we don't use realloc(ptr, 0) for portability reason.
     * see http://www.open-std.org/jtc1/sc22/wg14/www/docs/dr_400.htm
     */
    if (new_size == 0) {
        if ((mem = rb_gc_impl_malloc(objspace, 0)) != NULL) {
            /*
             * - OpenBSD's malloc(3) man page says that when 0 is passed, it
             *   returns a non-NULL pointer to an access-protected memory page.
             *   The returned pointer cannot be read / written at all, but
             *   still be a valid argument of free().
             *
             *   https://man.openbsd.org/malloc.3
             *
             * - Linux's malloc(3) man page says that it _might_ perhaps return
             *   a non-NULL pointer when its argument is 0.  That return value
             *   is safe (and is expected) to be passed to free().
             *
             *   https://man7.org/linux/man-pages/man3/malloc.3.html
             *
             * - As I read the implementation jemalloc's malloc() returns fully
             *   normal 16 bytes memory region when its argument is 0.
             *
             * - As I read the implementation musl libc's malloc() returns
             *   fully normal 32 bytes memory region when its argument is 0.
             *
             * - Other malloc implementations can also return non-NULL.
             */
            rb_gc_impl_free(objspace, ptr, old_size);
            return mem;
        }
        else {
            /*
             * It is dangerous to return NULL here, because that could lead to
             * RCE.  Fallback to 1 byte instead of zero.
             *
             * https://cve.mitre.org/cgi-bin/cvename.cgi?name=CVE-2019-11932
             */
            new_size = 1;
        }
    }

#if CALC_EXACT_MALLOC_SIZE
    {
        struct malloc_obj_info *info = (struct malloc_obj_info *)ptr - 1;
        new_size += sizeof(struct malloc_obj_info);
        ptr = info;
        old_size = info->size;
    }
#endif

    old_size = objspace_malloc_size(objspace, ptr, old_size);
    TRY_WITH_GC(new_size, mem = RB_GNUC_EXTENSION_BLOCK(realloc(ptr, new_size)));
    new_size = objspace_malloc_size(objspace, mem, new_size);

#if CALC_EXACT_MALLOC_SIZE
    {
        struct malloc_obj_info *info = mem;
        info->size = new_size;
        mem = info + 1;
    }
#endif

    objspace_malloc_increase(objspace, mem, new_size, old_size, MEMOP_TYPE_REALLOC);

    RB_DEBUG_COUNTER_INC(heap_xrealloc);
    return mem;
}

void
rb_gc_impl_adjust_memory_usage(void *objspace_ptr, ssize_t diff)
{
    rb_objspace_t *objspace = objspace_ptr;

    if (diff > 0) {
        objspace_malloc_increase(objspace, 0, diff, 0, MEMOP_TYPE_REALLOC);
    }
    else if (diff < 0) {
        objspace_malloc_increase(objspace, 0, 0, -diff, MEMOP_TYPE_REALLOC);
    }
}

// TODO: move GC profiler stuff back into gc.c
/*
  ------------------------------ GC profiler ------------------------------
*/

#define GC_PROFILE_RECORD_DEFAULT_SIZE 100

static bool
current_process_time(struct timespec *ts)
{
#if defined(HAVE_CLOCK_GETTIME) && defined(CLOCK_PROCESS_CPUTIME_ID)
    {
        static int try_clock_gettime = 1;
        if (try_clock_gettime && clock_gettime(CLOCK_PROCESS_CPUTIME_ID, ts) == 0) {
            return true;
        }
        else {
            try_clock_gettime = 0;
        }
    }
#endif

#ifdef RUSAGE_SELF
    {
        struct rusage usage;
        struct timeval time;
        if (getrusage(RUSAGE_SELF, &usage) == 0) {
            time = usage.ru_utime;
            ts->tv_sec = time.tv_sec;
            ts->tv_nsec = (int32_t)time.tv_usec * 1000;
            return true;
        }
    }
#endif

#ifdef _WIN32
    {
        FILETIME creation_time, exit_time, kernel_time, user_time;
        ULARGE_INTEGER ui;

        if (GetProcessTimes(GetCurrentProcess(),
                            &creation_time, &exit_time, &kernel_time, &user_time) != 0) {
            memcpy(&ui, &user_time, sizeof(FILETIME));
#define PER100NSEC (uint64_t)(1000 * 1000 * 10)
            ts->tv_nsec = (long)(ui.QuadPart % PER100NSEC);
            ts->tv_sec  = (time_t)(ui.QuadPart / PER100NSEC);
            return true;
        }
    }
#endif

    return false;
}

static double
getrusage_time(void)
{
    struct timespec ts;
    if (current_process_time(&ts)) {
        return ts.tv_sec + ts.tv_nsec * 1e-9;
    }
    else {
        return 0.0;
    }
}


static inline void
gc_prof_setup_new_record(rb_objspace_t *objspace, unsigned int reason)
{
    if (objspace->profile.run) {
        size_t index = objspace->profile.next_index;
        gc_profile_record *record;

        /* create new record */
        objspace->profile.next_index++;

        if (!objspace->profile.records) {
            objspace->profile.size = GC_PROFILE_RECORD_DEFAULT_SIZE;
            objspace->profile.records = malloc(xmalloc2_size(sizeof(gc_profile_record), objspace->profile.size));
        }
        if (index >= objspace->profile.size) {
            void *ptr;
            objspace->profile.size += 1000;
            ptr = realloc(objspace->profile.records, xmalloc2_size(sizeof(gc_profile_record), objspace->profile.size));
            if (!ptr) rb_memerror();
            objspace->profile.records = ptr;
        }
        if (!objspace->profile.records) {
            rb_bug("gc_profile malloc or realloc miss");
        }
        record = objspace->profile.current_record = &objspace->profile.records[objspace->profile.next_index - 1];
        MEMZERO(record, gc_profile_record, 1);

        /* setup before-GC parameter */
        record->flags = reason | (ruby_gc_stressful ? GPR_FLAG_STRESS : 0);
#if MALLOC_ALLOCATED_SIZE
        record->allocated_size = malloc_allocated_size;
#endif
#if GC_PROFILE_MORE_DETAIL && GC_PROFILE_DETAIL_MEMORY
#ifdef RUSAGE_SELF
        {
            struct rusage usage;
            if (getrusage(RUSAGE_SELF, &usage) == 0) {
                record->maxrss = usage.ru_maxrss;
                record->minflt = usage.ru_minflt;
                record->majflt = usage.ru_majflt;
            }
        }
#endif
#endif
    }
}

static inline void
gc_prof_timer_start(rb_objspace_t *objspace)
{
    if (gc_prof_enabled(objspace)) {
        gc_profile_record *record = gc_prof_record(objspace);
#if GC_PROFILE_MORE_DETAIL
        record->prepare_time = objspace->profile.prepare_time;
#endif
        record->gc_time = 0;
        record->gc_invoke_time = getrusage_time();
    }
}

static double
elapsed_time_from(double time)
{
    double now = getrusage_time();
    if (now > time) {
        return now - time;
    }
    else {
        return 0;
    }
}

static inline void
gc_prof_timer_stop(rb_objspace_t *objspace)
{
    if (gc_prof_enabled(objspace)) {
        gc_profile_record *record = gc_prof_record(objspace);
        record->gc_time = elapsed_time_from(record->gc_invoke_time);
        record->gc_invoke_time -= objspace->profile.invoke_time;
    }
}

#ifdef BUILDING_SHARED_GC
# define RUBY_DTRACE_GC_HOOK(name)
#else
# define RUBY_DTRACE_GC_HOOK(name) \
    do {if (RUBY_DTRACE_GC_##name##_ENABLED()) RUBY_DTRACE_GC_##name();} while (0)
#endif

static inline void
gc_prof_mark_timer_start(rb_objspace_t *objspace)
{
    RUBY_DTRACE_GC_HOOK(MARK_BEGIN);
#if GC_PROFILE_MORE_DETAIL
    if (gc_prof_enabled(objspace)) {
        gc_prof_record(objspace)->gc_mark_time = getrusage_time();
    }
#endif
}

static inline void
gc_prof_mark_timer_stop(rb_objspace_t *objspace)
{
    RUBY_DTRACE_GC_HOOK(MARK_END);
#if GC_PROFILE_MORE_DETAIL
    if (gc_prof_enabled(objspace)) {
        gc_profile_record *record = gc_prof_record(objspace);
        record->gc_mark_time = elapsed_time_from(record->gc_mark_time);
    }
#endif
}

static inline void
gc_prof_sweep_timer_start(rb_objspace_t *objspace)
{
    RUBY_DTRACE_GC_HOOK(SWEEP_BEGIN);
    if (gc_prof_enabled(objspace)) {
        gc_profile_record *record = gc_prof_record(objspace);

        if (record->gc_time > 0 || GC_PROFILE_MORE_DETAIL) {
            objspace->profile.gc_sweep_start_time = getrusage_time();
        }
    }
}

static inline void
gc_prof_sweep_timer_stop(rb_objspace_t *objspace)
{
    RUBY_DTRACE_GC_HOOK(SWEEP_END);

    if (gc_prof_enabled(objspace)) {
        double sweep_time;
        gc_profile_record *record = gc_prof_record(objspace);

        if (record->gc_time > 0) {
            sweep_time = elapsed_time_from(objspace->profile.gc_sweep_start_time);
            /* need to accumulate GC time for lazy sweep after gc() */
            record->gc_time += sweep_time;
        }
        else if (GC_PROFILE_MORE_DETAIL) {
            sweep_time = elapsed_time_from(objspace->profile.gc_sweep_start_time);
        }

#if GC_PROFILE_MORE_DETAIL
        record->gc_sweep_time += sweep_time;
        if (heap_pages_deferred_final) record->flags |= GPR_FLAG_HAVE_FINALIZE;
#endif
        if (heap_pages_deferred_final) objspace->profile.latest_gc_info |= GPR_FLAG_HAVE_FINALIZE;
    }
}

static inline void
gc_prof_set_malloc_info(rb_objspace_t *objspace)
{
#if GC_PROFILE_MORE_DETAIL
    if (gc_prof_enabled(objspace)) {
        gc_profile_record *record = gc_prof_record(objspace);
        record->allocate_increase = malloc_increase;
        record->allocate_limit = malloc_limit;
    }
#endif
}

static inline void
gc_prof_set_heap_info(rb_objspace_t *objspace)
{
    if (gc_prof_enabled(objspace)) {
        gc_profile_record *record = gc_prof_record(objspace);
        size_t live = objspace->profile.total_allocated_objects_at_gc_start - total_freed_objects(objspace);
        size_t total = objspace->profile.heap_used_at_gc_start * HEAP_PAGE_OBJ_LIMIT;

#if GC_PROFILE_MORE_DETAIL
        record->heap_use_pages = objspace->profile.heap_used_at_gc_start;
        record->heap_live_objects = live;
        record->heap_free_objects = total - live;
#endif

        record->heap_total_objects = total;
        record->heap_use_size = live * BASE_SLOT_SIZE;
        record->heap_total_size = total * BASE_SLOT_SIZE;
    }
}

/*
 *  call-seq:
 *    GC::Profiler.clear          -> nil
 *
 *  Clears the \GC profiler data.
 *
 */

static VALUE
gc_profile_clear(VALUE _)
{
    rb_objspace_t *objspace = rb_gc_get_objspace();
    void *p = objspace->profile.records;
    objspace->profile.records = NULL;
    objspace->profile.size = 0;
    objspace->profile.next_index = 0;
    objspace->profile.current_record = 0;
    free(p);
    return Qnil;
}

/*
 *  call-seq:
 *     GC::Profiler.raw_data	-> [Hash, ...]
 *
 *  Returns an Array of individual raw profile data Hashes ordered
 *  from earliest to latest by +:GC_INVOKE_TIME+.
 *
 *  For example:
 *
 *    [
 *	{
 *	   :GC_TIME=>1.3000000000000858e-05,
 *	   :GC_INVOKE_TIME=>0.010634999999999999,
 *	   :HEAP_USE_SIZE=>289640,
 *	   :HEAP_TOTAL_SIZE=>588960,
 *	   :HEAP_TOTAL_OBJECTS=>14724,
 *	   :GC_IS_MARKED=>false
 *	},
 *      # ...
 *    ]
 *
 *  The keys mean:
 *
 *  +:GC_TIME+::
 *	Time elapsed in seconds for this GC run
 *  +:GC_INVOKE_TIME+::
 *	Time elapsed in seconds from startup to when the GC was invoked
 *  +:HEAP_USE_SIZE+::
 *	Total bytes of heap used
 *  +:HEAP_TOTAL_SIZE+::
 *	Total size of heap in bytes
 *  +:HEAP_TOTAL_OBJECTS+::
 *	Total number of objects
 *  +:GC_IS_MARKED+::
 *	Returns +true+ if the GC is in mark phase
 *
 *  If ruby was built with +GC_PROFILE_MORE_DETAIL+, you will also have access
 *  to the following hash keys:
 *
 *  +:GC_MARK_TIME+::
 *  +:GC_SWEEP_TIME+::
 *  +:ALLOCATE_INCREASE+::
 *  +:ALLOCATE_LIMIT+::
 *  +:HEAP_USE_PAGES+::
 *  +:HEAP_LIVE_OBJECTS+::
 *  +:HEAP_FREE_OBJECTS+::
 *  +:HAVE_FINALIZE+::
 *
 */

static VALUE
gc_profile_record_get(VALUE _)
{
    VALUE prof;
    VALUE gc_profile = rb_ary_new();
    size_t i;
    rb_objspace_t *objspace = rb_gc_get_objspace();

    if (!objspace->profile.run) {
        return Qnil;
    }

    for (i =0; i < objspace->profile.next_index; i++) {
        gc_profile_record *record = &objspace->profile.records[i];

        prof = rb_hash_new();
        rb_hash_aset(prof, ID2SYM(rb_intern("GC_FLAGS")), gc_info_decode(objspace, rb_hash_new(), record->flags));
        rb_hash_aset(prof, ID2SYM(rb_intern("GC_TIME")), DBL2NUM(record->gc_time));
        rb_hash_aset(prof, ID2SYM(rb_intern("GC_INVOKE_TIME")), DBL2NUM(record->gc_invoke_time));
        rb_hash_aset(prof, ID2SYM(rb_intern("HEAP_USE_SIZE")), SIZET2NUM(record->heap_use_size));
        rb_hash_aset(prof, ID2SYM(rb_intern("HEAP_TOTAL_SIZE")), SIZET2NUM(record->heap_total_size));
        rb_hash_aset(prof, ID2SYM(rb_intern("HEAP_TOTAL_OBJECTS")), SIZET2NUM(record->heap_total_objects));
        rb_hash_aset(prof, ID2SYM(rb_intern("MOVED_OBJECTS")), SIZET2NUM(record->moved_objects));
        rb_hash_aset(prof, ID2SYM(rb_intern("GC_IS_MARKED")), Qtrue);
#if GC_PROFILE_MORE_DETAIL
        rb_hash_aset(prof, ID2SYM(rb_intern("GC_MARK_TIME")), DBL2NUM(record->gc_mark_time));
        rb_hash_aset(prof, ID2SYM(rb_intern("GC_SWEEP_TIME")), DBL2NUM(record->gc_sweep_time));
        rb_hash_aset(prof, ID2SYM(rb_intern("ALLOCATE_INCREASE")), SIZET2NUM(record->allocate_increase));
        rb_hash_aset(prof, ID2SYM(rb_intern("ALLOCATE_LIMIT")), SIZET2NUM(record->allocate_limit));
        rb_hash_aset(prof, ID2SYM(rb_intern("HEAP_USE_PAGES")), SIZET2NUM(record->heap_use_pages));
        rb_hash_aset(prof, ID2SYM(rb_intern("HEAP_LIVE_OBJECTS")), SIZET2NUM(record->heap_live_objects));
        rb_hash_aset(prof, ID2SYM(rb_intern("HEAP_FREE_OBJECTS")), SIZET2NUM(record->heap_free_objects));

        rb_hash_aset(prof, ID2SYM(rb_intern("REMOVING_OBJECTS")), SIZET2NUM(record->removing_objects));
        rb_hash_aset(prof, ID2SYM(rb_intern("EMPTY_OBJECTS")), SIZET2NUM(record->empty_objects));

        rb_hash_aset(prof, ID2SYM(rb_intern("HAVE_FINALIZE")), (record->flags & GPR_FLAG_HAVE_FINALIZE) ? Qtrue : Qfalse);
#endif

#if RGENGC_PROFILE > 0
        rb_hash_aset(prof, ID2SYM(rb_intern("OLD_OBJECTS")), SIZET2NUM(record->old_objects));
        rb_hash_aset(prof, ID2SYM(rb_intern("REMEMBERED_NORMAL_OBJECTS")), SIZET2NUM(record->remembered_normal_objects));
        rb_hash_aset(prof, ID2SYM(rb_intern("REMEMBERED_SHADY_OBJECTS")), SIZET2NUM(record->remembered_shady_objects));
#endif
        rb_ary_push(gc_profile, prof);
    }

    return gc_profile;
}

#if GC_PROFILE_MORE_DETAIL
#define MAJOR_REASON_MAX 0x10

static char *
gc_profile_dump_major_reason(unsigned int flags, char *buff)
{
    unsigned int reason = flags & GPR_FLAG_MAJOR_MASK;
    int i = 0;

    if (reason == GPR_FLAG_NONE) {
        buff[0] = '-';
        buff[1] = 0;
    }
    else {
#define C(x, s) \
  if (reason & GPR_FLAG_MAJOR_BY_##x) { \
      buff[i++] = #x[0]; \
      if (i >= MAJOR_REASON_MAX) rb_bug("gc_profile_dump_major_reason: overflow"); \
      buff[i] = 0; \
  }
        C(NOFREE, N);
        C(OLDGEN, O);
        C(SHADY,  S);
#if RGENGC_ESTIMATE_OLDMALLOC
        C(OLDMALLOC, M);
#endif
#undef C
    }
    return buff;
}
#endif



static void
gc_profile_dump_on(VALUE out, VALUE (*append)(VALUE, VALUE))
{
    rb_objspace_t *objspace = rb_gc_get_objspace();
    size_t count = objspace->profile.next_index;
#ifdef MAJOR_REASON_MAX
    char reason_str[MAJOR_REASON_MAX];
#endif

    if (objspace->profile.run && count /* > 1 */) {
        size_t i;
        const gc_profile_record *record;

        append(out, rb_sprintf("GC %"PRIuSIZE" invokes.\n", objspace->profile.count));
        append(out, rb_str_new_cstr("Index    Invoke Time(sec)       Use Size(byte)     Total Size(byte)         Total Object                    GC Time(ms)\n"));

        for (i = 0; i < count; i++) {
            record = &objspace->profile.records[i];
            append(out, rb_sprintf("%5"PRIuSIZE" %19.3f %20"PRIuSIZE" %20"PRIuSIZE" %20"PRIuSIZE" %30.20f\n",
                                   i+1, record->gc_invoke_time, record->heap_use_size,
                                   record->heap_total_size, record->heap_total_objects, record->gc_time*1000));
        }

#if GC_PROFILE_MORE_DETAIL
        const char *str = "\n\n" \
                                    "More detail.\n" \
                                    "Prepare Time = Previously GC's rest sweep time\n"
                                    "Index Flags          Allocate Inc.  Allocate Limit"
#if CALC_EXACT_MALLOC_SIZE
                                    "  Allocated Size"
#endif
                                    "  Use Page     Mark Time(ms)    Sweep Time(ms)  Prepare Time(ms)  LivingObj    FreeObj RemovedObj   EmptyObj"
#if RGENGC_PROFILE
                                    " OldgenObj RemNormObj RemShadObj"
#endif
#if GC_PROFILE_DETAIL_MEMORY
                                    " MaxRSS(KB) MinorFLT MajorFLT"
#endif
                                    "\n";
        append(out, rb_str_new_cstr(str));

        for (i = 0; i < count; i++) {
            record = &objspace->profile.records[i];
            append(out, rb_sprintf("%5"PRIuSIZE" %4s/%c/%6s%c %13"PRIuSIZE" %15"PRIuSIZE
#if CALC_EXACT_MALLOC_SIZE
                                   " %15"PRIuSIZE
#endif
                                   " %9"PRIuSIZE" %17.12f %17.12f %17.12f %10"PRIuSIZE" %10"PRIuSIZE" %10"PRIuSIZE" %10"PRIuSIZE
#if RGENGC_PROFILE
                                   "%10"PRIuSIZE" %10"PRIuSIZE" %10"PRIuSIZE
#endif
#if GC_PROFILE_DETAIL_MEMORY
                                   "%11ld %8ld %8ld"
#endif

                                   "\n",
                                   i+1,
                                   gc_profile_dump_major_reason(record->flags, reason_str),
                                   (record->flags & GPR_FLAG_HAVE_FINALIZE) ? 'F' : '.',
                                   (record->flags & GPR_FLAG_NEWOBJ) ? "NEWOBJ" :
                                   (record->flags & GPR_FLAG_MALLOC) ? "MALLOC" :
                                   (record->flags & GPR_FLAG_METHOD) ? "METHOD" :
                                   (record->flags & GPR_FLAG_CAPI)   ? "CAPI__" : "??????",
                                   (record->flags & GPR_FLAG_STRESS) ? '!' : ' ',
                                   record->allocate_increase, record->allocate_limit,
#if CALC_EXACT_MALLOC_SIZE
                                   record->allocated_size,
#endif
                                   record->heap_use_pages,
                                   record->gc_mark_time*1000,
                                   record->gc_sweep_time*1000,
                                   record->prepare_time*1000,

                                   record->heap_live_objects,
                                   record->heap_free_objects,
                                   record->removing_objects,
                                   record->empty_objects
#if RGENGC_PROFILE
                                   ,
                                   record->old_objects,
                                   record->remembered_normal_objects,
                                   record->remembered_shady_objects
#endif
#if GC_PROFILE_DETAIL_MEMORY
                                   ,
                                   record->maxrss / 1024,
                                   record->minflt,
                                   record->majflt
#endif

                       ));
        }
#endif
    }
}

/*
 *  call-seq:
 *     GC::Profiler.result  -> String
 *
 *  Returns a profile data report such as:
 *
 *    GC 1 invokes.
 *    Index    Invoke Time(sec)       Use Size(byte)     Total Size(byte)         Total Object                    GC time(ms)
 *        1               0.012               159240               212940                10647         0.00000000000001530000
 */

static VALUE
gc_profile_result(VALUE _)
{
    VALUE str = rb_str_buf_new(0);
    gc_profile_dump_on(str, rb_str_buf_append);
    return str;
}

/*
 *  call-seq:
 *     GC::Profiler.report
 *     GC::Profiler.report(io)
 *
 *  Writes the GC::Profiler.result to <tt>$stdout</tt> or the given IO object.
 *
 */

static VALUE
gc_profile_report(int argc, VALUE *argv, VALUE self)
{
    VALUE out;

    out = (!rb_check_arity(argc, 0, 1) ? rb_stdout : argv[0]);
    gc_profile_dump_on(out, rb_io_write);

    return Qnil;
}

/*
 *  call-seq:
 *     GC::Profiler.total_time	-> float
 *
 *  The total time used for garbage collection in seconds
 */

static VALUE
gc_profile_total_time(VALUE self)
{
    double time = 0;
    rb_objspace_t *objspace = rb_gc_get_objspace();

    if (objspace->profile.run && objspace->profile.next_index > 0) {
        size_t i;
        size_t count = objspace->profile.next_index;

        for (i = 0; i < count; i++) {
            time += objspace->profile.records[i].gc_time;
        }
    }
    return DBL2NUM(time);
}

/*
 *  call-seq:
 *    GC::Profiler.enabled?	-> true or false
 *
 *  The current status of \GC profile mode.
 */

static VALUE
gc_profile_enable_get(VALUE self)
{
    rb_objspace_t *objspace = rb_gc_get_objspace();
    return objspace->profile.run ? Qtrue : Qfalse;
}

/*
 *  call-seq:
 *    GC::Profiler.enable	-> nil
 *
 *  Starts the \GC profiler.
 *
 */

static VALUE
gc_profile_enable(VALUE _)
{
    rb_objspace_t *objspace = rb_gc_get_objspace();
    objspace->profile.run = TRUE;
    objspace->profile.current_record = 0;
    return Qnil;
}

/*
 *  call-seq:
 *    GC::Profiler.disable	-> nil
 *
 *  Stops the \GC profiler.
 *
 */

static VALUE
gc_profile_disable(VALUE _)
{
    rb_objspace_t *objspace = rb_gc_get_objspace();

    objspace->profile.run = FALSE;
    objspace->profile.current_record = 0;
    return Qnil;
}

/*
 *  call-seq:
 *     GC.verify_internal_consistency                  -> nil
 *
 *  Verify internal consistency.
 *
 *  This method is implementation specific.
 *  Now this method checks generational consistency
 *  if RGenGC is supported.
 */
static VALUE
gc_verify_internal_consistency_m(VALUE dummy)
{
    gc_verify_internal_consistency(rb_gc_get_objspace());
    return Qnil;
}

#if GC_CAN_COMPILE_COMPACTION
/*
 *  call-seq:
 *     GC.auto_compact = flag
 *
 *  Updates automatic compaction mode.
 *
 *  When enabled, the compactor will execute on every major collection.
 *
 *  Enabling compaction will degrade performance on major collections.
 */
static VALUE
gc_set_auto_compact(VALUE _, VALUE v)
{
    GC_ASSERT(GC_COMPACTION_SUPPORTED);

    ruby_enable_autocompact = RTEST(v);

#if RGENGC_CHECK_MODE
    ruby_autocompact_compare_func = NULL;

    if (SYMBOL_P(v)) {
        ID id = RB_SYM2ID(v);
        if (id == rb_intern("empty")) {
            ruby_autocompact_compare_func = compare_free_slots;
        }
    }
#endif

    return v;
}
#else
#  define gc_set_auto_compact rb_f_notimplement
#endif

#if GC_CAN_COMPILE_COMPACTION
/*
 *  call-seq:
 *     GC.auto_compact    -> true or false
 *
 *  Returns whether or not automatic compaction has been enabled.
 */
static VALUE
gc_get_auto_compact(VALUE _)
{
    return ruby_enable_autocompact ? Qtrue : Qfalse;
}
#else
#  define gc_get_auto_compact rb_f_notimplement
#endif

#if GC_CAN_COMPILE_COMPACTION
/*
 *  call-seq:
 *     GC.latest_compact_info -> hash
 *
 * Returns information about object moved in the most recent \GC compaction.
 *
 * The returned +hash+ contains the following keys:
 *
 * [considered]
 *   Hash containing the type of the object as the key and the number of
 *   objects of that type that were considered for movement.
 * [moved]
 *   Hash containing the type of the object as the key and the number of
 *   objects of that type that were actually moved.
 * [moved_up]
 *   Hash containing the type of the object as the key and the number of
 *   objects of that type that were increased in size.
 * [moved_down]
 *   Hash containing the type of the object as the key and the number of
 *   objects of that type that were decreased in size.
 *
 * Some objects can't be moved (due to pinning) so these numbers can be used to
 * calculate compaction efficiency.
 */
static VALUE
gc_compact_stats(VALUE self)
{
    rb_objspace_t *objspace = rb_gc_get_objspace();
    VALUE h = rb_hash_new();
    VALUE considered = rb_hash_new();
    VALUE moved = rb_hash_new();
    VALUE moved_up = rb_hash_new();
    VALUE moved_down = rb_hash_new();

    for (size_t i = 0; i < T_MASK; i++) {
        if (objspace->rcompactor.considered_count_table[i]) {
            rb_hash_aset(considered, type_sym(i), SIZET2NUM(objspace->rcompactor.considered_count_table[i]));
        }

        if (objspace->rcompactor.moved_count_table[i]) {
            rb_hash_aset(moved, type_sym(i), SIZET2NUM(objspace->rcompactor.moved_count_table[i]));
        }

        if (objspace->rcompactor.moved_up_count_table[i]) {
            rb_hash_aset(moved_up, type_sym(i), SIZET2NUM(objspace->rcompactor.moved_up_count_table[i]));
        }

        if (objspace->rcompactor.moved_down_count_table[i]) {
            rb_hash_aset(moved_down, type_sym(i), SIZET2NUM(objspace->rcompactor.moved_down_count_table[i]));
        }
    }

    rb_hash_aset(h, ID2SYM(rb_intern("considered")), considered);
    rb_hash_aset(h, ID2SYM(rb_intern("moved")), moved);
    rb_hash_aset(h, ID2SYM(rb_intern("moved_up")), moved_up);
    rb_hash_aset(h, ID2SYM(rb_intern("moved_down")), moved_down);

    return h;
}
#else
#  define gc_compact_stats rb_f_notimplement
#endif

#if GC_CAN_COMPILE_COMPACTION
/*
 *  call-seq:
 *     GC.compact -> hash
 *
 * This function compacts objects together in Ruby's heap. It eliminates
 * unused space (or fragmentation) in the heap by moving objects in to that
 * unused space.
 *
 * The returned +hash+ contains statistics about the objects that were moved;
 * see GC.latest_compact_info.
 *
 * This method is only expected to work on CRuby.
 *
 * To test whether \GC compaction is supported, use the idiom:
 *
 *   GC.respond_to?(:compact)
 */
static VALUE
gc_compact(VALUE self)
{
    rb_objspace_t *objspace = rb_gc_get_objspace();
    int full_marking_p = gc_config_full_mark_val;
    gc_config_full_mark_set(TRUE);

    /* Run GC with compaction enabled */
    rb_gc_impl_start(rb_gc_get_objspace(), true, true, true, true);
    gc_config_full_mark_set(full_marking_p);

    return gc_compact_stats(self);
}
#else
#  define gc_compact rb_f_notimplement
#endif

#if GC_CAN_COMPILE_COMPACTION
/* call-seq:
 *    GC.verify_compaction_references(toward: nil, double_heap: false) -> hash
 *
 * Verify compaction reference consistency.
 *
 * This method is implementation specific.  During compaction, objects that
 * were moved are replaced with T_MOVED objects.  No object should have a
 * reference to a T_MOVED object after compaction.
 *
 * This function expands the heap to ensure room to move all objects,
 * compacts the heap to make sure everything moves, updates all references,
 * then performs a full \GC.  If any object contains a reference to a T_MOVED
 * object, that object should be pushed on the mark stack, and will
 * make a SEGV.
 */
static VALUE
gc_verify_compaction_references(int argc, VALUE* argv, VALUE self)
{
    static ID keywords[3] = {0};
    if (!keywords[0]) {
        keywords[0] = rb_intern("toward");
        keywords[1] = rb_intern("double_heap");
        keywords[2] = rb_intern("expand_heap");
    }

    VALUE options;
    rb_scan_args_kw(rb_keyword_given_p(), argc, argv, ":", &options);

    VALUE arguments[3] = { Qnil, Qfalse, Qfalse };
    int kwarg_count = rb_get_kwargs(options, keywords, 0, 3, arguments);
    bool toward_empty = kwarg_count > 0 && SYMBOL_P(arguments[0]) && SYM2ID(arguments[0]) == rb_intern("empty");
    bool expand_heap = (kwarg_count > 1 && RTEST(arguments[1])) || (kwarg_count > 2 && RTEST(arguments[2]));

    rb_objspace_t *objspace = rb_gc_get_objspace();

    /* Clear the heap. */
    rb_gc_impl_start(objspace, true, true, true, false);

    unsigned int lev = rb_gc_vm_lock();
    {
        gc_rest(objspace);

        /* if both double_heap and expand_heap are set, expand_heap takes precedence */
        if (expand_heap) {
            struct desired_compaction_pages_i_data desired_compaction = {
                .objspace = objspace,
                .required_slots = {0},
            };
            /* Work out how many objects want to be in each size pool, taking account of moves */
            objspace_each_pages(objspace, desired_compaction_pages_i, &desired_compaction, TRUE);

            /* Find out which pool has the most pages */
            size_t max_existing_pages = 0;
            for (int i = 0; i < SIZE_POOL_COUNT; i++) {
                rb_size_pool_t *size_pool = &size_pools[i];
                rb_heap_t *heap = SIZE_POOL_EDEN_HEAP(size_pool);
                max_existing_pages = MAX(max_existing_pages, heap->total_pages);
            }
            /* Add pages to each size pool so that compaction is guaranteed to move every object */
            for (int i = 0; i < SIZE_POOL_COUNT; i++) {
                rb_size_pool_t *size_pool = &size_pools[i];
                rb_heap_t *heap = SIZE_POOL_EDEN_HEAP(size_pool);

                size_t pages_to_add = 0;
                /*
                 * Step 1: Make sure every pool has the same number of pages, by adding empty pages
                 * to smaller pools. This is required to make sure the compact cursor can advance
                 * through all of the pools in `gc_sweep_compact` without hitting the "sweep &
                 * compact cursors met" condition on some pools before fully compacting others
                 */
                pages_to_add += max_existing_pages - heap->total_pages;
                /*
                 * Step 2: Now add additional free pages to each size pool sufficient to hold all objects
                 * that want to be in that size pool, whether moved into it or moved within it
                 */
                pages_to_add += slots_to_pages_for_size_pool(objspace, size_pool, desired_compaction.required_slots[i]);
                /*
                 * Step 3: Add two more pages so that the compact & sweep cursors will meet _after_ all objects
                 * have been moved, and not on the last iteration of the `gc_sweep_compact` loop
                 */
                pages_to_add += 2;

                heap_add_pages(objspace, size_pool, heap, pages_to_add);
            }
        }

        if (toward_empty) {
            objspace->rcompactor.compare_func = compare_free_slots;
        }
    }
    rb_gc_vm_unlock(lev);

    rb_gc_impl_start(rb_gc_get_objspace(), true, true, true, true);

    rb_objspace_reachable_objects_from_root(root_obj_check_moved_i, objspace);
    objspace_each_objects(objspace, heap_check_moved_i, objspace, TRUE);

    objspace->rcompactor.compare_func = NULL;

    return gc_compact_stats(self);
}
#else
# define gc_verify_compaction_references rb_f_notimplement
#endif

void
rb_gc_impl_objspace_free(void *objspace_ptr)
{
    rb_objspace_t *objspace = objspace_ptr;

    if (is_lazy_sweeping(objspace))
        rb_bug("lazy sweeping underway when freeing object space");

    free(objspace->profile.records);
    objspace->profile.records = NULL;

    if (heap_pages_sorted) {
        size_t i;
        size_t total_heap_pages = heap_allocated_pages;
        for (i = 0; i < total_heap_pages; ++i) {
            heap_page_free(objspace, heap_pages_sorted[i]);
        }
        free(heap_pages_sorted);
        heap_allocated_pages = 0;
        heap_pages_sorted_length = 0;
        heap_pages_lomem = 0;
        heap_pages_himem = 0;

        for (int i = 0; i < SIZE_POOL_COUNT; i++) {
            rb_size_pool_t *size_pool = &size_pools[i];
            SIZE_POOL_EDEN_HEAP(size_pool)->total_pages = 0;
            SIZE_POOL_EDEN_HEAP(size_pool)->total_slots = 0;
        }
    }
    st_free_table(objspace->id_to_obj_tbl);
    st_free_table(objspace->obj_to_id_tbl);

    free_stack_chunks(&objspace->mark_stack);
    mark_stack_free_cache(&objspace->mark_stack);

    rb_darray_free(objspace->weak_references);

    free(objspace);
}

static int
pin_value(st_data_t key, st_data_t value, st_data_t data)
{
    rb_gc_impl_mark_and_pin((void *)data, (VALUE)value);

    return ST_CONTINUE;
}

void rb_gc_impl_mark(void *objspace_ptr, VALUE obj);

#if MALLOC_ALLOCATED_SIZE
/*
 *  call-seq:
 *     GC.malloc_allocated_size -> Integer
 *
 *  Returns the size of memory allocated by malloc().
 *
 *  Only available if ruby was built with +CALC_EXACT_MALLOC_SIZE+.
 */

static VALUE
gc_malloc_allocated_size(VALUE self)
{
    return UINT2NUM(rb_objspace.malloc_params.allocated_size);
}

/*
 *  call-seq:
 *     GC.malloc_allocations -> Integer
 *
 *  Returns the number of malloc() allocations.
 *
 *  Only available if ruby was built with +CALC_EXACT_MALLOC_SIZE+.
 */

static VALUE
gc_malloc_allocations(VALUE self)
{
    return UINT2NUM(rb_objspace.malloc_params.allocations);
}
#endif

void
rb_gc_impl_objspace_mark(void *objspace_ptr)
{
    rb_objspace_t *objspace = objspace_ptr;

    objspace->rgengc.parent_object = Qfalse;

    if (finalizer_table != NULL) {
        st_foreach(finalizer_table, pin_value, (st_data_t)objspace);
    }

    st_foreach(objspace->obj_to_id_tbl, gc_mark_tbl_no_pin_i, (st_data_t)objspace);

    if (stress_to_class) rb_gc_mark(stress_to_class);
}

#if USE_MMTK
void
rb_mmtk_scan_finalizer_tbl_roots(void)
{
    rb_gc_impl_objspace_mark(rb_gc_get_objspace());
}
#endif

void *
rb_gc_impl_objspace_alloc(void)
{
    rb_objspace_t *objspace = calloc1(sizeof(rb_objspace_t));

    return objspace;
}

void
rb_gc_impl_objspace_init(void *objspace_ptr)
{
    rb_objspace_t *objspace = objspace_ptr;

    gc_config_full_mark_set(TRUE);

    objspace->flags.gc_stressful = RTEST(initial_stress);
    objspace->gc_stress_mode = initial_stress;

    objspace->flags.measure_gc = true;
    malloc_limit = gc_params.malloc_limit_min;
    objspace->finalize_deferred_pjob = rb_postponed_job_preregister(0, gc_finalize_deferred, objspace);
    if (objspace->finalize_deferred_pjob == POSTPONED_JOB_HANDLE_INVALID) {
        rb_bug("Could not preregister postponed job for GC");
    }

    for (int i = 0; i < SIZE_POOL_COUNT; i++) {
        rb_size_pool_t *size_pool = &size_pools[i];

        size_pool->slot_size = (1 << i) * BASE_SLOT_SIZE;

        ccan_list_head_init(&SIZE_POOL_EDEN_HEAP(size_pool)->pages);
        ccan_list_head_init(&SIZE_POOL_TOMB_HEAP(size_pool)->pages);
    }

    rb_darray_make(&objspace->weak_references, 0);

    // TODO: debug why on Windows Ruby crashes on boot when GC is on.
#ifdef _WIN32
    dont_gc_on();
#endif

#if defined(INIT_HEAP_PAGE_ALLOC_USE_MMAP)
    /* Need to determine if we can use mmap at runtime. */
    heap_page_alloc_use_mmap = INIT_HEAP_PAGE_ALLOC_USE_MMAP;
#endif
    objspace->next_object_id = OBJ_ID_INITIAL;
    objspace->id_to_obj_tbl = st_init_table(&object_id_hash_type);
    objspace->obj_to_id_tbl = st_init_numtable();

#if USE_MMTK
    if (!rb_mmtk_enabled_p()) {
#endif
#if RGENGC_ESTIMATE_OLDMALLOC
    objspace->rgengc.oldmalloc_increase_limit = gc_params.oldmalloc_limit_min;
#endif
    /* Set size pools allocatable pages. */
    // TODO: This for loop is new with the gc impl. It's unclear to me if we want to skip this for MMTk
    for (int i = 0; i < SIZE_POOL_COUNT; i++) {
        rb_size_pool_t *size_pool = &size_pools[i];
        /* Set the default value of size_pool_init_slots. */
        gc_params.size_pool_init_slots[i] = GC_HEAP_INIT_SLOTS;
        size_pool->allocatable_pages = minimum_pages_for_size_pool(objspace, size_pool);
    }

    heap_pages_expand_sorted(objspace);

    init_mark_stack(&objspace->mark_stack);
#if USE_MMTK
    }
#endif

#if USE_MMTK
    if (rb_mmtk_enabled_p()) {
        rb_mmtk_main_thread_init();
    }
#endif

    objspace->profile.invoke_time = getrusage_time();
    finalizer_table = st_init_numtable();
}

void
rb_gc_impl_init(void)
{
    VALUE gc_constants = rb_hash_new();
    rb_hash_aset(gc_constants, ID2SYM(rb_intern("DEBUG")), GC_DEBUG ? Qtrue : Qfalse);
    rb_hash_aset(gc_constants, ID2SYM(rb_intern("BASE_SLOT_SIZE")), SIZET2NUM(BASE_SLOT_SIZE - RVALUE_OVERHEAD));
    rb_hash_aset(gc_constants, ID2SYM(rb_intern("RVALUE_OVERHEAD")), SIZET2NUM(RVALUE_OVERHEAD));
    rb_hash_aset(gc_constants, ID2SYM(rb_intern("HEAP_PAGE_OBJ_LIMIT")), SIZET2NUM(HEAP_PAGE_OBJ_LIMIT));
    rb_hash_aset(gc_constants, ID2SYM(rb_intern("HEAP_PAGE_BITMAP_SIZE")), SIZET2NUM(HEAP_PAGE_BITMAP_SIZE));
    rb_hash_aset(gc_constants, ID2SYM(rb_intern("HEAP_PAGE_SIZE")), SIZET2NUM(HEAP_PAGE_SIZE));
    rb_hash_aset(gc_constants, ID2SYM(rb_intern("SIZE_POOL_COUNT")), LONG2FIX(SIZE_POOL_COUNT));
    rb_hash_aset(gc_constants, ID2SYM(rb_intern("RVARGC_MAX_ALLOCATE_SIZE")), LONG2FIX(size_pool_slot_size(SIZE_POOL_COUNT - 1)));
    rb_hash_aset(gc_constants, ID2SYM(rb_intern("RVALUE_OLD_AGE")), LONG2FIX(RVALUE_OLD_AGE));
    if (RB_BUG_INSTEAD_OF_RB_MEMERROR+0) {
        rb_hash_aset(gc_constants, ID2SYM(rb_intern("RB_BUG_INSTEAD_OF_RB_MEMERROR")), Qtrue);
    }
    OBJ_FREEZE(gc_constants);
    /* Internal constants in the garbage collector. */
    rb_define_const(rb_mGC, "INTERNAL_CONSTANTS", gc_constants);

    if (GC_COMPACTION_SUPPORTED) {
        rb_define_singleton_method(rb_mGC, "compact", gc_compact, 0);
        rb_define_singleton_method(rb_mGC, "auto_compact", gc_get_auto_compact, 0);
        rb_define_singleton_method(rb_mGC, "auto_compact=", gc_set_auto_compact, 1);
        rb_define_singleton_method(rb_mGC, "latest_compact_info", gc_compact_stats, 0);
        rb_define_singleton_method(rb_mGC, "verify_compaction_references", gc_verify_compaction_references, -1);
    }
    else {
        rb_define_singleton_method(rb_mGC, "compact", rb_f_notimplement, 0);
        rb_define_singleton_method(rb_mGC, "auto_compact", rb_f_notimplement, 0);
        rb_define_singleton_method(rb_mGC, "auto_compact=", rb_f_notimplement, 1);
        rb_define_singleton_method(rb_mGC, "latest_compact_info", rb_f_notimplement, 0);
        rb_define_singleton_method(rb_mGC, "verify_compaction_references", rb_f_notimplement, -1);
    }

    /* internal methods */
    rb_define_singleton_method(rb_mGC, "verify_internal_consistency", gc_verify_internal_consistency_m, 0);

#if MALLOC_ALLOCATED_SIZE
    rb_define_singleton_method(rb_mGC, "malloc_allocated_size", gc_malloc_allocated_size, 0);
    rb_define_singleton_method(rb_mGC, "malloc_allocations", gc_malloc_allocations, 0);
#endif

    VALUE rb_mProfiler = rb_define_module_under(rb_mGC, "Profiler");
    rb_define_singleton_method(rb_mProfiler, "enabled?", gc_profile_enable_get, 0);
    rb_define_singleton_method(rb_mProfiler, "enable", gc_profile_enable, 0);
    rb_define_singleton_method(rb_mProfiler, "raw_data", gc_profile_record_get, 0);
    rb_define_singleton_method(rb_mProfiler, "disable", gc_profile_disable, 0);
    rb_define_singleton_method(rb_mProfiler, "clear", gc_profile_clear, 0);
    rb_define_singleton_method(rb_mProfiler, "result", gc_profile_result, 0);
    rb_define_singleton_method(rb_mProfiler, "report", gc_profile_report, -1);
    rb_define_singleton_method(rb_mProfiler, "total_time", gc_profile_total_time, 0);

#if USE_MMTK
    rb_mmtk_define_gc_mmtk_module();
#endif

    {
        VALUE opts;
        /* \GC build options */
        rb_define_const(rb_mGC, "OPTS", opts = rb_ary_new());
#define OPT(o) if (o) rb_ary_push(opts, rb_interned_str(#o, sizeof(#o) - 1))
        OPT(GC_DEBUG);
        OPT(USE_RGENGC);
        OPT(RGENGC_DEBUG);
        OPT(RGENGC_CHECK_MODE);
        OPT(RGENGC_PROFILE);
        OPT(RGENGC_ESTIMATE_OLDMALLOC);
        OPT(GC_PROFILE_MORE_DETAIL);
        OPT(GC_ENABLE_LAZY_SWEEP);
        OPT(CALC_EXACT_MALLOC_SIZE);
        OPT(MALLOC_ALLOCATED_SIZE);
        OPT(MALLOC_ALLOCATED_SIZE_CHECK);
        OPT(GC_PROFILE_DETAIL_MEMORY);
        OPT(GC_COMPACTION_SUPPORTED);
#undef OPT
        OBJ_FREEZE(opts);
    }
}

#if USE_MMTK

/////////////// BEGIN: Global table updating ////////////////

static void
rb_mmtk_on_finalizer_table_delete(st_data_t key, st_data_t value, void *arg)
{
    VALUE obj = (VALUE)key;
    VALUE finalizer_array = (VALUE)value;

    RUBY_DEBUG_LOG("Making finalizer job for %p", (void*)obj);
    rb_mmtk_make_finalize_job(obj, finalizer_array);
}

static void
rb_mmtk_on_obj_to_id_tbl_delete(st_data_t key, st_data_t value, void *arg)
{
#if USE_RUBY_DEBUG_LOG
    if (RB_FIXNUM_P((VALUE)value)) {
        RUBY_DEBUG_LOG("Deleting from id_to_obj_tbl: obj=%p, id=%lu)", (void*)key, rb_fix2ulong((VALUE)value));
    } else {
        RUBY_DEBUG_LOG("Deleting from id_to_obj_tbl: obj=%p, id=BigNum@%p)", (void*)key, (void*)value);
    }
#endif
    rb_objspace_t *objspace = rb_gc_get_objspace();
    int result = rb_st_delete(objspace->id_to_obj_tbl, &value, NULL);
    RUBY_ASSERT_ALWAYS(result != 0);
}

static void
rb_mmtk_on_overloaded_cme_delete(st_data_t key, st_data_t value, void *arg)
{
#if USE_RUBY_DEBUG_LOG
    RUBY_DEBUG_LOG("Deleting from overloaded_cme_table: %p -> %p", (void*)key, (void*)value);
#endif
}

void
rb_mmtk_update_frozen_strings_table(void)
{
    // The frozen strings table is a deduplicating table for frozen strings.
    // Used as a HashSet (key always equals value).
    // Hashed by string content.

#if USE_RUBY_DEBUG_LOG
    size_t size1 = GET_VM()->frozen_strings->num_entries;
#endif

    rb_mmtk_st_update_dedup_table(GET_VM()->frozen_strings);

#if USE_RUBY_DEBUG_LOG
    size_t size2 = GET_VM()->frozen_strings->num_entries;
#endif

    RUBY_DEBUG_LOG("fstring table size: %zu -> %zu.  Removed: %zu\n",
        size1, size2, size1-size2);
}

void
rb_mmtk_update_finalizer_table(void)
{
    // The macro `finalizer_table` insists on accessing the field via the hard-coded identifier `objspace`.
    rb_objspace_t *objspace = rb_gc_get_objspace();

    // This table maps object addresses to its finalizer functions (held in an array).
    // Not all keys point to live objects.
    // If a key points to a dead object, we make a FinalJob (replacing "zombie") for it so that
    // their finalizers are scheduled to be executed later.  The value array should be kept alive
    // in this case.
    rb_mmtk_update_weak_table(finalizer_table,
                              true,
                              RB_MMTK_VALUES_STRONG_REF,
                              rb_mmtk_on_finalizer_table_delete,
                              NULL);
}

void
rb_mmtk_update_obj_id_tables(void)
{
    rb_objspace_t *objspace = rb_gc_get_objspace();

    // Update the obj_to_id_tbl first, and remove dead objects from both
    // obj_to_id_tbl and id_to_obj_tbl.
    rb_mmtk_update_weak_table(objspace->obj_to_id_tbl,
                              true,
                              RB_MMTK_VALUES_NON_REF,
                              rb_mmtk_on_obj_to_id_tbl_delete,
                              NULL);

    // Now that dead objects are removed, we forward keys and values now.
    // This table hashes Fixnum and Bignum by value (object_id_hash_type),
    // so the hash will not change if the key is Bignum and it is moved.
    // We can update keys and values in place.
    gc_update_table_refs(objspace, objspace->id_to_obj_tbl);
}

void
rb_mmtk_update_overloaded_cme_table(void)
{
    // The overloaded CME table.  It has both weak keys and weak values.
    rb_mmtk_update_weak_table(GET_VM()->overloaded_cme_table,
                              true,
                              true, // Currently values are pinned.
                              rb_mmtk_on_overloaded_cme_delete,
                              NULL);
}

void
rb_mmtk_update_ci_table(void)
{
    // The CI table is a deduplicating table for callinfo.
    // Used as a HashSet (key always equals value).
    // Compared and hashed by callinfo fields.  Two CIs are equal if all fields are equal.

#if USE_RUBY_DEBUG_LOG
    size_t size1 = GET_VM()->ci_table->num_entries;
#endif

    rb_mmtk_st_update_dedup_table(GET_VM()->ci_table);

#if USE_RUBY_DEBUG_LOG
    size_t size2 = GET_VM()->ci_table->num_entries;
#endif

    RUBY_DEBUG_LOG("CI table size: %zu -> %zu.  Removed: %zu\n",
        size1, size2, size1-size2);
}

st_table*
rb_mmtk_get_frozen_strings_table(void)
{
    return GET_VM()->frozen_strings;
}

st_table*
rb_mmtk_get_finalizer_table(void)
{
    rb_objspace_t *objspace = rb_gc_get_objspace();
    return finalizer_table;
}

st_table*
rb_mmtk_get_obj_id_tables(void)
{
    rb_objspace_t *objspace = rb_gc_get_objspace();
    return objspace->obj_to_id_tbl;
}

st_table*
rb_mmtk_get_overloaded_cme_table(void)
{
    return GET_VM()->overloaded_cme_table;
}

st_table*
rb_mmtk_get_ci_table(void)
{
    return GET_VM()->ci_table;
}
/////////////// END: Global table updating ////////////////

// Workaround private functions
void
rb_mmtk_scan_final_jobs_roots(void)
{
    rb_mmtk_mark_final_jobs();
}

void
rb_mmtk_mark_children(VALUE obj)
{
    rb_objspace_t *objspace = rb_gc_get_objspace();
    gc_mark_children(objspace, obj);
}

void
rb_mmtk_update_object_references(VALUE obj)
{
    rb_objspace_t *objspace = rb_gc_get_objspace();
    rb_gc_update_object_references(objspace, obj);
}

void
rb_mmtk_obj_free(VALUE obj)
{
    rb_objspace_t *objspace = rb_gc_get_objspace();
    rb_gc_obj_free(objspace, obj);
}

void
rb_mmtk_set_during_gc(bool is_during_gc)
{
    rb_objspace_t *objspace = rb_gc_get_objspace();
    during_gc = is_during_gc ? 1 : 0;
}

void
rb_mmtk_get_vanilla_times(uint64_t *mark, uint64_t *sweep)
{
    rb_objspace_t *objspace = rb_gc_get_objspace();
    *mark = objspace->profile.marking_time_ns;
    *sweep = objspace->profile.sweeping_time_ns;
}

VALUE
rb_mmtk_newobj_raw(VALUE klass, VALUE flags, int wb_protected, size_t payload_size)
{
    return rb_mmtk_newobj_of_inner(klass, flags, wb_protected, payload_size);
}
#endif<|MERGE_RESOLUTION|>--- conflicted
+++ resolved
@@ -900,22 +900,14 @@
 #define gc_config_full_mark_val    (objspace->gc_config.full_mark)
 
 #ifndef DURING_GC_COULD_MALLOC_REGION_START
-<<<<<<< HEAD
-#define DURING_GC_COULD_MALLOC_REGION_START() \
-=======
 # define DURING_GC_COULD_MALLOC_REGION_START() \
->>>>>>> cdda284c
     assert(rb_during_gc()); \
     bool _prev_enabled = rb_gc_impl_gc_enabled_p(objspace); \
     rb_gc_impl_gc_disable(objspace, false)
 #endif
 
 #ifndef DURING_GC_COULD_MALLOC_REGION_END
-<<<<<<< HEAD
-#define DURING_GC_COULD_MALLOC_REGION_END() \
-=======
 # define DURING_GC_COULD_MALLOC_REGION_END() \
->>>>>>> cdda284c
     if (_prev_enabled) rb_gc_impl_gc_enable(objspace)
 #endif
 
@@ -3574,18 +3566,11 @@
 #endif
     if (RUBY_ATOMIC_EXCHANGE(finalizing, 1)) return;
 
-<<<<<<< HEAD
-    /* run finalizers */
-    finalize_deferred(objspace);
-    GC_ASSERT(heap_pages_deferred_final == 0);
-
 #if USE_MMTK
     // The following lines are related to Ruby's own GC.
     // They should not be executedn when using MMTk.
     if (!rb_mmtk_enabled_p()) {
 #endif
-=======
->>>>>>> cdda284c
     /* prohibit incremental GC */
     objspace->flags.dont_incremental = 1;
 #if USE_MMTK
