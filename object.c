/**********************************************************************

  object.c -

  $Author$
  created at: Thu Jul 15 12:01:24 JST 1993

  Copyright (C) 1993-2007 Yukihiro Matsumoto
  Copyright (C) 2000  Network Applied Communication Laboratory, Inc.
  Copyright (C) 2000  Information-technology Promotion Agency, Japan

**********************************************************************/

#include "ruby/internal/config.h"

#include <ctype.h>
#include <errno.h>
#include <float.h>
#include <math.h>
#include <stdio.h>

#include "constant.h"
#include "id.h"
#include "internal.h"
#include "internal/array.h"
#include "internal/class.h"
#include "internal/error.h"
#include "internal/eval.h"
#include "internal/inits.h"
#include "internal/numeric.h"
#include "internal/object.h"
#include "internal/struct.h"
#include "internal/symbol.h"
#include "internal/variable.h"
#include "probes.h"
#include "ruby/encoding.h"
#include "ruby/st.h"
#include "ruby/util.h"
#include "ruby/assert.h"
#include "builtin.h"

/*!
 * \defgroup object Core objects and their operations
 * \{
 */

VALUE rb_cBasicObject; /*!< BasicObject class */
VALUE rb_mKernel; /*!< Kernel module */
VALUE rb_cObject; /*!< Object class */
VALUE rb_cModule; /*!< Module class */
VALUE rb_cClass; /*!< Class class */
VALUE rb_cData; /*!< Data class */

VALUE rb_cNilClass; /*!< NilClass class */
VALUE rb_cTrueClass; /*!< TrueClass class */
VALUE rb_cFalseClass; /*!< FalseClass class */

static VALUE rb_cNilClass_to_s;
static VALUE rb_cTrueClass_to_s;
static VALUE rb_cFalseClass_to_s;

/*! \cond INTERNAL_MACRO */

#define id_eq               idEq
#define id_eql              idEqlP
#define id_match            idEqTilde
#define id_inspect          idInspect
#define id_init_copy        idInitialize_copy
#define id_init_clone       idInitialize_clone
#define id_init_dup         idInitialize_dup
#define id_const_missing    idConst_missing
#define id_to_f             idTo_f

#define CLASS_OR_MODULE_P(obj) \
    (!SPECIAL_CONST_P(obj) && \
     (BUILTIN_TYPE(obj) == T_CLASS || BUILTIN_TYPE(obj) == T_MODULE))

/*! \endcond */

/*!
 * Make the object invisible from Ruby code.
 *
 * It is useful to let Ruby's GC manage your internal data structure --
 * The object keeps being managed by GC, but \c ObjectSpace.each_object
 * never yields the object.
 *
 * Note that the object also lose a way to call a method on it.
 *
 * \param[in] obj a Ruby object
 * \sa rb_obj_reveal
 */
VALUE
rb_obj_hide(VALUE obj)
{
    if (!SPECIAL_CONST_P(obj)) {
	RBASIC_CLEAR_CLASS(obj);
    }
    return obj;
}

/*!
 * Make a hidden object visible again.
 *
 * It is the caller's responsibility to pass the right \a klass
 * which \a obj originally used to belong to.
 *
 * \sa rb_obj_hide
 */
VALUE
rb_obj_reveal(VALUE obj, VALUE klass)
{
    if (!SPECIAL_CONST_P(obj)) {
	RBASIC_SET_CLASS(obj, klass);
    }
    return obj;
}

/*!
 * Fills common (\c RBasic) fields in \a obj.
 *
 * \note Prefer rb_newobj_of() to this function.
 * \param[in,out] obj a Ruby object to be set up.
 * \param[in] klass \c obj will belong to this class.
 * \param[in] type one of \c ruby_value_type
 */
VALUE
rb_obj_setup(VALUE obj, VALUE klass, VALUE type)
{
    RBASIC(obj)->flags = type;
    RBASIC_SET_CLASS(obj, klass);
    return obj;
}

/**
 *  call-seq:
 *     obj === other   -> true or false
 *
 *  Case Equality -- For class Object, effectively the same as calling
 *  <code>#==</code>, but typically overridden by descendants to provide
 *  meaningful semantics in +case+ statements.
 */
#define case_equal rb_equal
    /* The default implementation of #=== is
     * to call #== with the rb_equal() optimization. */

/*!
 * This function is an optimized version of calling #==.
 * It checks equality between two objects by first doing a fast
 * identity check using using C's == (same as BasicObject#equal?).
 * If that check fails, it calls #== dynamically.
 * This optimization actually affects semantics,
 * because when #== returns false for the same object obj,
 * rb_equal(obj, obj) would still return true.
 * This happens for Float::NAN, where Float::NAN == Float::NAN
 * is false, but rb_equal(Float::NAN, Float::NAN) is true.
 */
VALUE
rb_equal(VALUE obj1, VALUE obj2)
{
    VALUE result;

    if (obj1 == obj2) return Qtrue;
    result = rb_equal_opt(obj1, obj2);
    if (result == Qundef) {
	result = rb_funcall(obj1, id_eq, 1, obj2);
    }
    if (RTEST(result)) return Qtrue;
    return Qfalse;
}

/**
 * Determines if \a obj1 and \a obj2 are equal in terms of
 * \c Object#eql?.
 *
 * \note It actually calls \c #eql? when necessary.
 *   So you cannot implement \c #eql? with this function.
 * \retval non-zero if they are eql?
 * \retval zero if they are not eql?.
 */
int
rb_eql(VALUE obj1, VALUE obj2)
{
    VALUE result;

    if (obj1 == obj2) return Qtrue;
    result = rb_eql_opt(obj1, obj2);
    if (result == Qundef) {
	result = rb_funcall(obj1, id_eql, 1, obj2);
    }
    if (RTEST(result)) return Qtrue;
    return Qfalse;
}

/**
 *  call-seq:
 *     obj == other        -> true or false
 *     obj.equal?(other)   -> true or false
 *     obj.eql?(other)     -> true or false
 *
 *  Equality --- At the Object level, #== returns <code>true</code>
 *  only if +obj+ and +other+ are the same object.  Typically, this
 *  method is overridden in descendant classes to provide
 *  class-specific meaning.
 *
 *  Unlike #==, the #equal? method should never be overridden by
 *  subclasses as it is used to determine object identity (that is,
 *  <code>a.equal?(b)</code> if and only if <code>a</code> is the same
 *  object as <code>b</code>):
 *
 *    obj = "a"
 *    other = obj.dup
 *
 *    obj == other      #=> true
 *    obj.equal? other  #=> false
 *    obj.equal? obj    #=> true
 *
 *  The #eql? method returns <code>true</code> if +obj+ and +other+
 *  refer to the same hash key.  This is used by Hash to test members
 *  for equality.  For any pair of objects where #eql? returns +true+,
 *  the #hash value of both objects must be equal. So any subclass
 *  that overrides #eql? should also override #hash appropriately.
 *
 *  For objects of class Object, #eql?  is synonymous
 *  with #==.  Subclasses normally continue this tradition by aliasing
 *  #eql? to their overridden #== method, but there are exceptions.
 *  Numeric types, for example, perform type conversion across #==,
 *  but not across #eql?, so:
 *
 *     1 == 1.0     #=> true
 *     1.eql? 1.0   #=> false
 *--
 * \private
 *++
 */
MJIT_FUNC_EXPORTED VALUE
rb_obj_equal(VALUE obj1, VALUE obj2)
{
    if (obj1 == obj2) return Qtrue;
    return Qfalse;
}

VALUE rb_obj_hash(VALUE obj);

/**
 *  call-seq:
 *     !obj    -> true or false
 *
 *  Boolean negate.
 *--
 * \private
 *++
 */

MJIT_FUNC_EXPORTED VALUE
rb_obj_not(VALUE obj)
{
    return RTEST(obj) ? Qfalse : Qtrue;
}

/**
 *  call-seq:
 *     obj != other        -> true or false
 *
 *  Returns true if two objects are not-equal, otherwise false.
 *--
 * \private
 *++
 */

MJIT_FUNC_EXPORTED VALUE
rb_obj_not_equal(VALUE obj1, VALUE obj2)
{
    VALUE result = rb_funcall(obj1, id_eq, 1, obj2);
    return RTEST(result) ? Qfalse : Qtrue;
}

/*!
 * Looks up the nearest ancestor of \a cl, skipping singleton classes or
 * module inclusions.
 * It returns the \a cl itself if it is neither a singleton class or a module.
 *
 * \param[in] cl a Class object.
 * \return the ancestor class found, or Qfalse if nothing found.
 */
VALUE
rb_class_real(VALUE cl)
{
    while (cl &&
        ((RBASIC(cl)->flags & FL_SINGLETON) || BUILTIN_TYPE(cl) == T_ICLASS)) {
	cl = RCLASS_SUPER(cl);
    }
    return cl;
}

VALUE
rb_obj_class(VALUE obj)
{
    return rb_class_real(CLASS_OF(obj));
}

/*
 *  call-seq:
 *     obj.singleton_class    -> class
 *
 *  Returns the singleton class of <i>obj</i>.  This method creates
 *  a new singleton class if <i>obj</i> does not have one.
 *
 *  If <i>obj</i> is <code>nil</code>, <code>true</code>, or
 *  <code>false</code>, it returns NilClass, TrueClass, or FalseClass,
 *  respectively.
 *  If <i>obj</i> is an Integer, a Float or a Symbol, it raises a TypeError.
 *
 *     Object.new.singleton_class  #=> #<Class:#<Object:0xb7ce1e24>>
 *     String.singleton_class      #=> #<Class:String>
 *     nil.singleton_class         #=> NilClass
 */

static VALUE
rb_obj_singleton_class(VALUE obj)
{
    return rb_singleton_class(obj);
}

/*! \private */
MJIT_FUNC_EXPORTED void
rb_obj_copy_ivar(VALUE dest, VALUE obj)
{
    RUBY_ASSERT(RBASIC(dest)->flags & ROBJECT_EMBED);

    if (RBASIC(obj)->flags & ROBJECT_EMBED) {
	MEMCPY(ROBJECT(dest)->as.ary, ROBJECT(obj)->as.ary, VALUE, ROBJECT_EMBED_LEN_MAX);
	RBASIC(dest)->flags |= ROBJECT_EMBED;
    }
    else {
	uint32_t len = ROBJECT(obj)->as.heap.numiv;
	VALUE *ptr = 0;
	if (len > 0) {
	    ptr = ALLOC_N(VALUE, len);
	    MEMCPY(ptr, ROBJECT(obj)->as.heap.ivptr, VALUE, len);
	}
	ROBJECT(dest)->as.heap.ivptr = ptr;
	ROBJECT(dest)->as.heap.numiv = len;
	ROBJECT(dest)->as.heap.iv_index_tbl = ROBJECT(obj)->as.heap.iv_index_tbl;
	RBASIC(dest)->flags &= ~ROBJECT_EMBED;
    }
}

static void
init_copy(VALUE dest, VALUE obj)
{
    if (OBJ_FROZEN(dest)) {
        rb_raise(rb_eTypeError, "[bug] frozen object (%s) allocated", rb_obj_classname(dest));
    }
    RBASIC(dest)->flags &= ~(T_MASK|FL_EXIVAR);
    RBASIC(dest)->flags |= RBASIC(obj)->flags & (T_MASK|FL_EXIVAR);
    rb_copy_wb_protected_attribute(dest, obj);
    rb_copy_generic_ivar(dest, obj);
    rb_gc_copy_finalizer(dest, obj);
    if (RB_TYPE_P(obj, T_OBJECT)) {
	rb_obj_copy_ivar(dest, obj);
    }
}

static VALUE freeze_opt(int argc, VALUE *argv);
static VALUE immutable_obj_clone(VALUE obj, VALUE kwfreeze);
static VALUE mutable_obj_clone(VALUE obj, VALUE kwfreeze);
PUREFUNC(static inline int special_object_p(VALUE obj)); /*!< \private */
static inline int
special_object_p(VALUE obj)
{
    if (SPECIAL_CONST_P(obj)) return TRUE;
    switch (BUILTIN_TYPE(obj)) {
      case T_BIGNUM:
      case T_FLOAT:
      case T_SYMBOL:
      case T_RATIONAL:
      case T_COMPLEX:
	/* not a comprehensive list */
	return TRUE;
      default:
	return FALSE;
    }
}

static VALUE
obj_freeze_opt(VALUE freeze)
{
    switch(freeze) {
      case Qfalse:
      case Qtrue:
      case Qnil:
        break;
      default:
        rb_raise(rb_eArgError, "unexpected value for freeze: %"PRIsVALUE, rb_obj_class(freeze));
    }

    return freeze;
}

static VALUE
rb_obj_clone2(rb_execution_context_t *ec, VALUE obj, VALUE freeze)
{
    VALUE kwfreeze = obj_freeze_opt(freeze);
    if (!special_object_p(obj))
	return mutable_obj_clone(obj, kwfreeze);
    return immutable_obj_clone(obj, kwfreeze);
}

/*! \private */
VALUE
rb_immutable_obj_clone(int argc, VALUE *argv, VALUE obj)
{
    VALUE kwfreeze = freeze_opt(argc, argv);
    return immutable_obj_clone(obj, kwfreeze);
}

static VALUE
freeze_opt(int argc, VALUE *argv)
{
    static ID keyword_ids[1];
    VALUE opt;
    VALUE kwfreeze = Qnil;

    if (!keyword_ids[0]) {
	CONST_ID(keyword_ids[0], "freeze");
    }
    rb_scan_args(argc, argv, "0:", &opt);
    if (!NIL_P(opt)) {
	rb_get_kwargs(opt, keyword_ids, 0, 1, &kwfreeze);
        if (kwfreeze != Qundef)
            kwfreeze = obj_freeze_opt(kwfreeze);
    }
    return kwfreeze;
}

static VALUE
immutable_obj_clone(VALUE obj, VALUE kwfreeze)
{
    if (kwfreeze == Qfalse)
	rb_raise(rb_eArgError, "can't unfreeze %"PRIsVALUE,
		 rb_obj_class(obj));
    return obj;
}

static VALUE
mutable_obj_clone(VALUE obj, VALUE kwfreeze)
{
    VALUE clone, singleton;
    VALUE argv[2];

    clone = rb_obj_alloc(rb_obj_class(obj));

    singleton = rb_singleton_class_clone_and_attach(obj, clone);
    RBASIC_SET_CLASS(clone, singleton);
    if (FL_TEST(singleton, FL_SINGLETON)) {
	rb_singleton_class_attached(singleton, clone);
    }

    init_copy(clone, obj);

    switch (kwfreeze) {
      case Qnil:
        rb_funcall(clone, id_init_clone, 1, obj);
	RBASIC(clone)->flags |= RBASIC(obj)->flags & FL_FREEZE;
        break;
      case Qtrue:
        {
        static VALUE freeze_true_hash;
        if (!freeze_true_hash) {
            freeze_true_hash = rb_hash_new();
            rb_gc_register_mark_object(freeze_true_hash);
            rb_hash_aset(freeze_true_hash, ID2SYM(rb_intern("freeze")), Qtrue);
            rb_obj_freeze(freeze_true_hash);
        }

        argv[0] = obj;
        argv[1] = freeze_true_hash;
        rb_funcallv_kw(clone, id_init_clone, 2, argv, RB_PASS_KEYWORDS);
        RBASIC(clone)->flags |= FL_FREEZE;
        break;
        }
      case Qfalse:
        {
        static VALUE freeze_false_hash;
        if (!freeze_false_hash) {
            freeze_false_hash = rb_hash_new();
            rb_gc_register_mark_object(freeze_false_hash);
            rb_hash_aset(freeze_false_hash, ID2SYM(rb_intern("freeze")), Qfalse);
            rb_obj_freeze(freeze_false_hash);
        }

        argv[0] = obj;
        argv[1] = freeze_false_hash;
        rb_funcallv_kw(clone, id_init_clone, 2, argv, RB_PASS_KEYWORDS);
        break;
        }
      default:
        rb_bug("invalid kwfreeze passed to mutable_obj_clone");
    }

    return clone;
}

/**
 * :nodoc
 *--
 * Almost same as \c Object#clone
 *++
 */
VALUE
rb_obj_clone(VALUE obj)
{
    if (special_object_p(obj)) return obj;
    return mutable_obj_clone(obj, Qnil);
}

/**
 *  call-seq:
 *     obj.dup -> an_object
 *
 *  Produces a shallow copy of <i>obj</i>---the instance variables of
 *  <i>obj</i> are copied, but not the objects they reference.
 *
 *  This method may have class-specific behavior.  If so, that
 *  behavior will be documented under the #+initialize_copy+ method of
 *  the class.
 *
 *  === on dup vs clone
 *
 *  In general, #clone and #dup may have different semantics in
 *  descendant classes. While #clone is used to duplicate an object,
 *  including its internal state, #dup typically uses the class of the
 *  descendant object to create the new instance.
 *
 *  When using #dup, any modules that the object has been extended with will not
 *  be copied.
 *
 *	class Klass
 *	  attr_accessor :str
 *	end
 *
 *	module Foo
 *	  def foo; 'foo'; end
 *	end
 *
 *	s1 = Klass.new #=> #<Klass:0x401b3a38>
 *	s1.extend(Foo) #=> #<Klass:0x401b3a38>
 *	s1.foo #=> "foo"
 *
 *	s2 = s1.clone #=> #<Klass:0x401be280>
 *	s2.foo #=> "foo"
 *
 *	s3 = s1.dup #=> #<Klass:0x401c1084>
 *	s3.foo #=> NoMethodError: undefined method `foo' for #<Klass:0x401c1084>
 *--
 * Equivalent to \c Object\#dup in Ruby
 *++
 */
VALUE
rb_obj_dup(VALUE obj)
{
    VALUE dup;

    if (special_object_p(obj)) {
	return obj;
    }
    dup = rb_obj_alloc(rb_obj_class(obj));
    init_copy(dup, obj);
    rb_funcall(dup, id_init_dup, 1, obj);

    return dup;
}

/*
 *  call-seq:
 *     obj.itself    -> obj
 *
 *  Returns the receiver.
 *
 *     string = "my string"
 *     string.itself.object_id == string.object_id   #=> true
 *
 */

static VALUE
rb_obj_itself(VALUE obj)
{
    return obj;
}

VALUE
rb_obj_size(VALUE self, VALUE args, VALUE obj)
{
    return LONG2FIX(1);
}

static VALUE
block_given_p(rb_execution_context_t *ec, VALUE self)
{
    return rb_block_given_p() ? Qtrue : Qfalse;
}

/**
 * :nodoc:
 *--
 * Default implementation of \c #initialize_copy
 * \param[in,out] obj the receiver being initialized
 * \param[in] orig    the object to be copied from.
 *++
 */
VALUE
rb_obj_init_copy(VALUE obj, VALUE orig)
{
    if (obj == orig) return obj;
    rb_check_frozen(obj);
    if (TYPE(obj) != TYPE(orig) || rb_obj_class(obj) != rb_obj_class(orig)) {
	rb_raise(rb_eTypeError, "initialize_copy should take same class object");
    }
    return obj;
}

/*!
 * :nodoc:
 *--
 * Default implementation of \c #initialize_dup
 *
 * \param[in,out] obj the receiver being initialized
 * \param[in] orig    the object to be dup from.
 *++
 **/
VALUE
rb_obj_init_dup_clone(VALUE obj, VALUE orig)
{
    rb_funcall(obj, id_init_copy, 1, orig);
    return obj;
}

/*!
 * :nodoc:
 *--
 * Default implementation of \c #initialize_clone
 *
 * \param[in] The number of arguments
 * \param[in] The array of arguments
 * \param[in] obj the receiver being initialized
 *++
 **/
static VALUE
rb_obj_init_clone(int argc, VALUE *argv, VALUE obj)
{
    VALUE orig, opts;
    rb_scan_args(argc, argv, "1:", &orig, &opts);
    /* Ignore a freeze keyword */
    if (argc == 2) (void)freeze_opt(1, &opts);
    rb_funcall(obj, id_init_copy, 1, orig);
    return obj;
}

/**
 *  call-seq:
 *     obj.to_s    -> string
 *
 *  Returns a string representing <i>obj</i>. The default #to_s prints
 *  the object's class and an encoding of the object id. As a special
 *  case, the top-level object that is the initial execution context
 *  of Ruby programs returns ``main''.
 *
 *--
 * Default implementation of \c #to_s.
 *++
 */
VALUE
rb_any_to_s(VALUE obj)
{
    VALUE str;
    VALUE cname = rb_class_name(CLASS_OF(obj));

    str = rb_sprintf("#<%"PRIsVALUE":%p>", cname, (void*)obj);

    return str;
}

VALUE rb_str_escape(VALUE str);
/*!
 * Convenient wrapper of \c Object#inspect.
 * Returns a human-readable string representation of \a obj,
 * similarly to \c Object#inspect.
 *
 * Unlike Ruby-level \c #inspect, it escapes characters to keep the
 * result compatible to the default internal or external encoding.
 * If the default internal or external encoding is ASCII compatible,
 * the encoding of the inspected result must be compatible with it.
 * If the default internal or external encoding is ASCII incompatible,
 * the result must be ASCII only.
 */
VALUE
rb_inspect(VALUE obj)
{
    VALUE str = rb_obj_as_string(rb_funcallv(obj, id_inspect, 0, 0));

    rb_encoding *enc = rb_default_internal_encoding();
    if (enc == NULL) enc = rb_default_external_encoding();
    if (!rb_enc_asciicompat(enc)) {
	if (!rb_enc_str_asciionly_p(str))
	    return rb_str_escape(str);
	return str;
    }
    if (rb_enc_get(str) != enc && !rb_enc_str_asciionly_p(str))
	return rb_str_escape(str);
    return str;
}

static int
inspect_i(st_data_t k, st_data_t v, st_data_t a)
{
    ID id = (ID)k;
    VALUE value = (VALUE)v;
    VALUE str = (VALUE)a;

    /* need not to show internal data */
    if (CLASS_OF(value) == 0) return ST_CONTINUE;
    if (!rb_is_instance_id(id)) return ST_CONTINUE;
    if (RSTRING_PTR(str)[0] == '-') { /* first element */
	RSTRING_PTR(str)[0] = '#';
	rb_str_cat2(str, " ");
    }
    else {
	rb_str_cat2(str, ", ");
    }
    rb_str_catf(str, "%"PRIsVALUE"=%+"PRIsVALUE,
		rb_id2str(id), value);

    return ST_CONTINUE;
}

static VALUE
inspect_obj(VALUE obj, VALUE str, int recur)
{
    if (recur) {
	rb_str_cat2(str, " ...");
    }
    else {
	rb_ivar_foreach(obj, inspect_i, str);
    }
    rb_str_cat2(str, ">");
    RSTRING_PTR(str)[0] = '#';

    return str;
}

/*
 *  call-seq:
 *     obj.inspect   -> string
 *
 * Returns a string containing a human-readable representation of <i>obj</i>.
 * The default #inspect shows the object's class name, an encoding of
 * its memory address, and a list of the instance variables and their
 * values (by calling #inspect on each of them).  User defined classes
 * should override this method to provide a better representation of
 * <i>obj</i>.  When overriding this method, it should return a string
 * whose encoding is compatible with the default external encoding.
 *
 *     [ 1, 2, 3..4, 'five' ].inspect   #=> "[1, 2, 3..4, \"five\"]"
 *     Time.new.inspect                 #=> "2008-03-08 19:43:39 +0900"
 *
 *     class Foo
 *     end
 *     Foo.new.inspect                  #=> "#<Foo:0x0300c868>"
 *
 *     class Bar
 *       def initialize
 *         @bar = 1
 *       end
 *     end
 *     Bar.new.inspect                  #=> "#<Bar:0x0300c868 @bar=1>"
 */

static VALUE
rb_obj_inspect(VALUE obj)
{
    if (rb_ivar_count(obj) > 0) {
	VALUE str;
	VALUE c = rb_class_name(CLASS_OF(obj));

	str = rb_sprintf("-<%"PRIsVALUE":%p", c, (void*)obj);
	return rb_exec_recursive(inspect_obj, obj, str);
    }
    else {
	return rb_any_to_s(obj);
    }
}

static VALUE
class_or_module_required(VALUE c)
{
    switch (OBJ_BUILTIN_TYPE(c)) {
      case T_MODULE:
      case T_CLASS:
      case T_ICLASS:
	break;

      default:
	rb_raise(rb_eTypeError, "class or module required");
    }
    return c;
}

static VALUE class_search_ancestor(VALUE cl, VALUE c);

/**
 *  call-seq:
 *     obj.instance_of?(class)    -> true or false
 *
 *  Returns <code>true</code> if <i>obj</i> is an instance of the given
 *  class. See also Object#kind_of?.
 *
 *     class A;     end
 *     class B < A; end
 *     class C < B; end
 *
 *     b = B.new
 *     b.instance_of? A   #=> false
 *     b.instance_of? B   #=> true
 *     b.instance_of? C   #=> false
 *--
 * Determines if \a obj is an instance of \a c.
 *
 * Equivalent to \c Object\#is_instance_of in Ruby.
 * \param[in] obj the object to be determined.
 * \param[in] c a Class object
 *++
 */

VALUE
rb_obj_is_instance_of(VALUE obj, VALUE c)
{
    c = class_or_module_required(c);
    if (rb_obj_class(obj) == c) return Qtrue;
    return Qfalse;
}


/**
 *  call-seq:
 *     obj.is_a?(class)       -> true or false
 *     obj.kind_of?(class)    -> true or false
 *
 *  Returns <code>true</code> if <i>class</i> is the class of
 *  <i>obj</i>, or if <i>class</i> is one of the superclasses of
 *  <i>obj</i> or modules included in <i>obj</i>.
 *
 *     module M;    end
 *     class A
 *       include M
 *     end
 *     class B < A; end
 *     class C < B; end
 *
 *     b = B.new
 *     b.is_a? A          #=> true
 *     b.is_a? B          #=> true
 *     b.is_a? C          #=> false
 *     b.is_a? M          #=> true
 *
 *     b.kind_of? A       #=> true
 *     b.kind_of? B       #=> true
 *     b.kind_of? C       #=> false
 *     b.kind_of? M       #=> true
 *--
 * Determines if \a obj is a kind of \a c.
 *
 * Equivalent to \c Object\#kind_of? in Ruby.
 * \param[in] obj the object to be determined
 * \param[in] c a Module object.
 *++
 */

VALUE
rb_obj_is_kind_of(VALUE obj, VALUE c)
{
    VALUE cl = CLASS_OF(obj);

    c = class_or_module_required(c);
    return class_search_ancestor(cl, RCLASS_ORIGIN(c)) ? Qtrue : Qfalse;
}

static VALUE
class_search_ancestor(VALUE cl, VALUE c)
{
    while (cl) {
	if (cl == c || RCLASS_M_TBL(cl) == RCLASS_M_TBL(c))
	    return cl;
	cl = RCLASS_SUPER(cl);
    }
    return 0;
}

/*! \private */
VALUE
rb_class_search_ancestor(VALUE cl, VALUE c)
{
    cl = class_or_module_required(cl);
    c = class_or_module_required(c);
    return class_search_ancestor(cl, RCLASS_ORIGIN(c));
}


/*
 * Document-method: inherited
 *
 * call-seq:
 *    inherited(subclass)
 *
 * Callback invoked whenever a subclass of the current class is created.
 *
 * Example:
 *
 *    class Foo
 *      def self.inherited(subclass)
 *        puts "New subclass: #{subclass}"
 *      end
 *    end
 *
 *    class Bar < Foo
 *    end
 *
 *    class Baz < Bar
 *    end
 *
 * <em>produces:</em>
 *
 *    New subclass: Bar
 *    New subclass: Baz
 */

/* Document-method: method_added
 *
 * call-seq:
 *   method_added(method_name)
 *
 * Invoked as a callback whenever an instance method is added to the
 * receiver.
 *
 *   module Chatty
 *     def self.method_added(method_name)
 *       puts "Adding #{method_name.inspect}"
 *     end
 *     def self.some_class_method() end
 *     def some_instance_method() end
 *   end
 *
 * <em>produces:</em>
 *
 *   Adding :some_instance_method
 *
 */

/* Document-method: method_removed
 *
 * call-seq:
 *   method_removed(method_name)
 *
 * Invoked as a callback whenever an instance method is removed from the
 * receiver.
 *
 *   module Chatty
 *     def self.method_removed(method_name)
 *       puts "Removing #{method_name.inspect}"
 *     end
 *     def self.some_class_method() end
 *     def some_instance_method() end
 *     class << self
 *       remove_method :some_class_method
 *     end
 *     remove_method :some_instance_method
 *   end
 *
 * <em>produces:</em>
 *
 *   Removing :some_instance_method
 *
 */

/*
 * Document-method: singleton_method_added
 *
 *  call-seq:
 *     singleton_method_added(symbol)
 *
 *  Invoked as a callback whenever a singleton method is added to the
 *  receiver.
 *
 *     module Chatty
 *       def Chatty.singleton_method_added(id)
 *         puts "Adding #{id.id2name}"
 *       end
 *       def self.one()     end
 *       def two()          end
 *       def Chatty.three() end
 *     end
 *
 *  <em>produces:</em>
 *
 *     Adding singleton_method_added
 *     Adding one
 *     Adding three
 *
 */

/*
 * Document-method: singleton_method_removed
 *
 *  call-seq:
 *     singleton_method_removed(symbol)
 *
 *  Invoked as a callback whenever a singleton method is removed from
 *  the receiver.
 *
 *     module Chatty
 *       def Chatty.singleton_method_removed(id)
 *         puts "Removing #{id.id2name}"
 *       end
 *       def self.one()     end
 *       def two()          end
 *       def Chatty.three() end
 *       class << self
 *         remove_method :three
 *         remove_method :one
 *       end
 *     end
 *
 *  <em>produces:</em>
 *
 *     Removing three
 *     Removing one
 */

/*
 * Document-method: singleton_method_undefined
 *
 *  call-seq:
 *     singleton_method_undefined(symbol)
 *
 *  Invoked as a callback whenever a singleton method is undefined in
 *  the receiver.
 *
 *     module Chatty
 *       def Chatty.singleton_method_undefined(id)
 *         puts "Undefining #{id.id2name}"
 *       end
 *       def Chatty.one()   end
 *       class << self
 *          undef_method(:one)
 *       end
 *     end
 *
 *  <em>produces:</em>
 *
 *     Undefining one
 */

/*
 * Document-method: extended
 *
 * call-seq:
 *    extended(othermod)
 *
 * The equivalent of <tt>included</tt>, but for extended modules.
 *
 *        module A
 *          def self.extended(mod)
 *            puts "#{self} extended in #{mod}"
 *          end
 *        end
 *        module Enumerable
 *          extend A
 *        end
 *         # => prints "A extended in Enumerable"
 */

/*
 * Document-method: included
 *
 * call-seq:
 *    included(othermod)
 *
 * Callback invoked whenever the receiver is included in another
 * module or class. This should be used in preference to
 * <tt>Module.append_features</tt> if your code wants to perform some
 * action when a module is included in another.
 *
 *        module A
 *          def A.included(mod)
 *            puts "#{self} included in #{mod}"
 *          end
 *        end
 *        module Enumerable
 *          include A
 *        end
 *         # => prints "A included in Enumerable"
 */

/*
 * Document-method: prepended
 *
 * call-seq:
 *    prepended(othermod)
 *
 * The equivalent of <tt>included</tt>, but for prepended modules.
 *
 *        module A
 *          def self.prepended(mod)
 *            puts "#{self} prepended to #{mod}"
 *          end
 *        end
 *        module Enumerable
 *          prepend A
 *        end
 *         # => prints "A prepended to Enumerable"
 */

/*
 * Document-method: initialize
 *
 * call-seq:
 *    BasicObject.new
 *
 * Returns a new BasicObject.
 */

/*
 * Not documented
 */

static VALUE
rb_obj_dummy(void)
{
    return Qnil;
}

static VALUE
rb_obj_dummy0(VALUE _)
{
    return rb_obj_dummy();
}

static VALUE
rb_obj_dummy1(VALUE _x, VALUE _y)
{
    return rb_obj_dummy();
}

/**
 *  call-seq:
 *     obj.tainted?    -> false
 *
 *  Returns false.  This method is deprecated and will be removed in Ruby 3.2.
 */

VALUE
rb_obj_tainted(VALUE obj)
{
    rb_warn_deprecated_to_remove("Object#tainted?", "3.2");
    return Qfalse;
}

/**
 *  call-seq:
 *     obj.taint -> obj
 *
 *  Returns object. This method is deprecated and will be removed in Ruby 3.2.
 */

VALUE
rb_obj_taint(VALUE obj)
{
    rb_warn_deprecated_to_remove("Object#taint", "3.2");
    return obj;
}


/**
 *  call-seq:
 *     obj.untaint    -> obj
 *
 *  Returns object. This method is deprecated and will be removed in Ruby 3.2.
 */

VALUE
rb_obj_untaint(VALUE obj)
{
    rb_warn_deprecated_to_remove("Object#untaint", "3.2");
    return obj;
}

/**
 *  call-seq:
 *     obj.untrusted?    -> false
 *
 *  Returns false.  This method is deprecated and will be removed in Ruby 3.2.
 */

VALUE
rb_obj_untrusted(VALUE obj)
{
    rb_warn_deprecated_to_remove("Object#untrusted?", "3.2");
    return Qfalse;
}

/**
 *  call-seq:
 *     obj.untrust -> obj
 *
 *  Returns object. This method is deprecated and will be removed in Ruby 3.2.
 */

VALUE
rb_obj_untrust(VALUE obj)
{
    rb_warn_deprecated_to_remove("Object#untrust", "3.2");
    return obj;
}


/**
 *  call-seq:
 *     obj.trust    -> obj
 *
 *  Returns object. This method is deprecated and will be removed in Ruby 3.2.
 */

VALUE
rb_obj_trust(VALUE obj)
{
    rb_warn_deprecated_to_remove("Object#trust", "3.2");
    return obj;
}

/**
 * Does nothing. This method is deprecated and will be removed in Ruby 3.2.
 */

void
rb_obj_infect(VALUE victim, VALUE carrier)
{
    rb_warn_deprecated_to_remove("rb_obj_infect", "3.2");
}

/**
 *  call-seq:
 *     obj.freeze    -> obj
 *
 *  Prevents further modifications to <i>obj</i>. A
 *  RuntimeError will be raised if modification is attempted.
 *  There is no way to unfreeze a frozen object. See also
 *  Object#frozen?.
 *
 *  This method returns self.
 *
 *     a = [ "a", "b", "c" ]
 *     a.freeze
 *     a << "z"
 *
 *  <em>produces:</em>
 *
 *     prog.rb:3:in `<<': can't modify frozen Array (FrozenError)
 *     	from prog.rb:3
 *
 *  Objects of the following classes are always frozen: Integer,
 *  Float, Symbol.
 *--
 * Make the object unmodifiable. Equivalent to \c Object\#freeze in Ruby.
 * \param[in,out] obj  the object to be frozen
 * \return the frozen object
 *++
 */

VALUE
rb_obj_freeze(VALUE obj)
{
    if (!OBJ_FROZEN(obj)) {
	OBJ_FREEZE(obj);
	if (SPECIAL_CONST_P(obj)) {
	    rb_bug("special consts should be frozen.");
	}
    }
    return obj;
}

VALUE
rb_obj_frozen_p(VALUE obj)
{
    return OBJ_FROZEN(obj) ? Qtrue : Qfalse;
}


/*
 * Document-class: NilClass
 *
 *  The class of the singleton object <code>nil</code>.
 */

/*
 *  call-seq:
 *     nil.to_i -> 0
 *
 *  Always returns zero.
 *
 *     nil.to_i   #=> 0
 */


static VALUE
nil_to_i(VALUE obj)
{
    return INT2FIX(0);
}

/*
 *  call-seq:
 *     nil.to_f    -> 0.0
 *
 *  Always returns zero.
 *
 *     nil.to_f   #=> 0.0
 */

static VALUE
nil_to_f(VALUE obj)
{
    return DBL2NUM(0.0);
}

/*
 *  call-seq:
 *     nil.to_s    -> ""
 *
 *  Always returns the empty string.
 */

static VALUE
nil_to_s(VALUE obj)
{
    return rb_cNilClass_to_s;
}

/*
 * Document-method: to_a
 *
 *  call-seq:
 *     nil.to_a    -> []
 *
 *  Always returns an empty array.
 *
 *     nil.to_a   #=> []
 */

static VALUE
nil_to_a(VALUE obj)
{
    return rb_ary_new2(0);
}

/*
 * Document-method: to_h
 *
 *  call-seq:
 *     nil.to_h    -> {}
 *
 *  Always returns an empty hash.
 *
 *     nil.to_h   #=> {}
 */

static VALUE
nil_to_h(VALUE obj)
{
    return rb_hash_new();
}

/*
 *  call-seq:
 *    nil.inspect  -> "nil"
 *
 *  Always returns the string "nil".
 */

static VALUE
nil_inspect(VALUE obj)
{
    return rb_usascii_str_new2("nil");
}

/*
 *  call-seq:
 *     nil =~ other  -> nil
 *
 *  Dummy pattern matching -- always returns nil.
 */

static VALUE
nil_match(VALUE obj1, VALUE obj2)
{
    return Qnil;
}

/***********************************************************************
 *  Document-class: TrueClass
 *
 *  The global value <code>true</code> is the only instance of class
 *  TrueClass and represents a logically true value in
 *  boolean expressions. The class provides operators allowing
 *  <code>true</code> to be used in logical expressions.
 */


/*
 * call-seq:
 *   true.to_s   ->  "true"
 *
 * The string representation of <code>true</code> is "true".
 */

static VALUE
true_to_s(VALUE obj)
{
    return rb_cTrueClass_to_s;
}


/*
 *  call-seq:
 *     true & obj    -> true or false
 *
 *  And---Returns <code>false</code> if <i>obj</i> is
 *  <code>nil</code> or <code>false</code>, <code>true</code> otherwise.
 */

static VALUE
true_and(VALUE obj, VALUE obj2)
{
    return RTEST(obj2)?Qtrue:Qfalse;
}

/*
 *  call-seq:
 *     true | obj   -> true
 *
 *  Or---Returns <code>true</code>. As <i>obj</i> is an argument to
 *  a method call, it is always evaluated; there is no short-circuit
 *  evaluation in this case.
 *
 *     true |  puts("or")
 *     true || puts("logical or")
 *
 *  <em>produces:</em>
 *
 *     or
 */

static VALUE
true_or(VALUE obj, VALUE obj2)
{
    return Qtrue;
}


/*
 *  call-seq:
 *     true ^ obj   -> !obj
 *
 *  Exclusive Or---Returns <code>true</code> if <i>obj</i> is
 *  <code>nil</code> or <code>false</code>, <code>false</code>
 *  otherwise.
 */

static VALUE
true_xor(VALUE obj, VALUE obj2)
{
    return RTEST(obj2)?Qfalse:Qtrue;
}


/*
 *  Document-class: FalseClass
 *
 *  The global value <code>false</code> is the only instance of class
 *  FalseClass and represents a logically false value in
 *  boolean expressions. The class provides operators allowing
 *  <code>false</code> to participate correctly in logical expressions.
 *
 */

/*
 * call-seq:
 *   false.to_s   ->  "false"
 *
 * The string representation of <code>false</code> is "false".
 */

static VALUE
false_to_s(VALUE obj)
{
    return rb_cFalseClass_to_s;
}

/*
 *  call-seq:
 *     false & obj   -> false
 *     nil & obj     -> false
 *
 *  And---Returns <code>false</code>. <i>obj</i> is always
 *  evaluated as it is the argument to a method call---there is no
 *  short-circuit evaluation in this case.
 */

static VALUE
false_and(VALUE obj, VALUE obj2)
{
    return Qfalse;
}


/*
 *  call-seq:
 *     false | obj   ->   true or false
 *     nil   | obj   ->   true or false
 *
 *  Or---Returns <code>false</code> if <i>obj</i> is
 *  <code>nil</code> or <code>false</code>; <code>true</code> otherwise.
 */

#define false_or true_and

/*
 *  call-seq:
 *     false ^ obj    -> true or false
 *     nil   ^ obj    -> true or false
 *
 *  Exclusive Or---If <i>obj</i> is <code>nil</code> or
 *  <code>false</code>, returns <code>false</code>; otherwise, returns
 *  <code>true</code>.
 *
 */

#define false_xor true_and

/*
 * call-seq:
 *   nil.nil?               -> true
 *
 * Only the object <i>nil</i> responds <code>true</code> to <code>nil?</code>.
 */

static VALUE
rb_true(VALUE obj)
{
    return Qtrue;
}

/*
 * call-seq:
 *   obj.nil?               -> true or false
 *
 * Only the object <i>nil</i> responds <code>true</code> to <code>nil?</code>.
 *
 *    Object.new.nil?   #=> false
 *    nil.nil?          #=> true
 */


MJIT_FUNC_EXPORTED VALUE
rb_false(VALUE obj)
{
    return Qfalse;
}


/*
 *  call-seq:
 *     obj =~ other  -> nil
 *
 * This method is deprecated.
 *
 * This is not only useless but also troublesome because it may hide a
 * type error.
 */

static VALUE
rb_obj_match(VALUE obj1, VALUE obj2)
{
    if (rb_warning_category_enabled_p(RB_WARN_CATEGORY_DEPRECATED)) {
        rb_category_warn(RB_WARN_CATEGORY_DEPRECATED, "deprecated Object#=~ is called on %"PRIsVALUE
                "; it always returns nil", rb_obj_class(obj1));
    }
    return Qnil;
}

/*
 *  call-seq:
 *     obj !~ other  -> true or false
 *
 *  Returns true if two objects do not match (using the <i>=~</i>
 *  method), otherwise false.
 */

static VALUE
rb_obj_not_match(VALUE obj1, VALUE obj2)
{
    VALUE result = rb_funcall(obj1, id_match, 1, obj2);
    return RTEST(result) ? Qfalse : Qtrue;
}


/*
 *  call-seq:
 *     obj <=> other -> 0 or nil
 *
 *  Returns 0 if +obj+ and +other+ are the same object
 *  or <code>obj == other</code>, otherwise nil.
 *
 *  The #<=> is used by various methods to compare objects, for example
 *  Enumerable#sort, Enumerable#max etc.
 *
 *  Your implementation of #<=> should return one of the following values: -1, 0,
 *  1 or nil. -1 means self is smaller than other. 0 means self is equal to other.
 *  1 means self is bigger than other. Nil means the two values could not be
 *  compared.
 *
 *  When you define #<=>, you can include Comparable to gain the
 *  methods #<=, #<, #==, #>=, #> and #between?.
 */
static VALUE
rb_obj_cmp(VALUE obj1, VALUE obj2)
{
    if (rb_equal(obj1, obj2))
	return INT2FIX(0);
    return Qnil;
}

/***********************************************************************
 *
 * Document-class: Module
 *
 *  A Module is a collection of methods and constants. The
 *  methods in a module may be instance methods or module methods.
 *  Instance methods appear as methods in a class when the module is
 *  included, module methods do not. Conversely, module methods may be
 *  called without creating an encapsulating object, while instance
 *  methods may not. (See Module#module_function.)
 *
 *  In the descriptions that follow, the parameter <i>sym</i> refers
 *  to a symbol, which is either a quoted string or a
 *  Symbol (such as <code>:name</code>).
 *
 *     module Mod
 *       include Math
 *       CONST = 1
 *       def meth
 *         #  ...
 *       end
 *     end
 *     Mod.class              #=> Module
 *     Mod.constants          #=> [:CONST, :PI, :E]
 *     Mod.instance_methods   #=> [:meth]
 *
 */

/*
 * call-seq:
 *   mod.to_s   -> string
 *
 * Returns a string representing this module or class. For basic
 * classes and modules, this is the name. For singletons, we
 * show information on the thing we're attached to as well.
 */

static VALUE
rb_mod_to_s(VALUE klass)
{
    ID id_defined_at;
    VALUE refined_class, defined_at;

    if (FL_TEST(klass, FL_SINGLETON)) {
	VALUE s = rb_usascii_str_new2("#<Class:");
	VALUE v = rb_ivar_get(klass, id__attached__);

	if (CLASS_OR_MODULE_P(v)) {
	    rb_str_append(s, rb_inspect(v));
	}
	else {
	    rb_str_append(s, rb_any_to_s(v));
	}
	rb_str_cat2(s, ">");

	return s;
    }
    refined_class = rb_refinement_module_get_refined_class(klass);
    if (!NIL_P(refined_class)) {
	VALUE s = rb_usascii_str_new2("#<refinement:");

	rb_str_concat(s, rb_inspect(refined_class));
	rb_str_cat2(s, "@");
	CONST_ID(id_defined_at, "__defined_at__");
	defined_at = rb_attr_get(klass, id_defined_at);
	rb_str_concat(s, rb_inspect(defined_at));
	rb_str_cat2(s, ">");
	return s;
    }
    return rb_class_name(klass);
}

/*
 *  call-seq:
 *     mod.freeze       -> mod
 *
 *  Prevents further modifications to <i>mod</i>.
 *
 *  This method returns self.
 */

static VALUE
rb_mod_freeze(VALUE mod)
{
    rb_class_name(mod);
    return rb_obj_freeze(mod);
}

/*
 *  call-seq:
 *     mod === obj    -> true or false
 *
 *  Case Equality---Returns <code>true</code> if <i>obj</i> is an
 *  instance of <i>mod</i> or an instance of one of <i>mod</i>'s descendants.
 *  Of limited use for modules, but can be used in <code>case</code> statements
 *  to classify objects by class.
 */

static VALUE
rb_mod_eqq(VALUE mod, VALUE arg)
{
    return rb_obj_is_kind_of(arg, mod);
}

/**
 * call-seq:
 *   mod <= other   ->  true, false, or nil
 *
 * Returns true if <i>mod</i> is a subclass of <i>other</i> or
 * is the same as <i>other</i>. Returns
 * <code>nil</code> if there's no relationship between the two.
 * (Think of the relationship in terms of the class definition:
 * "class A < B" implies "A < B".)
 *--
 * Determines if \a mod inherits \a arg. Equivalent to \c Module\#<= in Ruby
 *
 * \param[in] mod a Module object
 * \param[in] arg another Module object or an iclass of a module
 * \retval Qtrue if \a mod inherits \a arg, or \a mod equals \a arg
 * \retval Qfalse if \a arg inherits \a mod
 * \retval Qnil if otherwise
 *++
 */

VALUE
rb_class_inherited_p(VALUE mod, VALUE arg)
{
    if (mod == arg) return Qtrue;
    if (!CLASS_OR_MODULE_P(arg) && !RB_TYPE_P(arg, T_ICLASS)) {
	rb_raise(rb_eTypeError, "compared with non class/module");
    }
    if (class_search_ancestor(mod, RCLASS_ORIGIN(arg))) {
	return Qtrue;
    }
    /* not mod < arg; check if mod > arg */
    if (class_search_ancestor(arg, mod)) {
	return Qfalse;
    }
    return Qnil;
}

/*
 * call-seq:
 *   mod < other   ->  true, false, or nil
 *
 * Returns true if <i>mod</i> is a subclass of <i>other</i>. Returns
 * <code>nil</code> if there's no relationship between the two.
 * (Think of the relationship in terms of the class definition:
 * "class A < B" implies "A < B".)
 *
 */

static VALUE
rb_mod_lt(VALUE mod, VALUE arg)
{
    if (mod == arg) return Qfalse;
    return rb_class_inherited_p(mod, arg);
}


/*
 * call-seq:
 *   mod >= other   ->  true, false, or nil
 *
 * Returns true if <i>mod</i> is an ancestor of <i>other</i>, or the
 * two modules are the same. Returns
 * <code>nil</code> if there's no relationship between the two.
 * (Think of the relationship in terms of the class definition:
 * "class A < B" implies "B > A".)
 *
 */

static VALUE
rb_mod_ge(VALUE mod, VALUE arg)
{
    if (!CLASS_OR_MODULE_P(arg)) {
	rb_raise(rb_eTypeError, "compared with non class/module");
    }

    return rb_class_inherited_p(arg, mod);
}

/*
 * call-seq:
 *   mod > other   ->  true, false, or nil
 *
 * Returns true if <i>mod</i> is an ancestor of <i>other</i>. Returns
 * <code>nil</code> if there's no relationship between the two.
 * (Think of the relationship in terms of the class definition:
 * "class A < B" implies "B > A".)
 *
 */

static VALUE
rb_mod_gt(VALUE mod, VALUE arg)
{
    if (mod == arg) return Qfalse;
    return rb_mod_ge(mod, arg);
}

/*
 *  call-seq:
 *     module <=> other_module   -> -1, 0, +1, or nil
 *
 *  Comparison---Returns -1, 0, +1 or nil depending on whether +module+
 *  includes +other_module+, they are the same, or if +module+ is included by
 *  +other_module+.
 *
 *  Returns +nil+ if +module+ has no relationship with +other_module+, if
 *  +other_module+ is not a module, or if the two values are incomparable.
 */

static VALUE
rb_mod_cmp(VALUE mod, VALUE arg)
{
    VALUE cmp;

    if (mod == arg) return INT2FIX(0);
    if (!CLASS_OR_MODULE_P(arg)) {
	return Qnil;
    }

    cmp = rb_class_inherited_p(mod, arg);
    if (NIL_P(cmp)) return Qnil;
    if (cmp) {
	return INT2FIX(-1);
    }
    return INT2FIX(1);
}

static VALUE
rb_module_s_alloc(VALUE klass)
{
    VALUE mod = rb_module_new();

    RBASIC_SET_CLASS(mod, klass);
    return mod;
}

static VALUE
rb_class_s_alloc(VALUE klass)
{
    return rb_class_boot(0);
}

/*
 *  call-seq:
 *    Module.new                  -> mod
 *    Module.new {|mod| block }   -> mod
 *
 *  Creates a new anonymous module. If a block is given, it is passed
 *  the module object, and the block is evaluated in the context of this
 *  module like #module_eval.
 *
 *     fred = Module.new do
 *       def meth1
 *         "hello"
 *       end
 *       def meth2
 *         "bye"
 *       end
 *     end
 *     a = "my string"
 *     a.extend(fred)   #=> "my string"
 *     a.meth1          #=> "hello"
 *     a.meth2          #=> "bye"
 *
 *  Assign the module to a constant (name starting uppercase) if you
 *  want to treat it like a regular module.
 */

static VALUE
rb_mod_initialize(VALUE module)
{
    if (rb_block_given_p()) {
	rb_mod_module_exec(1, &module, module);
    }
    return Qnil;
}

/* :nodoc: */
static VALUE
rb_mod_initialize_clone(int argc, VALUE* argv, VALUE clone)
{
    VALUE ret, orig, opts;
    rb_scan_args(argc, argv, "1:", &orig, &opts);
    ret = rb_obj_init_clone(argc, argv, clone);
    if (OBJ_FROZEN(orig))
        rb_class_name(clone);
    return ret;
}

/*
 *  call-seq:
 *     Class.new(super_class=Object)               -> a_class
 *     Class.new(super_class=Object) { |mod| ... } -> a_class
 *
 *  Creates a new anonymous (unnamed) class with the given superclass
 *  (or Object if no parameter is given). You can give a
 *  class a name by assigning the class object to a constant.
 *
 *  If a block is given, it is passed the class object, and the block
 *  is evaluated in the context of this class like
 *  #class_eval.
 *
 *     fred = Class.new do
 *       def meth1
 *         "hello"
 *       end
 *       def meth2
 *         "bye"
 *       end
 *     end
 *
 *     a = fred.new     #=> #<#<Class:0x100381890>:0x100376b98>
 *     a.meth1          #=> "hello"
 *     a.meth2          #=> "bye"
 *
 *  Assign the class to a constant (name starting uppercase) if you
 *  want to treat it like a regular class.
 */

static VALUE
rb_class_initialize(int argc, VALUE *argv, VALUE klass)
{
    VALUE super;

    if (RCLASS_SUPER(klass) != 0 || klass == rb_cBasicObject) {
	rb_raise(rb_eTypeError, "already initialized class");
    }
    if (rb_check_arity(argc, 0, 1) == 0) {
	super = rb_cObject;
    }
    else {
        super = argv[0];
	rb_check_inheritable(super);
	if (super != rb_cBasicObject && !RCLASS_SUPER(super)) {
	    rb_raise(rb_eTypeError, "can't inherit uninitialized class");
	}
    }
    RCLASS_SET_SUPER(klass, super);
    rb_make_metaclass(klass, RBASIC(super)->klass);
    rb_class_inherited(super, klass);
    rb_mod_initialize(klass);

    return klass;
}

/*! \private */
void
rb_undefined_alloc(VALUE klass)
{
    rb_raise(rb_eTypeError, "allocator undefined for %"PRIsVALUE,
	     klass);
}

static rb_alloc_func_t class_get_alloc_func(VALUE klass);
static VALUE class_call_alloc_func(rb_alloc_func_t allocator, VALUE klass);

/*
 *  call-seq:
 *     class.allocate()   ->   obj
 *
 *  Allocates space for a new object of <i>class</i>'s class and does not
 *  call initialize on the new instance. The returned object must be an
 *  instance of <i>class</i>.
 *
 *      klass = Class.new do
 *        def initialize(*args)
 *          @initialized = true
 *        end
 *
 *        def initialized?
 *          @initialized || false
 *        end
 *      end
 *
 *      klass.allocate.initialized? #=> false
 *
 */

static VALUE
rb_class_alloc_m(VALUE klass)
{
    rb_alloc_func_t allocator = class_get_alloc_func(klass);
    if (!rb_obj_respond_to(klass, rb_intern("allocate"), 1)) {
        rb_raise(rb_eTypeError, "calling %"PRIsVALUE".allocate is prohibited",
                 klass);
    }
    return class_call_alloc_func(allocator, klass);
}

static VALUE
rb_class_alloc(VALUE klass)
{
    rb_alloc_func_t allocator = class_get_alloc_func(klass);
    return class_call_alloc_func(allocator, klass);
}

static rb_alloc_func_t
class_get_alloc_func(VALUE klass)
{
    rb_alloc_func_t allocator;

    if (RCLASS_SUPER(klass) == 0 && klass != rb_cBasicObject) {
	rb_raise(rb_eTypeError, "can't instantiate uninitialized class");
    }
    if (FL_TEST(klass, FL_SINGLETON)) {
	rb_raise(rb_eTypeError, "can't create instance of singleton class");
    }
    allocator = rb_get_alloc_func(klass);
    if (!allocator) {
	rb_undefined_alloc(klass);
    }
    return allocator;
}

static VALUE
class_call_alloc_func(rb_alloc_func_t allocator, VALUE klass)
{
    VALUE obj;

    RUBY_DTRACE_CREATE_HOOK(OBJECT, rb_class2name(klass));

    obj = (*allocator)(klass);

    if (rb_obj_class(obj) != rb_class_real(klass)) {
	rb_raise(rb_eTypeError, "wrong instance allocation");
    }
    return obj;
}

/**
 * Allocates an instance of \a klass
 *
 * \note It calls the allocator defined by {rb_define_alloc_func}.
 *   So you cannot use this function to define an allocator.
 *   Use {rb_newobj_of}, {TypedData_Make_Struct} or others, instead.
 * \note Usually prefer rb_class_new_instance to rb_obj_alloc and rb_obj_call_init
 * \param[in] klass a Class object
 * \sa rb_class_new_instance
 * \sa rb_obj_call_init
 * \sa rb_define_alloc_func
 * \sa rb_newobj_of
 * \sa TypedData_Make_Struct
 */
VALUE
rb_obj_alloc(VALUE klass)
{
    Check_Type(klass, T_CLASS);
    return rb_class_alloc(klass);
}

/*
 *  call-seq:
 *     class.new(args, ...)    ->  obj
 *
 *  Calls #allocate to create a new object of <i>class</i>'s class,
 *  then invokes that object's #initialize method, passing it
 *  <i>args</i>.  This is the method that ends up getting called
 *  whenever an object is constructed using <code>.new</code>.
 *
 */

VALUE
rb_class_new_instance_pass_kw(int argc, const VALUE *argv, VALUE klass)
{
    VALUE obj;

    obj = rb_class_alloc(klass);
    rb_obj_call_init_kw(obj, argc, argv, RB_PASS_CALLED_KEYWORDS);

    return obj;
}

VALUE
rb_class_new_instance_kw(int argc, const VALUE *argv, VALUE klass, int kw_splat)
{
    VALUE obj;
    Check_Type(klass, T_CLASS);

    obj = rb_class_alloc(klass);
    rb_obj_call_init_kw(obj, argc, argv, kw_splat);

    return obj;
}

/**
 * Allocates and initializes an instance of \a klass.
 *
 * Equivalent to \c Class\#new in Ruby
 *
 * \param[in] argc  the number of arguments to \c #initialize
 * \param[in] argv  a pointer to an array of arguments to \c #initialize
 * \param[in] klass a Class object
 * \return the new instance of \a klass
 * \sa rb_obj_call_init
 * \sa rb_obj_alloc
 */
VALUE
rb_class_new_instance(int argc, const VALUE *argv, VALUE klass)
{
    VALUE obj;
    Check_Type(klass, T_CLASS);

    obj = rb_class_alloc(klass);
    rb_obj_call_init_kw(obj, argc, argv, RB_NO_KEYWORDS);

    return obj;
}

/**
 *  call-seq:
 *     class.superclass -> a_super_class or nil
 *
 *  Returns the superclass of <i>class</i>, or <code>nil</code>.
 *
 *     File.superclass          #=> IO
 *     IO.superclass            #=> Object
 *     Object.superclass        #=> BasicObject
 *     class Foo; end
 *     class Bar < Foo; end
 *     Bar.superclass           #=> Foo
 *
 *  Returns nil when the given class does not have a parent class:
 *
 *     BasicObject.superclass   #=> nil
 *
 *--
 * Returns the superclass of \a klass. Equivalent to \c Class\#superclass in Ruby.
 *
 * It skips modules.
 * \param[in] klass a Class object
 * \return the superclass, or \c Qnil if \a klass does not have a parent class.
 * \sa rb_class_get_superclass
 *++
 */

VALUE
rb_class_superclass(VALUE klass)
{
    VALUE super = RCLASS_SUPER(klass);

    if (!super) {
	if (klass == rb_cBasicObject) return Qnil;
	rb_raise(rb_eTypeError, "uninitialized class");
    }
    while (RB_TYPE_P(super, T_ICLASS)) {
	super = RCLASS_SUPER(super);
    }
    if (!super) {
	return Qnil;
    }
    return super;
}

/**
 * Returns the superclass of \a klass
 * The return value might be an iclass of a module, unlike rb_class_superclass.
 *
 * Also it returns Qfalse when \a klass does not have a parent class.
 * \sa rb_class_superclass
 */
VALUE
rb_class_get_superclass(VALUE klass)
{
    return RCLASS(klass)->super;
}

static const char bad_instance_name[] = "`%1$s' is not allowed as an instance variable name";
static const char bad_class_name[] = "`%1$s' is not allowed as a class variable name";
static const char bad_const_name[] = "wrong constant name %1$s";
static const char bad_attr_name[] = "invalid attribute name `%1$s'";
#define wrong_constant_name bad_const_name

/*! \private */
#define id_for_var(obj, name, type) id_for_setter(obj, name, type, bad_##type##_name)
/*! \private */
#define id_for_setter(obj, name, type, message) \
    check_setter_id(obj, &(name), rb_is_##type##_id, rb_is_##type##_name, message, strlen(message))
static ID
check_setter_id(VALUE obj, VALUE *pname,
		int (*valid_id_p)(ID), int (*valid_name_p)(VALUE),
		const char *message, size_t message_len)
{
    ID id = rb_check_id(pname);
    VALUE name = *pname;

    if (id ? !valid_id_p(id) : !valid_name_p(name)) {
	rb_name_err_raise_str(rb_fstring_new(message, message_len),
			      obj, name);
    }
    return id;
}

static int
rb_is_attr_name(VALUE name)
{
    return rb_is_local_name(name) || rb_is_const_name(name);
}

static int
rb_is_attr_id(ID id)
{
    return rb_is_local_id(id) || rb_is_const_id(id);
}

static ID
id_for_attr(VALUE obj, VALUE name)
{
    ID id = id_for_var(obj, name, attr);
    if (!id) id = rb_intern_str(name);
    return id;
}

/*
 *  call-seq:
 *     attr_reader(symbol, ...)  -> nil
 *     attr(symbol, ...)         -> nil
 *     attr_reader(string, ...)  -> nil
 *     attr(string, ...)         -> nil
 *
 *  Creates instance variables and corresponding methods that return the
 *  value of each instance variable. Equivalent to calling
 *  ``<code>attr</code><i>:name</i>'' on each name in turn.
 *  String arguments are converted to symbols.
 *  Returns an array of defined methods names as symbols.
 */

static VALUE
rb_mod_attr_reader(int argc, VALUE *argv, VALUE klass)
{
    int i;
    VALUE names = rb_ary_new2(argc);

    for (i=0; i<argc; i++) {
	ID id = id_for_attr(klass, argv[i]);
	rb_attr(klass, id, TRUE, FALSE, TRUE);
	rb_ary_push(names, ID2SYM(id));
    }
    return names;
}

/**
 *  call-seq:
 *    attr(name, ...) -> nil
 *    attr(name, true) -> nil
 *    attr(name, false) -> nil
 *
 *  The first form is equivalent to #attr_reader.
 *  The second form is equivalent to <code>attr_accessor(name)</code> but deprecated.
 *  The last form is equivalent to <code>attr_reader(name)</code> but deprecated.
 *  Returns an array of defined methods names as symbols.
 *--
 * \private
 * \todo can be static?
 *++
 */
VALUE
rb_mod_attr(int argc, VALUE *argv, VALUE klass)
{
    if (argc == 2 && (argv[1] == Qtrue || argv[1] == Qfalse)) {
<<<<<<< HEAD
	ID id = id_for_attr(klass, argv[0]);
	VALUE names = rb_ary_new();

	rb_warning("optional boolean argument is obsoleted");
	rb_attr(klass, id, 1, RTEST(argv[1]), TRUE);
	rb_ary_push(names, ID2SYM(id));
	if (argv[1] == Qtrue) rb_ary_push(names, rb_str_intern(rb_sprintf("%"PRIsVALUE"=", ID2SYM(id))));
	return names;
=======
        rb_category_warning(RB_WARN_CATEGORY_DEPRECATED, "optional boolean argument is obsoleted");
	rb_attr(klass, id_for_attr(klass, argv[0]), 1, RTEST(argv[1]), TRUE);
	return Qnil;
>>>>>>> f6641d73
    }
    return rb_mod_attr_reader(argc, argv, klass);
}

/*
 *  call-seq:
 *      attr_writer(symbol, ...)    -> nil
 *      attr_writer(string, ...)    -> nil
 *
 *  Creates an accessor method to allow assignment to the attribute
 *  <i>symbol</i><code>.id2name</code>.
 *  String arguments are converted to symbols.
 *  Returns an array of defined methods names as symbols.
 */

static VALUE
rb_mod_attr_writer(int argc, VALUE *argv, VALUE klass)
{
    int i;
    VALUE names = rb_ary_new2(argc);

    for (i=0; i<argc; i++) {
	ID id = id_for_attr(klass, argv[i]);
	rb_attr(klass, id, FALSE, TRUE, TRUE);
	rb_ary_push(names, rb_str_intern(rb_sprintf("%"PRIsVALUE"=", ID2SYM(id))));
    }
    return names;
}

/*
 *  call-seq:
 *     attr_accessor(symbol, ...)    -> nil
 *     attr_accessor(string, ...)    -> nil
 *
 *  Defines a named attribute for this module, where the name is
 *  <i>symbol.</i><code>id2name</code>, creating an instance variable
 *  (<code>@name</code>) and a corresponding access method to read it.
 *  Also creates a method called <code>name=</code> to set the attribute.
 *  String arguments are converted to symbols.
 *  Returns an array of defined methods names as symbols.
 *
 *     module Mod
 *       attr_accessor(:one, :two)
 *     end
 *     Mod.instance_methods.sort   #=> [:one, :one=, :two, :two=]
 */

static VALUE
rb_mod_attr_accessor(int argc, VALUE *argv, VALUE klass)
{
    int i;
    VALUE names = rb_ary_new2(argc * 2);

    for (i=0; i<argc; i++) {
	ID id = id_for_attr(klass, argv[i]);
	VALUE idv = ID2SYM(id);

	rb_attr(klass, id, TRUE, TRUE, TRUE);
	rb_ary_push(names, idv);
	rb_ary_push(names, rb_str_intern(rb_sprintf("%"PRIsVALUE"=", idv)));
    }
    return names;
}

/*
 *  call-seq:
 *     mod.const_get(sym, inherit=true)    -> obj
 *     mod.const_get(str, inherit=true)    -> obj
 *
 *  Checks for a constant with the given name in <i>mod</i>.
 *  If +inherit+ is set, the lookup will also search
 *  the ancestors (and +Object+ if <i>mod</i> is a +Module+).
 *
 *  The value of the constant is returned if a definition is found,
 *  otherwise a +NameError+ is raised.
 *
 *     Math.const_get(:PI)   #=> 3.14159265358979
 *
 *  This method will recursively look up constant names if a namespaced
 *  class name is provided.  For example:
 *
 *     module Foo; class Bar; end end
 *     Object.const_get 'Foo::Bar'
 *
 *  The +inherit+ flag is respected on each lookup.  For example:
 *
 *     module Foo
 *       class Bar
 *         VAL = 10
 *       end
 *
 *       class Baz < Bar; end
 *     end
 *
 *     Object.const_get 'Foo::Baz::VAL'         # => 10
 *     Object.const_get 'Foo::Baz::VAL', false  # => NameError
 *
 *  If the argument is not a valid constant name a +NameError+ will be
 *  raised with a warning "wrong constant name".
 *
 *	Object.const_get 'foobar' #=> NameError: wrong constant name foobar
 *
 */

static VALUE
rb_mod_const_get(int argc, VALUE *argv, VALUE mod)
{
    VALUE name, recur;
    rb_encoding *enc;
    const char *pbeg, *p, *path, *pend;
    ID id;

    rb_check_arity(argc, 1, 2);
    name = argv[0];
    recur = (argc == 1) ? Qtrue : argv[1];

    if (SYMBOL_P(name)) {
	if (!rb_is_const_sym(name)) goto wrong_name;
	id = rb_check_id(&name);
	if (!id) return rb_const_missing(mod, name);
	return RTEST(recur) ? rb_const_get(mod, id) : rb_const_get_at(mod, id);
    }

    path = StringValuePtr(name);
    enc = rb_enc_get(name);

    if (!rb_enc_asciicompat(enc)) {
	rb_raise(rb_eArgError, "invalid class path encoding (non ASCII)");
    }

    pbeg = p = path;
    pend = path + RSTRING_LEN(name);

    if (p >= pend || !*p) {
        goto wrong_name;
    }

    if (p + 2 < pend && p[0] == ':' && p[1] == ':') {
	mod = rb_cObject;
	p += 2;
	pbeg = p;
    }

    while (p < pend) {
	VALUE part;
	long len, beglen;

	while (p < pend && *p != ':') p++;

	if (pbeg == p) goto wrong_name;

	id = rb_check_id_cstr(pbeg, len = p-pbeg, enc);
	beglen = pbeg-path;

	if (p < pend && p[0] == ':') {
	    if (p + 2 >= pend || p[1] != ':') goto wrong_name;
	    p += 2;
	    pbeg = p;
	}

	if (!RB_TYPE_P(mod, T_MODULE) && !RB_TYPE_P(mod, T_CLASS)) {
	    rb_raise(rb_eTypeError, "%"PRIsVALUE" does not refer to class/module",
		     QUOTE(name));
	}

	if (!id) {
	    part = rb_str_subseq(name, beglen, len);
	    OBJ_FREEZE(part);
	    if (!rb_is_const_name(part)) {
		name = part;
		goto wrong_name;
	    }
	    else if (!rb_method_basic_definition_p(CLASS_OF(mod), id_const_missing)) {
		part = rb_str_intern(part);
		mod = rb_const_missing(mod, part);
		continue;
	    }
	    else {
		rb_mod_const_missing(mod, part);
	    }
	}
	if (!rb_is_const_id(id)) {
	    name = ID2SYM(id);
	    goto wrong_name;
	}
#if 0
        mod = rb_const_get_0(mod, id, beglen > 0 || !RTEST(recur), RTEST(recur), FALSE);
#else
        if (!RTEST(recur)) {
            mod = rb_const_get_at(mod, id);
        }
        else if (beglen == 0) {
            mod = rb_const_get(mod, id);
        }
        else {
            mod = rb_const_get_from(mod, id);
        }
#endif
    }

    return mod;

  wrong_name:
    rb_name_err_raise(wrong_constant_name, mod, name);
    UNREACHABLE_RETURN(Qundef);
}

/*
 *  call-seq:
 *     mod.const_set(sym, obj)    -> obj
 *     mod.const_set(str, obj)    -> obj
 *
 *  Sets the named constant to the given object, returning that object.
 *  Creates a new constant if no constant with the given name previously
 *  existed.
 *
 *     Math.const_set("HIGH_SCHOOL_PI", 22.0/7.0)   #=> 3.14285714285714
 *     Math::HIGH_SCHOOL_PI - Math::PI              #=> 0.00126448926734968
 *
 *  If +sym+ or +str+ is not a valid constant name a +NameError+ will be
 *  raised with a warning "wrong constant name".
 *
 *	Object.const_set('foobar', 42) #=> NameError: wrong constant name foobar
 *
 */

static VALUE
rb_mod_const_set(VALUE mod, VALUE name, VALUE value)
{
    ID id = id_for_var(mod, name, const);
    if (!id) id = rb_intern_str(name);
    rb_const_set(mod, id, value);

    return value;
}

/*
 *  call-seq:
 *     mod.const_defined?(sym, inherit=true)   -> true or false
 *     mod.const_defined?(str, inherit=true)   -> true or false
 *
 *  Says whether _mod_ or its ancestors have a constant with the given name:
 *
 *    Float.const_defined?(:EPSILON)      #=> true, found in Float itself
 *    Float.const_defined?("String")      #=> true, found in Object (ancestor)
 *    BasicObject.const_defined?(:Hash)   #=> false
 *
 *  If _mod_ is a +Module+, additionally +Object+ and its ancestors are checked:
 *
 *    Math.const_defined?(:String)   #=> true, found in Object
 *
 *  In each of the checked classes or modules, if the constant is not present
 *  but there is an autoload for it, +true+ is returned directly without
 *  autoloading:
 *
 *    module Admin
 *      autoload :User, 'admin/user'
 *    end
 *    Admin.const_defined?(:User)   #=> true
 *
 *  If the constant is not found the callback +const_missing+ is *not* called
 *  and the method returns +false+.
 *
 *  If +inherit+ is false, the lookup only checks the constants in the receiver:
 *
 *    IO.const_defined?(:SYNC)          #=> true, found in File::Constants (ancestor)
 *    IO.const_defined?(:SYNC, false)   #=> false, not found in IO itself
 *
 *  In this case, the same logic for autoloading applies.
 *
 *  If the argument is not a valid constant name a +NameError+ is raised with the
 *  message "wrong constant name _name_":
 *
 *    Hash.const_defined? 'foobar'   #=> NameError: wrong constant name foobar
 *
 */

static VALUE
rb_mod_const_defined(int argc, VALUE *argv, VALUE mod)
{
    VALUE name, recur;
    rb_encoding *enc;
    const char *pbeg, *p, *path, *pend;
    ID id;

    rb_check_arity(argc, 1, 2);
    name = argv[0];
    recur = (argc == 1) ? Qtrue : argv[1];

    if (SYMBOL_P(name)) {
	if (!rb_is_const_sym(name)) goto wrong_name;
	id = rb_check_id(&name);
	if (!id) return Qfalse;
	return RTEST(recur) ? rb_const_defined(mod, id) : rb_const_defined_at(mod, id);
    }

    path = StringValuePtr(name);
    enc = rb_enc_get(name);

    if (!rb_enc_asciicompat(enc)) {
	rb_raise(rb_eArgError, "invalid class path encoding (non ASCII)");
    }

    pbeg = p = path;
    pend = path + RSTRING_LEN(name);

    if (p >= pend || !*p) {
        goto wrong_name;
    }

    if (p + 2 < pend && p[0] == ':' && p[1] == ':') {
	mod = rb_cObject;
	p += 2;
	pbeg = p;
    }

    while (p < pend) {
	VALUE part;
	long len, beglen;

	while (p < pend && *p != ':') p++;

	if (pbeg == p) goto wrong_name;

	id = rb_check_id_cstr(pbeg, len = p-pbeg, enc);
	beglen = pbeg-path;

	if (p < pend && p[0] == ':') {
	    if (p + 2 >= pend || p[1] != ':') goto wrong_name;
	    p += 2;
	    pbeg = p;
	}

	if (!id) {
	    part = rb_str_subseq(name, beglen, len);
	    OBJ_FREEZE(part);
	    if (!rb_is_const_name(part)) {
		name = part;
		goto wrong_name;
	    }
	    else {
		return Qfalse;
	    }
	}
	if (!rb_is_const_id(id)) {
	    name = ID2SYM(id);
	    goto wrong_name;
	}

#if 0
        mod = rb_const_search(mod, id, beglen > 0 || !RTEST(recur), RTEST(recur), FALSE);
        if (mod == Qundef) return Qfalse;
#else
        if (!RTEST(recur)) {
	    if (!rb_const_defined_at(mod, id))
		return Qfalse;
            if (p == pend) return Qtrue;
	    mod = rb_const_get_at(mod, id);
	}
        else if (beglen == 0) {
            if (!rb_const_defined(mod, id))
                return Qfalse;
            if (p == pend) return Qtrue;
            mod = rb_const_get(mod, id);
        }
        else {
            if (!rb_const_defined_from(mod, id))
                return Qfalse;
            if (p == pend) return Qtrue;
            mod = rb_const_get_from(mod, id);
        }
#endif

	if (p < pend && !RB_TYPE_P(mod, T_MODULE) && !RB_TYPE_P(mod, T_CLASS)) {
	    rb_raise(rb_eTypeError, "%"PRIsVALUE" does not refer to class/module",
		     QUOTE(name));
	}
    }

    return Qtrue;

  wrong_name:
    rb_name_err_raise(wrong_constant_name, mod, name);
    UNREACHABLE_RETURN(Qundef);
}

/*
 *  call-seq:
 *     mod.const_source_location(sym, inherit=true)   -> [String, Integer]
 *     mod.const_source_location(str, inherit=true)   -> [String, Integer]
 *
 *  Returns the Ruby source filename and line number containing the definition
 *  of the constant specified. If the named constant is not found, +nil+ is returned.
 *  If the constant is found, but its source location can not be extracted
 *  (constant is defined in C code), empty array is returned.
 *
 *  _inherit_ specifies whether to lookup in <code>mod.ancestors</code> (+true+
 *  by default).
 *
 *      # test.rb:
 *      class A         # line 1
 *        C1 = 1
 *        C2 = 2
 *      end
 *
 *      module M        # line 6
 *        C3 = 3
 *      end
 *
 *      class B < A     # line 10
 *        include M
 *        C4 = 4
 *      end
 *
 *      class A # continuation of A definition
 *        C2 = 8 # constant redefinition; warned yet allowed
 *      end
 *
 *      p B.const_source_location('C4')           # => ["test.rb", 12]
 *      p B.const_source_location('C3')           # => ["test.rb", 7]
 *      p B.const_source_location('C1')           # => ["test.rb", 2]
 *
 *      p B.const_source_location('C3', false)    # => nil  -- don't lookup in ancestors
 *
 *      p A.const_source_location('C2')           # => ["test.rb", 16] -- actual (last) definition place
 *
 *      p Object.const_source_location('B')       # => ["test.rb", 10] -- top-level constant could be looked through Object
 *      p Object.const_source_location('A')       # => ["test.rb", 1] -- class reopening is NOT considered new definition
 *
 *      p B.const_source_location('A')            # => ["test.rb", 1]  -- because Object is in ancestors
 *      p M.const_source_location('A')            # => ["test.rb", 1]  -- Object is not ancestor, but additionally checked for modules
 *
 *      p Object.const_source_location('A::C1')   # => ["test.rb", 2]  -- nesting is supported
 *      p Object.const_source_location('String')  # => []  -- constant is defined in C code
 *
 *
 */
static VALUE
rb_mod_const_source_location(int argc, VALUE *argv, VALUE mod)
{
    VALUE name, recur, loc = Qnil;
    rb_encoding *enc;
    const char *pbeg, *p, *path, *pend;
    ID id;

    rb_check_arity(argc, 1, 2);
    name = argv[0];
    recur = (argc == 1) ? Qtrue : argv[1];

    if (SYMBOL_P(name)) {
        if (!rb_is_const_sym(name)) goto wrong_name;
        id = rb_check_id(&name);
        if (!id) return Qnil;
        return RTEST(recur) ? rb_const_source_location(mod, id) : rb_const_source_location_at(mod, id);
    }

    path = StringValuePtr(name);
    enc = rb_enc_get(name);

    if (!rb_enc_asciicompat(enc)) {
        rb_raise(rb_eArgError, "invalid class path encoding (non ASCII)");
    }

    pbeg = p = path;
    pend = path + RSTRING_LEN(name);

    if (p >= pend || !*p) {
        goto wrong_name;
    }

    if (p + 2 < pend && p[0] == ':' && p[1] == ':') {
        mod = rb_cObject;
        p += 2;
        pbeg = p;
    }

    while (p < pend) {
        VALUE part;
        long len, beglen;

        while (p < pend && *p != ':') p++;

        if (pbeg == p) goto wrong_name;

        id = rb_check_id_cstr(pbeg, len = p-pbeg, enc);
        beglen = pbeg-path;

        if (p < pend && p[0] == ':') {
            if (p + 2 >= pend || p[1] != ':') goto wrong_name;
            p += 2;
            pbeg = p;
        }

        if (!id) {
            part = rb_str_subseq(name, beglen, len);
            OBJ_FREEZE(part);
            if (!rb_is_const_name(part)) {
                name = part;
                goto wrong_name;
            }
            else {
                return Qnil;
            }
        }
        if (!rb_is_const_id(id)) {
            name = ID2SYM(id);
            goto wrong_name;
        }
        if (p < pend) {
            if (RTEST(recur)) {
                mod = rb_const_get(mod, id);
            }
            else {
                mod = rb_const_get_at(mod, id);
            }
            if (!RB_TYPE_P(mod, T_MODULE) && !RB_TYPE_P(mod, T_CLASS)) {
                rb_raise(rb_eTypeError, "%"PRIsVALUE" does not refer to class/module",
                         QUOTE(name));
            }
        }
        else {
            if (RTEST(recur)) {
                loc = rb_const_source_location(mod, id);
            }
            else {
                loc = rb_const_source_location_at(mod, id);
            }
            break;
        }
        recur = Qfalse;
    }

    return loc;

  wrong_name:
    rb_name_err_raise(wrong_constant_name, mod, name);
    UNREACHABLE_RETURN(Qundef);
}

/*
 *  call-seq:
 *     obj.instance_variable_get(symbol)    -> obj
 *     obj.instance_variable_get(string)    -> obj
 *
 *  Returns the value of the given instance variable, or nil if the
 *  instance variable is not set. The <code>@</code> part of the
 *  variable name should be included for regular instance
 *  variables. Throws a NameError exception if the
 *  supplied symbol is not valid as an instance variable name.
 *  String arguments are converted to symbols.
 *
 *     class Fred
 *       def initialize(p1, p2)
 *         @a, @b = p1, p2
 *       end
 *     end
 *     fred = Fred.new('cat', 99)
 *     fred.instance_variable_get(:@a)    #=> "cat"
 *     fred.instance_variable_get("@b")   #=> 99
 */

static VALUE
rb_obj_ivar_get(VALUE obj, VALUE iv)
{
    ID id = id_for_var(obj, iv, instance);

    if (!id) {
	return Qnil;
    }
    return rb_ivar_get(obj, id);
}

/*
 *  call-seq:
 *     obj.instance_variable_set(symbol, obj)    -> obj
 *     obj.instance_variable_set(string, obj)    -> obj
 *
 *  Sets the instance variable named by <i>symbol</i> to the given
 *  object. This may circumvent the encapsulation intended by
 *  the author of the class, so it should be used with care.
 *  The variable does not have to exist prior to this call.
 *  If the instance variable name is passed as a string, that string
 *  is converted to a symbol.
 *
 *     class Fred
 *       def initialize(p1, p2)
 *         @a, @b = p1, p2
 *       end
 *     end
 *     fred = Fred.new('cat', 99)
 *     fred.instance_variable_set(:@a, 'dog')   #=> "dog"
 *     fred.instance_variable_set(:@c, 'cat')   #=> "cat"
 *     fred.inspect                             #=> "#<Fred:0x401b3da8 @a=\"dog\", @b=99, @c=\"cat\">"
 */

static VALUE
rb_obj_ivar_set(VALUE obj, VALUE iv, VALUE val)
{
    ID id = id_for_var(obj, iv, instance);
    if (!id) id = rb_intern_str(iv);
    return rb_ivar_set(obj, id, val);
}

/*
 *  call-seq:
 *     obj.instance_variable_defined?(symbol)    -> true or false
 *     obj.instance_variable_defined?(string)    -> true or false
 *
 *  Returns <code>true</code> if the given instance variable is
 *  defined in <i>obj</i>.
 *  String arguments are converted to symbols.
 *
 *     class Fred
 *       def initialize(p1, p2)
 *         @a, @b = p1, p2
 *       end
 *     end
 *     fred = Fred.new('cat', 99)
 *     fred.instance_variable_defined?(:@a)    #=> true
 *     fred.instance_variable_defined?("@b")   #=> true
 *     fred.instance_variable_defined?("@c")   #=> false
 */

static VALUE
rb_obj_ivar_defined(VALUE obj, VALUE iv)
{
    ID id = id_for_var(obj, iv, instance);

    if (!id) {
	return Qfalse;
    }
    return rb_ivar_defined(obj, id);
}

/*
 *  call-seq:
 *     mod.class_variable_get(symbol)    -> obj
 *     mod.class_variable_get(string)    -> obj
 *
 *  Returns the value of the given class variable (or throws a
 *  NameError exception). The <code>@@</code> part of the
 *  variable name should be included for regular class variables.
 *  String arguments are converted to symbols.
 *
 *     class Fred
 *       @@foo = 99
 *     end
 *     Fred.class_variable_get(:@@foo)     #=> 99
 */

static VALUE
rb_mod_cvar_get(VALUE obj, VALUE iv)
{
    ID id = id_for_var(obj, iv, class);

    if (!id) {
	rb_name_err_raise("uninitialized class variable %1$s in %2$s",
			  obj, iv);
    }
    return rb_cvar_get(obj, id);
}

/*
 *  call-seq:
 *     obj.class_variable_set(symbol, obj)    -> obj
 *     obj.class_variable_set(string, obj)    -> obj
 *
 *  Sets the class variable named by <i>symbol</i> to the given
 *  object.
 *  If the class variable name is passed as a string, that string
 *  is converted to a symbol.
 *
 *     class Fred
 *       @@foo = 99
 *       def foo
 *         @@foo
 *       end
 *     end
 *     Fred.class_variable_set(:@@foo, 101)     #=> 101
 *     Fred.new.foo                             #=> 101
 */

static VALUE
rb_mod_cvar_set(VALUE obj, VALUE iv, VALUE val)
{
    ID id = id_for_var(obj, iv, class);
    if (!id) id = rb_intern_str(iv);
    rb_cvar_set(obj, id, val);
    return val;
}

/*
 *  call-seq:
 *     obj.class_variable_defined?(symbol)    -> true or false
 *     obj.class_variable_defined?(string)    -> true or false
 *
 *  Returns <code>true</code> if the given class variable is defined
 *  in <i>obj</i>.
 *  String arguments are converted to symbols.
 *
 *     class Fred
 *       @@foo = 99
 *     end
 *     Fred.class_variable_defined?(:@@foo)    #=> true
 *     Fred.class_variable_defined?(:@@bar)    #=> false
 */

static VALUE
rb_mod_cvar_defined(VALUE obj, VALUE iv)
{
    ID id = id_for_var(obj, iv, class);

    if (!id) {
	return Qfalse;
    }
    return rb_cvar_defined(obj, id);
}

/*
 *  call-seq:
 *     mod.singleton_class?    -> true or false
 *
 *  Returns <code>true</code> if <i>mod</i> is a singleton class or
 *  <code>false</code> if it is an ordinary class or module.
 *
 *     class C
 *     end
 *     C.singleton_class?                  #=> false
 *     C.singleton_class.singleton_class?  #=> true
 */

static VALUE
rb_mod_singleton_p(VALUE klass)
{
    if (RB_TYPE_P(klass, T_CLASS) && FL_TEST(klass, FL_SINGLETON))
	return Qtrue;
    return Qfalse;
}

/*! \private */
static const struct conv_method_tbl {
    const char method[6];
    unsigned short id;
} conv_method_names[] = {
#define M(n) {#n, (unsigned short)idTo_##n}
    M(int),
    M(ary),
    M(str),
    M(sym),
    M(hash),
    M(proc),
    M(io),
    M(a),
    M(s),
    M(i),
    M(r),
#undef M
};
#define IMPLICIT_CONVERSIONS 7

static int
conv_method_index(const char *method)
{
    static const char prefix[] = "to_";

    if (strncmp(prefix, method, sizeof(prefix)-1) == 0) {
	const char *const meth = &method[sizeof(prefix)-1];
	int i;
	for (i=0; i < numberof(conv_method_names); i++) {
	    if (conv_method_names[i].method[0] == meth[0] &&
		strcmp(conv_method_names[i].method, meth) == 0) {
		return i;
	    }
	}
    }
    return numberof(conv_method_names);
}

static VALUE
convert_type_with_id(VALUE val, const char *tname, ID method, int raise, int index)
{
    VALUE r = rb_check_funcall(val, method, 0, 0);
    if (r == Qundef) {
	if (raise) {
	    const char *msg =
		((index < 0 ? conv_method_index(rb_id2name(method)) : index)
		 < IMPLICIT_CONVERSIONS) ?
		"no implicit conversion of" : "can't convert";
	    const char *cname = NIL_P(val) ? "nil" :
		val == Qtrue ? "true" :
		val == Qfalse ? "false" :
		NULL;
	    if (cname)
		rb_raise(rb_eTypeError, "%s %s into %s", msg, cname, tname);
	    rb_raise(rb_eTypeError, "%s %"PRIsVALUE" into %s", msg,
		     rb_obj_class(val),
		     tname);
	}
	return Qnil;
    }
    return r;
}

static VALUE
convert_type(VALUE val, const char *tname, const char *method, int raise)
{
    int i = conv_method_index(method);
    ID m = i < numberof(conv_method_names) ?
	conv_method_names[i].id : rb_intern(method);
    return convert_type_with_id(val, tname, m, raise, i);
}

/*! \private */
NORETURN(static void conversion_mismatch(VALUE, const char *, const char *, VALUE));
static void
conversion_mismatch(VALUE val, const char *tname, const char *method, VALUE result)
{
    VALUE cname = rb_obj_class(val);
    rb_raise(rb_eTypeError,
	     "can't convert %"PRIsVALUE" to %s (%"PRIsVALUE"#%s gives %"PRIsVALUE")",
	     cname, tname, cname, method, rb_obj_class(result));
}

/*!
 * Converts an object into another type.
 * Calls the specified conversion method if necessary.
 *
 * \param[in] val    the object to be converted
 * \param[in] type   a value of \c ruby_value_type
 * \param[in] tname  name of the target type.
 *   only used for error messages.
 * \param[in] method name of the method
 * \return an object of the specified type
 * \throw TypeError on failure
 * \sa rb_check_convert_type
 */
VALUE
rb_convert_type(VALUE val, int type, const char *tname, const char *method)
{
    VALUE v;

    if (TYPE(val) == type) return val;
    v = convert_type(val, tname, method, TRUE);
    if (TYPE(v) != type) {
	conversion_mismatch(val, tname, method, v);
    }
    return v;
}

/*! \private */
VALUE
rb_convert_type_with_id(VALUE val, int type, const char *tname, ID method)
{
    VALUE v;

    if (TYPE(val) == type) return val;
    v = convert_type_with_id(val, tname, method, TRUE, -1);
    if (TYPE(v) != type) {
	conversion_mismatch(val, tname, RSTRING_PTR(rb_id2str(method)), v);
    }
    return v;
}

/*!
 * Tries to convert an object into another type.
 * Calls the specified conversion method if necessary.
 *
 * \param[in] val    the object to be converted
 * \param[in] type   a value of \c ruby_value_type
 * \param[in] tname  name of the target type.
 *   only used for error messages.
 * \param[in] method name of the method
 * \return an object of the specified type, or Qnil if no such conversion method defined.
 * \throw TypeError if the conversion method returns an unexpected type of value.
 * \sa rb_convert_type
 * \sa rb_check_convert_type_with_id
 */
VALUE
rb_check_convert_type(VALUE val, int type, const char *tname, const char *method)
{
    VALUE v;

    /* always convert T_DATA */
    if (TYPE(val) == type && type != T_DATA) return val;
    v = convert_type(val, tname, method, FALSE);
    if (NIL_P(v)) return Qnil;
    if (TYPE(v) != type) {
	conversion_mismatch(val, tname, method, v);
    }
    return v;
}

/*! \private */
MJIT_FUNC_EXPORTED VALUE
rb_check_convert_type_with_id(VALUE val, int type, const char *tname, ID method)
{
    VALUE v;

    /* always convert T_DATA */
    if (TYPE(val) == type && type != T_DATA) return val;
    v = convert_type_with_id(val, tname, method, FALSE, -1);
    if (NIL_P(v)) return Qnil;
    if (TYPE(v) != type) {
	conversion_mismatch(val, tname, RSTRING_PTR(rb_id2str(method)), v);
    }
    return v;
}

#define try_to_int(val, mid, raise) \
    convert_type_with_id(val, "Integer", mid, raise, -1)

ALWAYS_INLINE(static VALUE rb_to_integer(VALUE val, const char *method, ID mid));
static inline VALUE
rb_to_integer(VALUE val, const char *method, ID mid)
{
    VALUE v;

    if (RB_INTEGER_TYPE_P(val)) return val;
    v = try_to_int(val, mid, TRUE);
    if (!RB_INTEGER_TYPE_P(v)) {
        conversion_mismatch(val, "Integer", method, v);
    }
    return v;
}

/**
 * Tries to convert \a val into \c Integer.
 * It calls the specified conversion method if necessary.
 *
 * \param[in] val     a Ruby object
 * \param[in] method  a name of a method
 * \return an \c Integer object on success,
 *   or \c Qnil if no such conversion method defined.
 * \exception TypeError if the conversion method returns a non-Integer object.
 */
VALUE
rb_check_to_integer(VALUE val, const char *method)
{
    VALUE v;

    if (FIXNUM_P(val)) return val;
    if (RB_TYPE_P(val, T_BIGNUM)) return val;
    v = convert_type(val, "Integer", method, FALSE);
    if (!RB_INTEGER_TYPE_P(v)) {
        return Qnil;
    }
    return v;
}

/**
 * Converts \a val into \c Integer.
 * It calls \a #to_int method if necessary.
 *
 * \param[in] val a Ruby object
 * \return an \c Integer object
 * \exception TypeError on failure
 */
VALUE
rb_to_int(VALUE val)
{
    return rb_to_integer(val, "to_int", idTo_int);
}

/**
 * Tries to convert \a val into Integer.
 * It calls \c #to_int method if necessary.
 *
 * \param[in] val a Ruby object
 * \return an Integer object on success,
 *   or \c Qnil if \c #to_int is not defined.
 * \exception TypeError if \c #to_int returns a non-Integer object.
 */
VALUE
rb_check_to_int(VALUE val)
{
    if (RB_INTEGER_TYPE_P(val)) return val;
    val = try_to_int(val, idTo_int, FALSE);
    if (RB_INTEGER_TYPE_P(val)) return val;
    return Qnil;
}

static VALUE
rb_check_to_i(VALUE val)
{
    if (RB_INTEGER_TYPE_P(val)) return val;
    val = try_to_int(val, idTo_i, FALSE);
    if (RB_INTEGER_TYPE_P(val)) return val;
    return Qnil;
}

static VALUE
rb_convert_to_integer(VALUE val, int base, int raise_exception)
{
    VALUE tmp;

    if (base) {
        tmp = rb_check_string_type(val);

        if (! NIL_P(tmp)) {
            val =  tmp;
        }
        else if (! raise_exception) {
            return Qnil;
        }
        else {
            rb_raise(rb_eArgError, "base specified for non string value");
        }
    }
    if (RB_FLOAT_TYPE_P(val)) {
        double f = RFLOAT_VALUE(val);
        if (!raise_exception && !isfinite(f)) return Qnil;
        if (FIXABLE(f)) return LONG2FIX((long)f);
        return rb_dbl2big(f);
    }
    else if (RB_INTEGER_TYPE_P(val)) {
        return val;
    }
    else if (RB_TYPE_P(val, T_STRING)) {
        return rb_str_convert_to_inum(val, base, TRUE, raise_exception);
    }
    else if (NIL_P(val)) {
        if (!raise_exception) return Qnil;
        rb_raise(rb_eTypeError, "can't convert nil into Integer");
    }

    tmp = rb_protect(rb_check_to_int, val, NULL);
    if (RB_INTEGER_TYPE_P(tmp)) return tmp;
    rb_set_errinfo(Qnil);

    if (!raise_exception) {
        VALUE result = rb_protect(rb_check_to_i, val, NULL);
        rb_set_errinfo(Qnil);
        return result;
    }

    return rb_to_integer(val, "to_i", idTo_i);
}

/**
 * Equivalent to \c Kernel\#Integer in Ruby.
 *
 * Converts \a val into \c Integer in a slightly more strict manner
 * than \c #to_i.
 */
VALUE
rb_Integer(VALUE val)
{
    return rb_convert_to_integer(val, 0, TRUE);
}

int
rb_bool_expected(VALUE obj, const char *flagname)
{
    switch (obj) {
      case Qtrue: case Qfalse:
        break;
      default:
        rb_raise(rb_eArgError, "true or false is expected as %s: %+"PRIsVALUE,
                 flagname, obj);
    }
    return obj != Qfalse;
}

int
rb_opts_exception_p(VALUE opts, int default_value)
{
    static ID kwds[1] = {idException};
    VALUE exception;
    if (rb_get_kwargs(opts, kwds, 0, 1, &exception))
        return rb_bool_expected(exception, "exception");
    return default_value;
}

#define opts_exception_p(opts) rb_opts_exception_p((opts), TRUE)

/*
 *  call-seq:
 *     Integer(arg, base=0, exception: true)    -> integer or nil
 *
 *  Converts <i>arg</i> to an Integer.
 *  Numeric types are converted directly (with floating point numbers
 *  being truncated).  <i>base</i> (0, or between 2 and 36) is a base for
 *  integer string representation.  If <i>arg</i> is a String,
 *  when <i>base</i> is omitted or equals zero, radix indicators
 *  (<code>0</code>, <code>0b</code>, and <code>0x</code>) are honored.
 *  In any case, strings should consist only of one or more digits, except
 *  for that a sign, one underscore between two digits, and leading/trailing
 *  spaces are optional.  This behavior is different from that of
 *  String#to_i.  Non string values will be converted by first
 *  trying <code>to_int</code>, then <code>to_i</code>.
 *
 *  Passing <code>nil</code> raises a TypeError, while passing a String that
 *  does not conform with numeric representation raises an ArgumentError.
 *  This behavior can be altered by passing <code>exception: false</code>,
 *  in this case a not convertible value will return <code>nil</code>.
 *
 *     Integer(123.999)    #=> 123
 *     Integer("0x1a")     #=> 26
 *     Integer(Time.new)   #=> 1204973019
 *     Integer("0930", 10) #=> 930
 *     Integer("111", 2)   #=> 7
 *     Integer(" +1_0 ")   #=> 10
 *     Integer(nil)        #=> TypeError: can't convert nil into Integer
 *     Integer("x")        #=> ArgumentError: invalid value for Integer(): "x"
 *
 *     Integer("x", exception: false)        #=> nil
 *
 */

static VALUE
rb_f_integer(int argc, VALUE *argv, VALUE obj)
{
    VALUE arg = Qnil, opts = Qnil;
    int base = 0;

    if (argc > 1) {
        int narg = 1;
        VALUE vbase = rb_check_to_int(argv[1]);
        if (!NIL_P(vbase)) {
            base = NUM2INT(vbase);
            narg = 2;
        }
        if (argc > narg) {
            VALUE hash = rb_check_hash_type(argv[argc-1]);
            if (!NIL_P(hash)) {
                opts = rb_extract_keywords(&hash);
                if (!hash) --argc;
            }
        }
    }
    rb_check_arity(argc, 1, 2);
    arg = argv[0];

    return rb_convert_to_integer(arg, base, opts_exception_p(opts));
}

static double
rb_cstr_to_dbl_raise(const char *p, int badcheck, int raise, int *error)
{
    const char *q;
    char *end;
    double d;
    const char *ellipsis = "";
    int w;
    enum {max_width = 20};
#define OutOfRange() ((end - p > max_width) ? \
                      (w = max_width, ellipsis = "...") : \
                      (w = (int)(end - p), ellipsis = ""))

    if (!p) return 0.0;
    q = p;
    while (ISSPACE(*p)) p++;

    if (!badcheck && p[0] == '0' && (p[1] == 'x' || p[1] == 'X')) {
        return 0.0;
    }

    d = strtod(p, &end);
    if (errno == ERANGE) {
        OutOfRange();
        rb_warning("Float %.*s%s out of range", w, p, ellipsis);
        errno = 0;
    }
    if (p == end) {
        if (badcheck) {
            goto bad;
        }
        return d;
    }
    if (*end) {
        char buf[DBL_DIG * 4 + 10];
        char *n = buf;
        char *const init_e = buf + DBL_DIG * 4;
        char *e = init_e;
        char prev = 0;
        int dot_seen = FALSE;

        switch (*p) {case '+': case '-': prev = *n++ = *p++;}
        if (*p == '0') {
            prev = *n++ = '0';
            while (*++p == '0');
        }
        while (p < end && n < e) prev = *n++ = *p++;
        while (*p) {
            if (*p == '_') {
                /* remove an underscore between digits */
                if (n == buf || !ISDIGIT(prev) || (++p, !ISDIGIT(*p))) {
                    if (badcheck) goto bad;
                    break;
                }
            }
            prev = *p++;
            if (e == init_e && (prev == 'e' || prev == 'E' || prev == 'p' || prev == 'P')) {
                e = buf + sizeof(buf) - 1;
                *n++ = prev;
                switch (*p) {case '+': case '-': prev = *n++ = *p++;}
                if (*p == '0') {
                    prev = *n++ = '0';
                    while (*++p == '0');
                }
                continue;
            }
            else if (ISSPACE(prev)) {
                while (ISSPACE(*p)) ++p;
                if (*p) {
                    if (badcheck) goto bad;
                    break;
                }
            }
            else if (prev == '.' ? dot_seen++ : !ISDIGIT(prev)) {
                if (badcheck) goto bad;
                break;
            }
            if (n < e) *n++ = prev;
        }
        *n = '\0';
        p = buf;

        if (!badcheck && p[0] == '0' && (p[1] == 'x' || p[1] == 'X')) {
            return 0.0;
        }

        d = strtod(p, &end);
        if (errno == ERANGE) {
            OutOfRange();
            rb_warning("Float %.*s%s out of range", w, p, ellipsis);
            errno = 0;
        }
        if (badcheck) {
            if (!end || p == end) goto bad;
            while (*end && ISSPACE(*end)) end++;
            if (*end) goto bad;
        }
    }
    if (errno == ERANGE) {
        errno = 0;
        OutOfRange();
        rb_raise(rb_eArgError, "Float %.*s%s out of range", w, q, ellipsis);
    }
    return d;

  bad:
    if (raise) {
        rb_invalid_str(q, "Float()");
        UNREACHABLE_RETURN(nan(""));
    }
    else {
        if (error) *error = 1;
        return 0.0;
    }
}

/*!
 * Parses a string representation of a floating point number.
 *
 * \param[in] p  a string representation of a floating number
 * \param[in] badcheck raises an exception on parse error if \a badcheck is non-zero.
 * \return the floating point number in the string on success,
 *   0.0 on parse error and \a badcheck is zero.
 * \note it always fails to parse a hexadecimal representation like "0xAB.CDp+1" when
 *   \a badcheck is zero, even though it would success if \a badcheck was non-zero.
 *   This inconsistency is coming from a historical compatibility reason. [ruby-dev:40822]
 */
double
rb_cstr_to_dbl(const char *p, int badcheck)
{
    return rb_cstr_to_dbl_raise(p, badcheck, TRUE, NULL);
}

static double
rb_str_to_dbl_raise(VALUE str, int badcheck, int raise, int *error)
{
    char *s;
    long len;
    double ret;
    VALUE v = 0;

    StringValue(str);
    s = RSTRING_PTR(str);
    len = RSTRING_LEN(str);
    if (s) {
	if (badcheck && memchr(s, '\0', len)) {
            if (raise)
                rb_raise(rb_eArgError, "string for Float contains null byte");
            else {
                if (error) *error = 1;
                return 0.0;
            }
	}
	if (s[len]) {		/* no sentinel somehow */
	    char *p = ALLOCV(v, (size_t)len + 1);
	    MEMCPY(p, s, char, len);
	    p[len] = '\0';
	    s = p;
	}
    }
    ret = rb_cstr_to_dbl_raise(s, badcheck, raise, error);
    if (v)
	ALLOCV_END(v);
    return ret;
}

FUNC_MINIMIZED(double rb_str_to_dbl(VALUE str, int badcheck));

/*!
 * Parses a string representation of a floating point number.
 *
 * \param[in] str  a \c String object representation of a floating number
 * \param[in] badcheck raises an exception on parse error if \a badcheck is non-zero.
 * \return the floating point number in the string on success,
 *   0.0 on parse error and \a badcheck is zero.
 * \note it always fails to parse a hexadecimal representation like "0xAB.CDp+1" when
 *   \a badcheck is zero, even though it would success if \a badcheck was non-zero.
 *   This inconsistency is coming from a historical compatibility reason. [ruby-dev:40822]
 */
double
rb_str_to_dbl(VALUE str, int badcheck)
{
    return rb_str_to_dbl_raise(str, badcheck, TRUE, NULL);
}

/*! \cond INTERNAL_MACRO */
#define fix2dbl_without_to_f(x) (double)FIX2LONG(x)
#define big2dbl_without_to_f(x) rb_big2dbl(x)
#define int2dbl_without_to_f(x) \
    (FIXNUM_P(x) ? fix2dbl_without_to_f(x) : big2dbl_without_to_f(x))
#define num2dbl_without_to_f(x) \
    (FIXNUM_P(x) ? fix2dbl_without_to_f(x) : \
     RB_TYPE_P(x, T_BIGNUM) ? big2dbl_without_to_f(x) : \
     (Check_Type(x, T_FLOAT), RFLOAT_VALUE(x)))
static inline double
rat2dbl_without_to_f(VALUE x)
{
    VALUE num = rb_rational_num(x);
    VALUE den = rb_rational_den(x);
    return num2dbl_without_to_f(num) / num2dbl_without_to_f(den);
}

#define special_const_to_float(val, pre, post) \
    switch (val) { \
      case Qnil: \
	rb_raise_static(rb_eTypeError, pre "nil" post); \
      case Qtrue: \
	rb_raise_static(rb_eTypeError, pre "true" post); \
      case Qfalse: \
	rb_raise_static(rb_eTypeError, pre "false" post); \
    }
/*! \endcond */

static inline void
conversion_to_float(VALUE val)
{
    special_const_to_float(val, "can't convert ", " into Float");
}

static inline void
implicit_conversion_to_float(VALUE val)
{
    special_const_to_float(val, "no implicit conversion to float from ", "");
}

static int
to_float(VALUE *valp, int raise_exception)
{
    VALUE val = *valp;
    if (SPECIAL_CONST_P(val)) {
	if (FIXNUM_P(val)) {
	    *valp = DBL2NUM(fix2dbl_without_to_f(val));
	    return T_FLOAT;
	}
	else if (FLONUM_P(val)) {
	    return T_FLOAT;
	}
	else if (raise_exception) {
	    conversion_to_float(val);
	}
    }
    else {
	int type = BUILTIN_TYPE(val);
	switch (type) {
	  case T_FLOAT:
	    return T_FLOAT;
	  case T_BIGNUM:
	    *valp = DBL2NUM(big2dbl_without_to_f(val));
	    return T_FLOAT;
	  case T_RATIONAL:
	    *valp = DBL2NUM(rat2dbl_without_to_f(val));
	    return T_FLOAT;
	  case T_STRING:
	    return T_STRING;
	}
    }
    return T_NONE;
}

static VALUE
convert_type_to_float_protected(VALUE val)
{
    return rb_convert_type_with_id(val, T_FLOAT, "Float", id_to_f);
}

static VALUE
rb_convert_to_float(VALUE val, int raise_exception)
{
    switch (to_float(&val, raise_exception)) {
      case T_FLOAT:
	return val;
      case T_STRING:
        if (!raise_exception) {
            int e = 0;
            double x = rb_str_to_dbl_raise(val, TRUE, raise_exception, &e);
            return e ? Qnil : DBL2NUM(x);
        }
        return DBL2NUM(rb_str_to_dbl(val, TRUE));
      case T_NONE:
        if (SPECIAL_CONST_P(val) && !raise_exception)
            return Qnil;
    }

    if (!raise_exception) {
        int state;
        VALUE result = rb_protect(convert_type_to_float_protected, val, &state);
        if (state) rb_set_errinfo(Qnil);
        return result;
    }

    return rb_convert_type_with_id(val, T_FLOAT, "Float", id_to_f);
}

FUNC_MINIMIZED(VALUE rb_Float(VALUE val));

/*!
 * Equivalent to \c Kernel\#Float in Ruby.
 *
 * Converts \a val into \c Float in a slightly more strict manner
 * than \c #to_f.
 */
VALUE
rb_Float(VALUE val)
{
    return rb_convert_to_float(val, TRUE);
}

static VALUE
rb_f_float(rb_execution_context_t *ec, VALUE obj, VALUE arg, VALUE opts)
{
    int exception = rb_bool_expected(opts, "exception");
    return rb_convert_to_float(arg, exception);
}

static VALUE
numeric_to_float(VALUE val)
{
    if (!rb_obj_is_kind_of(val, rb_cNumeric)) {
	rb_raise(rb_eTypeError, "can't convert %"PRIsVALUE" into Float",
		 rb_obj_class(val));
    }
    return rb_convert_type_with_id(val, T_FLOAT, "Float", id_to_f);
}

/*!
 * Converts a \c Numeric object into \c Float.
 * \param[in] val a \c Numeric object
 * \exception TypeError if \a val is not a \c Numeric or other conversion failures.
 */
VALUE
rb_to_float(VALUE val)
{
    switch (to_float(&val, TRUE)) {
      case T_FLOAT:
	return val;
    }
    return numeric_to_float(val);
}

/*!
 * Tries to convert an object into \c Float.
 * It calls \c #to_f if necessary.
 *
 * It returns \c Qnil if the object is not a \c Numeric
 * or \c #to_f is not defined on the object.
 */
VALUE
rb_check_to_float(VALUE val)
{
    if (RB_TYPE_P(val, T_FLOAT)) return val;
    if (!rb_obj_is_kind_of(val, rb_cNumeric)) {
	return Qnil;
    }
    return rb_check_convert_type_with_id(val, T_FLOAT, "Float", id_to_f);
}

static inline int
basic_to_f_p(VALUE klass)
{
    return rb_method_basic_definition_p(klass, id_to_f);
}

/*! \private */
double
rb_num_to_dbl(VALUE val)
{
    if (SPECIAL_CONST_P(val)) {
	if (FIXNUM_P(val)) {
	    if (basic_to_f_p(rb_cInteger))
		return fix2dbl_without_to_f(val);
	}
	else if (FLONUM_P(val)) {
	    return rb_float_flonum_value(val);
	}
	else {
	    conversion_to_float(val);
	}
    }
    else {
	switch (BUILTIN_TYPE(val)) {
	  case T_FLOAT:
	    return rb_float_noflonum_value(val);
	  case T_BIGNUM:
	    if (basic_to_f_p(rb_cInteger))
		return big2dbl_without_to_f(val);
	    break;
	  case T_RATIONAL:
	    if (basic_to_f_p(rb_cRational))
		return rat2dbl_without_to_f(val);
	    break;
          default:
	    break;
	}
    }
    val = numeric_to_float(val);
    return RFLOAT_VALUE(val);
}

/*!
 * Converts a \c Numeric object to \c double.
 * \param[in] val a \c Numeric object
 * \return the converted value
 * \exception TypeError if \a val is not a \c Numeric or
 *   it does not support conversion to a floating point number.
 */
double
rb_num2dbl(VALUE val)
{
    if (SPECIAL_CONST_P(val)) {
	if (FIXNUM_P(val)) {
	    return fix2dbl_without_to_f(val);
	}
	else if (FLONUM_P(val)) {
	    return rb_float_flonum_value(val);
	}
	else {
	    implicit_conversion_to_float(val);
	}
    }
    else {
	switch (BUILTIN_TYPE(val)) {
	  case T_FLOAT:
	    return rb_float_noflonum_value(val);
	  case T_BIGNUM:
	    return big2dbl_without_to_f(val);
	  case T_RATIONAL:
	    return rat2dbl_without_to_f(val);
	  case T_STRING:
	    rb_raise(rb_eTypeError, "no implicit conversion to float from string");
          default:
	    break;
	}
    }
    val = rb_convert_type_with_id(val, T_FLOAT, "Float", id_to_f);
    return RFLOAT_VALUE(val);
}

/*!
 * Equivalent to \c Kernel\#String in Ruby.
 *
 * Converts \a val into \c String by trying \c #to_str at first and
 * then trying \c #to_s.
 */
VALUE
rb_String(VALUE val)
{
    VALUE tmp = rb_check_string_type(val);
    if (NIL_P(tmp))
	tmp = rb_convert_type_with_id(val, T_STRING, "String", idTo_s);
    return tmp;
}


/*
 *  call-seq:
 *     String(arg)   -> string
 *
 *  Returns <i>arg</i> as a String.
 *
 *  First tries to call its <code>to_str</code> method, then its <code>to_s</code> method.
 *
 *     String(self)        #=> "main"
 *     String(self.class)  #=> "Object"
 *     String(123456)      #=> "123456"
 */

static VALUE
rb_f_string(VALUE obj, VALUE arg)
{
    return rb_String(arg);
}

/*!
 * Equivalent to \c Kernel\#Array in Ruby.
 */
VALUE
rb_Array(VALUE val)
{
    VALUE tmp = rb_check_array_type(val);

    if (NIL_P(tmp)) {
	tmp = rb_check_to_array(val);
	if (NIL_P(tmp)) {
	    return rb_ary_new3(1, val);
	}
    }
    return tmp;
}

/*
 *  call-seq:
 *     Array(arg)    -> array
 *
 *  Returns +arg+ as an Array.
 *
 *  First tries to call <code>to_ary</code> on +arg+, then <code>to_a</code>.
 *  If +arg+ does not respond to <code>to_ary</code> or <code>to_a</code>,
 *  returns an Array of length 1 containing +arg+.
 *
 *  If <code>to_ary</code> or <code>to_a</code> returns something other than
 *  an Array, raises a TypeError.
 *
 *     Array(["a", "b"])  #=> ["a", "b"]
 *     Array(1..5)        #=> [1, 2, 3, 4, 5]
 *     Array(key: :value) #=> [[:key, :value]]
 *     Array(nil)         #=> []
 *     Array(1)           #=> [1]
 */

static VALUE
rb_f_array(VALUE obj, VALUE arg)
{
    return rb_Array(arg);
}

/**
 * Equivalent to \c Kernel\#Hash in Ruby
 */
VALUE
rb_Hash(VALUE val)
{
    VALUE tmp;

    if (NIL_P(val)) return rb_hash_new();
    tmp = rb_check_hash_type(val);
    if (NIL_P(tmp)) {
	if (RB_TYPE_P(val, T_ARRAY) && RARRAY_LEN(val) == 0)
	    return rb_hash_new();
	rb_raise(rb_eTypeError, "can't convert %s into Hash", rb_obj_classname(val));
    }
    return tmp;
}

/*
 *  call-seq:
 *     Hash(arg)    -> hash
 *
 *  Converts <i>arg</i> to a Hash by calling
 *  <i>arg</i><code>.to_hash</code>. Returns an empty Hash when
 *  <i>arg</i> is <tt>nil</tt> or <tt>[]</tt>.
 *
 *     Hash([])          #=> {}
 *     Hash(nil)         #=> {}
 *     Hash(key: :value) #=> {:key => :value}
 *     Hash([1, 2, 3])   #=> TypeError
 */

static VALUE
rb_f_hash(VALUE obj, VALUE arg)
{
    return rb_Hash(arg);
}

/*! \private */
struct dig_method {
    VALUE klass;
    int basic;
};

static ID id_dig;

static int
dig_basic_p(VALUE obj, struct dig_method *cache)
{
    VALUE klass = RBASIC_CLASS(obj);
    if (klass != cache->klass) {
	cache->klass = klass;
	cache->basic = rb_method_basic_definition_p(klass, id_dig);
    }
    return cache->basic;
}

static void
no_dig_method(int found, VALUE recv, ID mid, int argc, const VALUE *argv, VALUE data)
{
    if (!found) {
	rb_raise(rb_eTypeError, "%"PRIsVALUE" does not have #dig method",
		 CLASS_OF(data));
    }
}

/*! \private */
VALUE
rb_obj_dig(int argc, VALUE *argv, VALUE obj, VALUE notfound)
{
    struct dig_method hash = {Qnil}, ary = {Qnil}, strt = {Qnil};

    for (; argc > 0; ++argv, --argc) {
	if (NIL_P(obj)) return notfound;
	if (!SPECIAL_CONST_P(obj)) {
	    switch (BUILTIN_TYPE(obj)) {
	      case T_HASH:
		if (dig_basic_p(obj, &hash)) {
		    obj = rb_hash_aref(obj, *argv);
		    continue;
		}
		break;
	      case T_ARRAY:
		if (dig_basic_p(obj, &ary)) {
		    obj = rb_ary_at(obj, *argv);
		    continue;
		}
		break;
	      case T_STRUCT:
		if (dig_basic_p(obj, &strt)) {
		    obj = rb_struct_lookup(obj, *argv);
		    continue;
		}
		break;
              default:
                break;
	    }
	}
        return rb_check_funcall_with_hook_kw(obj, id_dig, argc, argv,
                                          no_dig_method, obj,
                                          RB_NO_KEYWORDS);
    }
    return obj;
}

/*
 *  call-seq:
 *     format(format_string [, arguments...] )   -> string
 *     sprintf(format_string [, arguments...] )  -> string
 *
 *  Returns the string resulting from applying <i>format_string</i> to
 *  any additional arguments.  Within the format string, any characters
 *  other than format sequences are copied to the result.
 *
 *  The syntax of a format sequence is as follows.
 *
 *    %[flags][width][.precision]type
 *
 *  A format
 *  sequence consists of a percent sign, followed by optional flags,
 *  width, and precision indicators, then terminated with a field type
 *  character.  The field type controls how the corresponding
 *  <code>sprintf</code> argument is to be interpreted, while the flags
 *  modify that interpretation.
 *
 *  The field type characters are:
 *
 *      Field |  Integer Format
 *      ------+--------------------------------------------------------------
 *        b   | Convert argument as a binary number.
 *            | Negative numbers will be displayed as a two's complement
 *            | prefixed with `..1'.
 *        B   | Equivalent to `b', but uses an uppercase 0B for prefix
 *            | in the alternative format by #.
 *        d   | Convert argument as a decimal number.
 *        i   | Identical to `d'.
 *        o   | Convert argument as an octal number.
 *            | Negative numbers will be displayed as a two's complement
 *            | prefixed with `..7'.
 *        u   | Identical to `d'.
 *        x   | Convert argument as a hexadecimal number.
 *            | Negative numbers will be displayed as a two's complement
 *            | prefixed with `..f' (representing an infinite string of
 *            | leading 'ff's).
 *        X   | Equivalent to `x', but uses uppercase letters.
 *
 *      Field |  Float Format
 *      ------+--------------------------------------------------------------
 *        e   | Convert floating point argument into exponential notation
 *            | with one digit before the decimal point as [-]d.dddddde[+-]dd.
 *            | The precision specifies the number of digits after the decimal
 *            | point (defaulting to six).
 *        E   | Equivalent to `e', but uses an uppercase E to indicate
 *            | the exponent.
 *        f   | Convert floating point argument as [-]ddd.dddddd,
 *            | where the precision specifies the number of digits after
 *            | the decimal point.
 *        g   | Convert a floating point number using exponential form
 *            | if the exponent is less than -4 or greater than or
 *            | equal to the precision, or in dd.dddd form otherwise.
 *            | The precision specifies the number of significant digits.
 *        G   | Equivalent to `g', but use an uppercase `E' in exponent form.
 *        a   | Convert floating point argument as [-]0xh.hhhhp[+-]dd,
 *            | which is consisted from optional sign, "0x", fraction part
 *            | as hexadecimal, "p", and exponential part as decimal.
 *        A   | Equivalent to `a', but use uppercase `X' and `P'.
 *
 *      Field |  Other Format
 *      ------+--------------------------------------------------------------
 *        c   | Argument is the numeric code for a single character or
 *            | a single character string itself.
 *        p   | The valuing of argument.inspect.
 *        s   | Argument is a string to be substituted.  If the format
 *            | sequence contains a precision, at most that many characters
 *            | will be copied.
 *        %   | A percent sign itself will be displayed.  No argument taken.
 *
 *  The flags modifies the behavior of the formats.
 *  The flag characters are:
 *
 *    Flag     | Applies to    | Meaning
 *    ---------+---------------+-----------------------------------------
 *    space    | bBdiouxX      | Leave a space at the start of
 *             | aAeEfgG       | non-negative numbers.
 *             | (numeric fmt) | For `o', `x', `X', `b' and `B', use
 *             |               | a minus sign with absolute value for
 *             |               | negative values.
 *    ---------+---------------+-----------------------------------------
 *    (digit)$ | all           | Specifies the absolute argument number
 *             |               | for this field.  Absolute and relative
 *             |               | argument numbers cannot be mixed in a
 *             |               | sprintf string.
 *    ---------+---------------+-----------------------------------------
 *     #       | bBoxX         | Use an alternative format.
 *             | aAeEfgG       | For the conversions `o', increase the precision
 *             |               | until the first digit will be `0' if
 *             |               | it is not formatted as complements.
 *             |               | For the conversions `x', `X', `b' and `B'
 *             |               | on non-zero, prefix the result with ``0x'',
 *             |               | ``0X'', ``0b'' and ``0B'', respectively.
 *             |               | For `a', `A', `e', `E', `f', `g', and 'G',
 *             |               | force a decimal point to be added,
 *             |               | even if no digits follow.
 *             |               | For `g' and 'G', do not remove trailing zeros.
 *    ---------+---------------+-----------------------------------------
 *    +        | bBdiouxX      | Add a leading plus sign to non-negative
 *             | aAeEfgG       | numbers.
 *             | (numeric fmt) | For `o', `x', `X', `b' and `B', use
 *             |               | a minus sign with absolute value for
 *             |               | negative values.
 *    ---------+---------------+-----------------------------------------
 *    -        | all           | Left-justify the result of this conversion.
 *    ---------+---------------+-----------------------------------------
 *    0 (zero) | bBdiouxX      | Pad with zeros, not spaces.
 *             | aAeEfgG       | For `o', `x', `X', `b' and `B', radix-1
 *             | (numeric fmt) | is used for negative numbers formatted as
 *             |               | complements.
 *    ---------+---------------+-----------------------------------------
 *    *        | all           | Use the next argument as the field width.
 *             |               | If negative, left-justify the result. If the
 *             |               | asterisk is followed by a number and a dollar
 *             |               | sign, use the indicated argument as the width.
 *
 *  Examples of flags:
 *
 *   # `+' and space flag specifies the sign of non-negative numbers.
 *   sprintf("%d", 123)  #=> "123"
 *   sprintf("%+d", 123) #=> "+123"
 *   sprintf("% d", 123) #=> " 123"
 *
 *   # `#' flag for `o' increases number of digits to show `0'.
 *   # `+' and space flag changes format of negative numbers.
 *   sprintf("%o", 123)   #=> "173"
 *   sprintf("%#o", 123)  #=> "0173"
 *   sprintf("%+o", -123) #=> "-173"
 *   sprintf("%o", -123)  #=> "..7605"
 *   sprintf("%#o", -123) #=> "..7605"
 *
 *   # `#' flag for `x' add a prefix `0x' for non-zero numbers.
 *   # `+' and space flag disables complements for negative numbers.
 *   sprintf("%x", 123)   #=> "7b"
 *   sprintf("%#x", 123)  #=> "0x7b"
 *   sprintf("%+x", -123) #=> "-7b"
 *   sprintf("%x", -123)  #=> "..f85"
 *   sprintf("%#x", -123) #=> "0x..f85"
 *   sprintf("%#x", 0)    #=> "0"
 *
 *   # `#' for `X' uses the prefix `0X'.
 *   sprintf("%X", 123)  #=> "7B"
 *   sprintf("%#X", 123) #=> "0X7B"
 *
 *   # `#' flag for `b' add a prefix `0b' for non-zero numbers.
 *   # `+' and space flag disables complements for negative numbers.
 *   sprintf("%b", 123)   #=> "1111011"
 *   sprintf("%#b", 123)  #=> "0b1111011"
 *   sprintf("%+b", -123) #=> "-1111011"
 *   sprintf("%b", -123)  #=> "..10000101"
 *   sprintf("%#b", -123) #=> "0b..10000101"
 *   sprintf("%#b", 0)    #=> "0"
 *
 *   # `#' for `B' uses the prefix `0B'.
 *   sprintf("%B", 123)  #=> "1111011"
 *   sprintf("%#B", 123) #=> "0B1111011"
 *
 *   # `#' for `e' forces to show the decimal point.
 *   sprintf("%.0e", 1)  #=> "1e+00"
 *   sprintf("%#.0e", 1) #=> "1.e+00"
 *
 *   # `#' for `f' forces to show the decimal point.
 *   sprintf("%.0f", 1234)  #=> "1234"
 *   sprintf("%#.0f", 1234) #=> "1234."
 *
 *   # `#' for `g' forces to show the decimal point.
 *   # It also disables stripping lowest zeros.
 *   sprintf("%g", 123.4)   #=> "123.4"
 *   sprintf("%#g", 123.4)  #=> "123.400"
 *   sprintf("%g", 123456)  #=> "123456"
 *   sprintf("%#g", 123456) #=> "123456."
 *
 *  The field width is an optional integer, followed optionally by a
 *  period and a precision.  The width specifies the minimum number of
 *  characters that will be written to the result for this field.
 *
 *  Examples of width:
 *
 *   # padding is done by spaces,       width=20
 *   # 0 or radix-1.             <------------------>
 *   sprintf("%20d", 123)   #=> "                 123"
 *   sprintf("%+20d", 123)  #=> "                +123"
 *   sprintf("%020d", 123)  #=> "00000000000000000123"
 *   sprintf("%+020d", 123) #=> "+0000000000000000123"
 *   sprintf("% 020d", 123) #=> " 0000000000000000123"
 *   sprintf("%-20d", 123)  #=> "123                 "
 *   sprintf("%-+20d", 123) #=> "+123                "
 *   sprintf("%- 20d", 123) #=> " 123                "
 *   sprintf("%020x", -123) #=> "..ffffffffffffffff85"
 *
 *  For
 *  numeric fields, the precision controls the number of decimal places
 *  displayed.  For string fields, the precision determines the maximum
 *  number of characters to be copied from the string.  (Thus, the format
 *  sequence <code>%10.10s</code> will always contribute exactly ten
 *  characters to the result.)
 *
 *  Examples of precisions:
 *
 *   # precision for `d', 'o', 'x' and 'b' is
 *   # minimum number of digits               <------>
 *   sprintf("%20.8d", 123)  #=> "            00000123"
 *   sprintf("%20.8o", 123)  #=> "            00000173"
 *   sprintf("%20.8x", 123)  #=> "            0000007b"
 *   sprintf("%20.8b", 123)  #=> "            01111011"
 *   sprintf("%20.8d", -123) #=> "           -00000123"
 *   sprintf("%20.8o", -123) #=> "            ..777605"
 *   sprintf("%20.8x", -123) #=> "            ..ffff85"
 *   sprintf("%20.8b", -11)  #=> "            ..110101"
 *
 *   # "0x" and "0b" for `#x' and `#b' is not counted for
 *   # precision but "0" for `#o' is counted.  <------>
 *   sprintf("%#20.8d", 123)  #=> "            00000123"
 *   sprintf("%#20.8o", 123)  #=> "            00000173"
 *   sprintf("%#20.8x", 123)  #=> "          0x0000007b"
 *   sprintf("%#20.8b", 123)  #=> "          0b01111011"
 *   sprintf("%#20.8d", -123) #=> "           -00000123"
 *   sprintf("%#20.8o", -123) #=> "            ..777605"
 *   sprintf("%#20.8x", -123) #=> "          0x..ffff85"
 *   sprintf("%#20.8b", -11)  #=> "          0b..110101"
 *
 *   # precision for `e' is number of
 *   # digits after the decimal point           <------>
 *   sprintf("%20.8e", 1234.56789) #=> "      1.23456789e+03"
 *
 *   # precision for `f' is number of
 *   # digits after the decimal point               <------>
 *   sprintf("%20.8f", 1234.56789) #=> "       1234.56789000"
 *
 *   # precision for `g' is number of
 *   # significant digits                          <------->
 *   sprintf("%20.8g", 1234.56789) #=> "           1234.5679"
 *
 *   #                                         <------->
 *   sprintf("%20.8g", 123456789)  #=> "       1.2345679e+08"
 *
 *   # precision for `s' is
 *   # maximum number of characters                    <------>
 *   sprintf("%20.8s", "string test") #=> "            string t"
 *
 *  Examples:
 *
 *     sprintf("%d %04x", 123, 123)               #=> "123 007b"
 *     sprintf("%08b '%4s'", 123, 123)            #=> "01111011 ' 123'"
 *     sprintf("%1$*2$s %2$d %1$s", "hello", 8)   #=> "   hello 8 hello"
 *     sprintf("%1$*2$s %2$d", "hello", -8)       #=> "hello    -8"
 *     sprintf("%+g:% g:%-g", 1.23, 1.23, 1.23)   #=> "+1.23: 1.23:1.23"
 *     sprintf("%u", -123)                        #=> "-123"
 *
 *  For more complex formatting, Ruby supports a reference by name.
 *  %<name>s style uses format style, but %{name} style doesn't.
 *
 *  Examples:
 *    sprintf("%<foo>d : %<bar>f", { :foo => 1, :bar => 2 })
 *      #=> 1 : 2.000000
 *    sprintf("%{foo}f", { :foo => 1 })
 *      # => "1f"
 */

static VALUE
f_sprintf(int c, const VALUE *v, VALUE _)
{
    return rb_f_sprintf(c, v);
}

/*
 *  Document-class: Class
 *
 *  Classes in Ruby are first-class objects---each is an instance of
 *  class Class.
 *
 *  Typically, you create a new class by using:
 *
 *    class Name
 *     # some code describing the class behavior
 *    end
 *
 *  When a new class is created, an object of type Class is initialized and
 *  assigned to a global constant (Name in this case).
 *
 *  When <code>Name.new</code> is called to create a new object, the
 *  #new method in Class is run by default.
 *  This can be demonstrated by overriding #new in Class:
 *
 *     class Class
 *       alias old_new new
 *       def new(*args)
 *         print "Creating a new ", self.name, "\n"
 *         old_new(*args)
 *       end
 *     end
 *
 *     class Name
 *     end
 *
 *     n = Name.new
 *
 *  <em>produces:</em>
 *
 *     Creating a new Name
 *
 *  Classes, modules, and objects are interrelated. In the diagram
 *  that follows, the vertical arrows represent inheritance, and the
 *  parentheses metaclasses. All metaclasses are instances
 *  of the class `Class'.
 *                             +---------+             +-...
 *                             |         |             |
 *             BasicObject-----|-->(BasicObject)-------|-...
 *                 ^           |         ^             |
 *                 |           |         |             |
 *              Object---------|----->(Object)---------|-...
 *                 ^           |         ^             |
 *                 |           |         |             |
 *                 +-------+   |         +--------+    |
 *                 |       |   |         |        |    |
 *                 |    Module-|---------|--->(Module)-|-...
 *                 |       ^   |         |        ^    |
 *                 |       |   |         |        |    |
 *                 |     Class-|---------|---->(Class)-|-...
 *                 |       ^   |         |        ^    |
 *                 |       +---+         |        +----+
 *                 |                     |
 *    obj--->OtherClass---------->(OtherClass)-----------...
 *
 */


/*  Document-class: BasicObject
 *
 *  BasicObject is the parent class of all classes in Ruby.  It's an explicit
 *  blank class.
 *
 *  BasicObject can be used for creating object hierarchies independent of
 *  Ruby's object hierarchy, proxy objects like the Delegator class, or other
 *  uses where namespace pollution from Ruby's methods and classes must be
 *  avoided.
 *
 *  To avoid polluting BasicObject for other users an appropriately named
 *  subclass of BasicObject should be created instead of directly modifying
 *  BasicObject:
 *
 *    class MyObjectSystem < BasicObject
 *    end
 *
 *  BasicObject does not include Kernel (for methods like +puts+) and
 *  BasicObject is outside of the namespace of the standard library so common
 *  classes will not be found without using a full class path.
 *
 *  A variety of strategies can be used to provide useful portions of the
 *  standard library to subclasses of BasicObject.  A subclass could
 *  <code>include Kernel</code> to obtain +puts+, +exit+, etc.  A custom
 *  Kernel-like module could be created and included or delegation can be used
 *  via #method_missing:
 *
 *    class MyObjectSystem < BasicObject
 *      DELEGATE = [:puts, :p]
 *
 *      def method_missing(name, *args, &block)
 *        return super unless DELEGATE.include? name
 *        ::Kernel.send(name, *args, &block)
 *      end
 *
 *      def respond_to_missing?(name, include_private = false)
 *        DELEGATE.include?(name) or super
 *      end
 *    end
 *
 *  Access to classes and modules from the Ruby standard library can be
 *  obtained in a BasicObject subclass by referencing the desired constant
 *  from the root like <code>::File</code> or <code>::Enumerator</code>.
 *  Like #method_missing, #const_missing can be used to delegate constant
 *  lookup to +Object+:
 *
 *    class MyObjectSystem < BasicObject
 *      def self.const_missing(name)
 *        ::Object.const_get(name)
 *      end
 *    end
 */

/*  Document-class: Object
 *
 *  Object is the default root of all Ruby objects.  Object inherits from
 *  BasicObject which allows creating alternate object hierarchies.  Methods
 *  on Object are available to all classes unless explicitly overridden.
 *
 *  Object mixes in the Kernel module, making the built-in kernel functions
 *  globally accessible.  Although the instance methods of Object are defined
 *  by the Kernel module, we have chosen to document them here for clarity.
 *
 *  When referencing constants in classes inheriting from Object you do not
 *  need to use the full namespace.  For example, referencing +File+ inside
 *  +YourClass+ will find the top-level File class.
 *
 *  In the descriptions of Object's methods, the parameter <i>symbol</i> refers
 *  to a symbol, which is either a quoted string or a Symbol (such as
 *  <code>:name</code>).
 */

/*!
 *--
 * \private
 * Initializes the world of objects and classes.
 *
 * At first, the function bootstraps the class hierarchy.
 * It initializes the most fundamental classes and their metaclasses.
 * - \c BasicObject
 * - \c Object
 * - \c Module
 * - \c Class
 * After the bootstrap step, the class hierarchy becomes as the following
 * diagram.
 *
 * \image html boottime-classes.png
 *
 * Then, the function defines classes, modules and methods as usual.
 * \ingroup class
 *++
 */

void
InitVM_Object(void)
{
    Init_class_hierarchy();

#if 0
    // teach RDoc about these classes
    rb_cBasicObject = rb_define_class("BasicObject", Qnil);
    rb_cObject = rb_define_class("Object", rb_cBasicObject);
    rb_cModule = rb_define_class("Module", rb_cObject);
    rb_cClass =  rb_define_class("Class",  rb_cModule);
#endif

    rb_define_private_method(rb_cBasicObject, "initialize", rb_obj_dummy0, 0);
    rb_define_alloc_func(rb_cBasicObject, rb_class_allocate_instance);
    rb_define_method(rb_cBasicObject, "==", rb_obj_equal, 1);
    rb_define_method(rb_cBasicObject, "equal?", rb_obj_equal, 1);
    rb_define_method(rb_cBasicObject, "!", rb_obj_not, 0);
    rb_define_method(rb_cBasicObject, "!=", rb_obj_not_equal, 1);

    rb_define_private_method(rb_cBasicObject, "singleton_method_added", rb_obj_dummy1, 1);
    rb_define_private_method(rb_cBasicObject, "singleton_method_removed", rb_obj_dummy1, 1);
    rb_define_private_method(rb_cBasicObject, "singleton_method_undefined", rb_obj_dummy1, 1);

    /* Document-module: Kernel
     *
     * The Kernel module is included by class Object, so its methods are
     * available in every Ruby object.
     *
     * The Kernel instance methods are documented in class Object while the
     * module methods are documented here.  These methods are called without a
     * receiver and thus can be called in functional form:
     *
     *   sprintf "%.1f", 1.234 #=> "1.2"
     *
     */
    rb_mKernel = rb_define_module("Kernel");
    rb_include_module(rb_cObject, rb_mKernel);
    rb_define_private_method(rb_cClass, "inherited", rb_obj_dummy1, 1);
    rb_define_private_method(rb_cModule, "included", rb_obj_dummy1, 1);
    rb_define_private_method(rb_cModule, "extended", rb_obj_dummy1, 1);
    rb_define_private_method(rb_cModule, "prepended", rb_obj_dummy1, 1);
    rb_define_private_method(rb_cModule, "method_added", rb_obj_dummy1, 1);
    rb_define_private_method(rb_cModule, "method_removed", rb_obj_dummy1, 1);
    rb_define_private_method(rb_cModule, "method_undefined", rb_obj_dummy1, 1);

    rb_define_method(rb_mKernel, "nil?", rb_false, 0);
    rb_define_method(rb_mKernel, "===", case_equal, 1);
    rb_define_method(rb_mKernel, "=~", rb_obj_match, 1);
    rb_define_method(rb_mKernel, "!~", rb_obj_not_match, 1);
    rb_define_method(rb_mKernel, "eql?", rb_obj_equal, 1);
    rb_define_method(rb_mKernel, "hash", rb_obj_hash, 0); /* in hash.c */
    rb_define_method(rb_mKernel, "<=>", rb_obj_cmp, 1);

    rb_define_method(rb_mKernel, "singleton_class", rb_obj_singleton_class, 0);
    rb_define_method(rb_mKernel, "dup", rb_obj_dup, 0);
    rb_define_method(rb_mKernel, "itself", rb_obj_itself, 0);
    rb_define_method(rb_mKernel, "initialize_copy", rb_obj_init_copy, 1);
    rb_define_method(rb_mKernel, "initialize_dup", rb_obj_init_dup_clone, 1);
    rb_define_method(rb_mKernel, "initialize_clone", rb_obj_init_clone, -1);

    rb_define_method(rb_mKernel, "taint", rb_obj_taint, 0);
    rb_define_method(rb_mKernel, "tainted?", rb_obj_tainted, 0);
    rb_define_method(rb_mKernel, "untaint", rb_obj_untaint, 0);
    rb_define_method(rb_mKernel, "untrust", rb_obj_untrust, 0);
    rb_define_method(rb_mKernel, "untrusted?", rb_obj_untrusted, 0);
    rb_define_method(rb_mKernel, "trust", rb_obj_trust, 0);
    rb_define_method(rb_mKernel, "freeze", rb_obj_freeze, 0);

    rb_define_method(rb_mKernel, "to_s", rb_any_to_s, 0);
    rb_define_method(rb_mKernel, "inspect", rb_obj_inspect, 0);
    rb_define_method(rb_mKernel, "methods", rb_obj_methods, -1); /* in class.c */
    rb_define_method(rb_mKernel, "singleton_methods", rb_obj_singleton_methods, -1); /* in class.c */
    rb_define_method(rb_mKernel, "protected_methods", rb_obj_protected_methods, -1); /* in class.c */
    rb_define_method(rb_mKernel, "private_methods", rb_obj_private_methods, -1); /* in class.c */
    rb_define_method(rb_mKernel, "public_methods", rb_obj_public_methods, -1); /* in class.c */
    rb_define_method(rb_mKernel, "instance_variables", rb_obj_instance_variables, 0); /* in variable.c */
    rb_define_method(rb_mKernel, "instance_variable_get", rb_obj_ivar_get, 1);
    rb_define_method(rb_mKernel, "instance_variable_set", rb_obj_ivar_set, 2);
    rb_define_method(rb_mKernel, "instance_variable_defined?", rb_obj_ivar_defined, 1);
    rb_define_method(rb_mKernel, "remove_instance_variable",
		     rb_obj_remove_instance_variable, 1); /* in variable.c */

    rb_define_method(rb_mKernel, "instance_of?", rb_obj_is_instance_of, 1);
    rb_define_method(rb_mKernel, "kind_of?", rb_obj_is_kind_of, 1);
    rb_define_method(rb_mKernel, "is_a?", rb_obj_is_kind_of, 1);

    rb_define_global_function("sprintf", f_sprintf, -1);
    rb_define_global_function("format", f_sprintf, -1);

    rb_define_global_function("Integer", rb_f_integer, -1);

    rb_define_global_function("String", rb_f_string, 1);
    rb_define_global_function("Array", rb_f_array, 1);
    rb_define_global_function("Hash", rb_f_hash, 1);

    rb_cNilClass = rb_define_class("NilClass", rb_cObject);
    rb_cNilClass_to_s = rb_fstring_enc_lit("", rb_usascii_encoding());
    rb_gc_register_mark_object(rb_cNilClass_to_s);
    rb_define_method(rb_cNilClass, "to_i", nil_to_i, 0);
    rb_define_method(rb_cNilClass, "to_f", nil_to_f, 0);
    rb_define_method(rb_cNilClass, "to_s", nil_to_s, 0);
    rb_define_method(rb_cNilClass, "to_a", nil_to_a, 0);
    rb_define_method(rb_cNilClass, "to_h", nil_to_h, 0);
    rb_define_method(rb_cNilClass, "inspect", nil_inspect, 0);
    rb_define_method(rb_cNilClass, "=~", nil_match, 1);
    rb_define_method(rb_cNilClass, "&", false_and, 1);
    rb_define_method(rb_cNilClass, "|", false_or, 1);
    rb_define_method(rb_cNilClass, "^", false_xor, 1);
    rb_define_method(rb_cNilClass, "===", case_equal, 1);

    rb_define_method(rb_cNilClass, "nil?", rb_true, 0);
    rb_undef_alloc_func(rb_cNilClass);
    rb_undef_method(CLASS_OF(rb_cNilClass), "new");

    rb_define_method(rb_cModule, "freeze", rb_mod_freeze, 0);
    rb_define_method(rb_cModule, "===", rb_mod_eqq, 1);
    rb_define_method(rb_cModule, "==", rb_obj_equal, 1);
    rb_define_method(rb_cModule, "<=>",  rb_mod_cmp, 1);
    rb_define_method(rb_cModule, "<",  rb_mod_lt, 1);
    rb_define_method(rb_cModule, "<=", rb_class_inherited_p, 1);
    rb_define_method(rb_cModule, ">",  rb_mod_gt, 1);
    rb_define_method(rb_cModule, ">=", rb_mod_ge, 1);
    rb_define_method(rb_cModule, "initialize_copy", rb_mod_init_copy, 1); /* in class.c */
    rb_define_method(rb_cModule, "to_s", rb_mod_to_s, 0);
    rb_define_alias(rb_cModule, "inspect", "to_s");
    rb_define_method(rb_cModule, "included_modules", rb_mod_included_modules, 0); /* in class.c */
    rb_define_method(rb_cModule, "include?", rb_mod_include_p, 1); /* in class.c */
    rb_define_method(rb_cModule, "name", rb_mod_name, 0);  /* in variable.c */
    rb_define_method(rb_cModule, "ancestors", rb_mod_ancestors, 0); /* in class.c */

    rb_define_method(rb_cModule, "attr", rb_mod_attr, -1);
    rb_define_method(rb_cModule, "attr_reader", rb_mod_attr_reader, -1);
    rb_define_method(rb_cModule, "attr_writer", rb_mod_attr_writer, -1);
    rb_define_method(rb_cModule, "attr_accessor", rb_mod_attr_accessor, -1);

    rb_define_alloc_func(rb_cModule, rb_module_s_alloc);
    rb_define_method(rb_cModule, "initialize", rb_mod_initialize, 0);
    rb_define_method(rb_cModule, "initialize_clone", rb_mod_initialize_clone, -1);
    rb_define_method(rb_cModule, "instance_methods", rb_class_instance_methods, -1); /* in class.c */
    rb_define_method(rb_cModule, "public_instance_methods",
		     rb_class_public_instance_methods, -1);    /* in class.c */
    rb_define_method(rb_cModule, "protected_instance_methods",
		     rb_class_protected_instance_methods, -1); /* in class.c */
    rb_define_method(rb_cModule, "private_instance_methods",
		     rb_class_private_instance_methods, -1);   /* in class.c */

    rb_define_method(rb_cModule, "constants", rb_mod_constants, -1); /* in variable.c */
    rb_define_method(rb_cModule, "const_get", rb_mod_const_get, -1);
    rb_define_method(rb_cModule, "const_set", rb_mod_const_set, 2);
    rb_define_method(rb_cModule, "const_defined?", rb_mod_const_defined, -1);
    rb_define_method(rb_cModule, "const_source_location", rb_mod_const_source_location, -1);
    rb_define_private_method(rb_cModule, "remove_const",
			     rb_mod_remove_const, 1); /* in variable.c */
    rb_define_method(rb_cModule, "const_missing",
		     rb_mod_const_missing, 1); /* in variable.c */
    rb_define_method(rb_cModule, "class_variables",
		     rb_mod_class_variables, -1); /* in variable.c */
    rb_define_method(rb_cModule, "remove_class_variable",
		     rb_mod_remove_cvar, 1); /* in variable.c */
    rb_define_method(rb_cModule, "class_variable_get", rb_mod_cvar_get, 1);
    rb_define_method(rb_cModule, "class_variable_set", rb_mod_cvar_set, 2);
    rb_define_method(rb_cModule, "class_variable_defined?", rb_mod_cvar_defined, 1);
    rb_define_method(rb_cModule, "public_constant", rb_mod_public_constant, -1); /* in variable.c */
    rb_define_method(rb_cModule, "private_constant", rb_mod_private_constant, -1); /* in variable.c */
    rb_define_method(rb_cModule, "deprecate_constant", rb_mod_deprecate_constant, -1); /* in variable.c */
    rb_define_method(rb_cModule, "singleton_class?", rb_mod_singleton_p, 0);

    rb_define_method(rb_cClass, "allocate", rb_class_alloc_m, 0);
    rb_define_method(rb_cClass, "new", rb_class_new_instance_pass_kw, -1);
    rb_define_method(rb_cClass, "initialize", rb_class_initialize, -1);
    rb_define_method(rb_cClass, "superclass", rb_class_superclass, 0);
    rb_define_alloc_func(rb_cClass, rb_class_s_alloc);
    rb_undef_method(rb_cClass, "extend_object");
    rb_undef_method(rb_cClass, "append_features");
    rb_undef_method(rb_cClass, "prepend_features");

    /*
     * Document-class: Data
     *
     * This is a deprecated class, base class for C extensions using
     * Data_Make_Struct or Data_Wrap_Struct.
     */
    rb_cData = rb_define_class("Data", rb_cObject);
    rb_undef_alloc_func(rb_cData);
    rb_deprecate_constant(rb_cObject, "Data");

    rb_cTrueClass = rb_define_class("TrueClass", rb_cObject);
    rb_cTrueClass_to_s = rb_fstring_enc_lit("true", rb_usascii_encoding());
    rb_gc_register_mark_object(rb_cTrueClass_to_s);
    rb_define_method(rb_cTrueClass, "to_s", true_to_s, 0);
    rb_define_alias(rb_cTrueClass, "inspect", "to_s");
    rb_define_method(rb_cTrueClass, "&", true_and, 1);
    rb_define_method(rb_cTrueClass, "|", true_or, 1);
    rb_define_method(rb_cTrueClass, "^", true_xor, 1);
    rb_define_method(rb_cTrueClass, "===", case_equal, 1);
    rb_undef_alloc_func(rb_cTrueClass);
    rb_undef_method(CLASS_OF(rb_cTrueClass), "new");

    rb_cFalseClass = rb_define_class("FalseClass", rb_cObject);
    rb_cFalseClass_to_s = rb_fstring_enc_lit("false", rb_usascii_encoding());
    rb_gc_register_mark_object(rb_cFalseClass_to_s);
    rb_define_method(rb_cFalseClass, "to_s", false_to_s, 0);
    rb_define_alias(rb_cFalseClass, "inspect", "to_s");
    rb_define_method(rb_cFalseClass, "&", false_and, 1);
    rb_define_method(rb_cFalseClass, "|", false_or, 1);
    rb_define_method(rb_cFalseClass, "^", false_xor, 1);
    rb_define_method(rb_cFalseClass, "===", case_equal, 1);
    rb_undef_alloc_func(rb_cFalseClass);
    rb_undef_method(CLASS_OF(rb_cFalseClass), "new");
}

#include "kernel.rbinc"

void
Init_Object(void)
{
    id_dig = rb_intern_const("dig");
    InitVM(Object);
}

/*!
 * \}
 */<|MERGE_RESOLUTION|>--- conflicted
+++ resolved
@@ -2300,20 +2300,14 @@
 rb_mod_attr(int argc, VALUE *argv, VALUE klass)
 {
     if (argc == 2 && (argv[1] == Qtrue || argv[1] == Qfalse)) {
-<<<<<<< HEAD
 	ID id = id_for_attr(klass, argv[0]);
 	VALUE names = rb_ary_new();
 
-	rb_warning("optional boolean argument is obsoleted");
+	rb_category_warning(RB_WARN_CATEGORY_DEPRECATED, "optional boolean argument is obsoleted");
 	rb_attr(klass, id, 1, RTEST(argv[1]), TRUE);
 	rb_ary_push(names, ID2SYM(id));
 	if (argv[1] == Qtrue) rb_ary_push(names, rb_str_intern(rb_sprintf("%"PRIsVALUE"=", ID2SYM(id))));
 	return names;
-=======
-        rb_category_warning(RB_WARN_CATEGORY_DEPRECATED, "optional boolean argument is obsoleted");
-	rb_attr(klass, id_for_attr(klass, argv[0]), 1, RTEST(argv[1]), TRUE);
-	return Qnil;
->>>>>>> f6641d73
     }
     return rb_mod_attr_reader(argc, argv, klass);
 }
