--- conflicted
+++ resolved
@@ -400,17 +400,7 @@
     RBASIC(dest)->flags &= ~(T_MASK|FL_EXIVAR);
     // Copies the shape id from obj to dest
     RBASIC(dest)->flags |= RBASIC(obj)->flags & (T_MASK|FL_EXIVAR);
-<<<<<<< HEAD
-#if USE_MMTK
-    if (!rb_mmtk_enabled_p()) {
-#endif
-        rb_copy_wb_protected_attribute(dest, obj);
-#if USE_MMTK
-    }
-#endif
-=======
     rb_gc_copy_attributes(dest, obj);
->>>>>>> 971b5527
     rb_copy_generic_ivar(dest, obj);
     if (RB_TYPE_P(obj, T_OBJECT)) {
         rb_obj_copy_ivar(dest, obj);
