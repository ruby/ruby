/**********************************************************************

  object.c -

  $Author$
  created at: Thu Jul 15 12:01:24 JST 1993

  Copyright (C) 1993-2007 Yukihiro Matsumoto
  Copyright (C) 2000  Network Applied Communication Laboratory, Inc.
  Copyright (C) 2000  Information-technology Promotion Agency, Japan

**********************************************************************/

#include "ruby/internal/config.h"

#include <ctype.h>
#include <errno.h>
#include <float.h>
#include <math.h>
#include <stdio.h>

#include "constant.h"
#include "id.h"
#include "internal.h"
#include "internal/array.h"
#include "internal/class.h"
#include "internal/error.h"
#include "internal/eval.h"
#include "internal/inits.h"
#include "internal/numeric.h"
#include "internal/object.h"
#include "internal/struct.h"
#include "internal/string.h"
#include "internal/symbol.h"
#include "internal/variable.h"
#include "variable.h"
#include "probes.h"
#include "ruby/encoding.h"
#include "ruby/st.h"
#include "ruby/util.h"
#include "ruby/assert.h"
#include "builtin.h"
#include "shape.h"

<<<<<<< HEAD
#if USE_MMTK
#include "internal/mmtk_support.h"
#endif
=======
/* Flags of RObject
 *
 * 1:    ROBJECT_EMBED
 *           The object has its instance variables embedded (the array of
 *           instance variables directly follow the object, rather than being
 *           on a separately allocated buffer).
 * if !SHAPE_IN_BASIC_FLAGS
 * 4-19: SHAPE_FLAG_MASK
 *           Shape ID for the object.
 * endif
 */
>>>>>>> 85134496

/*!
 * \addtogroup object
 * \{
 */

VALUE rb_cBasicObject;
VALUE rb_mKernel;
VALUE rb_cObject;
VALUE rb_cModule;
VALUE rb_cClass;
VALUE rb_cRefinement;

VALUE rb_cNilClass;
VALUE rb_cTrueClass;
VALUE rb_cFalseClass;

static VALUE rb_cNilClass_to_s;
static VALUE rb_cTrueClass_to_s;
static VALUE rb_cFalseClass_to_s;

/*! \cond INTERNAL_MACRO */

#define id_eq               idEq
#define id_eql              idEqlP
#define id_match            idEqTilde
#define id_inspect          idInspect
#define id_init_copy        idInitialize_copy
#define id_init_clone       idInitialize_clone
#define id_init_dup         idInitialize_dup
#define id_const_missing    idConst_missing
#define id_to_f             idTo_f

#define CLASS_OR_MODULE_P(obj) \
    (!SPECIAL_CONST_P(obj) && \
     (BUILTIN_TYPE(obj) == T_CLASS || BUILTIN_TYPE(obj) == T_MODULE))

/*! \endcond */

VALUE
rb_obj_hide(VALUE obj)
{
    if (!SPECIAL_CONST_P(obj)) {
        RBASIC_CLEAR_CLASS(obj);
    }
    return obj;
}

VALUE
rb_obj_reveal(VALUE obj, VALUE klass)
{
    if (!SPECIAL_CONST_P(obj)) {
        RBASIC_SET_CLASS(obj, klass);
    }
    return obj;
}

VALUE
rb_obj_setup(VALUE obj, VALUE klass, VALUE type)
{
    RBASIC(obj)->flags = type;
    RBASIC_SET_CLASS(obj, klass);
    return obj;
}

/*
 * call-seq:
 *   true === other -> true or false
 *   false === other -> true or false
 *   nil === other -> true or false
 *
 * Returns +true+ or +false+.
 *
 * Like Object#==, if +object+ is an instance of Object
 * (and not an instance of one of its many subclasses).
 *
 * This method is commonly overridden by those subclasses,
 * to provide meaningful semantics in +case+ statements.
 */
#define case_equal rb_equal
    /* The default implementation of #=== is
     * to call #== with the rb_equal() optimization. */

VALUE
rb_equal(VALUE obj1, VALUE obj2)
{
    VALUE result;

    if (obj1 == obj2) return Qtrue;
    result = rb_equal_opt(obj1, obj2);
    if (UNDEF_P(result)) {
        result = rb_funcall(obj1, id_eq, 1, obj2);
    }
    return RBOOL(RTEST(result));
}

int
rb_eql(VALUE obj1, VALUE obj2)
{
    VALUE result;

    if (obj1 == obj2) return TRUE;
    result = rb_eql_opt(obj1, obj2);
    if (UNDEF_P(result)) {
        result = rb_funcall(obj1, id_eql, 1, obj2);
    }
    return RTEST(result);
}

/**
 *  call-seq:
 *     obj == other        -> true or false
 *     obj.equal?(other)   -> true or false
 *     obj.eql?(other)     -> true or false
 *
 *  Equality --- At the Object level, #== returns <code>true</code>
 *  only if +obj+ and +other+ are the same object.  Typically, this
 *  method is overridden in descendant classes to provide
 *  class-specific meaning.
 *
 *  Unlike #==, the #equal? method should never be overridden by
 *  subclasses as it is used to determine object identity (that is,
 *  <code>a.equal?(b)</code> if and only if <code>a</code> is the same
 *  object as <code>b</code>):
 *
 *    obj = "a"
 *    other = obj.dup
 *
 *    obj == other      #=> true
 *    obj.equal? other  #=> false
 *    obj.equal? obj    #=> true
 *
 *  The #eql? method returns <code>true</code> if +obj+ and +other+
 *  refer to the same hash key.  This is used by Hash to test members
 *  for equality.  For any pair of objects where #eql? returns +true+,
 *  the #hash value of both objects must be equal. So any subclass
 *  that overrides #eql? should also override #hash appropriately.
 *
 *  For objects of class Object, #eql?  is synonymous
 *  with #==.  Subclasses normally continue this tradition by aliasing
 *  #eql? to their overridden #== method, but there are exceptions.
 *  Numeric types, for example, perform type conversion across #==,
 *  but not across #eql?, so:
 *
 *     1 == 1.0     #=> true
 *     1.eql? 1.0   #=> false
 *--
 * \private
 *++
 */
VALUE
rb_obj_equal(VALUE obj1, VALUE obj2)
{
    return RBOOL(obj1 == obj2);
}

VALUE rb_obj_hash(VALUE obj);

/**
 *  call-seq:
 *     !obj    -> true or false
 *
 *  Boolean negate.
 *--
 * \private
 *++
 */

VALUE
rb_obj_not(VALUE obj)
{
    return RBOOL(!RTEST(obj));
}

/**
 *  call-seq:
 *     obj != other        -> true or false
 *
 *  Returns true if two objects are not-equal, otherwise false.
 *--
 * \private
 *++
 */

VALUE
rb_obj_not_equal(VALUE obj1, VALUE obj2)
{
    VALUE result = rb_funcall(obj1, id_eq, 1, obj2);
    return rb_obj_not(result);
}

VALUE
rb_class_real(VALUE cl)
{
    while (cl &&
        ((RBASIC(cl)->flags & FL_SINGLETON) || BUILTIN_TYPE(cl) == T_ICLASS)) {
        cl = RCLASS_SUPER(cl);
    }
    return cl;
}

VALUE
rb_obj_class(VALUE obj)
{
    return rb_class_real(CLASS_OF(obj));
}

/*
 *  call-seq:
 *     obj.singleton_class    -> class
 *
 *  Returns the singleton class of <i>obj</i>.  This method creates
 *  a new singleton class if <i>obj</i> does not have one.
 *
 *  If <i>obj</i> is <code>nil</code>, <code>true</code>, or
 *  <code>false</code>, it returns NilClass, TrueClass, or FalseClass,
 *  respectively.
 *  If <i>obj</i> is an Integer, a Float or a Symbol, it raises a TypeError.
 *
 *     Object.new.singleton_class  #=> #<Class:#<Object:0xb7ce1e24>>
 *     String.singleton_class      #=> #<Class:String>
 *     nil.singleton_class         #=> NilClass
 */

static VALUE
rb_obj_singleton_class(VALUE obj)
{
    return rb_singleton_class(obj);
}

/*! \private */
void
rb_obj_copy_ivar(VALUE dest, VALUE obj)
{
    RUBY_ASSERT(!RB_TYPE_P(obj, T_CLASS) && !RB_TYPE_P(obj, T_MODULE));

    RUBY_ASSERT(BUILTIN_TYPE(dest) == BUILTIN_TYPE(obj));
    rb_shape_t * src_shape = rb_shape_get_shape(obj);

    if (rb_shape_id(src_shape) == OBJ_TOO_COMPLEX_SHAPE_ID) {
        st_table * table = rb_st_init_numtable_with_size(rb_st_table_size(ROBJECT_IV_HASH(obj)));

        rb_ivar_foreach(obj, rb_obj_evacuate_ivs_to_hash_table, (st_data_t)table);
        rb_shape_set_too_complex(dest);

        ROBJECT(dest)->as.heap.ivptr = (VALUE *)table;

        return;
    }

    uint32_t src_num_ivs = RBASIC_IV_COUNT(obj);
    rb_shape_t * shape_to_set_on_dest = src_shape;
    VALUE * src_buf;
    VALUE * dest_buf;

    if (!src_num_ivs) {
        return;
    }

    // The copy should be mutable, so we don't want the frozen shape
    if (rb_shape_frozen_shape_p(src_shape)) {
        shape_to_set_on_dest = rb_shape_get_parent(src_shape);
    }

    src_buf = ROBJECT_IVPTR(obj);
    dest_buf = ROBJECT_IVPTR(dest);

    rb_shape_t * initial_shape = rb_shape_get_shape(dest);

    if (initial_shape->size_pool_index != src_shape->size_pool_index) {
        RUBY_ASSERT(initial_shape->type == SHAPE_T_OBJECT);

        shape_to_set_on_dest = rb_shape_rebuild_shape(initial_shape, src_shape);
    }

    RUBY_ASSERT(src_num_ivs <= shape_to_set_on_dest->capacity);
    if (initial_shape->capacity < shape_to_set_on_dest->capacity) {
        rb_ensure_iv_list_size(dest, initial_shape->capacity, shape_to_set_on_dest->capacity);
        dest_buf = ROBJECT_IVPTR(dest);
    }

    MEMCPY(dest_buf, src_buf, VALUE, src_num_ivs);

    // Fire write barriers
    for (uint32_t i = 0; i < src_num_ivs; i++) {
        RB_OBJ_WRITTEN(dest, Qundef, dest_buf[i]);
    }

    rb_shape_set_shape(dest, shape_to_set_on_dest);
}

static void
init_copy(VALUE dest, VALUE obj)
{
    if (OBJ_FROZEN(dest)) {
        rb_raise(rb_eTypeError, "[bug] frozen object (%s) allocated", rb_obj_classname(dest));
    }
    RBASIC(dest)->flags &= ~(T_MASK|FL_EXIVAR);
    // Copies the shape id from obj to dest
    RBASIC(dest)->flags |= RBASIC(obj)->flags & (T_MASK|FL_EXIVAR);
#if USE_MMTK
    if (!rb_mmtk_enabled_p()) {
#endif
        rb_copy_wb_protected_attribute(dest, obj);
#if USE_MMTK
    }
#endif
    rb_copy_generic_ivar(dest, obj);
    rb_gc_copy_finalizer(dest, obj);

    if (RB_TYPE_P(obj, T_OBJECT)) {
        rb_obj_copy_ivar(dest, obj);
    }
}

static VALUE immutable_obj_clone(VALUE obj, VALUE kwfreeze);
static VALUE mutable_obj_clone(VALUE obj, VALUE kwfreeze);
PUREFUNC(static inline int special_object_p(VALUE obj)); /*!< \private */
static inline int
special_object_p(VALUE obj)
{
    if (SPECIAL_CONST_P(obj)) return TRUE;
    switch (BUILTIN_TYPE(obj)) {
      case T_BIGNUM:
      case T_FLOAT:
      case T_SYMBOL:
      case T_RATIONAL:
      case T_COMPLEX:
        /* not a comprehensive list */
        return TRUE;
      default:
        return FALSE;
    }
}

static VALUE
obj_freeze_opt(VALUE freeze)
{
    switch (freeze) {
      case Qfalse:
      case Qtrue:
      case Qnil:
        break;
      default:
        rb_raise(rb_eArgError, "unexpected value for freeze: %"PRIsVALUE, rb_obj_class(freeze));
    }

    return freeze;
}

static VALUE
rb_obj_clone2(rb_execution_context_t *ec, VALUE obj, VALUE freeze)
{
    VALUE kwfreeze = obj_freeze_opt(freeze);
    if (!special_object_p(obj))
        return mutable_obj_clone(obj, kwfreeze);
    return immutable_obj_clone(obj, kwfreeze);
}

/*! \private */
VALUE
rb_immutable_obj_clone(int argc, VALUE *argv, VALUE obj)
{
    VALUE kwfreeze = rb_get_freeze_opt(argc, argv);
    return immutable_obj_clone(obj, kwfreeze);
}

VALUE
rb_get_freeze_opt(int argc, VALUE *argv)
{
    static ID keyword_ids[1];
    VALUE opt;
    VALUE kwfreeze = Qnil;

    if (!keyword_ids[0]) {
        CONST_ID(keyword_ids[0], "freeze");
    }
    rb_scan_args(argc, argv, "0:", &opt);
    if (!NIL_P(opt)) {
        rb_get_kwargs(opt, keyword_ids, 0, 1, &kwfreeze);
        if (!UNDEF_P(kwfreeze))
            kwfreeze = obj_freeze_opt(kwfreeze);
    }
    return kwfreeze;
}

static VALUE
immutable_obj_clone(VALUE obj, VALUE kwfreeze)
{
    if (kwfreeze == Qfalse)
        rb_raise(rb_eArgError, "can't unfreeze %"PRIsVALUE,
                 rb_obj_class(obj));
    return obj;
}

static VALUE
mutable_obj_clone(VALUE obj, VALUE kwfreeze)
{
    VALUE clone, singleton;
    VALUE argv[2];

    clone = rb_obj_alloc(rb_obj_class(obj));

    singleton = rb_singleton_class_clone_and_attach(obj, clone);
    RBASIC_SET_CLASS(clone, singleton);
    if (FL_TEST(singleton, FL_SINGLETON)) {
        rb_singleton_class_attached(singleton, clone);
    }

    init_copy(clone, obj);

    switch (kwfreeze) {
      case Qnil:
        rb_funcall(clone, id_init_clone, 1, obj);
        RBASIC(clone)->flags |= RBASIC(obj)->flags & FL_FREEZE;
        if (RB_OBJ_FROZEN(obj)) {
            rb_shape_transition_shape_frozen(clone);
        }
        break;
      case Qtrue: {
        static VALUE freeze_true_hash;
        if (!freeze_true_hash) {
            freeze_true_hash = rb_hash_new();
            rb_gc_register_mark_object(freeze_true_hash);
            rb_hash_aset(freeze_true_hash, ID2SYM(idFreeze), Qtrue);
            rb_obj_freeze(freeze_true_hash);
        }

        argv[0] = obj;
        argv[1] = freeze_true_hash;
        rb_funcallv_kw(clone, id_init_clone, 2, argv, RB_PASS_KEYWORDS);
        RBASIC(clone)->flags |= FL_FREEZE;
        rb_shape_transition_shape_frozen(clone);
        break;
      }
      case Qfalse: {
        static VALUE freeze_false_hash;
        if (!freeze_false_hash) {
            freeze_false_hash = rb_hash_new();
            rb_gc_register_mark_object(freeze_false_hash);
            rb_hash_aset(freeze_false_hash, ID2SYM(idFreeze), Qfalse);
            rb_obj_freeze(freeze_false_hash);
        }

        argv[0] = obj;
        argv[1] = freeze_false_hash;
        rb_funcallv_kw(clone, id_init_clone, 2, argv, RB_PASS_KEYWORDS);
        break;
      }
      default:
        rb_bug("invalid kwfreeze passed to mutable_obj_clone");
    }

    return clone;
}

VALUE
rb_obj_clone(VALUE obj)
{
    if (special_object_p(obj)) return obj;
    return mutable_obj_clone(obj, Qnil);
}

/*
 *  call-seq:
 *     obj.dup -> an_object
 *
 *  Produces a shallow copy of <i>obj</i>---the instance variables of
 *  <i>obj</i> are copied, but not the objects they reference.
 *
 *  This method may have class-specific behavior.  If so, that
 *  behavior will be documented under the #+initialize_copy+ method of
 *  the class.
 *
 *  === on dup vs clone
 *
 *  In general, #clone and #dup may have different semantics in
 *  descendant classes. While #clone is used to duplicate an object,
 *  including its internal state, #dup typically uses the class of the
 *  descendant object to create the new instance.
 *
 *  When using #dup, any modules that the object has been extended with will not
 *  be copied.
 *
 *	class Klass
 *	  attr_accessor :str
 *	end
 *
 *	module Foo
 *	  def foo; 'foo'; end
 *	end
 *
 *	s1 = Klass.new #=> #<Klass:0x401b3a38>
 *	s1.extend(Foo) #=> #<Klass:0x401b3a38>
 *	s1.foo #=> "foo"
 *
 *	s2 = s1.clone #=> #<Klass:0x401be280>
 *	s2.foo #=> "foo"
 *
 *	s3 = s1.dup #=> #<Klass:0x401c1084>
 *	s3.foo #=> NoMethodError: undefined method `foo' for #<Klass:0x401c1084>
 */
VALUE
rb_obj_dup(VALUE obj)
{
    VALUE dup;

    if (special_object_p(obj)) {
        return obj;
    }
    dup = rb_obj_alloc(rb_obj_class(obj));
    init_copy(dup, obj);
    rb_funcall(dup, id_init_dup, 1, obj);

    return dup;
}

/*
 *  call-seq:
 *     obj.itself    -> obj
 *
 *  Returns the receiver.
 *
 *     string = "my string"
 *     string.itself.object_id == string.object_id   #=> true
 *
 */

static VALUE
rb_obj_itself(VALUE obj)
{
    return obj;
}

VALUE
rb_obj_size(VALUE self, VALUE args, VALUE obj)
{
    return LONG2FIX(1);
}

/**
 * :nodoc:
 *--
 * Default implementation of \c #initialize_copy
 * \param[in,out] obj the receiver being initialized
 * \param[in] orig    the object to be copied from.
 *++
 */
VALUE
rb_obj_init_copy(VALUE obj, VALUE orig)
{
    if (obj == orig) return obj;
    rb_check_frozen(obj);
    if (TYPE(obj) != TYPE(orig) || rb_obj_class(obj) != rb_obj_class(orig)) {
        rb_raise(rb_eTypeError, "initialize_copy should take same class object");
    }
    return obj;
}

/*!
 * :nodoc:
 *--
 * Default implementation of \c #initialize_dup
 *
 * \param[in,out] obj the receiver being initialized
 * \param[in] orig    the object to be dup from.
 *++
 **/
VALUE
rb_obj_init_dup_clone(VALUE obj, VALUE orig)
{
    rb_funcall(obj, id_init_copy, 1, orig);
    return obj;
}

/*!
 * :nodoc:
 *--
 * Default implementation of \c #initialize_clone
 *
 * \param[in] The number of arguments
 * \param[in] The array of arguments
 * \param[in] obj the receiver being initialized
 *++
 **/
static VALUE
rb_obj_init_clone(int argc, VALUE *argv, VALUE obj)
{
    VALUE orig, opts;
    if (rb_scan_args(argc, argv, "1:", &orig, &opts) < argc) {
        /* Ignore a freeze keyword */
        rb_get_freeze_opt(1, &opts);
    }
    rb_funcall(obj, id_init_copy, 1, orig);
    return obj;
}

/*
 *  call-seq:
 *     obj.to_s    -> string
 *
 *  Returns a string representing <i>obj</i>. The default #to_s prints
 *  the object's class and an encoding of the object id. As a special
 *  case, the top-level object that is the initial execution context
 *  of Ruby programs returns ``main''.
 *
 */
VALUE
rb_any_to_s(VALUE obj)
{
    VALUE str;
    VALUE cname = rb_class_name(CLASS_OF(obj));

    str = rb_sprintf("#<%"PRIsVALUE":%p>", cname, (void*)obj);

    return str;
}

VALUE
rb_inspect(VALUE obj)
{
    VALUE str = rb_obj_as_string(rb_funcallv(obj, id_inspect, 0, 0));

    rb_encoding *enc = rb_default_internal_encoding();
    if (enc == NULL) enc = rb_default_external_encoding();
    if (!rb_enc_asciicompat(enc)) {
        if (!rb_enc_str_asciionly_p(str))
            return rb_str_escape(str);
        return str;
    }
    if (rb_enc_get(str) != enc && !rb_enc_str_asciionly_p(str))
        return rb_str_escape(str);
    return str;
}

static int
inspect_i(st_data_t k, st_data_t v, st_data_t a)
{
    ID id = (ID)k;
    VALUE value = (VALUE)v;
    VALUE str = (VALUE)a;

    /* need not to show internal data */
    if (CLASS_OF(value) == 0) return ST_CONTINUE;
    if (!rb_is_instance_id(id)) return ST_CONTINUE;
    if (RSTRING_PTR(str)[0] == '-') { /* first element */
        RSTRING_PTR(str)[0] = '#';
        rb_str_cat2(str, " ");
    }
    else {
        rb_str_cat2(str, ", ");
    }
    rb_str_catf(str, "%"PRIsVALUE"=", rb_id2str(id));
    rb_str_buf_append(str, rb_inspect(value));

    return ST_CONTINUE;
}

static VALUE
inspect_obj(VALUE obj, VALUE str, int recur)
{
    if (recur) {
        rb_str_cat2(str, " ...");
    }
    else {
        rb_ivar_foreach(obj, inspect_i, str);
    }
    rb_str_cat2(str, ">");
    RSTRING_PTR(str)[0] = '#';

    return str;
}

/*
 *  call-seq:
 *     obj.inspect   -> string
 *
 * Returns a string containing a human-readable representation of <i>obj</i>.
 * The default #inspect shows the object's class name, an encoding of
 * its memory address, and a list of the instance variables and their
 * values (by calling #inspect on each of them).  User defined classes
 * should override this method to provide a better representation of
 * <i>obj</i>.  When overriding this method, it should return a string
 * whose encoding is compatible with the default external encoding.
 *
 *     [ 1, 2, 3..4, 'five' ].inspect   #=> "[1, 2, 3..4, \"five\"]"
 *     Time.new.inspect                 #=> "2008-03-08 19:43:39 +0900"
 *
 *     class Foo
 *     end
 *     Foo.new.inspect                  #=> "#<Foo:0x0300c868>"
 *
 *     class Bar
 *       def initialize
 *         @bar = 1
 *       end
 *     end
 *     Bar.new.inspect                  #=> "#<Bar:0x0300c868 @bar=1>"
 */

static VALUE
rb_obj_inspect(VALUE obj)
{
    if (rb_ivar_count(obj) > 0) {
        VALUE str;
        VALUE c = rb_class_name(CLASS_OF(obj));

        str = rb_sprintf("-<%"PRIsVALUE":%p", c, (void*)obj);
        return rb_exec_recursive(inspect_obj, obj, str);
    }
    else {
        return rb_any_to_s(obj);
    }
}

static VALUE
class_or_module_required(VALUE c)
{
    switch (OBJ_BUILTIN_TYPE(c)) {
      case T_MODULE:
      case T_CLASS:
      case T_ICLASS:
        break;

      default:
        rb_raise(rb_eTypeError, "class or module required");
    }
    return c;
}

static VALUE class_search_ancestor(VALUE cl, VALUE c);

/*
 *  call-seq:
 *     obj.instance_of?(class)    -> true or false
 *
 *  Returns <code>true</code> if <i>obj</i> is an instance of the given
 *  class. See also Object#kind_of?.
 *
 *     class A;     end
 *     class B < A; end
 *     class C < B; end
 *
 *     b = B.new
 *     b.instance_of? A   #=> false
 *     b.instance_of? B   #=> true
 *     b.instance_of? C   #=> false
 */

VALUE
rb_obj_is_instance_of(VALUE obj, VALUE c)
{
    c = class_or_module_required(c);
    return RBOOL(rb_obj_class(obj) == c);
}

// Returns whether c is a proper (c != cl) subclass of cl
// Both c and cl must be T_CLASS
static VALUE
class_search_class_ancestor(VALUE cl, VALUE c)
{
    RUBY_ASSERT(RB_TYPE_P(c, T_CLASS));
    RUBY_ASSERT(RB_TYPE_P(cl, T_CLASS));

    size_t c_depth = RCLASS_SUPERCLASS_DEPTH(c);
    size_t cl_depth = RCLASS_SUPERCLASS_DEPTH(cl);
    VALUE *classes = RCLASS_SUPERCLASSES(cl);

    // If c's inheritance chain is longer, it cannot be an ancestor
    // We are checking for a proper subclass so don't check if they are equal
    if (cl_depth <= c_depth)
        return Qfalse;

    // Otherwise check that c is in cl's inheritance chain
    return RBOOL(classes[c_depth] == c);
}

/*
 *  call-seq:
 *     obj.is_a?(class)       -> true or false
 *     obj.kind_of?(class)    -> true or false
 *
 *  Returns <code>true</code> if <i>class</i> is the class of
 *  <i>obj</i>, or if <i>class</i> is one of the superclasses of
 *  <i>obj</i> or modules included in <i>obj</i>.
 *
 *     module M;    end
 *     class A
 *       include M
 *     end
 *     class B < A; end
 *     class C < B; end
 *
 *     b = B.new
 *     b.is_a? A          #=> true
 *     b.is_a? B          #=> true
 *     b.is_a? C          #=> false
 *     b.is_a? M          #=> true
 *
 *     b.kind_of? A       #=> true
 *     b.kind_of? B       #=> true
 *     b.kind_of? C       #=> false
 *     b.kind_of? M       #=> true
 */

VALUE
rb_obj_is_kind_of(VALUE obj, VALUE c)
{
    VALUE cl = CLASS_OF(obj);

    RUBY_ASSERT(RB_TYPE_P(cl, T_CLASS));

    // Fastest path: If the object's class is an exact match we know `c` is a
    // class without checking type and can return immediately.
    if (cl == c) return Qtrue;

    // Note: YJIT needs this function to never allocate and never raise when
    // `c` is a class or a module.

    if (LIKELY(RB_TYPE_P(c, T_CLASS))) {
        // Fast path: Both are T_CLASS
        return class_search_class_ancestor(cl, c);
    }
    else if (RB_TYPE_P(c, T_ICLASS)) {
        // First check if we inherit the includer
        // If we do we can return true immediately
        VALUE includer = RCLASS_INCLUDER(c);
        if (cl == includer) return Qtrue;

        // Usually includer is a T_CLASS here, except when including into an
        // already included Module.
        // If it is a class, attempt the fast class-to-class check and return
        // true if there is a match.
        if (RB_TYPE_P(includer, T_CLASS) && class_search_class_ancestor(cl, includer))
            return Qtrue;

        // We don't include the ICLASS directly, so must check if we inherit
        // the module via another include
        return RBOOL(class_search_ancestor(cl, RCLASS_ORIGIN(c)));
    }
    else if (RB_TYPE_P(c, T_MODULE)) {
        // Slow path: check each ancestor in the linked list and its method table
        return RBOOL(class_search_ancestor(cl, RCLASS_ORIGIN(c)));
    }
    else {
        rb_raise(rb_eTypeError, "class or module required");
        UNREACHABLE_RETURN(Qfalse);
    }
}


static VALUE
class_search_ancestor(VALUE cl, VALUE c)
{
    while (cl) {
        if (cl == c || RCLASS_M_TBL(cl) == RCLASS_M_TBL(c))
            return cl;
        cl = RCLASS_SUPER(cl);
    }
    return 0;
}

/*! \private */
VALUE
rb_class_search_ancestor(VALUE cl, VALUE c)
{
    cl = class_or_module_required(cl);
    c = class_or_module_required(c);
    return class_search_ancestor(cl, RCLASS_ORIGIN(c));
}


/*
 * Document-method: inherited
 *
 * call-seq:
 *    inherited(subclass)
 *
 * Callback invoked whenever a subclass of the current class is created.
 *
 * Example:
 *
 *    class Foo
 *      def self.inherited(subclass)
 *        puts "New subclass: #{subclass}"
 *      end
 *    end
 *
 *    class Bar < Foo
 *    end
 *
 *    class Baz < Bar
 *    end
 *
 * <em>produces:</em>
 *
 *    New subclass: Bar
 *    New subclass: Baz
 */
#define rb_obj_class_inherited rb_obj_dummy1

/* Document-method: method_added
 *
 * call-seq:
 *   method_added(method_name)
 *
 * Invoked as a callback whenever an instance method is added to the
 * receiver.
 *
 *   module Chatty
 *     def self.method_added(method_name)
 *       puts "Adding #{method_name.inspect}"
 *     end
 *     def self.some_class_method() end
 *     def some_instance_method() end
 *   end
 *
 * <em>produces:</em>
 *
 *   Adding :some_instance_method
 *
 */
#define rb_obj_mod_method_added rb_obj_dummy1

/* Document-method: method_removed
 *
 * call-seq:
 *   method_removed(method_name)
 *
 * Invoked as a callback whenever an instance method is removed from the
 * receiver.
 *
 *   module Chatty
 *     def self.method_removed(method_name)
 *       puts "Removing #{method_name.inspect}"
 *     end
 *     def self.some_class_method() end
 *     def some_instance_method() end
 *     class << self
 *       remove_method :some_class_method
 *     end
 *     remove_method :some_instance_method
 *   end
 *
 * <em>produces:</em>
 *
 *   Removing :some_instance_method
 *
 */
#define rb_obj_mod_method_removed rb_obj_dummy1

/* Document-method: method_undefined
 *
 * call-seq:
 *   method_undefined(method_name)
 *
 * Invoked as a callback whenever an instance method is undefined from the
 * receiver.
 *
 *   module Chatty
 *     def self.method_undefined(method_name)
 *       puts "Undefining #{method_name.inspect}"
 *     end
 *     def self.some_class_method() end
 *     def some_instance_method() end
 *     class << self
 *       undef_method :some_class_method
 *     end
 *     undef_method :some_instance_method
 *   end
 *
 * <em>produces:</em>
 *
 *   Undefining :some_instance_method
 *
 */
#define rb_obj_mod_method_undefined rb_obj_dummy1

/*
 * Document-method: singleton_method_added
 *
 *  call-seq:
 *     singleton_method_added(symbol)
 *
 *  Invoked as a callback whenever a singleton method is added to the
 *  receiver.
 *
 *     module Chatty
 *       def Chatty.singleton_method_added(id)
 *         puts "Adding #{id.id2name}"
 *       end
 *       def self.one()     end
 *       def two()          end
 *       def Chatty.three() end
 *     end
 *
 *  <em>produces:</em>
 *
 *     Adding singleton_method_added
 *     Adding one
 *     Adding three
 *
 */
#define rb_obj_singleton_method_added rb_obj_dummy1

/*
 * Document-method: singleton_method_removed
 *
 *  call-seq:
 *     singleton_method_removed(symbol)
 *
 *  Invoked as a callback whenever a singleton method is removed from
 *  the receiver.
 *
 *     module Chatty
 *       def Chatty.singleton_method_removed(id)
 *         puts "Removing #{id.id2name}"
 *       end
 *       def self.one()     end
 *       def two()          end
 *       def Chatty.three() end
 *       class << self
 *         remove_method :three
 *         remove_method :one
 *       end
 *     end
 *
 *  <em>produces:</em>
 *
 *     Removing three
 *     Removing one
 */
#define rb_obj_singleton_method_removed rb_obj_dummy1

/*
 * Document-method: singleton_method_undefined
 *
 *  call-seq:
 *     singleton_method_undefined(symbol)
 *
 *  Invoked as a callback whenever a singleton method is undefined in
 *  the receiver.
 *
 *     module Chatty
 *       def Chatty.singleton_method_undefined(id)
 *         puts "Undefining #{id.id2name}"
 *       end
 *       def Chatty.one()   end
 *       class << self
 *          undef_method(:one)
 *       end
 *     end
 *
 *  <em>produces:</em>
 *
 *     Undefining one
 */
#define rb_obj_singleton_method_undefined rb_obj_dummy1

/* Document-method: const_added
 *
 * call-seq:
 *   const_added(const_name)
 *
 * Invoked as a callback whenever a constant is assigned on the receiver
 *
 *   module Chatty
 *     def self.const_added(const_name)
 *       super
 *       puts "Added #{const_name.inspect}"
 *     end
 *     FOO = 1
 *   end
 *
 * <em>produces:</em>
 *
 *   Added :FOO
 *
 */
#define rb_obj_mod_const_added rb_obj_dummy1

/*
 * Document-method: extended
 *
 * call-seq:
 *    extended(othermod)
 *
 * The equivalent of <tt>included</tt>, but for extended modules.
 *
 *        module A
 *          def self.extended(mod)
 *            puts "#{self} extended in #{mod}"
 *          end
 *        end
 *        module Enumerable
 *          extend A
 *        end
 *         # => prints "A extended in Enumerable"
 */
#define rb_obj_mod_extended rb_obj_dummy1

/*
 * Document-method: included
 *
 * call-seq:
 *    included(othermod)
 *
 * Callback invoked whenever the receiver is included in another
 * module or class. This should be used in preference to
 * <tt>Module.append_features</tt> if your code wants to perform some
 * action when a module is included in another.
 *
 *        module A
 *          def A.included(mod)
 *            puts "#{self} included in #{mod}"
 *          end
 *        end
 *        module Enumerable
 *          include A
 *        end
 *         # => prints "A included in Enumerable"
 */
#define rb_obj_mod_included rb_obj_dummy1

/*
 * Document-method: prepended
 *
 * call-seq:
 *    prepended(othermod)
 *
 * The equivalent of <tt>included</tt>, but for prepended modules.
 *
 *        module A
 *          def self.prepended(mod)
 *            puts "#{self} prepended to #{mod}"
 *          end
 *        end
 *        module Enumerable
 *          prepend A
 *        end
 *         # => prints "A prepended to Enumerable"
 */
#define rb_obj_mod_prepended rb_obj_dummy1

/*
 * Document-method: initialize
 *
 * call-seq:
 *    BasicObject.new
 *
 * Returns a new BasicObject.
 */
#define rb_obj_initialize rb_obj_dummy0

/*
 * Not documented
 */

static VALUE
rb_obj_dummy(void)
{
    return Qnil;
}

static VALUE
rb_obj_dummy0(VALUE _)
{
    return rb_obj_dummy();
}

static VALUE
rb_obj_dummy1(VALUE _x, VALUE _y)
{
    return rb_obj_dummy();
}

/*
 *  call-seq:
 *     obj.freeze    -> obj
 *
 *  Prevents further modifications to <i>obj</i>. A
 *  FrozenError will be raised if modification is attempted.
 *  There is no way to unfreeze a frozen object. See also
 *  Object#frozen?.
 *
 *  This method returns self.
 *
 *     a = [ "a", "b", "c" ]
 *     a.freeze
 *     a << "z"
 *
 *  <em>produces:</em>
 *
 *     prog.rb:3:in `<<': can't modify frozen Array (FrozenError)
 *     	from prog.rb:3
 *
 *  Objects of the following classes are always frozen: Integer,
 *  Float, Symbol.
 */

VALUE
rb_obj_freeze(VALUE obj)
{
    if (!OBJ_FROZEN(obj)) {
        OBJ_FREEZE(obj);
        if (SPECIAL_CONST_P(obj)) {
            rb_bug("special consts should be frozen.");
        }
    }
    return obj;
}

VALUE
rb_obj_frozen_p(VALUE obj)
{
    return RBOOL(OBJ_FROZEN(obj));
}


/*
 * Document-class: NilClass
 *
 * The class of the singleton object +nil+.
 *
 * Several of its methods act as operators:
 *
 * - #&
 * - #|
 * - #===
 * - #=~
 * - #^
 *
 * Others act as converters, carrying the concept of _nullity_
 * to other classes:
 *
 * - #rationalize
 * - #to_a
 * - #to_c
 * - #to_h
 * - #to_r
 * - #to_s
 *
 * Another method provides inspection:
 *
 * - #inspect
 *
 * Finally, there is this query method:
 *
 * - #nil?
 *
 */

/*
 * call-seq:
 *   to_s -> ''
 *
 * Returns an empty String:
 *
 *   nil.to_s # => ""
 *
 */

VALUE
rb_nil_to_s(VALUE obj)
{
    return rb_cNilClass_to_s;
}

/*
 * Document-method: to_a
 *
 * call-seq:
 *   to_a -> []
 *
 * Returns an empty Array.
 *
 *   nil.to_a # => []
 *
 */

static VALUE
nil_to_a(VALUE obj)
{
    return rb_ary_new2(0);
}

/*
 * Document-method: to_h
 *
 * call-seq:
 *   to_h -> {}
 *
 * Returns an empty Hash.
 *
 *   nil.to_h   #=> {}
 *
 */

static VALUE
nil_to_h(VALUE obj)
{
    return rb_hash_new();
}

/*
 * call-seq:
 *   inspect -> 'nil'
 *
 * Returns string <tt>'nil'</tt>:
 *
 *   nil.inspect # => "nil"
 *
 */

static VALUE
nil_inspect(VALUE obj)
{
    return rb_usascii_str_new2("nil");
}

/*
 * call-seq:
 *   nil =~ object -> nil
 *
 * Returns +nil+.
 *
 * This method makes it useful to write:
 *
 *   while gets =~ /re/
 *     # ...
 *   end
 *
 */

static VALUE
nil_match(VALUE obj1, VALUE obj2)
{
    return Qnil;
}

/*
 *  Document-class: TrueClass
 *
 * The class of the singleton object +true+.
 *
 * Several of its methods act as operators:
 *
 * - #&
 * - #|
 * - #===
 * - #^
 *
 * One other method:
 *
 * - #to_s and its alias #inspect.
 *
 */


/*
 * call-seq:
 *   true.to_s -> 'true'
 *
 * Returns string <tt>'true'</tt>:
 *
 *   true.to_s # => "true"
 *
 * TrueClass#inspect is an alias for TrueClass#to_s.
 *
 */

VALUE
rb_true_to_s(VALUE obj)
{
    return rb_cTrueClass_to_s;
}


/*
 *  call-seq:
 *    true & object -> true or false
 *
 *  Returns +false+ if +object+ is +false+ or +nil+, +true+ otherwise:
 *
 *  true & Object.new # => true
 *  true & false      # => false
 *  true & nil        # => false
 *
 */

static VALUE
true_and(VALUE obj, VALUE obj2)
{
    return RBOOL(RTEST(obj2));
}

/*
 *  call-seq:
 *    true | object -> true
 *
 *  Returns +true+:
 *
 *    true | Object.new # => true
 *    true | false      # => true
 *    true | nil        # => true
 *
 *  Argument +object+ is evaluated.
 *  This is different from +true+ with the short-circuit operator,
 *  whose operand is evaluated only if necessary:
 *
 *    true | raise # => Raises RuntimeError.
 *    true || raise # => true
 *
 */

static VALUE
true_or(VALUE obj, VALUE obj2)
{
    return Qtrue;
}


/*
 *  call-seq:
 *    true ^ object -> !object
 *
 *  Returns +true+ if +object+ is +false+ or +nil+, +false+ otherwise:
 *
 *    true ^ Object.new # => false
 *    true ^ false      # => true
 *    true ^ nil        # => true
 *
 */

static VALUE
true_xor(VALUE obj, VALUE obj2)
{
    return rb_obj_not(obj2);
}


/*
 *  Document-class: FalseClass
 *
 *  The global value <code>false</code> is the only instance of class
 *  FalseClass and represents a logically false value in
 *  boolean expressions. The class provides operators allowing
 *  <code>false</code> to participate correctly in logical expressions.
 *
 */

/*
 * call-seq:
 *   false.to_s   ->  "false"
 *
 * The string representation of <code>false</code> is "false".
 */

VALUE
rb_false_to_s(VALUE obj)
{
    return rb_cFalseClass_to_s;
}

/*
 * call-seq:
 *   false & object -> false
 *   nil & object   -> false
 *
 * Returns +false+:
 *
 *   false & true       # => false
 *   false & Object.new # => false
 *
 * Argument +object+ is evaluated:
 *
 *   false & raise # Raises RuntimeError.
 *
 */
static VALUE
false_and(VALUE obj, VALUE obj2)
{
    return Qfalse;
}


/*
 * call-seq:
 *   false | object -> true or false
 *   nil   | object -> true or false
 *
 * Returns +false+ if +object+ is +nil+ or +false+, +true+ otherwise:
 *
 *   nil | nil        # => false
 *   nil | false      # => false
 *   nil | Object.new # => true
 *
 */

#define false_or true_and

/*
 * call-seq:
 *   false ^ object -> true or false
 *   nil ^ object   -> true or false
 *
 * Returns +false+ if +object+ is +nil+ or +false+, +true+ otherwise:
 *
 *   nil ^ nil        # => false
 *   nil ^ false      # => false
 *   nil ^ Object.new # => true
 *
 */

#define false_xor true_and

/*
 * call-seq:
 *   nil.nil?  -> true
 *
 * Returns +true+.
 * For all other objects, method <tt>nil?</tt> returns +false+.
 */

static VALUE
rb_true(VALUE obj)
{
    return Qtrue;
}

/*
 * call-seq:
 *   obj.nil?               -> true or false
 *
 * Only the object <i>nil</i> responds <code>true</code> to <code>nil?</code>.
 *
 *    Object.new.nil?   #=> false
 *    nil.nil?          #=> true
 */


VALUE
rb_false(VALUE obj)
{
    return Qfalse;
}

/*
 *  call-seq:
 *     obj !~ other  -> true or false
 *
 *  Returns true if two objects do not match (using the <i>=~</i>
 *  method), otherwise false.
 */

static VALUE
rb_obj_not_match(VALUE obj1, VALUE obj2)
{
    VALUE result = rb_funcall(obj1, id_match, 1, obj2);
    return rb_obj_not(result);
}


/*
 *  call-seq:
 *     obj <=> other -> 0 or nil
 *
 *  Returns 0 if +obj+ and +other+ are the same object
 *  or <code>obj == other</code>, otherwise nil.
 *
 *  The #<=> is used by various methods to compare objects, for example
 *  Enumerable#sort, Enumerable#max etc.
 *
 *  Your implementation of #<=> should return one of the following values: -1, 0,
 *  1 or nil. -1 means self is smaller than other. 0 means self is equal to other.
 *  1 means self is bigger than other. Nil means the two values could not be
 *  compared.
 *
 *  When you define #<=>, you can include Comparable to gain the
 *  methods #<=, #<, #==, #>=, #> and #between?.
 */
static VALUE
rb_obj_cmp(VALUE obj1, VALUE obj2)
{
    if (rb_equal(obj1, obj2))
        return INT2FIX(0);
    return Qnil;
}

/***********************************************************************
 *
 * Document-class: Module
 *
 *  A Module is a collection of methods and constants. The
 *  methods in a module may be instance methods or module methods.
 *  Instance methods appear as methods in a class when the module is
 *  included, module methods do not. Conversely, module methods may be
 *  called without creating an encapsulating object, while instance
 *  methods may not. (See Module#module_function.)
 *
 *  In the descriptions that follow, the parameter <i>sym</i> refers
 *  to a symbol, which is either a quoted string or a
 *  Symbol (such as <code>:name</code>).
 *
 *     module Mod
 *       include Math
 *       CONST = 1
 *       def meth
 *         #  ...
 *       end
 *     end
 *     Mod.class              #=> Module
 *     Mod.constants          #=> [:CONST, :PI, :E]
 *     Mod.instance_methods   #=> [:meth]
 *
 */

/*
 * call-seq:
 *   mod.to_s   -> string
 *
 * Returns a string representing this module or class. For basic
 * classes and modules, this is the name. For singletons, we
 * show information on the thing we're attached to as well.
 */

VALUE
rb_mod_to_s(VALUE klass)
{
    ID id_defined_at;
    VALUE refined_class, defined_at;

    if (FL_TEST(klass, FL_SINGLETON)) {
        VALUE s = rb_usascii_str_new2("#<Class:");
        VALUE v = RCLASS_ATTACHED_OBJECT(klass);

        if (CLASS_OR_MODULE_P(v)) {
            rb_str_append(s, rb_inspect(v));
        }
        else {
            rb_str_append(s, rb_any_to_s(v));
        }
        rb_str_cat2(s, ">");

        return s;
    }
    refined_class = rb_refinement_module_get_refined_class(klass);
    if (!NIL_P(refined_class)) {
        VALUE s = rb_usascii_str_new2("#<refinement:");

        rb_str_concat(s, rb_inspect(refined_class));
        rb_str_cat2(s, "@");
        CONST_ID(id_defined_at, "__defined_at__");
        defined_at = rb_attr_get(klass, id_defined_at);
        rb_str_concat(s, rb_inspect(defined_at));
        rb_str_cat2(s, ">");
        return s;
    }
    return rb_class_name(klass);
}

/*
 *  call-seq:
 *     mod.freeze       -> mod
 *
 *  Prevents further modifications to <i>mod</i>.
 *
 *  This method returns self.
 */

static VALUE
rb_mod_freeze(VALUE mod)
{
    rb_class_name(mod);
    return rb_obj_freeze(mod);
}

/*
 *  call-seq:
 *     mod === obj    -> true or false
 *
 *  Case Equality---Returns <code>true</code> if <i>obj</i> is an
 *  instance of <i>mod</i> or an instance of one of <i>mod</i>'s descendants.
 *  Of limited use for modules, but can be used in <code>case</code> statements
 *  to classify objects by class.
 */

static VALUE
rb_mod_eqq(VALUE mod, VALUE arg)
{
    return rb_obj_is_kind_of(arg, mod);
}

/*
 * call-seq:
 *   mod <= other   ->  true, false, or nil
 *
 * Returns true if <i>mod</i> is a subclass of <i>other</i> or
 * is the same as <i>other</i>. Returns
 * <code>nil</code> if there's no relationship between the two.
 * (Think of the relationship in terms of the class definition:
 * "class A < B" implies "A < B".)
 */

VALUE
rb_class_inherited_p(VALUE mod, VALUE arg)
{
    if (mod == arg) return Qtrue;

    if (RB_TYPE_P(arg, T_CLASS) && RB_TYPE_P(mod, T_CLASS)) {
        // comparison between classes
        size_t mod_depth = RCLASS_SUPERCLASS_DEPTH(mod);
        size_t arg_depth = RCLASS_SUPERCLASS_DEPTH(arg);
        if (arg_depth < mod_depth) {
            // check if mod < arg
            return RCLASS_SUPERCLASSES(mod)[arg_depth] == arg ?
                Qtrue :
                Qnil;
        }
        else if (arg_depth > mod_depth) {
            // check if mod > arg
            return RCLASS_SUPERCLASSES(arg)[mod_depth] == mod ?
                Qfalse :
                Qnil;
        }
        else {
            // Depths match, and we know they aren't equal: no relation
            return Qnil;
        }
    }
    else {
        if (!CLASS_OR_MODULE_P(arg) && !RB_TYPE_P(arg, T_ICLASS)) {
            rb_raise(rb_eTypeError, "compared with non class/module");
        }
        if (class_search_ancestor(mod, RCLASS_ORIGIN(arg))) {
            return Qtrue;
        }
        /* not mod < arg; check if mod > arg */
        if (class_search_ancestor(arg, mod)) {
            return Qfalse;
        }
        return Qnil;
    }
}

/*
 * call-seq:
 *   mod < other   ->  true, false, or nil
 *
 * Returns true if <i>mod</i> is a subclass of <i>other</i>. Returns
 * <code>false</code> if <i>mod</i> is the same as <i>other</i>
 * or <i>mod</i> is an ancestor of <i>other</i>.
 * Returns <code>nil</code> if there's no relationship between the two.
 * (Think of the relationship in terms of the class definition:
 * "class A < B" implies "A < B".)
 *
 */

static VALUE
rb_mod_lt(VALUE mod, VALUE arg)
{
    if (mod == arg) return Qfalse;
    return rb_class_inherited_p(mod, arg);
}


/*
 * call-seq:
 *   mod >= other   ->  true, false, or nil
 *
 * Returns true if <i>mod</i> is an ancestor of <i>other</i>, or the
 * two modules are the same. Returns
 * <code>nil</code> if there's no relationship between the two.
 * (Think of the relationship in terms of the class definition:
 * "class A < B" implies "B > A".)
 *
 */

static VALUE
rb_mod_ge(VALUE mod, VALUE arg)
{
    if (!CLASS_OR_MODULE_P(arg)) {
        rb_raise(rb_eTypeError, "compared with non class/module");
    }

    return rb_class_inherited_p(arg, mod);
}

/*
 * call-seq:
 *   mod > other   ->  true, false, or nil
 *
 * Returns true if <i>mod</i> is an ancestor of <i>other</i>. Returns
 * <code>false</code> if <i>mod</i> is the same as <i>other</i>
 * or <i>mod</i> is a descendant of <i>other</i>.
 * Returns <code>nil</code> if there's no relationship between the two.
 * (Think of the relationship in terms of the class definition:
 * "class A < B" implies "B > A".)
 *
 */

static VALUE
rb_mod_gt(VALUE mod, VALUE arg)
{
    if (mod == arg) return Qfalse;
    return rb_mod_ge(mod, arg);
}

/*
 *  call-seq:
 *     module <=> other_module   -> -1, 0, +1, or nil
 *
 *  Comparison---Returns -1, 0, +1 or nil depending on whether +module+
 *  includes +other_module+, they are the same, or if +module+ is included by
 *  +other_module+.
 *
 *  Returns +nil+ if +module+ has no relationship with +other_module+, if
 *  +other_module+ is not a module, or if the two values are incomparable.
 */

static VALUE
rb_mod_cmp(VALUE mod, VALUE arg)
{
    VALUE cmp;

    if (mod == arg) return INT2FIX(0);
    if (!CLASS_OR_MODULE_P(arg)) {
        return Qnil;
    }

    cmp = rb_class_inherited_p(mod, arg);
    if (NIL_P(cmp)) return Qnil;
    if (cmp) {
        return INT2FIX(-1);
    }
    return INT2FIX(1);
}

static VALUE rb_mod_initialize_exec(VALUE module);

/*
 *  call-seq:
 *    Module.new                  -> mod
 *    Module.new {|mod| block }   -> mod
 *
 *  Creates a new anonymous module. If a block is given, it is passed
 *  the module object, and the block is evaluated in the context of this
 *  module like #module_eval.
 *
 *     fred = Module.new do
 *       def meth1
 *         "hello"
 *       end
 *       def meth2
 *         "bye"
 *       end
 *     end
 *     a = "my string"
 *     a.extend(fred)   #=> "my string"
 *     a.meth1          #=> "hello"
 *     a.meth2          #=> "bye"
 *
 *  Assign the module to a constant (name starting uppercase) if you
 *  want to treat it like a regular module.
 */

static VALUE
rb_mod_initialize(VALUE module)
{
    return rb_mod_initialize_exec(module);
}

static VALUE
rb_mod_initialize_exec(VALUE module)
{
    if (rb_block_given_p()) {
        rb_mod_module_exec(1, &module, module);
    }
    return Qnil;
}

/* :nodoc: */
static VALUE
rb_mod_initialize_clone(int argc, VALUE* argv, VALUE clone)
{
    VALUE ret, orig, opts;
    rb_scan_args(argc, argv, "1:", &orig, &opts);
    ret = rb_obj_init_clone(argc, argv, clone);
    if (OBJ_FROZEN(orig))
        rb_class_name(clone);
    return ret;
}

/*
 *  call-seq:
 *     Class.new(super_class=Object)               -> a_class
 *     Class.new(super_class=Object) { |mod| ... } -> a_class
 *
 *  Creates a new anonymous (unnamed) class with the given superclass
 *  (or Object if no parameter is given). You can give a
 *  class a name by assigning the class object to a constant.
 *
 *  If a block is given, it is passed the class object, and the block
 *  is evaluated in the context of this class like
 *  #class_eval.
 *
 *     fred = Class.new do
 *       def meth1
 *         "hello"
 *       end
 *       def meth2
 *         "bye"
 *       end
 *     end
 *
 *     a = fred.new     #=> #<#<Class:0x100381890>:0x100376b98>
 *     a.meth1          #=> "hello"
 *     a.meth2          #=> "bye"
 *
 *  Assign the class to a constant (name starting uppercase) if you
 *  want to treat it like a regular class.
 */

static VALUE
rb_class_initialize(int argc, VALUE *argv, VALUE klass)
{
    VALUE super;

    if (RCLASS_SUPER(klass) != 0 || klass == rb_cBasicObject) {
        rb_raise(rb_eTypeError, "already initialized class");
    }
    if (rb_check_arity(argc, 0, 1) == 0) {
        super = rb_cObject;
    }
    else {
        super = argv[0];
        rb_check_inheritable(super);
        if (super != rb_cBasicObject && !RCLASS_SUPER(super)) {
            rb_raise(rb_eTypeError, "can't inherit uninitialized class");
        }
    }
    RCLASS_SET_SUPER(klass, super);
    rb_make_metaclass(klass, RBASIC(super)->klass);
    rb_class_inherited(super, klass);
    rb_mod_initialize_exec(klass);

    return klass;
}

/*! \private */
void
rb_undefined_alloc(VALUE klass)
{
    rb_raise(rb_eTypeError, "allocator undefined for %"PRIsVALUE,
             klass);
}

static rb_alloc_func_t class_get_alloc_func(VALUE klass);
static VALUE class_call_alloc_func(rb_alloc_func_t allocator, VALUE klass);

/*
 *  call-seq:
 *     class.allocate()   ->   obj
 *
 *  Allocates space for a new object of <i>class</i>'s class and does not
 *  call initialize on the new instance. The returned object must be an
 *  instance of <i>class</i>.
 *
 *      klass = Class.new do
 *        def initialize(*args)
 *          @initialized = true
 *        end
 *
 *        def initialized?
 *          @initialized || false
 *        end
 *      end
 *
 *      klass.allocate.initialized? #=> false
 *
 */

static VALUE
rb_class_alloc_m(VALUE klass)
{
    rb_alloc_func_t allocator = class_get_alloc_func(klass);
    if (!rb_obj_respond_to(klass, rb_intern("allocate"), 1)) {
        rb_raise(rb_eTypeError, "calling %"PRIsVALUE".allocate is prohibited",
                 klass);
    }
    return class_call_alloc_func(allocator, klass);
}

static VALUE
rb_class_alloc(VALUE klass)
{
    rb_alloc_func_t allocator = class_get_alloc_func(klass);
    return class_call_alloc_func(allocator, klass);
}

static rb_alloc_func_t
class_get_alloc_func(VALUE klass)
{
    rb_alloc_func_t allocator;

    if (RCLASS_SUPER(klass) == 0 && klass != rb_cBasicObject) {
        rb_raise(rb_eTypeError, "can't instantiate uninitialized class");
    }
    if (FL_TEST(klass, FL_SINGLETON)) {
        rb_raise(rb_eTypeError, "can't create instance of singleton class");
    }
    allocator = rb_get_alloc_func(klass);
    if (!allocator) {
        rb_undefined_alloc(klass);
    }
    return allocator;
}

static VALUE
class_call_alloc_func(rb_alloc_func_t allocator, VALUE klass)
{
    VALUE obj;

    RUBY_DTRACE_CREATE_HOOK(OBJECT, rb_class2name(klass));

    obj = (*allocator)(klass);

    if (rb_obj_class(obj) != rb_class_real(klass)) {
        rb_raise(rb_eTypeError, "wrong instance allocation");
    }
    return obj;
}

VALUE
rb_obj_alloc(VALUE klass)
{
    Check_Type(klass, T_CLASS);
    return rb_class_alloc(klass);
}

/*
 *  call-seq:
 *     class.new(args, ...)    ->  obj
 *
 *  Calls #allocate to create a new object of <i>class</i>'s class,
 *  then invokes that object's #initialize method, passing it
 *  <i>args</i>.  This is the method that ends up getting called
 *  whenever an object is constructed using <code>.new</code>.
 *
 */

VALUE
rb_class_new_instance_pass_kw(int argc, const VALUE *argv, VALUE klass)
{
    VALUE obj;

    obj = rb_class_alloc(klass);
    rb_obj_call_init_kw(obj, argc, argv, RB_PASS_CALLED_KEYWORDS);

    return obj;
}

VALUE
rb_class_new_instance_kw(int argc, const VALUE *argv, VALUE klass, int kw_splat)
{
    VALUE obj;
    Check_Type(klass, T_CLASS);

    obj = rb_class_alloc(klass);
    rb_obj_call_init_kw(obj, argc, argv, kw_splat);

    return obj;
}

VALUE
rb_class_new_instance(int argc, const VALUE *argv, VALUE klass)
{
    return rb_class_new_instance_kw(argc, argv, klass, RB_NO_KEYWORDS);
}

/**
 *  call-seq:
 *     class.superclass -> a_super_class or nil
 *
 *  Returns the superclass of <i>class</i>, or <code>nil</code>.
 *
 *     File.superclass          #=> IO
 *     IO.superclass            #=> Object
 *     Object.superclass        #=> BasicObject
 *     class Foo; end
 *     class Bar < Foo; end
 *     Bar.superclass           #=> Foo
 *
 *  Returns nil when the given class does not have a parent class:
 *
 *     BasicObject.superclass   #=> nil
 *
 *--
 * Returns the superclass of \a klass. Equivalent to \c Class\#superclass in Ruby.
 *
 * It skips modules.
 * \param[in] klass a Class object
 * \return the superclass, or \c Qnil if \a klass does not have a parent class.
 * \sa rb_class_get_superclass
 *++
 */

VALUE
rb_class_superclass(VALUE klass)
{
    RUBY_ASSERT(RB_TYPE_P(klass, T_CLASS));

    VALUE super = RCLASS_SUPER(klass);

    if (!super) {
        if (klass == rb_cBasicObject) return Qnil;
        rb_raise(rb_eTypeError, "uninitialized class");
    }
    else {
        super = RCLASS_SUPERCLASSES(klass)[RCLASS_SUPERCLASS_DEPTH(klass) - 1];
        RUBY_ASSERT(RB_TYPE_P(klass, T_CLASS));
        return super;
    }
}

VALUE
rb_class_get_superclass(VALUE klass)
{
    return RCLASS(klass)->super;
}

static const char bad_instance_name[] = "`%1$s' is not allowed as an instance variable name";
static const char bad_class_name[] = "`%1$s' is not allowed as a class variable name";
static const char bad_const_name[] = "wrong constant name %1$s";
static const char bad_attr_name[] = "invalid attribute name `%1$s'";
#define wrong_constant_name bad_const_name

/*! \private */
#define id_for_var(obj, name, type) id_for_setter(obj, name, type, bad_##type##_name)
/*! \private */
#define id_for_setter(obj, name, type, message) \
    check_setter_id(obj, &(name), rb_is_##type##_id, rb_is_##type##_name, message, strlen(message))
static ID
check_setter_id(VALUE obj, VALUE *pname,
                int (*valid_id_p)(ID), int (*valid_name_p)(VALUE),
                const char *message, size_t message_len)
{
    ID id = rb_check_id(pname);
    VALUE name = *pname;

    if (id ? !valid_id_p(id) : !valid_name_p(name)) {
        rb_name_err_raise_str(rb_fstring_new(message, message_len),
                              obj, name);
    }
    return id;
}

static int
rb_is_attr_name(VALUE name)
{
    return rb_is_local_name(name) || rb_is_const_name(name);
}

static int
rb_is_attr_id(ID id)
{
    return rb_is_local_id(id) || rb_is_const_id(id);
}

static ID
id_for_attr(VALUE obj, VALUE name)
{
    ID id = id_for_var(obj, name, attr);
    if (!id) id = rb_intern_str(name);
    return id;
}

/*
 *  call-seq:
 *     attr_reader(symbol, ...)  -> array
 *     attr(symbol, ...)         -> array
 *     attr_reader(string, ...)  -> array
 *     attr(string, ...)         -> array
 *
 *  Creates instance variables and corresponding methods that return the
 *  value of each instance variable. Equivalent to calling
 *  ``<code>attr</code><i>:name</i>'' on each name in turn.
 *  String arguments are converted to symbols.
 *  Returns an array of defined method names as symbols.
 */

static VALUE
rb_mod_attr_reader(int argc, VALUE *argv, VALUE klass)
{
    int i;
    VALUE names = rb_ary_new2(argc);

    for (i=0; i<argc; i++) {
        ID id = id_for_attr(klass, argv[i]);
        rb_attr(klass, id, TRUE, FALSE, TRUE);
        rb_ary_push(names, ID2SYM(id));
    }
    return names;
}

/**
 *  call-seq:
 *    attr(name, ...) -> array
 *    attr(name, true) -> array
 *    attr(name, false) -> array
 *
 *  The first form is equivalent to #attr_reader.
 *  The second form is equivalent to <code>attr_accessor(name)</code> but deprecated.
 *  The last form is equivalent to <code>attr_reader(name)</code> but deprecated.
 *  Returns an array of defined method names as symbols.
 *--
 * \private
 * \todo can be static?
 *++
 */
VALUE
rb_mod_attr(int argc, VALUE *argv, VALUE klass)
{
    if (argc == 2 && (argv[1] == Qtrue || argv[1] == Qfalse)) {
        ID id = id_for_attr(klass, argv[0]);
        VALUE names = rb_ary_new();

        rb_category_warning(RB_WARN_CATEGORY_DEPRECATED, "optional boolean argument is obsoleted");
        rb_attr(klass, id, 1, RTEST(argv[1]), TRUE);
        rb_ary_push(names, ID2SYM(id));
        if (argv[1] == Qtrue) rb_ary_push(names, ID2SYM(rb_id_attrset(id)));
        return names;
    }
    return rb_mod_attr_reader(argc, argv, klass);
}

/*
 *  call-seq:
 *      attr_writer(symbol, ...)    -> array
 *      attr_writer(string, ...)    -> array
 *
 *  Creates an accessor method to allow assignment to the attribute
 *  <i>symbol</i><code>.id2name</code>.
 *  String arguments are converted to symbols.
 *  Returns an array of defined method names as symbols.
 */

static VALUE
rb_mod_attr_writer(int argc, VALUE *argv, VALUE klass)
{
    int i;
    VALUE names = rb_ary_new2(argc);

    for (i=0; i<argc; i++) {
        ID id = id_for_attr(klass, argv[i]);
        rb_attr(klass, id, FALSE, TRUE, TRUE);
        rb_ary_push(names, ID2SYM(rb_id_attrset(id)));
    }
    return names;
}

/*
 *  call-seq:
 *     attr_accessor(symbol, ...)    -> array
 *     attr_accessor(string, ...)    -> array
 *
 *  Defines a named attribute for this module, where the name is
 *  <i>symbol.</i><code>id2name</code>, creating an instance variable
 *  (<code>@name</code>) and a corresponding access method to read it.
 *  Also creates a method called <code>name=</code> to set the attribute.
 *  String arguments are converted to symbols.
 *  Returns an array of defined method names as symbols.
 *
 *     module Mod
 *       attr_accessor(:one, :two) #=> [:one, :one=, :two, :two=]
 *     end
 *     Mod.instance_methods.sort   #=> [:one, :one=, :two, :two=]
 */

static VALUE
rb_mod_attr_accessor(int argc, VALUE *argv, VALUE klass)
{
    int i;
    VALUE names = rb_ary_new2(argc * 2);

    for (i=0; i<argc; i++) {
        ID id = id_for_attr(klass, argv[i]);

        rb_attr(klass, id, TRUE, TRUE, TRUE);
        rb_ary_push(names, ID2SYM(id));
        rb_ary_push(names, ID2SYM(rb_id_attrset(id)));
    }
    return names;
}

/*
 *  call-seq:
 *     mod.const_get(sym, inherit=true)    -> obj
 *     mod.const_get(str, inherit=true)    -> obj
 *
 *  Checks for a constant with the given name in <i>mod</i>.
 *  If +inherit+ is set, the lookup will also search
 *  the ancestors (and +Object+ if <i>mod</i> is a +Module+).
 *
 *  The value of the constant is returned if a definition is found,
 *  otherwise a +NameError+ is raised.
 *
 *     Math.const_get(:PI)   #=> 3.14159265358979
 *
 *  This method will recursively look up constant names if a namespaced
 *  class name is provided.  For example:
 *
 *     module Foo; class Bar; end end
 *     Object.const_get 'Foo::Bar'
 *
 *  The +inherit+ flag is respected on each lookup.  For example:
 *
 *     module Foo
 *       class Bar
 *         VAL = 10
 *       end
 *
 *       class Baz < Bar; end
 *     end
 *
 *     Object.const_get 'Foo::Baz::VAL'         # => 10
 *     Object.const_get 'Foo::Baz::VAL', false  # => NameError
 *
 *  If the argument is not a valid constant name a +NameError+ will be
 *  raised with a warning "wrong constant name".
 *
 *	Object.const_get 'foobar' #=> NameError: wrong constant name foobar
 *
 */

static VALUE
rb_mod_const_get(int argc, VALUE *argv, VALUE mod)
{
    VALUE name, recur;
    rb_encoding *enc;
    const char *pbeg, *p, *path, *pend;
    ID id;

    rb_check_arity(argc, 1, 2);
    name = argv[0];
    recur = (argc == 1) ? Qtrue : argv[1];

    if (SYMBOL_P(name)) {
        if (!rb_is_const_sym(name)) goto wrong_name;
        id = rb_check_id(&name);
        if (!id) return rb_const_missing(mod, name);
        return RTEST(recur) ? rb_const_get(mod, id) : rb_const_get_at(mod, id);
    }

    path = StringValuePtr(name);
    enc = rb_enc_get(name);

    if (!rb_enc_asciicompat(enc)) {
        rb_raise(rb_eArgError, "invalid class path encoding (non ASCII)");
    }

    pbeg = p = path;
    pend = path + RSTRING_LEN(name);

    if (p >= pend || !*p) {
        goto wrong_name;
    }

    if (p + 2 < pend && p[0] == ':' && p[1] == ':') {
        mod = rb_cObject;
        p += 2;
        pbeg = p;
    }

    while (p < pend) {
        VALUE part;
        long len, beglen;

        while (p < pend && *p != ':') p++;

        if (pbeg == p) goto wrong_name;

        id = rb_check_id_cstr(pbeg, len = p-pbeg, enc);
        beglen = pbeg-path;

        if (p < pend && p[0] == ':') {
            if (p + 2 >= pend || p[1] != ':') goto wrong_name;
            p += 2;
            pbeg = p;
        }

        if (!RB_TYPE_P(mod, T_MODULE) && !RB_TYPE_P(mod, T_CLASS)) {
            rb_raise(rb_eTypeError, "%"PRIsVALUE" does not refer to class/module",
                     QUOTE(name));
        }

        if (!id) {
            part = rb_str_subseq(name, beglen, len);
            OBJ_FREEZE(part);
            if (!rb_is_const_name(part)) {
                name = part;
                goto wrong_name;
            }
            else if (!rb_method_basic_definition_p(CLASS_OF(mod), id_const_missing)) {
                part = rb_str_intern(part);
                mod = rb_const_missing(mod, part);
                continue;
            }
            else {
                rb_mod_const_missing(mod, part);
            }
        }
        if (!rb_is_const_id(id)) {
            name = ID2SYM(id);
            goto wrong_name;
        }
#if 0
        mod = rb_const_get_0(mod, id, beglen > 0 || !RTEST(recur), RTEST(recur), FALSE);
#else
        if (!RTEST(recur)) {
            mod = rb_const_get_at(mod, id);
        }
        else if (beglen == 0) {
            mod = rb_const_get(mod, id);
        }
        else {
            mod = rb_const_get_from(mod, id);
        }
#endif
    }

    return mod;

  wrong_name:
    rb_name_err_raise(wrong_constant_name, mod, name);
    UNREACHABLE_RETURN(Qundef);
}

/*
 *  call-seq:
 *     mod.const_set(sym, obj)    -> obj
 *     mod.const_set(str, obj)    -> obj
 *
 *  Sets the named constant to the given object, returning that object.
 *  Creates a new constant if no constant with the given name previously
 *  existed.
 *
 *     Math.const_set("HIGH_SCHOOL_PI", 22.0/7.0)   #=> 3.14285714285714
 *     Math::HIGH_SCHOOL_PI - Math::PI              #=> 0.00126448926734968
 *
 *  If +sym+ or +str+ is not a valid constant name a +NameError+ will be
 *  raised with a warning "wrong constant name".
 *
 *	Object.const_set('foobar', 42) #=> NameError: wrong constant name foobar
 *
 */

static VALUE
rb_mod_const_set(VALUE mod, VALUE name, VALUE value)
{
    ID id = id_for_var(mod, name, const);
    if (!id) id = rb_intern_str(name);
    rb_const_set(mod, id, value);

    return value;
}

/*
 *  call-seq:
 *     mod.const_defined?(sym, inherit=true)   -> true or false
 *     mod.const_defined?(str, inherit=true)   -> true or false
 *
 *  Says whether _mod_ or its ancestors have a constant with the given name:
 *
 *    Float.const_defined?(:EPSILON)      #=> true, found in Float itself
 *    Float.const_defined?("String")      #=> true, found in Object (ancestor)
 *    BasicObject.const_defined?(:Hash)   #=> false
 *
 *  If _mod_ is a +Module+, additionally +Object+ and its ancestors are checked:
 *
 *    Math.const_defined?(:String)   #=> true, found in Object
 *
 *  In each of the checked classes or modules, if the constant is not present
 *  but there is an autoload for it, +true+ is returned directly without
 *  autoloading:
 *
 *    module Admin
 *      autoload :User, 'admin/user'
 *    end
 *    Admin.const_defined?(:User)   #=> true
 *
 *  If the constant is not found the callback +const_missing+ is *not* called
 *  and the method returns +false+.
 *
 *  If +inherit+ is false, the lookup only checks the constants in the receiver:
 *
 *    IO.const_defined?(:SYNC)          #=> true, found in File::Constants (ancestor)
 *    IO.const_defined?(:SYNC, false)   #=> false, not found in IO itself
 *
 *  In this case, the same logic for autoloading applies.
 *
 *  If the argument is not a valid constant name a +NameError+ is raised with the
 *  message "wrong constant name _name_":
 *
 *    Hash.const_defined? 'foobar'   #=> NameError: wrong constant name foobar
 *
 */

static VALUE
rb_mod_const_defined(int argc, VALUE *argv, VALUE mod)
{
    VALUE name, recur;
    rb_encoding *enc;
    const char *pbeg, *p, *path, *pend;
    ID id;

    rb_check_arity(argc, 1, 2);
    name = argv[0];
    recur = (argc == 1) ? Qtrue : argv[1];

    if (SYMBOL_P(name)) {
        if (!rb_is_const_sym(name)) goto wrong_name;
        id = rb_check_id(&name);
        if (!id) return Qfalse;
        return RTEST(recur) ? rb_const_defined(mod, id) : rb_const_defined_at(mod, id);
    }

    path = StringValuePtr(name);
    enc = rb_enc_get(name);

    if (!rb_enc_asciicompat(enc)) {
        rb_raise(rb_eArgError, "invalid class path encoding (non ASCII)");
    }

    pbeg = p = path;
    pend = path + RSTRING_LEN(name);

    if (p >= pend || !*p) {
        goto wrong_name;
    }

    if (p + 2 < pend && p[0] == ':' && p[1] == ':') {
        mod = rb_cObject;
        p += 2;
        pbeg = p;
    }

    while (p < pend) {
        VALUE part;
        long len, beglen;

        while (p < pend && *p != ':') p++;

        if (pbeg == p) goto wrong_name;

        id = rb_check_id_cstr(pbeg, len = p-pbeg, enc);
        beglen = pbeg-path;

        if (p < pend && p[0] == ':') {
            if (p + 2 >= pend || p[1] != ':') goto wrong_name;
            p += 2;
            pbeg = p;
        }

        if (!id) {
            part = rb_str_subseq(name, beglen, len);
            OBJ_FREEZE(part);
            if (!rb_is_const_name(part)) {
                name = part;
                goto wrong_name;
            }
            else {
                return Qfalse;
            }
        }
        if (!rb_is_const_id(id)) {
            name = ID2SYM(id);
            goto wrong_name;
        }

#if 0
        mod = rb_const_search(mod, id, beglen > 0 || !RTEST(recur), RTEST(recur), FALSE);
        if (UNDEF_P(mod)) return Qfalse;
#else
        if (!RTEST(recur)) {
            if (!rb_const_defined_at(mod, id))
                return Qfalse;
            if (p == pend) return Qtrue;
            mod = rb_const_get_at(mod, id);
        }
        else if (beglen == 0) {
            if (!rb_const_defined(mod, id))
                return Qfalse;
            if (p == pend) return Qtrue;
            mod = rb_const_get(mod, id);
        }
        else {
            if (!rb_const_defined_from(mod, id))
                return Qfalse;
            if (p == pend) return Qtrue;
            mod = rb_const_get_from(mod, id);
        }
#endif

        if (p < pend && !RB_TYPE_P(mod, T_MODULE) && !RB_TYPE_P(mod, T_CLASS)) {
            rb_raise(rb_eTypeError, "%"PRIsVALUE" does not refer to class/module",
                     QUOTE(name));
        }
    }

    return Qtrue;

  wrong_name:
    rb_name_err_raise(wrong_constant_name, mod, name);
    UNREACHABLE_RETURN(Qundef);
}

/*
 *  call-seq:
 *     mod.const_source_location(sym, inherit=true)   -> [String, Integer]
 *     mod.const_source_location(str, inherit=true)   -> [String, Integer]
 *
 *  Returns the Ruby source filename and line number containing the definition
 *  of the constant specified. If the named constant is not found, +nil+ is returned.
 *  If the constant is found, but its source location can not be extracted
 *  (constant is defined in C code), empty array is returned.
 *
 *  _inherit_ specifies whether to lookup in <code>mod.ancestors</code> (+true+
 *  by default).
 *
 *      # test.rb:
 *      class A         # line 1
 *        C1 = 1
 *        C2 = 2
 *      end
 *
 *      module M        # line 6
 *        C3 = 3
 *      end
 *
 *      class B < A     # line 10
 *        include M
 *        C4 = 4
 *      end
 *
 *      class A # continuation of A definition
 *        C2 = 8 # constant redefinition; warned yet allowed
 *      end
 *
 *      p B.const_source_location('C4')           # => ["test.rb", 12]
 *      p B.const_source_location('C3')           # => ["test.rb", 7]
 *      p B.const_source_location('C1')           # => ["test.rb", 2]
 *
 *      p B.const_source_location('C3', false)    # => nil  -- don't lookup in ancestors
 *
 *      p A.const_source_location('C2')           # => ["test.rb", 16] -- actual (last) definition place
 *
 *      p Object.const_source_location('B')       # => ["test.rb", 10] -- top-level constant could be looked through Object
 *      p Object.const_source_location('A')       # => ["test.rb", 1] -- class reopening is NOT considered new definition
 *
 *      p B.const_source_location('A')            # => ["test.rb", 1]  -- because Object is in ancestors
 *      p M.const_source_location('A')            # => ["test.rb", 1]  -- Object is not ancestor, but additionally checked for modules
 *
 *      p Object.const_source_location('A::C1')   # => ["test.rb", 2]  -- nesting is supported
 *      p Object.const_source_location('String')  # => []  -- constant is defined in C code
 *
 *
 */
static VALUE
rb_mod_const_source_location(int argc, VALUE *argv, VALUE mod)
{
    VALUE name, recur, loc = Qnil;
    rb_encoding *enc;
    const char *pbeg, *p, *path, *pend;
    ID id;

    rb_check_arity(argc, 1, 2);
    name = argv[0];
    recur = (argc == 1) ? Qtrue : argv[1];

    if (SYMBOL_P(name)) {
        if (!rb_is_const_sym(name)) goto wrong_name;
        id = rb_check_id(&name);
        if (!id) return Qnil;
        return RTEST(recur) ? rb_const_source_location(mod, id) : rb_const_source_location_at(mod, id);
    }

    path = StringValuePtr(name);
    enc = rb_enc_get(name);

    if (!rb_enc_asciicompat(enc)) {
        rb_raise(rb_eArgError, "invalid class path encoding (non ASCII)");
    }

    pbeg = p = path;
    pend = path + RSTRING_LEN(name);

    if (p >= pend || !*p) {
        goto wrong_name;
    }

    if (p + 2 < pend && p[0] == ':' && p[1] == ':') {
        mod = rb_cObject;
        p += 2;
        pbeg = p;
    }

    while (p < pend) {
        VALUE part;
        long len, beglen;

        while (p < pend && *p != ':') p++;

        if (pbeg == p) goto wrong_name;

        id = rb_check_id_cstr(pbeg, len = p-pbeg, enc);
        beglen = pbeg-path;

        if (p < pend && p[0] == ':') {
            if (p + 2 >= pend || p[1] != ':') goto wrong_name;
            p += 2;
            pbeg = p;
        }

        if (!id) {
            part = rb_str_subseq(name, beglen, len);
            OBJ_FREEZE(part);
            if (!rb_is_const_name(part)) {
                name = part;
                goto wrong_name;
            }
            else {
                return Qnil;
            }
        }
        if (!rb_is_const_id(id)) {
            name = ID2SYM(id);
            goto wrong_name;
        }
        if (p < pend) {
            if (RTEST(recur)) {
                mod = rb_const_get(mod, id);
            }
            else {
                mod = rb_const_get_at(mod, id);
            }
            if (!RB_TYPE_P(mod, T_MODULE) && !RB_TYPE_P(mod, T_CLASS)) {
                rb_raise(rb_eTypeError, "%"PRIsVALUE" does not refer to class/module",
                         QUOTE(name));
            }
        }
        else {
            if (RTEST(recur)) {
                loc = rb_const_source_location(mod, id);
            }
            else {
                loc = rb_const_source_location_at(mod, id);
            }
            break;
        }
        recur = Qfalse;
    }

    return loc;

  wrong_name:
    rb_name_err_raise(wrong_constant_name, mod, name);
    UNREACHABLE_RETURN(Qundef);
}

/*
 *  call-seq:
 *     obj.instance_variable_get(symbol)    -> obj
 *     obj.instance_variable_get(string)    -> obj
 *
 *  Returns the value of the given instance variable, or nil if the
 *  instance variable is not set. The <code>@</code> part of the
 *  variable name should be included for regular instance
 *  variables. Throws a NameError exception if the
 *  supplied symbol is not valid as an instance variable name.
 *  String arguments are converted to symbols.
 *
 *     class Fred
 *       def initialize(p1, p2)
 *         @a, @b = p1, p2
 *       end
 *     end
 *     fred = Fred.new('cat', 99)
 *     fred.instance_variable_get(:@a)    #=> "cat"
 *     fred.instance_variable_get("@b")   #=> 99
 */

static VALUE
rb_obj_ivar_get(VALUE obj, VALUE iv)
{
    ID id = id_for_var(obj, iv, instance);

    if (!id) {
        return Qnil;
    }
    return rb_ivar_get(obj, id);
}

/*
 *  call-seq:
 *     obj.instance_variable_set(symbol, obj)    -> obj
 *     obj.instance_variable_set(string, obj)    -> obj
 *
 *  Sets the instance variable named by <i>symbol</i> to the given
 *  object. This may circumvent the encapsulation intended by
 *  the author of the class, so it should be used with care.
 *  The variable does not have to exist prior to this call.
 *  If the instance variable name is passed as a string, that string
 *  is converted to a symbol.
 *
 *     class Fred
 *       def initialize(p1, p2)
 *         @a, @b = p1, p2
 *       end
 *     end
 *     fred = Fred.new('cat', 99)
 *     fred.instance_variable_set(:@a, 'dog')   #=> "dog"
 *     fred.instance_variable_set(:@c, 'cat')   #=> "cat"
 *     fred.inspect                             #=> "#<Fred:0x401b3da8 @a=\"dog\", @b=99, @c=\"cat\">"
 */

static VALUE
rb_obj_ivar_set_m(VALUE obj, VALUE iv, VALUE val)
{
    ID id = id_for_var(obj, iv, instance);
    if (!id) id = rb_intern_str(iv);
    return rb_ivar_set(obj, id, val);
}

/*
 *  call-seq:
 *     obj.instance_variable_defined?(symbol)    -> true or false
 *     obj.instance_variable_defined?(string)    -> true or false
 *
 *  Returns <code>true</code> if the given instance variable is
 *  defined in <i>obj</i>.
 *  String arguments are converted to symbols.
 *
 *     class Fred
 *       def initialize(p1, p2)
 *         @a, @b = p1, p2
 *       end
 *     end
 *     fred = Fred.new('cat', 99)
 *     fred.instance_variable_defined?(:@a)    #=> true
 *     fred.instance_variable_defined?("@b")   #=> true
 *     fred.instance_variable_defined?("@c")   #=> false
 */

static VALUE
rb_obj_ivar_defined(VALUE obj, VALUE iv)
{
    ID id = id_for_var(obj, iv, instance);

    if (!id) {
        return Qfalse;
    }
    return rb_ivar_defined(obj, id);
}

/*
 *  call-seq:
 *     mod.class_variable_get(symbol)    -> obj
 *     mod.class_variable_get(string)    -> obj
 *
 *  Returns the value of the given class variable (or throws a
 *  NameError exception). The <code>@@</code> part of the
 *  variable name should be included for regular class variables.
 *  String arguments are converted to symbols.
 *
 *     class Fred
 *       @@foo = 99
 *     end
 *     Fred.class_variable_get(:@@foo)     #=> 99
 */

static VALUE
rb_mod_cvar_get(VALUE obj, VALUE iv)
{
    ID id = id_for_var(obj, iv, class);

    if (!id) {
        rb_name_err_raise("uninitialized class variable %1$s in %2$s",
                          obj, iv);
    }
    return rb_cvar_get(obj, id);
}

/*
 *  call-seq:
 *     obj.class_variable_set(symbol, obj)    -> obj
 *     obj.class_variable_set(string, obj)    -> obj
 *
 *  Sets the class variable named by <i>symbol</i> to the given
 *  object.
 *  If the class variable name is passed as a string, that string
 *  is converted to a symbol.
 *
 *     class Fred
 *       @@foo = 99
 *       def foo
 *         @@foo
 *       end
 *     end
 *     Fred.class_variable_set(:@@foo, 101)     #=> 101
 *     Fred.new.foo                             #=> 101
 */

static VALUE
rb_mod_cvar_set(VALUE obj, VALUE iv, VALUE val)
{
    ID id = id_for_var(obj, iv, class);
    if (!id) id = rb_intern_str(iv);
    rb_cvar_set(obj, id, val);
    return val;
}

/*
 *  call-seq:
 *     obj.class_variable_defined?(symbol)    -> true or false
 *     obj.class_variable_defined?(string)    -> true or false
 *
 *  Returns <code>true</code> if the given class variable is defined
 *  in <i>obj</i>.
 *  String arguments are converted to symbols.
 *
 *     class Fred
 *       @@foo = 99
 *     end
 *     Fred.class_variable_defined?(:@@foo)    #=> true
 *     Fred.class_variable_defined?(:@@bar)    #=> false
 */

static VALUE
rb_mod_cvar_defined(VALUE obj, VALUE iv)
{
    ID id = id_for_var(obj, iv, class);

    if (!id) {
        return Qfalse;
    }
    return rb_cvar_defined(obj, id);
}

/*
 *  call-seq:
 *     mod.singleton_class?    -> true or false
 *
 *  Returns <code>true</code> if <i>mod</i> is a singleton class or
 *  <code>false</code> if it is an ordinary class or module.
 *
 *     class C
 *     end
 *     C.singleton_class?                  #=> false
 *     C.singleton_class.singleton_class?  #=> true
 */

static VALUE
rb_mod_singleton_p(VALUE klass)
{
    return RBOOL(RB_TYPE_P(klass, T_CLASS) && FL_TEST(klass, FL_SINGLETON));
}

/*! \private */
static const struct conv_method_tbl {
    const char method[6];
    unsigned short id;
} conv_method_names[] = {
#define M(n) {#n, (unsigned short)idTo_##n}
    M(int),
    M(ary),
    M(str),
    M(sym),
    M(hash),
    M(proc),
    M(io),
    M(a),
    M(s),
    M(i),
    M(f),
    M(r),
#undef M
};
#define IMPLICIT_CONVERSIONS 7

static int
conv_method_index(const char *method)
{
    static const char prefix[] = "to_";

    if (strncmp(prefix, method, sizeof(prefix)-1) == 0) {
        const char *const meth = &method[sizeof(prefix)-1];
        int i;
        for (i=0; i < numberof(conv_method_names); i++) {
            if (conv_method_names[i].method[0] == meth[0] &&
                strcmp(conv_method_names[i].method, meth) == 0) {
                return i;
            }
        }
    }
    return numberof(conv_method_names);
}

static VALUE
convert_type_with_id(VALUE val, const char *tname, ID method, int raise, int index)
{
    VALUE r = rb_check_funcall(val, method, 0, 0);
    if (UNDEF_P(r)) {
        if (raise) {
            const char *msg =
                ((index < 0 ? conv_method_index(rb_id2name(method)) : index)
                 < IMPLICIT_CONVERSIONS) ?
                "no implicit conversion of" : "can't convert";
            const char *cname = NIL_P(val) ? "nil" :
                val == Qtrue ? "true" :
                val == Qfalse ? "false" :
                NULL;
            if (cname)
                rb_raise(rb_eTypeError, "%s %s into %s", msg, cname, tname);
            rb_raise(rb_eTypeError, "%s %"PRIsVALUE" into %s", msg,
                     rb_obj_class(val),
                     tname);
        }
        return Qnil;
    }
    return r;
}

static VALUE
convert_type(VALUE val, const char *tname, const char *method, int raise)
{
    int i = conv_method_index(method);
    ID m = i < numberof(conv_method_names) ?
        conv_method_names[i].id : rb_intern(method);
    return convert_type_with_id(val, tname, m, raise, i);
}

/*! \private */
NORETURN(static void conversion_mismatch(VALUE, const char *, const char *, VALUE));
static void
conversion_mismatch(VALUE val, const char *tname, const char *method, VALUE result)
{
    VALUE cname = rb_obj_class(val);
    rb_raise(rb_eTypeError,
             "can't convert %"PRIsVALUE" to %s (%"PRIsVALUE"#%s gives %"PRIsVALUE")",
             cname, tname, cname, method, rb_obj_class(result));
}

VALUE
rb_convert_type(VALUE val, int type, const char *tname, const char *method)
{
    VALUE v;

    if (TYPE(val) == type) return val;
    v = convert_type(val, tname, method, TRUE);
    if (TYPE(v) != type) {
        conversion_mismatch(val, tname, method, v);
    }
    return v;
}

/*! \private */
VALUE
rb_convert_type_with_id(VALUE val, int type, const char *tname, ID method)
{
    VALUE v;

    if (TYPE(val) == type) return val;
    v = convert_type_with_id(val, tname, method, TRUE, -1);
    if (TYPE(v) != type) {
        conversion_mismatch(val, tname, RSTRING_PTR(rb_id2str(method)), v);
    }
    return v;
}

VALUE
rb_check_convert_type(VALUE val, int type, const char *tname, const char *method)
{
    VALUE v;

    /* always convert T_DATA */
    if (TYPE(val) == type && type != T_DATA) return val;
    v = convert_type(val, tname, method, FALSE);
    if (NIL_P(v)) return Qnil;
    if (TYPE(v) != type) {
        conversion_mismatch(val, tname, method, v);
    }
    return v;
}

/*! \private */
VALUE
rb_check_convert_type_with_id(VALUE val, int type, const char *tname, ID method)
{
    VALUE v;

    /* always convert T_DATA */
    if (TYPE(val) == type && type != T_DATA) return val;
    v = convert_type_with_id(val, tname, method, FALSE, -1);
    if (NIL_P(v)) return Qnil;
    if (TYPE(v) != type) {
        conversion_mismatch(val, tname, RSTRING_PTR(rb_id2str(method)), v);
    }
    return v;
}

#define try_to_int(val, mid, raise) \
    convert_type_with_id(val, "Integer", mid, raise, -1)

ALWAYS_INLINE(static VALUE rb_to_integer_with_id_exception(VALUE val, const char *method, ID mid, int raise));
/* Integer specific rb_check_convert_type_with_id */
static inline VALUE
rb_to_integer_with_id_exception(VALUE val, const char *method, ID mid, int raise)
{
    VALUE v;

    if (RB_INTEGER_TYPE_P(val)) return val;
    v = try_to_int(val, mid, raise);
    if (!raise && NIL_P(v)) return Qnil;
    if (!RB_INTEGER_TYPE_P(v)) {
        conversion_mismatch(val, "Integer", method, v);
    }
    return v;
}
#define rb_to_integer(val, method, mid) \
    rb_to_integer_with_id_exception(val, method, mid, TRUE)

VALUE
rb_check_to_integer(VALUE val, const char *method)
{
    VALUE v;

    if (RB_INTEGER_TYPE_P(val)) return val;
    v = convert_type(val, "Integer", method, FALSE);
    if (!RB_INTEGER_TYPE_P(v)) {
        return Qnil;
    }
    return v;
}

VALUE
rb_to_int(VALUE val)
{
    return rb_to_integer(val, "to_int", idTo_int);
}

VALUE
rb_check_to_int(VALUE val)
{
    if (RB_INTEGER_TYPE_P(val)) return val;
    val = try_to_int(val, idTo_int, FALSE);
    if (RB_INTEGER_TYPE_P(val)) return val;
    return Qnil;
}

static VALUE
rb_check_to_i(VALUE val)
{
    if (RB_INTEGER_TYPE_P(val)) return val;
    val = try_to_int(val, idTo_i, FALSE);
    if (RB_INTEGER_TYPE_P(val)) return val;
    return Qnil;
}

static VALUE
rb_convert_to_integer(VALUE val, int base, int raise_exception)
{
    VALUE tmp;

    if (base) {
        tmp = rb_check_string_type(val);

        if (! NIL_P(tmp)) {
            val =  tmp;
        }
        else if (! raise_exception) {
            return Qnil;
        }
        else {
            rb_raise(rb_eArgError, "base specified for non string value");
        }
    }
    if (RB_FLOAT_TYPE_P(val)) {
        double f = RFLOAT_VALUE(val);
        if (!raise_exception && !isfinite(f)) return Qnil;
        if (FIXABLE(f)) return LONG2FIX((long)f);
        return rb_dbl2big(f);
    }
    else if (RB_INTEGER_TYPE_P(val)) {
        return val;
    }
    else if (RB_TYPE_P(val, T_STRING)) {
        return rb_str_convert_to_inum(val, base, TRUE, raise_exception);
    }
    else if (NIL_P(val)) {
        if (!raise_exception) return Qnil;
        rb_raise(rb_eTypeError, "can't convert nil into Integer");
    }

    tmp = rb_protect(rb_check_to_int, val, NULL);
    if (RB_INTEGER_TYPE_P(tmp)) return tmp;
    rb_set_errinfo(Qnil);
    if (!NIL_P(tmp = rb_check_string_type(val))) {
        return rb_str_convert_to_inum(tmp, base, TRUE, raise_exception);
    }

    if (!raise_exception) {
        VALUE result = rb_protect(rb_check_to_i, val, NULL);
        rb_set_errinfo(Qnil);
        return result;
    }

    return rb_to_integer(val, "to_i", idTo_i);
}

VALUE
rb_Integer(VALUE val)
{
    return rb_convert_to_integer(val, 0, TRUE);
}

VALUE
rb_check_integer_type(VALUE val)
{
    return rb_to_integer_with_id_exception(val, "to_int", idTo_int, FALSE);
}

int
rb_bool_expected(VALUE obj, const char *flagname, int raise)
{
    switch (obj) {
      case Qtrue:
        return TRUE;
      case Qfalse:
        return FALSE;
      default: {
        static const char message[] = "expected true or false as %s: %+"PRIsVALUE;
        if (raise) {
            rb_raise(rb_eArgError, message, flagname, obj);
        }
        rb_warning(message, flagname, obj);
        return !NIL_P(obj);
      }
    }
}

int
rb_opts_exception_p(VALUE opts, int default_value)
{
    static const ID kwds[1] = {idException};
    VALUE exception;
    if (rb_get_kwargs(opts, kwds, 0, 1, &exception))
        return rb_bool_expected(exception, "exception", TRUE);
    return default_value;
}

#define opts_exception_p(opts) rb_opts_exception_p((opts), TRUE)

/*
 *  call-seq:
 *    Integer(object, base = 0, exception: true) -> integer or nil
 *
 *  Returns an integer converted from +object+.
 *
 *  Tries to convert +object+ to an integer
 *  using +to_int+ first and +to_i+ second;
 *  see below for exceptions.
 *
 *  With a non-zero +base+, +object+ must be a string or convertible
 *  to a string.
 *
 *  ==== numeric objects
 *
 *  With integer argument +object+ given, returns +object+:
 *
 *    Integer(1)                # => 1
 *    Integer(-1)               # => -1
 *
 *  With floating-point argument +object+ given,
 *  returns +object+ truncated to an integer:
 *
 *    Integer(1.9)              # => 1  # Rounds toward zero.
 *    Integer(-1.9)             # => -1 # Rounds toward zero.
 *
 *  ==== string objects
 *
 *  With string argument +object+ and zero +base+ given,
 *  returns +object+ converted to an integer in base 10:
 *
 *    Integer('100')    # => 100
 *    Integer('-100')   # => -100
 *
 *  With +base+ zero, string +object+ may contain leading characters
 *  to specify the actual base (radix indicator):
 *
 *    Integer('0100')  # => 64  # Leading '0' specifies base 8.
 *    Integer('0b100') # => 4   # Leading '0b', specifies base 2.
 *    Integer('0x100') # => 256 # Leading '0x' specifies base 16.
 *
 *  With a positive +base+ (in range 2..36) given, returns +object+
 *  converted to an integer in the given base:
 *
 *    Integer('100', 2)   # => 4
 *    Integer('100', 8)   # => 64
 *    Integer('-100', 16) # => -256
 *
 *  With a negative +base+ (in range -36..-2) given, returns +object+
 *  converted to an integer in the radix indicator if exists or
 *  +-base+:
 *
 *    Integer('0x100', -2)   # => 256
 *    Integer('100', -2)     # => 4
 *    Integer('0b100', -8)   # => 4
 *    Integer('100', -8)     # => 64
 *    Integer('0o100', -10)  # => 64
 *    Integer('100', -10)    # => 100
 *
 *  +base+ -1 is equal the -10 case.
 *
 *  When converting strings, surrounding whitespace and embedded underscores
 *  are allowed and ignored:
 *
 *    Integer(' 100 ')      # => 100
 *    Integer('-1_0_0', 16) # => -256
 *
 *  ==== other classes
 *
 *  Examples with +object+ of various other classes:
 *
 *    Integer(Rational(9, 10)) # => 0  # Rounds toward zero.
 *    Integer(Complex(2, 0))   # => 2  # Imaginary part must be zero.
 *    Integer(Time.now)        # => 1650974042
 *
 *  ==== keywords
 *
 *  With optional keyword argument +exception+ given as +true+ (the default):
 *
 *  - Raises TypeError if +object+ does not respond to +to_int+ or +to_i+.
 *  - Raises TypeError if +object+ is +nil+.
 *  - Raise ArgumentError if +object+ is an invalid string.
 *
 *  With +exception+ given as +false+, an exception of any kind is suppressed
 *  and +nil+ is returned.
 *
 */

static VALUE
rb_f_integer(int argc, VALUE *argv, VALUE obj)
{
    VALUE arg = Qnil, opts = Qnil;
    int base = 0;

    if (argc > 1) {
        int narg = 1;
        VALUE vbase = rb_check_to_int(argv[1]);
        if (!NIL_P(vbase)) {
            base = NUM2INT(vbase);
            narg = 2;
        }
        if (argc > narg) {
            VALUE hash = rb_check_hash_type(argv[argc-1]);
            if (!NIL_P(hash)) {
                opts = rb_extract_keywords(&hash);
                if (!hash) --argc;
            }
        }
    }
    rb_check_arity(argc, 1, 2);
    arg = argv[0];

    return rb_convert_to_integer(arg, base, opts_exception_p(opts));
}

static double
rb_cstr_to_dbl_raise(const char *p, int badcheck, int raise, int *error)
{
    const char *q;
    char *end;
    double d;
    const char *ellipsis = "";
    int w;
    enum {max_width = 20};
#define OutOfRange() ((end - p > max_width) ? \
                      (w = max_width, ellipsis = "...") : \
                      (w = (int)(end - p), ellipsis = ""))

    if (!p) return 0.0;
    q = p;
    while (ISSPACE(*p)) p++;

    if (!badcheck && p[0] == '0' && (p[1] == 'x' || p[1] == 'X')) {
        return 0.0;
    }

    d = strtod(p, &end);
    if (errno == ERANGE) {
        OutOfRange();
        rb_warning("Float %.*s%s out of range", w, p, ellipsis);
        errno = 0;
    }
    if (p == end) {
        if (badcheck) {
            goto bad;
        }
        return d;
    }
    if (*end) {
        char buf[DBL_DIG * 4 + 10];
        char *n = buf;
        char *const init_e = buf + DBL_DIG * 4;
        char *e = init_e;
        char prev = 0;
        int dot_seen = FALSE;

        switch (*p) {case '+': case '-': prev = *n++ = *p++;}
        if (*p == '0') {
            prev = *n++ = '0';
            while (*++p == '0');
        }
        while (p < end && n < e) prev = *n++ = *p++;
        while (*p) {
            if (*p == '_') {
                /* remove an underscore between digits */
                if (n == buf || !ISDIGIT(prev) || (++p, !ISDIGIT(*p))) {
                    if (badcheck) goto bad;
                    break;
                }
            }
            prev = *p++;
            if (e == init_e && (prev == 'e' || prev == 'E' || prev == 'p' || prev == 'P')) {
                e = buf + sizeof(buf) - 1;
                *n++ = prev;
                switch (*p) {case '+': case '-': prev = *n++ = *p++;}
                if (*p == '0') {
                    prev = *n++ = '0';
                    while (*++p == '0');
                }
                continue;
            }
            else if (ISSPACE(prev)) {
                while (ISSPACE(*p)) ++p;
                if (*p) {
                    if (badcheck) goto bad;
                    break;
                }
            }
            else if (prev == '.' ? dot_seen++ : !ISDIGIT(prev)) {
                if (badcheck) goto bad;
                break;
            }
            if (n < e) *n++ = prev;
        }
        *n = '\0';
        p = buf;

        if (!badcheck && p[0] == '0' && (p[1] == 'x' || p[1] == 'X')) {
            return 0.0;
        }

        d = strtod(p, &end);
        if (errno == ERANGE) {
            OutOfRange();
            rb_warning("Float %.*s%s out of range", w, p, ellipsis);
            errno = 0;
        }
        if (badcheck) {
            if (!end || p == end) goto bad;
            while (*end && ISSPACE(*end)) end++;
            if (*end) goto bad;
        }
    }
    if (errno == ERANGE) {
        errno = 0;
        OutOfRange();
        rb_raise(rb_eArgError, "Float %.*s%s out of range", w, q, ellipsis);
    }
    return d;

  bad:
    if (raise) {
        rb_invalid_str(q, "Float()");
        UNREACHABLE_RETURN(nan(""));
    }
    else {
        if (error) *error = 1;
        return 0.0;
    }
}

double
rb_cstr_to_dbl(const char *p, int badcheck)
{
    return rb_cstr_to_dbl_raise(p, badcheck, TRUE, NULL);
}

static double
rb_str_to_dbl_raise(VALUE str, int badcheck, int raise, int *error)
{
    char *s;
    long len;
    double ret;
    VALUE v = 0;

    StringValue(str);
    s = RSTRING_PTR(str);
    len = RSTRING_LEN(str);
    if (s) {
        if (badcheck && memchr(s, '\0', len)) {
            if (raise)
                rb_raise(rb_eArgError, "string for Float contains null byte");
            else {
                if (error) *error = 1;
                return 0.0;
            }
        }
        if (s[len]) {		/* no sentinel somehow */
            char *p = ALLOCV(v, (size_t)len + 1);
            MEMCPY(p, s, char, len);
            p[len] = '\0';
            s = p;
        }
    }
    ret = rb_cstr_to_dbl_raise(s, badcheck, raise, error);
    if (v)
        ALLOCV_END(v);
    return ret;
}

FUNC_MINIMIZED(double rb_str_to_dbl(VALUE str, int badcheck));

double
rb_str_to_dbl(VALUE str, int badcheck)
{
    return rb_str_to_dbl_raise(str, badcheck, TRUE, NULL);
}

/*! \cond INTERNAL_MACRO */
#define fix2dbl_without_to_f(x) (double)FIX2LONG(x)
#define big2dbl_without_to_f(x) rb_big2dbl(x)
#define int2dbl_without_to_f(x) \
    (FIXNUM_P(x) ? fix2dbl_without_to_f(x) : big2dbl_without_to_f(x))
#define num2dbl_without_to_f(x) \
    (FIXNUM_P(x) ? fix2dbl_without_to_f(x) : \
     RB_BIGNUM_TYPE_P(x) ? big2dbl_without_to_f(x) : \
     (Check_Type(x, T_FLOAT), RFLOAT_VALUE(x)))
static inline double
rat2dbl_without_to_f(VALUE x)
{
    VALUE num = rb_rational_num(x);
    VALUE den = rb_rational_den(x);
    return num2dbl_without_to_f(num) / num2dbl_without_to_f(den);
}

#define special_const_to_float(val, pre, post) \
    switch (val) { \
      case Qnil: \
        rb_raise_static(rb_eTypeError, pre "nil" post); \
      case Qtrue: \
        rb_raise_static(rb_eTypeError, pre "true" post); \
      case Qfalse: \
        rb_raise_static(rb_eTypeError, pre "false" post); \
    }
/*! \endcond */

static inline void
conversion_to_float(VALUE val)
{
    special_const_to_float(val, "can't convert ", " into Float");
}

static inline void
implicit_conversion_to_float(VALUE val)
{
    special_const_to_float(val, "no implicit conversion to float from ", "");
}

static int
to_float(VALUE *valp, int raise_exception)
{
    VALUE val = *valp;
    if (SPECIAL_CONST_P(val)) {
        if (FIXNUM_P(val)) {
            *valp = DBL2NUM(fix2dbl_without_to_f(val));
            return T_FLOAT;
        }
        else if (FLONUM_P(val)) {
            return T_FLOAT;
        }
        else if (raise_exception) {
            conversion_to_float(val);
        }
    }
    else {
        int type = BUILTIN_TYPE(val);
        switch (type) {
          case T_FLOAT:
            return T_FLOAT;
          case T_BIGNUM:
            *valp = DBL2NUM(big2dbl_without_to_f(val));
            return T_FLOAT;
          case T_RATIONAL:
            *valp = DBL2NUM(rat2dbl_without_to_f(val));
            return T_FLOAT;
          case T_STRING:
            return T_STRING;
        }
    }
    return T_NONE;
}

static VALUE
convert_type_to_float_protected(VALUE val)
{
    return rb_convert_type_with_id(val, T_FLOAT, "Float", id_to_f);
}

static VALUE
rb_convert_to_float(VALUE val, int raise_exception)
{
    switch (to_float(&val, raise_exception)) {
      case T_FLOAT:
        return val;
      case T_STRING:
        if (!raise_exception) {
            int e = 0;
            double x = rb_str_to_dbl_raise(val, TRUE, raise_exception, &e);
            return e ? Qnil : DBL2NUM(x);
        }
        return DBL2NUM(rb_str_to_dbl(val, TRUE));
      case T_NONE:
        if (SPECIAL_CONST_P(val) && !raise_exception)
            return Qnil;
    }

    if (!raise_exception) {
        int state;
        VALUE result = rb_protect(convert_type_to_float_protected, val, &state);
        if (state) rb_set_errinfo(Qnil);
        return result;
    }

    return rb_convert_type_with_id(val, T_FLOAT, "Float", id_to_f);
}

FUNC_MINIMIZED(VALUE rb_Float(VALUE val));

VALUE
rb_Float(VALUE val)
{
    return rb_convert_to_float(val, TRUE);
}

static VALUE
rb_f_float1(rb_execution_context_t *ec, VALUE obj, VALUE arg)
{
    return rb_convert_to_float(arg, TRUE);
}

static VALUE
rb_f_float(rb_execution_context_t *ec, VALUE obj, VALUE arg, VALUE opts)
{
    int exception = rb_bool_expected(opts, "exception", TRUE);
    return rb_convert_to_float(arg, exception);
}

static VALUE
numeric_to_float(VALUE val)
{
    if (!rb_obj_is_kind_of(val, rb_cNumeric)) {
        rb_raise(rb_eTypeError, "can't convert %"PRIsVALUE" into Float",
                 rb_obj_class(val));
    }
    return rb_convert_type_with_id(val, T_FLOAT, "Float", id_to_f);
}

VALUE
rb_to_float(VALUE val)
{
    switch (to_float(&val, TRUE)) {
      case T_FLOAT:
        return val;
    }
    return numeric_to_float(val);
}

VALUE
rb_check_to_float(VALUE val)
{
    if (RB_FLOAT_TYPE_P(val)) return val;
    if (!rb_obj_is_kind_of(val, rb_cNumeric)) {
        return Qnil;
    }
    return rb_check_convert_type_with_id(val, T_FLOAT, "Float", id_to_f);
}

static inline int
basic_to_f_p(VALUE klass)
{
    return rb_method_basic_definition_p(klass, id_to_f);
}

/*! \private */
double
rb_num_to_dbl(VALUE val)
{
    if (SPECIAL_CONST_P(val)) {
        if (FIXNUM_P(val)) {
            if (basic_to_f_p(rb_cInteger))
                return fix2dbl_without_to_f(val);
        }
        else if (FLONUM_P(val)) {
            return rb_float_flonum_value(val);
        }
        else {
            conversion_to_float(val);
        }
    }
    else {
        switch (BUILTIN_TYPE(val)) {
          case T_FLOAT:
            return rb_float_noflonum_value(val);
          case T_BIGNUM:
            if (basic_to_f_p(rb_cInteger))
                return big2dbl_without_to_f(val);
            break;
          case T_RATIONAL:
            if (basic_to_f_p(rb_cRational))
                return rat2dbl_without_to_f(val);
            break;
          default:
            break;
        }
    }
    val = numeric_to_float(val);
    return RFLOAT_VALUE(val);
}

double
rb_num2dbl(VALUE val)
{
    if (SPECIAL_CONST_P(val)) {
        if (FIXNUM_P(val)) {
            return fix2dbl_without_to_f(val);
        }
        else if (FLONUM_P(val)) {
            return rb_float_flonum_value(val);
        }
        else {
            implicit_conversion_to_float(val);
        }
    }
    else {
        switch (BUILTIN_TYPE(val)) {
          case T_FLOAT:
            return rb_float_noflonum_value(val);
          case T_BIGNUM:
            return big2dbl_without_to_f(val);
          case T_RATIONAL:
            return rat2dbl_without_to_f(val);
          case T_STRING:
            rb_raise(rb_eTypeError, "no implicit conversion to float from string");
          default:
            break;
        }
    }
    val = rb_convert_type_with_id(val, T_FLOAT, "Float", id_to_f);
    return RFLOAT_VALUE(val);
}

VALUE
rb_String(VALUE val)
{
    VALUE tmp = rb_check_string_type(val);
    if (NIL_P(tmp))
        tmp = rb_convert_type_with_id(val, T_STRING, "String", idTo_s);
    return tmp;
}


/*
 *  call-seq:
 *    String(object) -> object or new_string
 *
 *  Returns a string converted from +object+.
 *
 *  Tries to convert +object+ to a string
 *  using +to_str+ first and +to_s+ second:
 *
 *    String([0, 1, 2])        # => "[0, 1, 2]"
 *    String(0..5)             # => "0..5"
 *    String({foo: 0, bar: 1}) # => "{:foo=>0, :bar=>1}"
 *
 *  Raises +TypeError+ if +object+ cannot be converted to a string.
 */

static VALUE
rb_f_string(VALUE obj, VALUE arg)
{
    return rb_String(arg);
}

VALUE
rb_Array(VALUE val)
{
    VALUE tmp = rb_check_array_type(val);

    if (NIL_P(tmp)) {
        tmp = rb_check_to_array(val);
        if (NIL_P(tmp)) {
            return rb_ary_new3(1, val);
        }
    }
    return tmp;
}

/*
 *  call-seq:
 *    Array(object) -> object or new_array
 *
 *  Returns an array converted from +object+.
 *
 *  Tries to convert +object+ to an array
 *  using +to_ary+ first and +to_a+ second:
 *
 *    Array([0, 1, 2])        # => [0, 1, 2]
 *    Array({foo: 0, bar: 1}) # => [[:foo, 0], [:bar, 1]]
 *    Array(0..4)             # => [0, 1, 2, 3, 4]
 *
 *  Returns +object+ in an array, <tt>[object]</tt>,
 *  if +object+ cannot be converted:
 *
 *    Array(:foo)             # => [:foo]
 *
 */

static VALUE
rb_f_array(VALUE obj, VALUE arg)
{
    return rb_Array(arg);
}

/**
 * Equivalent to \c Kernel\#Hash in Ruby
 */
VALUE
rb_Hash(VALUE val)
{
    VALUE tmp;

    if (NIL_P(val)) return rb_hash_new();
    tmp = rb_check_hash_type(val);
    if (NIL_P(tmp)) {
        if (RB_TYPE_P(val, T_ARRAY) && RARRAY_LEN(val) == 0)
            return rb_hash_new();
        rb_raise(rb_eTypeError, "can't convert %s into Hash", rb_obj_classname(val));
    }
    return tmp;
}

/*
 *  call-seq:
 *    Hash(object) -> object or new_hash
 *
 *  Returns a hash converted from +object+.
 *
 *  - If +object+ is:
 *
 *    - A hash, returns +object+.
 *    - An empty array or +nil+, returns an empty hash.
 *
 *  - Otherwise, if <tt>object.to_hash</tt> returns a hash, returns that hash.
 *  - Otherwise, returns TypeError.
 *
 *  Examples:
 *
 *    Hash({foo: 0, bar: 1}) # => {:foo=>0, :bar=>1}
 *    Hash(nil)              # => {}
 *    Hash([])               # => {}
 *
 */

static VALUE
rb_f_hash(VALUE obj, VALUE arg)
{
    return rb_Hash(arg);
}

/*! \private */
struct dig_method {
    VALUE klass;
    int basic;
};

static ID id_dig;

static int
dig_basic_p(VALUE obj, struct dig_method *cache)
{
    VALUE klass = RBASIC_CLASS(obj);
    if (klass != cache->klass) {
        cache->klass = klass;
        cache->basic = rb_method_basic_definition_p(klass, id_dig);
    }
    return cache->basic;
}

static void
no_dig_method(int found, VALUE recv, ID mid, int argc, const VALUE *argv, VALUE data)
{
    if (!found) {
        rb_raise(rb_eTypeError, "%"PRIsVALUE" does not have #dig method",
                 CLASS_OF(data));
    }
}

/*! \private */
VALUE
rb_obj_dig(int argc, VALUE *argv, VALUE obj, VALUE notfound)
{
    struct dig_method hash = {Qnil}, ary = {Qnil}, strt = {Qnil};

    for (; argc > 0; ++argv, --argc) {
        if (NIL_P(obj)) return notfound;
        if (!SPECIAL_CONST_P(obj)) {
            switch (BUILTIN_TYPE(obj)) {
              case T_HASH:
                if (dig_basic_p(obj, &hash)) {
                    obj = rb_hash_aref(obj, *argv);
                    continue;
                }
                break;
              case T_ARRAY:
                if (dig_basic_p(obj, &ary)) {
                    obj = rb_ary_at(obj, *argv);
                    continue;
                }
                break;
              case T_STRUCT:
                if (dig_basic_p(obj, &strt)) {
                    obj = rb_struct_lookup(obj, *argv);
                    continue;
                }
                break;
              default:
                break;
            }
        }
        return rb_check_funcall_with_hook_kw(obj, id_dig, argc, argv,
                                          no_dig_method, obj,
                                          RB_NO_KEYWORDS);
    }
    return obj;
}

/*
 *  call-seq:
 *     sprintf(format_string *objects)  -> string
 *
 *  Returns the string resulting from formatting +objects+
 *  into +format_string+.
 *
 *  For details on +format_string+, see
 *  {Format Specifications}[rdoc-ref:format_specifications.rdoc].
 */

static VALUE
f_sprintf(int c, const VALUE *v, VALUE _)
{
    return rb_f_sprintf(c, v);
}

/*
 *  Document-class: Class
 *
 *  Classes in Ruby are first-class objects---each is an instance of
 *  class Class.
 *
 *  Typically, you create a new class by using:
 *
 *    class Name
 *     # some code describing the class behavior
 *    end
 *
 *  When a new class is created, an object of type Class is initialized and
 *  assigned to a global constant (Name in this case).
 *
 *  When <code>Name.new</code> is called to create a new object, the
 *  #new method in Class is run by default.
 *  This can be demonstrated by overriding #new in Class:
 *
 *     class Class
 *       alias old_new new
 *       def new(*args)
 *         print "Creating a new ", self.name, "\n"
 *         old_new(*args)
 *       end
 *     end
 *
 *     class Name
 *     end
 *
 *     n = Name.new
 *
 *  <em>produces:</em>
 *
 *     Creating a new Name
 *
 *  Classes, modules, and objects are interrelated. In the diagram
 *  that follows, the vertical arrows represent inheritance, and the
 *  parentheses metaclasses. All metaclasses are instances
 *  of the class `Class'.
 *                             +---------+             +-...
 *                             |         |             |
 *             BasicObject-----|-->(BasicObject)-------|-...
 *                 ^           |         ^             |
 *                 |           |         |             |
 *              Object---------|----->(Object)---------|-...
 *                 ^           |         ^             |
 *                 |           |         |             |
 *                 +-------+   |         +--------+    |
 *                 |       |   |         |        |    |
 *                 |    Module-|---------|--->(Module)-|-...
 *                 |       ^   |         |        ^    |
 *                 |       |   |         |        |    |
 *                 |     Class-|---------|---->(Class)-|-...
 *                 |       ^   |         |        ^    |
 *                 |       +---+         |        +----+
 *                 |                     |
 *    obj--->OtherClass---------->(OtherClass)-----------...
 *
 */


/*  Document-class: BasicObject
 *
 *  BasicObject is the parent class of all classes in Ruby.  It's an explicit
 *  blank class.
 *
 *  BasicObject can be used for creating object hierarchies independent of
 *  Ruby's object hierarchy, proxy objects like the Delegator class, or other
 *  uses where namespace pollution from Ruby's methods and classes must be
 *  avoided.
 *
 *  To avoid polluting BasicObject for other users an appropriately named
 *  subclass of BasicObject should be created instead of directly modifying
 *  BasicObject:
 *
 *    class MyObjectSystem < BasicObject
 *    end
 *
 *  BasicObject does not include Kernel (for methods like +puts+) and
 *  BasicObject is outside of the namespace of the standard library so common
 *  classes will not be found without using a full class path.
 *
 *  A variety of strategies can be used to provide useful portions of the
 *  standard library to subclasses of BasicObject.  A subclass could
 *  <code>include Kernel</code> to obtain +puts+, +exit+, etc.  A custom
 *  Kernel-like module could be created and included or delegation can be used
 *  via #method_missing:
 *
 *    class MyObjectSystem < BasicObject
 *      DELEGATE = [:puts, :p]
 *
 *      def method_missing(name, *args, &block)
 *        return super unless DELEGATE.include? name
 *        ::Kernel.send(name, *args, &block)
 *      end
 *
 *      def respond_to_missing?(name, include_private = false)
 *        DELEGATE.include?(name) or super
 *      end
 *    end
 *
 *  Access to classes and modules from the Ruby standard library can be
 *  obtained in a BasicObject subclass by referencing the desired constant
 *  from the root like <code>::File</code> or <code>::Enumerator</code>.
 *  Like #method_missing, #const_missing can be used to delegate constant
 *  lookup to +Object+:
 *
 *    class MyObjectSystem < BasicObject
 *      def self.const_missing(name)
 *        ::Object.const_get(name)
 *      end
 *    end
 *
 *  === What's Here
 *
 *  These are the methods defined for \BasicObject:
 *
 *  - ::new: Returns a new \BasicObject instance.
 *  - #!: Returns the boolean negation of +self+: +true+ or +false+.
 *  - #!=: Returns whether +self+ and the given object are _not_ equal.
 *  - #==: Returns whether +self+ and the given object are equivalent.
 *  - #__id__: Returns the integer object identifier for +self+.
 *  - #__send__: Calls the method identified by the given symbol.
 *  - #equal?: Returns whether +self+ and the given object are the same object.
 *  - #instance_eval: Evaluates the given string or block in the context of +self+.
 *  - #instance_exec: Executes the given block in the context of +self+,
 *    passing the given arguments.
 *
 */

/*  Document-class: Object
 *
 *  Object is the default root of all Ruby objects.  Object inherits from
 *  BasicObject which allows creating alternate object hierarchies.  Methods
 *  on Object are available to all classes unless explicitly overridden.
 *
 *  Object mixes in the Kernel module, making the built-in kernel functions
 *  globally accessible.  Although the instance methods of Object are defined
 *  by the Kernel module, we have chosen to document them here for clarity.
 *
 *  When referencing constants in classes inheriting from Object you do not
 *  need to use the full namespace.  For example, referencing +File+ inside
 *  +YourClass+ will find the top-level File class.
 *
 *  In the descriptions of Object's methods, the parameter <i>symbol</i> refers
 *  to a symbol, which is either a quoted string or a Symbol (such as
 *  <code>:name</code>).
 *
 *  == What's Here
 *
 *  First, what's elsewhere. \Class \Object:
 *
 *  - Inherits from {class BasicObject}[rdoc-ref:BasicObject@What-27s+Here].
 *  - Includes {module Kernel}[rdoc-ref:Kernel@What-27s+Here].
 *
 *  Here, class \Object provides methods for:
 *
 *  - {Querying}[rdoc-ref:Object@Querying]
 *  - {Instance Variables}[rdoc-ref:Object@Instance+Variables]
 *  - {Other}[rdoc-ref:Object@Other]
 *
 *  === Querying
 *
 *  - #!~: Returns +true+ if +self+ does not match the given object,
 *    otherwise +false+.
 *  - #<=>: Returns 0 if +self+ and the given object +object+ are the same
 *    object, or if <tt>self == object</tt>; otherwise returns +nil+.
 *  - #===: Implements case equality, effectively the same as calling #==.
 *  - #eql?: Implements hash equality, effectively the same as calling #==.
 *  - #kind_of? (aliased as #is_a?): Returns whether given argument is an ancestor
 *    of the singleton class of +self+.
 *  - #instance_of?: Returns whether +self+ is an instance of the given class.
 *  - #instance_variable_defined?: Returns whether the given instance variable
 *    is defined in +self+.
 *  - #method: Returns the Method object for the given method in +self+.
 *  - #methods: Returns an array of symbol names of public and protected methods
 *    in +self+.
 *  - #nil?: Returns +false+. (Only +nil+ responds +true+ to method <tt>nil?</tt>.)
 *  - #object_id: Returns an integer corresponding to +self+ that is unique
 *    for the current process
 *  - #private_methods: Returns an array of the symbol names
 *    of the private methods in +self+.
 *  - #protected_methods: Returns an array of the symbol names
 *    of the protected methods in +self+.
 *  - #public_method: Returns the Method object for the given public method in +self+.
 *  - #public_methods: Returns an array of the symbol names
 *    of the public methods in +self+.
 *  - #respond_to?: Returns whether +self+ responds to the given method.
 *  - #singleton_class: Returns the singleton class of +self+.
 *  - #singleton_method: Returns the Method object for the given singleton method
 *    in +self+.
 *  - #singleton_methods: Returns an array of the symbol names
 *    of the singleton methods in +self+.
 *
 *  - #define_singleton_method: Defines a singleton method in +self+
 *    for the given symbol method-name and block or proc.
 *  - #extend: Includes the given modules in the singleton class of +self+.
 *  - #public_send: Calls the given public method in +self+ with the given argument.
 *  - #send: Calls the given method in +self+ with the given argument.
 *
 *  === Instance Variables
 *
 *  - #instance_variable_get: Returns the value of the given instance variable
 *    in +self+, or +nil+ if the instance variable is not set.
 *  - #instance_variable_set: Sets the value of the given instance variable in +self+
 *    to the given object.
 *  - #instance_variables: Returns an array of the symbol names
 *    of the instance variables in +self+.
 *  - #remove_instance_variable: Removes the named instance variable from +self+.
 *
 *  === Other
 *
 *  - #clone:  Returns a shallow copy of +self+, including singleton class
 *    and frozen state.
 *  - #define_singleton_method: Defines a singleton method in +self+
 *    for the given symbol method-name and block or proc.
 *  - #display: Prints +self+ to the given \IO stream or <tt>$stdout</tt>.
 *  - #dup: Returns a shallow unfrozen copy of +self+.
 *  - #enum_for (aliased as #to_enum): Returns an Enumerator for +self+
 *    using the using the given method, arguments, and block.
 *  - #extend: Includes the given modules in the singleton class of +self+.
 *  - #freeze: Prevents further modifications to +self+.
 *  - #hash: Returns the integer hash value for +self+.
 *  - #inspect: Returns a human-readable  string representation of +self+.
 *  - #itself: Returns +self+.
 *  - #method_missing: Method called when an undefined method is called on +self+.
 *  - #public_send: Calls the given public method in +self+ with the given argument.
 *  - #send: Calls the given method in +self+ with the given argument.
 *  - #to_s: Returns a string representation of +self+.
 *
 */

void
InitVM_Object(void)
{
    Init_class_hierarchy();

#if 0
    // teach RDoc about these classes
    rb_cBasicObject = rb_define_class("BasicObject", Qnil);
    rb_cObject = rb_define_class("Object", rb_cBasicObject);
    rb_cModule = rb_define_class("Module", rb_cObject);
    rb_cClass =  rb_define_class("Class",  rb_cModule);
    rb_cRefinement = rb_define_class("Refinement", rb_cModule);
#endif

    rb_define_private_method(rb_cBasicObject, "initialize", rb_obj_initialize, 0);
    rb_define_alloc_func(rb_cBasicObject, rb_class_allocate_instance);
    rb_define_method(rb_cBasicObject, "==", rb_obj_equal, 1);
    rb_define_method(rb_cBasicObject, "equal?", rb_obj_equal, 1);
    rb_define_method(rb_cBasicObject, "!", rb_obj_not, 0);
    rb_define_method(rb_cBasicObject, "!=", rb_obj_not_equal, 1);

    rb_define_private_method(rb_cBasicObject, "singleton_method_added", rb_obj_singleton_method_added, 1);
    rb_define_private_method(rb_cBasicObject, "singleton_method_removed", rb_obj_singleton_method_removed, 1);
    rb_define_private_method(rb_cBasicObject, "singleton_method_undefined", rb_obj_singleton_method_undefined, 1);

    /* Document-module: Kernel
     *
     * The Kernel module is included by class Object, so its methods are
     * available in every Ruby object.
     *
     * The Kernel instance methods are documented in class Object while the
     * module methods are documented here.  These methods are called without a
     * receiver and thus can be called in functional form:
     *
     *   sprintf "%.1f", 1.234 #=> "1.2"
     *
     * == What's Here
     *
     * \Module \Kernel provides methods that are useful for:
     *
     * - {Converting}[rdoc-ref:Kernel@Converting]
     * - {Querying}[rdoc-ref:Kernel@Querying]
     * - {Exiting}[rdoc-ref:Kernel@Exiting]
     * - {Exceptions}[rdoc-ref:Kernel@Exceptions]
     * - {IO}[rdoc-ref:Kernel@IO]
     * - {Procs}[rdoc-ref:Kernel@Procs]
     * - {Tracing}[rdoc-ref:Kernel@Tracing]
     * - {Subprocesses}[rdoc-ref:Kernel@Subprocesses]
     * - {Loading}[rdoc-ref:Kernel@Loading]
     * - {Yielding}[rdoc-ref:Kernel@Yielding]
     * - {Random Values}[rdoc-ref:Kernel@Random+Values]
     * - {Other}[rdoc-ref:Kernel@Other]
     *
     * === Converting
     *
     * - #Array: Returns an Array based on the given argument.
     * - #Complex: Returns a Complex based on the given arguments.
     * - #Float: Returns a Float based on the given arguments.
     * - #Hash: Returns a Hash based on the given argument.
     * - #Integer: Returns an Integer based on the given arguments.
     * - #Rational: Returns a Rational based on the given arguments.
     * - #String: Returns a String based on the given argument.
     *
     * === Querying
     *
     * - #__callee__: Returns the called name of the current method as a symbol.
     * - #__dir__: Returns the path to the directory from which the current
     *   method is called.
     * - #__method__: Returns the name of the current method as a symbol.
     * - #autoload?: Returns the file to be loaded when the given module is referenced.
     * - #binding: Returns a Binding for the context at the point of call.
     * - #block_given?: Returns +true+ if a block was passed to the calling method.
     * - #caller: Returns the current execution stack as an array of strings.
     * - #caller_locations: Returns the current execution stack as an array
     *   of Thread::Backtrace::Location objects.
     * - #class: Returns the class of +self+.
     * - #frozen?: Returns whether +self+ is frozen.
     * - #global_variables: Returns an array of global variables as symbols.
     * - #local_variables: Returns an array of local variables as symbols.
     * - #test: Performs specified tests on the given single file or pair of files.
     *
     * === Exiting
     *
     * - #abort: Exits the current process after printing the given arguments.
     * - #at_exit: Executes the given block when the process exits.
     * - #exit: Exits the current process after calling any registered
     *   +at_exit+ handlers.
     * - #exit!: Exits the current process without calling any registered
     *   +at_exit+ handlers.
     *
     * === Exceptions
     *
     * - #catch: Executes the given block, possibly catching a thrown object.
     * - #raise (aliased as #fail): Raises an exception based on the given arguments.
     * - #throw: Returns from the active catch block waiting for the given tag.
     *
     *
     * === \IO
     *
     * - ::pp: Prints the given objects in pretty form.
     * - #gets: Returns and assigns to <tt>$_</tt> the next line from the current input.
     * - #open: Creates an IO object connected to the given stream, file, or subprocess.
     * - #p:  Prints the given objects' inspect output to the standard output.
     * - #print: Prints the given objects to standard output without a newline.
     * - #printf: Prints the string resulting from applying the given format string
     *   to any additional arguments.
     * - #putc: Equivalent to <tt.$stdout.putc(object)</tt> for the given object.
     * - #puts: Equivalent to <tt>$stdout.puts(*objects)</tt> for the given objects.
     * - #readline: Similar to #gets, but raises an exception at the end of file.
     * - #readlines: Returns an array of the remaining lines from the current input.
     * - #select: Same as IO.select.
     *
     * === Procs
     *
     * - #lambda: Returns a lambda proc for the given block.
     * - #proc: Returns a new Proc; equivalent to Proc.new.
     *
     * === Tracing
     *
     * - #set_trace_func: Sets the given proc as the handler for tracing,
     *   or disables tracing if given +nil+.
     * - #trace_var: Starts tracing assignments to the given global variable.
     * - #untrace_var: Disables tracing of assignments to the given global variable.
     *
     * === Subprocesses
     *
     * - {\`command`}[rdoc-ref:Kernel#`]: Returns the standard output of running
     *   +command+ in a subshell.
     * - #exec: Replaces current process with a new process.
     * - #fork: Forks the current process into two processes.
     * - #spawn: Executes the given command and returns its pid without waiting
     *   for completion.
     * - #system: Executes the given command in a subshell.
     *
     * === Loading
     *
     * - #autoload: Registers the given file to be loaded when the given constant
     *   is first referenced.
     * - #load: Loads the given Ruby file.
     * - #require: Loads the given Ruby file unless it has already been loaded.
     * - #require_relative: Loads the Ruby file path relative to the calling file,
     *   unless it has already been loaded.
     *
     * === Yielding
     *
     * - #tap: Yields +self+ to the given block; returns +self+.
     * - #then (aliased as #yield_self): Yields +self+ to the block
     *   and returns the result of the block.
     *
     * === \Random Values
     *
     * - #rand: Returns a pseudo-random floating point number
     *   strictly between 0.0 and 1.0.
     * - #srand: Seeds the pseudo-random number generator with the given number.
     *
     * === Other
     *
     * - #eval: Evaluates the given string as Ruby code.
     * - #loop: Repeatedly executes the given block.
     * - #sleep: Suspends the current thread for the given number of seconds.
     * - #sprintf (aliased as #format): Returns the string resulting from applying
     *   the given format string to any additional arguments.
     * - #syscall: Runs an operating system call.
     * - #trap: Specifies the handling of system signals.
     * - #warn: Issue a warning based on the given messages and options.
     *
     */
    rb_mKernel = rb_define_module("Kernel");
    rb_include_module(rb_cObject, rb_mKernel);
    rb_define_private_method(rb_cClass, "inherited", rb_obj_class_inherited, 1);
    rb_define_private_method(rb_cModule, "included", rb_obj_mod_included, 1);
    rb_define_private_method(rb_cModule, "extended", rb_obj_mod_extended, 1);
    rb_define_private_method(rb_cModule, "prepended", rb_obj_mod_prepended, 1);
    rb_define_private_method(rb_cModule, "method_added", rb_obj_mod_method_added, 1);
    rb_define_private_method(rb_cModule, "const_added", rb_obj_mod_const_added, 1);
    rb_define_private_method(rb_cModule, "method_removed", rb_obj_mod_method_removed, 1);
    rb_define_private_method(rb_cModule, "method_undefined", rb_obj_mod_method_undefined, 1);

    rb_define_method(rb_mKernel, "nil?", rb_false, 0);
    rb_define_method(rb_mKernel, "===", case_equal, 1);
    rb_define_method(rb_mKernel, "!~", rb_obj_not_match, 1);
    rb_define_method(rb_mKernel, "eql?", rb_obj_equal, 1);
    rb_define_method(rb_mKernel, "hash", rb_obj_hash, 0); /* in hash.c */
    rb_define_method(rb_mKernel, "<=>", rb_obj_cmp, 1);

    rb_define_method(rb_mKernel, "singleton_class", rb_obj_singleton_class, 0);
    rb_define_method(rb_mKernel, "dup", rb_obj_dup, 0);
    rb_define_method(rb_mKernel, "itself", rb_obj_itself, 0);
    rb_define_method(rb_mKernel, "initialize_copy", rb_obj_init_copy, 1);
    rb_define_method(rb_mKernel, "initialize_dup", rb_obj_init_dup_clone, 1);
    rb_define_method(rb_mKernel, "initialize_clone", rb_obj_init_clone, -1);

    rb_define_method(rb_mKernel, "freeze", rb_obj_freeze, 0);

    rb_define_method(rb_mKernel, "to_s", rb_any_to_s, 0);
    rb_define_method(rb_mKernel, "inspect", rb_obj_inspect, 0);
    rb_define_method(rb_mKernel, "methods", rb_obj_methods, -1); /* in class.c */
    rb_define_method(rb_mKernel, "singleton_methods", rb_obj_singleton_methods, -1); /* in class.c */
    rb_define_method(rb_mKernel, "protected_methods", rb_obj_protected_methods, -1); /* in class.c */
    rb_define_method(rb_mKernel, "private_methods", rb_obj_private_methods, -1); /* in class.c */
    rb_define_method(rb_mKernel, "public_methods", rb_obj_public_methods, -1); /* in class.c */
    rb_define_method(rb_mKernel, "instance_variables", rb_obj_instance_variables, 0); /* in variable.c */
    rb_define_method(rb_mKernel, "instance_variable_get", rb_obj_ivar_get, 1);
    rb_define_method(rb_mKernel, "instance_variable_set", rb_obj_ivar_set_m, 2);
    rb_define_method(rb_mKernel, "instance_variable_defined?", rb_obj_ivar_defined, 1);
    rb_define_method(rb_mKernel, "remove_instance_variable",
                     rb_obj_remove_instance_variable, 1); /* in variable.c */

    rb_define_method(rb_mKernel, "instance_of?", rb_obj_is_instance_of, 1);
    rb_define_method(rb_mKernel, "kind_of?", rb_obj_is_kind_of, 1);
    rb_define_method(rb_mKernel, "is_a?", rb_obj_is_kind_of, 1);

    rb_define_global_function("sprintf", f_sprintf, -1);
    rb_define_global_function("format", f_sprintf, -1);

    rb_define_global_function("Integer", rb_f_integer, -1);

    rb_define_global_function("String", rb_f_string, 1);
    rb_define_global_function("Array", rb_f_array, 1);
    rb_define_global_function("Hash", rb_f_hash, 1);

    rb_cNilClass = rb_define_class("NilClass", rb_cObject);
    rb_cNilClass_to_s = rb_fstring_enc_lit("", rb_usascii_encoding());
    rb_gc_register_mark_object(rb_cNilClass_to_s);
    rb_define_method(rb_cNilClass, "to_s", rb_nil_to_s, 0);
    rb_define_method(rb_cNilClass, "to_a", nil_to_a, 0);
    rb_define_method(rb_cNilClass, "to_h", nil_to_h, 0);
    rb_define_method(rb_cNilClass, "inspect", nil_inspect, 0);
    rb_define_method(rb_cNilClass, "=~", nil_match, 1);
    rb_define_method(rb_cNilClass, "&", false_and, 1);
    rb_define_method(rb_cNilClass, "|", false_or, 1);
    rb_define_method(rb_cNilClass, "^", false_xor, 1);
    rb_define_method(rb_cNilClass, "===", case_equal, 1);

    rb_define_method(rb_cNilClass, "nil?", rb_true, 0);
    rb_undef_alloc_func(rb_cNilClass);
    rb_undef_method(CLASS_OF(rb_cNilClass), "new");

    rb_define_method(rb_cModule, "freeze", rb_mod_freeze, 0);
    rb_define_method(rb_cModule, "===", rb_mod_eqq, 1);
    rb_define_method(rb_cModule, "==", rb_obj_equal, 1);
    rb_define_method(rb_cModule, "<=>",  rb_mod_cmp, 1);
    rb_define_method(rb_cModule, "<",  rb_mod_lt, 1);
    rb_define_method(rb_cModule, "<=", rb_class_inherited_p, 1);
    rb_define_method(rb_cModule, ">",  rb_mod_gt, 1);
    rb_define_method(rb_cModule, ">=", rb_mod_ge, 1);
    rb_define_method(rb_cModule, "initialize_copy", rb_mod_init_copy, 1); /* in class.c */
    rb_define_method(rb_cModule, "to_s", rb_mod_to_s, 0);
    rb_define_alias(rb_cModule, "inspect", "to_s");
    rb_define_method(rb_cModule, "included_modules", rb_mod_included_modules, 0); /* in class.c */
    rb_define_method(rb_cModule, "include?", rb_mod_include_p, 1); /* in class.c */
    rb_define_method(rb_cModule, "name", rb_mod_name, 0);  /* in variable.c */
    rb_define_method(rb_cModule, "ancestors", rb_mod_ancestors, 0); /* in class.c */

    rb_define_method(rb_cModule, "attr", rb_mod_attr, -1);
    rb_define_method(rb_cModule, "attr_reader", rb_mod_attr_reader, -1);
    rb_define_method(rb_cModule, "attr_writer", rb_mod_attr_writer, -1);
    rb_define_method(rb_cModule, "attr_accessor", rb_mod_attr_accessor, -1);

    rb_define_alloc_func(rb_cModule, rb_module_s_alloc);
    rb_undef_method(rb_singleton_class(rb_cModule), "allocate");
    rb_define_method(rb_cModule, "initialize", rb_mod_initialize, 0);
    rb_define_method(rb_cModule, "initialize_clone", rb_mod_initialize_clone, -1);
    rb_define_method(rb_cModule, "instance_methods", rb_class_instance_methods, -1); /* in class.c */
    rb_define_method(rb_cModule, "public_instance_methods",
                     rb_class_public_instance_methods, -1);    /* in class.c */
    rb_define_method(rb_cModule, "protected_instance_methods",
                     rb_class_protected_instance_methods, -1); /* in class.c */
    rb_define_method(rb_cModule, "private_instance_methods",
                     rb_class_private_instance_methods, -1);   /* in class.c */
    rb_define_method(rb_cModule, "undefined_instance_methods",
                     rb_class_undefined_instance_methods, 0); /* in class.c */

    rb_define_method(rb_cModule, "constants", rb_mod_constants, -1); /* in variable.c */
    rb_define_method(rb_cModule, "const_get", rb_mod_const_get, -1);
    rb_define_method(rb_cModule, "const_set", rb_mod_const_set, 2);
    rb_define_method(rb_cModule, "const_defined?", rb_mod_const_defined, -1);
    rb_define_method(rb_cModule, "const_source_location", rb_mod_const_source_location, -1);
    rb_define_private_method(rb_cModule, "remove_const",
                             rb_mod_remove_const, 1); /* in variable.c */
    rb_define_method(rb_cModule, "const_missing",
                     rb_mod_const_missing, 1); /* in variable.c */
    rb_define_method(rb_cModule, "class_variables",
                     rb_mod_class_variables, -1); /* in variable.c */
    rb_define_method(rb_cModule, "remove_class_variable",
                     rb_mod_remove_cvar, 1); /* in variable.c */
    rb_define_method(rb_cModule, "class_variable_get", rb_mod_cvar_get, 1);
    rb_define_method(rb_cModule, "class_variable_set", rb_mod_cvar_set, 2);
    rb_define_method(rb_cModule, "class_variable_defined?", rb_mod_cvar_defined, 1);
    rb_define_method(rb_cModule, "public_constant", rb_mod_public_constant, -1); /* in variable.c */
    rb_define_method(rb_cModule, "private_constant", rb_mod_private_constant, -1); /* in variable.c */
    rb_define_method(rb_cModule, "deprecate_constant", rb_mod_deprecate_constant, -1); /* in variable.c */
    rb_define_method(rb_cModule, "singleton_class?", rb_mod_singleton_p, 0);

    rb_define_method(rb_singleton_class(rb_cClass), "allocate", rb_class_alloc_m, 0);
    rb_define_method(rb_cClass, "allocate", rb_class_alloc_m, 0);
    rb_define_method(rb_cClass, "new", rb_class_new_instance_pass_kw, -1);
    rb_define_method(rb_cClass, "initialize", rb_class_initialize, -1);
    rb_define_method(rb_cClass, "superclass", rb_class_superclass, 0);
    rb_define_method(rb_cClass, "subclasses", rb_class_subclasses, 0); /* in class.c */
    rb_define_method(rb_cClass, "attached_object", rb_class_attached_object, 0); /* in class.c */
    rb_define_alloc_func(rb_cClass, rb_class_s_alloc);
    rb_undef_method(rb_cClass, "extend_object");
    rb_undef_method(rb_cClass, "append_features");
    rb_undef_method(rb_cClass, "prepend_features");

    rb_cTrueClass = rb_define_class("TrueClass", rb_cObject);
    rb_cTrueClass_to_s = rb_fstring_enc_lit("true", rb_usascii_encoding());
    rb_gc_register_mark_object(rb_cTrueClass_to_s);
    rb_define_method(rb_cTrueClass, "to_s", rb_true_to_s, 0);
    rb_define_alias(rb_cTrueClass, "inspect", "to_s");
    rb_define_method(rb_cTrueClass, "&", true_and, 1);
    rb_define_method(rb_cTrueClass, "|", true_or, 1);
    rb_define_method(rb_cTrueClass, "^", true_xor, 1);
    rb_define_method(rb_cTrueClass, "===", case_equal, 1);
    rb_undef_alloc_func(rb_cTrueClass);
    rb_undef_method(CLASS_OF(rb_cTrueClass), "new");

    rb_cFalseClass = rb_define_class("FalseClass", rb_cObject);
    rb_cFalseClass_to_s = rb_fstring_enc_lit("false", rb_usascii_encoding());
    rb_gc_register_mark_object(rb_cFalseClass_to_s);
    rb_define_method(rb_cFalseClass, "to_s", rb_false_to_s, 0);
    rb_define_alias(rb_cFalseClass, "inspect", "to_s");
    rb_define_method(rb_cFalseClass, "&", false_and, 1);
    rb_define_method(rb_cFalseClass, "|", false_or, 1);
    rb_define_method(rb_cFalseClass, "^", false_xor, 1);
    rb_define_method(rb_cFalseClass, "===", case_equal, 1);
    rb_undef_alloc_func(rb_cFalseClass);
    rb_undef_method(CLASS_OF(rb_cFalseClass), "new");
}

#include "kernel.rbinc"
#include "nilclass.rbinc"

void
Init_Object(void)
{
    id_dig = rb_intern_const("dig");
    InitVM(Object);
}

/*!
 * \}
 */<|MERGE_RESOLUTION|>--- conflicted
+++ resolved
@@ -42,11 +42,10 @@
 #include "builtin.h"
 #include "shape.h"
 
-<<<<<<< HEAD
 #if USE_MMTK
 #include "internal/mmtk_support.h"
 #endif
-=======
+
 /* Flags of RObject
  *
  * 1:    ROBJECT_EMBED
@@ -58,7 +57,6 @@
  *           Shape ID for the object.
  * endif
  */
->>>>>>> 85134496
 
 /*!
  * \addtogroup object
