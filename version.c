/**********************************************************************

  version.c -

  $Author$
  created at: Thu Sep 30 20:08:01 JST 1993

  Copyright (C) 1993-2007 Yukihiro Matsumoto

**********************************************************************/

#include "internal/cmdlineopt.h"
#include "ruby/ruby.h"
#include "version.h"
#include "vm_core.h"
#include "rjit.h"
#include "yjit.h"
#include <stdio.h>

#if USE_MMTK
#include "internal/gc.h"
#include "mmtk.h"
#endif

#ifndef EXIT_SUCCESS
#define EXIT_SUCCESS 0
#endif

#ifdef RUBY_REVISION
# if RUBY_PATCHLEVEL == -1
#  ifndef RUBY_BRANCH_NAME
#   define RUBY_BRANCH_NAME "master"
#  endif
#  define RUBY_REVISION_STR " "RUBY_BRANCH_NAME" "RUBY_REVISION
# else
#  define RUBY_REVISION_STR " revision "RUBY_REVISION
# endif
#else
# define RUBY_REVISION "HEAD"
# define RUBY_REVISION_STR ""
#endif
#if !defined RUBY_RELEASE_DATETIME || RUBY_PATCHLEVEL != -1
# undef RUBY_RELEASE_DATETIME
# define RUBY_RELEASE_DATETIME RUBY_RELEASE_DATE
#endif

# define RUBY_DESCRIPTION_PRE \
    "ruby "RUBY_VERSION             \
    RUBY_PATCHLEVEL_STR             \
    " ("RUBY_RELEASE_DATETIME       \
    RUBY_REVISION_STR")"
# define RUBY_DESCRIPTION_POST \
    " ["RUBY_PLATFORM"]"

#define PRINT(type) puts(ruby_##type)
#define MKSTR(type) rb_obj_freeze(rb_usascii_str_new_static(ruby_##type, sizeof(ruby_##type)-1))
#define MKINT(name) INT2FIX(ruby_##name)

const int ruby_api_version[] = {
    RUBY_API_VERSION_MAJOR,
    RUBY_API_VERSION_MINOR,
    RUBY_API_VERSION_TEENY,
};
#define RUBY_VERSION \
    STRINGIZE(RUBY_VERSION_MAJOR) "." \
    STRINGIZE(RUBY_VERSION_MINOR) "." \
    STRINGIZE(RUBY_VERSION_TEENY) ""
#ifndef RUBY_FULL_REVISION
# define RUBY_FULL_REVISION RUBY_REVISION
#endif
const char ruby_version[] = RUBY_VERSION;
const char ruby_revision[] = RUBY_FULL_REVISION;
const char ruby_release_date[] = RUBY_RELEASE_DATE;
const char ruby_platform[] = RUBY_PLATFORM;
const int ruby_patchlevel = RUBY_PATCHLEVEL;
<<<<<<< HEAD
const char ruby_description[] = RUBY_DESCRIPTION_PRE RUBY_DESCRIPTION_POST;
const char ruby_description_pre[] = RUBY_DESCRIPTION_PRE;
const char ruby_description_post[] = RUBY_DESCRIPTION_POST;
=======
const char ruby_description[] = RUBY_DESCRIPTION_WITH("");
static const char ruby_description_with_rjit[] = RUBY_DESCRIPTION_WITH(" +RJIT");
static const char ruby_description_with_yjit[] = RUBY_DESCRIPTION_WITH(YJIT_DESCRIPTION);
>>>>>>> 4e6c9567
const char ruby_copyright[] = "ruby - Copyright (C) "
    RUBY_BIRTH_YEAR_STR "-" RUBY_RELEASE_YEAR_STR " "
    RUBY_AUTHOR;
const char ruby_engine[] = "ruby";

// Enough space for any combination of option flags
static char ruby_dynamic_description_buffer[sizeof(ruby_description) + sizeof("+MJIT +YJIT +MMTk(XXXXXXXXXXXXXXXX)") - 1];

// Might change after initialization
const char *rb_dynamic_description = ruby_description;

/*! Defines platform-depended Ruby-level constants */
void
Init_version(void)
{
    enum {ruby_patchlevel = RUBY_PATCHLEVEL};
    VALUE version;
    VALUE ruby_engine_name;
    /*
     * The running version of ruby
     */
    rb_define_global_const("RUBY_VERSION", (version = MKSTR(version)));
    /*
     * The date this ruby was released
     */
    rb_define_global_const("RUBY_RELEASE_DATE", MKSTR(release_date));
    /*
     * The platform for this ruby
     */
    rb_define_global_const("RUBY_PLATFORM", MKSTR(platform));
    /*
     * The patchlevel for this ruby.  If this is a development build of ruby
     * the patchlevel will be -1
     */
    rb_define_global_const("RUBY_PATCHLEVEL", MKINT(patchlevel));
    /*
     * The GIT commit hash for this ruby.
     */
    rb_define_global_const("RUBY_REVISION", MKSTR(revision));
    /*
     * The copyright string for ruby
     */
    rb_define_global_const("RUBY_COPYRIGHT", MKSTR(copyright));
    /*
     * The engine or interpreter this ruby uses.
     */
    rb_define_global_const("RUBY_ENGINE", ruby_engine_name = MKSTR(engine));
    ruby_set_script_name(ruby_engine_name);
    /*
     * The version of the engine or interpreter this ruby uses.
     */
    rb_define_global_const("RUBY_ENGINE_VERSION", (1 ? version : MKSTR(version)));

    rb_provide("ruby2_keywords.rb");
}

#if USE_RJIT
#define RJIT_OPTS_ON opt->rjit.on
#else
#define RJIT_OPTS_ON 0
#endif

#if USE_YJIT
#define YJIT_OPTS_ON opt->yjit
#else
#define YJIT_OPTS_ON 0
#endif

void
Init_ruby_description(ruby_cmdline_options_t *opt)
{
<<<<<<< HEAD
    if (snprintf(ruby_dynamic_description_buffer, sizeof(ruby_dynamic_description_buffer), "%s%s%s%s%s%s%s",
            ruby_description_pre,
            MJIT_OPTS_ON ? " +MJIT" : "",
            YJIT_OPTS_ON ? " +YJIT" : "",
#if USE_MMTK
            rb_mmtk_enabled_p() ? " +MMTk(" : "",
            rb_mmtk_enabled_p() ? mmtk_plan_name() : "",
            rb_mmtk_enabled_p() ? ")" : "",
#else
            "", "", "",
#endif
            ruby_description_post) < 0) {
        rb_bug("could not format dynamic description string");
=======
    VALUE description;

    if (RJIT_OPTS_ON) {
        rb_dynamic_description = ruby_description_with_rjit;
        description = MKSTR(description_with_rjit);
    }
    else if (YJIT_OPTS_ON) {
        rb_dynamic_description = ruby_description_with_yjit;
        description = MKSTR(description_with_yjit);
    }
    else {
        description = MKSTR(description);
>>>>>>> 4e6c9567
    }
    rb_dynamic_description = ruby_dynamic_description_buffer;

    /*
     * The full ruby version string, like <tt>ruby -v</tt> prints
     */
    rb_define_global_const("RUBY_DESCRIPTION", rb_obj_freeze(rb_str_new2(rb_dynamic_description)));
}

void
ruby_show_version(void)
{
    puts(rb_dynamic_description);

#ifdef RUBY_LAST_COMMIT_TITLE
    fputs("last_commit=" RUBY_LAST_COMMIT_TITLE, stdout);
#endif
#ifdef HAVE_MALLOC_CONF
    if (malloc_conf) printf("malloc_conf=%s\n", malloc_conf);
#endif
    fflush(stdout);
}

void
ruby_show_copyright(void)
{
    PRINT(copyright);
    fflush(stdout);
}<|MERGE_RESOLUTION|>--- conflicted
+++ resolved
@@ -73,15 +73,9 @@
 const char ruby_release_date[] = RUBY_RELEASE_DATE;
 const char ruby_platform[] = RUBY_PLATFORM;
 const int ruby_patchlevel = RUBY_PATCHLEVEL;
-<<<<<<< HEAD
 const char ruby_description[] = RUBY_DESCRIPTION_PRE RUBY_DESCRIPTION_POST;
 const char ruby_description_pre[] = RUBY_DESCRIPTION_PRE;
 const char ruby_description_post[] = RUBY_DESCRIPTION_POST;
-=======
-const char ruby_description[] = RUBY_DESCRIPTION_WITH("");
-static const char ruby_description_with_rjit[] = RUBY_DESCRIPTION_WITH(" +RJIT");
-static const char ruby_description_with_yjit[] = RUBY_DESCRIPTION_WITH(YJIT_DESCRIPTION);
->>>>>>> 4e6c9567
 const char ruby_copyright[] = "ruby - Copyright (C) "
     RUBY_BIRTH_YEAR_STR "-" RUBY_RELEASE_YEAR_STR " "
     RUBY_AUTHOR;
@@ -153,10 +147,9 @@
 void
 Init_ruby_description(ruby_cmdline_options_t *opt)
 {
-<<<<<<< HEAD
     if (snprintf(ruby_dynamic_description_buffer, sizeof(ruby_dynamic_description_buffer), "%s%s%s%s%s%s%s",
             ruby_description_pre,
-            MJIT_OPTS_ON ? " +MJIT" : "",
+            RJIT_OPTS_ON ? " +RJIT" : "",
             YJIT_OPTS_ON ? " +YJIT" : "",
 #if USE_MMTK
             rb_mmtk_enabled_p() ? " +MMTk(" : "",
@@ -167,20 +160,6 @@
 #endif
             ruby_description_post) < 0) {
         rb_bug("could not format dynamic description string");
-=======
-    VALUE description;
-
-    if (RJIT_OPTS_ON) {
-        rb_dynamic_description = ruby_description_with_rjit;
-        description = MKSTR(description_with_rjit);
-    }
-    else if (YJIT_OPTS_ON) {
-        rb_dynamic_description = ruby_description_with_yjit;
-        description = MKSTR(description_with_yjit);
-    }
-    else {
-        description = MKSTR(description);
->>>>>>> 4e6c9567
     }
     rb_dynamic_description = ruby_dynamic_description_buffer;
 
