--- conflicted
+++ resolved
@@ -174,24 +174,18 @@
                      "%.*s"
                      "%s" // jit_opt
                      "%s" // threads_opts
-<<<<<<< HEAD
+                     "%s" // parser_opt
 #if USE_MMTK
                      "%s%s%s" // mmtk_opt1, mmtk_opt2, mmtk_opt3
 #endif
-=======
-                     "%s" // parser_opt
->>>>>>> 597955aa
                      "%s",
                      ruby_description_opt_point, ruby_description,
                      jit_opt,
                      threads_opt,
-<<<<<<< HEAD
+                     parser_opt,
 #if USE_MMTK
                      mmtk_opt1, mmtk_opt2, mmtk_opt3,
 #endif
-=======
-                     parser_opt,
->>>>>>> 597955aa
                      ruby_description + ruby_description_opt_point);
 
     VALUE description = rb_obj_freeze(rb_usascii_str_new_static(desc, n));
