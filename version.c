/**********************************************************************

  version.c -

  $Author$
  created at: Thu Sep 30 20:08:01 JST 1993

  Copyright (C) 1993-2007 Yukihiro Matsumoto

**********************************************************************/

#include "internal/cmdlineopt.h"
#include "ruby/ruby.h"
#include "version.h"
#include "vm_core.h"
#include "rjit.h"
#include "yjit.h"
#include <stdio.h>

#if USE_MMTK
#include "internal/gc.h"
#include "internal/mmtk.h"
#endif

#ifndef EXIT_SUCCESS
#define EXIT_SUCCESS 0
#endif

#ifdef RUBY_REVISION
# if RUBY_PATCHLEVEL == -1
#  ifndef RUBY_BRANCH_NAME
#   define RUBY_BRANCH_NAME "master"
#  endif
#  define RUBY_REVISION_STR " "RUBY_BRANCH_NAME" "RUBY_REVISION
# else
#  define RUBY_REVISION_STR " revision "RUBY_REVISION
# endif
#else
# define RUBY_REVISION "HEAD"
# define RUBY_REVISION_STR ""
#endif
#if !defined RUBY_RELEASE_DATETIME || RUBY_PATCHLEVEL != -1
# undef RUBY_RELEASE_DATETIME
# define RUBY_RELEASE_DATETIME RUBY_RELEASE_DATE
#endif

#define PRINT(type) puts(ruby_##type)
#define MKSTR(type) rb_obj_freeze(rb_usascii_str_new_static(ruby_##type, sizeof(ruby_##type)-1))
#define MKINT(name) INT2FIX(ruby_##name)

const int ruby_api_version[] = {
    RUBY_API_VERSION_MAJOR,
    RUBY_API_VERSION_MINOR,
    RUBY_API_VERSION_TEENY,
};
#define RUBY_VERSION \
    STRINGIZE(RUBY_VERSION_MAJOR) "." \
    STRINGIZE(RUBY_VERSION_MINOR) "." \
    STRINGIZE(RUBY_VERSION_TEENY) ""
#ifndef RUBY_FULL_REVISION
# define RUBY_FULL_REVISION RUBY_REVISION
#endif
#ifdef YJIT_SUPPORT
#define YJIT_DESCRIPTION " +YJIT " STRINGIZE(YJIT_SUPPORT)
#else
#define YJIT_DESCRIPTION " +YJIT"
#endif
const char ruby_version[] = RUBY_VERSION;
const char ruby_revision[] = RUBY_FULL_REVISION;
const char ruby_release_date[] = RUBY_RELEASE_DATE;
const char ruby_platform[] = RUBY_PLATFORM;
const int ruby_patchlevel = RUBY_PATCHLEVEL;
const char ruby_description[] =
    "ruby " RUBY_VERSION RUBY_PATCHLEVEL_STR " "
    "(" RUBY_RELEASE_DATETIME RUBY_REVISION_STR ") "
    "[" RUBY_PLATFORM "]";
static const int ruby_description_opt_point =
    (int)(sizeof(ruby_description) - sizeof(" [" RUBY_PLATFORM "]"));

const char ruby_copyright[] = "ruby - Copyright (C) "
    RUBY_BIRTH_YEAR_STR "-" RUBY_RELEASE_YEAR_STR " "
    RUBY_AUTHOR;
const char ruby_engine[] = "ruby";

// Might change after initialization
const char *rb_dynamic_description = ruby_description;

/*! Defines platform-depended Ruby-level constants */
void
Init_version(void)
{
    enum {ruby_patchlevel = RUBY_PATCHLEVEL};
    VALUE version = MKSTR(version);
    VALUE ruby_engine_name = MKSTR(engine);
    // MKSTR macro is a marker for fake.rb

    /*
     * The running version of ruby
     */
    rb_define_global_const("RUBY_VERSION", /* MKSTR(version) */ version);
    /*
     * The date this ruby was released
     */
    rb_define_global_const("RUBY_RELEASE_DATE", MKSTR(release_date));
    /*
     * The platform for this ruby
     */
    rb_define_global_const("RUBY_PLATFORM", MKSTR(platform));
    /*
     * The patchlevel for this ruby.  If this is a development build of ruby
     * the patchlevel will be -1
     */
    rb_define_global_const("RUBY_PATCHLEVEL", MKINT(patchlevel));
    /*
     * The GIT commit hash for this ruby.
     */
    rb_define_global_const("RUBY_REVISION", MKSTR(revision));
    /*
     * The copyright string for ruby
     */
    rb_define_global_const("RUBY_COPYRIGHT", MKSTR(copyright));
    /*
     * The engine or interpreter this ruby uses.
     */
    rb_define_global_const("RUBY_ENGINE", /* MKSTR(engine) */ ruby_engine_name);
    ruby_set_script_name(ruby_engine_name);
    /*
     * The version of the engine or interpreter this ruby uses.
     */
    rb_define_global_const("RUBY_ENGINE_VERSION", /* MKSTR(version) */ version);

    rb_provide("ruby2_keywords.rb");
}

#if USE_RJIT
#define RJIT_OPTS_ON opt->rjit.on
#else
#define RJIT_OPTS_ON 0
#endif

#if USE_YJIT
#define YJIT_OPTS_ON opt->yjit
#else
#define YJIT_OPTS_ON 0
#endif

int ruby_mn_threads_enabled;

bool * rb_ruby_prism_ptr(void);

static void
define_ruby_description(const char *const jit_opt)
{
    static char desc[
        sizeof(ruby_description)
        + rb_strlen_lit(YJIT_DESCRIPTION)
        + rb_strlen_lit(" +MN")
<<<<<<< HEAD
#if USE_MMTK
        // This should be long enough for all plans we have.
        + rb_strlen_lit(" +MMTk(XXXXXXXXXXXXXXXX)")
#endif
        ];
=======
        + rb_strlen_lit(" +PRISM")
    ];
>>>>>>> cdda284c

    const char *const threads_opt = ruby_mn_threads_enabled ? " +MN" : "";
    const char *const parser_opt = (*rb_ruby_prism_ptr()) ? " +PRISM" : "";

#if USE_MMTK
    const char *const mmtk_opt1 = rb_mmtk_enabled_p() ? " +MMTk(" : "";
    const char *const mmtk_opt2 = rb_mmtk_enabled_p() ? mmtk_plan_name() : "";
    const char *const mmtk_opt3 = rb_mmtk_enabled_p() ? ")" : "";
#endif

    int n = snprintf(desc, sizeof(desc),
                     "%.*s"
                     "%s" // jit_opt
                     "%s" // threads_opts
                     "%s" // parser_opt
#if USE_MMTK
                     "%s%s%s" // mmtk_opt1, mmtk_opt2, mmtk_opt3
#endif
                     "%s",
                     ruby_description_opt_point, ruby_description,
                     jit_opt,
                     threads_opt,
                     parser_opt,
#if USE_MMTK
                     mmtk_opt1, mmtk_opt2, mmtk_opt3,
#endif
                     ruby_description + ruby_description_opt_point);

    VALUE description = rb_obj_freeze(rb_usascii_str_new_static(desc, n));
    rb_dynamic_description = desc;

    /*
     * The full ruby version string, like <tt>ruby -v</tt> prints
     */
    rb_define_global_const("RUBY_DESCRIPTION", /* MKSTR(description) */ description);
}

void
Init_ruby_description(ruby_cmdline_options_t *opt)
{
    const char *const jit_opt =
        RJIT_OPTS_ON ? " +RJIT" :
        YJIT_OPTS_ON ? YJIT_DESCRIPTION :
        "";
    define_ruby_description(jit_opt);
}

void
ruby_set_yjit_description(void)
{
    rb_const_remove(rb_cObject, rb_intern("RUBY_DESCRIPTION"));
    define_ruby_description(YJIT_DESCRIPTION);
}

void
ruby_show_version(void)
{
    puts(rb_dynamic_description);

#ifdef RUBY_LAST_COMMIT_TITLE
    fputs("last_commit=" RUBY_LAST_COMMIT_TITLE, stdout);
#endif
#ifdef HAVE_MALLOC_CONF
    if (malloc_conf) printf("malloc_conf=%s\n", malloc_conf);
#endif
    fflush(stdout);
}

void
ruby_show_copyright(void)
{
    PRINT(copyright);
    fflush(stdout);
}<|MERGE_RESOLUTION|>--- conflicted
+++ resolved
@@ -155,16 +155,12 @@
         sizeof(ruby_description)
         + rb_strlen_lit(YJIT_DESCRIPTION)
         + rb_strlen_lit(" +MN")
-<<<<<<< HEAD
 #if USE_MMTK
         // This should be long enough for all plans we have.
         + rb_strlen_lit(" +MMTk(XXXXXXXXXXXXXXXX)")
 #endif
-        ];
-=======
         + rb_strlen_lit(" +PRISM")
     ];
->>>>>>> cdda284c
 
     const char *const threads_opt = ruby_mn_threads_enabled ? " +MN" : "";
     const char *const parser_opt = (*rb_ruby_prism_ptr()) ? " +PRISM" : "";
