/**********************************************************************

  version.c -

  $Author$
  created at: Thu Sep 30 20:08:01 JST 1993

  Copyright (C) 1993-2007 Yukihiro Matsumoto

**********************************************************************/

#include "internal/cmdlineopt.h"
#include "ruby/ruby.h"
#include "version.h"
#include "vm_core.h"
#include "mjit.h"
#include "yjit.h"
#include <stdio.h>

#if USE_MMTK
#include "gc.h"
#include "mmtk.h"
#endif

#ifndef EXIT_SUCCESS
#define EXIT_SUCCESS 0
#endif

#ifdef RUBY_REVISION
# if RUBY_PATCHLEVEL == -1
#  ifndef RUBY_BRANCH_NAME
#   define RUBY_BRANCH_NAME "master"
#  endif
#  define RUBY_REVISION_STR " "RUBY_BRANCH_NAME" "RUBY_REVISION
# else
#  define RUBY_REVISION_STR " revision "RUBY_REVISION
# endif
#else
# define RUBY_REVISION "HEAD"
# define RUBY_REVISION_STR ""
#endif
#if !defined RUBY_RELEASE_DATETIME || RUBY_PATCHLEVEL != -1
# undef RUBY_RELEASE_DATETIME
# define RUBY_RELEASE_DATETIME RUBY_RELEASE_DATE
#endif

# define RUBY_DESCRIPTION_PRE \
    "ruby "RUBY_VERSION             \
    RUBY_PATCHLEVEL_STR             \
    " ("RUBY_RELEASE_DATETIME       \
    RUBY_REVISION_STR")"
# define RUBY_DESCRIPTION_POST \
    " ["RUBY_PLATFORM"]"

#define PRINT(type) puts(ruby_##type)
#define MKSTR(type) rb_obj_freeze(rb_usascii_str_new_static(ruby_##type, sizeof(ruby_##type)-1))
#define MKINT(name) INT2FIX(ruby_##name)

const int ruby_api_version[] = {
    RUBY_API_VERSION_MAJOR,
    RUBY_API_VERSION_MINOR,
    RUBY_API_VERSION_TEENY,
};
#define RUBY_VERSION \
    STRINGIZE(RUBY_VERSION_MAJOR) "." \
    STRINGIZE(RUBY_VERSION_MINOR) "." \
    STRINGIZE(RUBY_VERSION_TEENY) ""
#ifndef RUBY_FULL_REVISION
# define RUBY_FULL_REVISION RUBY_REVISION
#endif
const char ruby_version[] = RUBY_VERSION;
const char ruby_revision[] = RUBY_FULL_REVISION;
const char ruby_release_date[] = RUBY_RELEASE_DATE;
const char ruby_platform[] = RUBY_PLATFORM;
const int ruby_patchlevel = RUBY_PATCHLEVEL;
const char ruby_description[] = RUBY_DESCRIPTION_PRE RUBY_DESCRIPTION_POST;
const char ruby_description_pre[] = RUBY_DESCRIPTION_PRE;
const char ruby_description_post[] = RUBY_DESCRIPTION_POST;
const char ruby_copyright[] = "ruby - Copyright (C) "
    RUBY_BIRTH_YEAR_STR "-" RUBY_RELEASE_YEAR_STR " "
    RUBY_AUTHOR;
const char ruby_engine[] = "ruby";

// Enough space for any combination of option flags
static char ruby_dynamic_description_buffer[sizeof(ruby_description) + sizeof("+MJIT +YJIT +MMTk(XXXXXXXXXXXXXXXX)") - 1];

// Might change after initialization
const char *rb_dynamic_description = ruby_description;

/*! Defines platform-depended Ruby-level constants */
void
Init_version(void)
{
    enum {ruby_patchlevel = RUBY_PATCHLEVEL};
    VALUE version;
    VALUE ruby_engine_name;
    /*
     * The running version of ruby
     */
    rb_define_global_const("RUBY_VERSION", (version = MKSTR(version)));
    /*
     * The date this ruby was released
     */
    rb_define_global_const("RUBY_RELEASE_DATE", MKSTR(release_date));
    /*
     * The platform for this ruby
     */
    rb_define_global_const("RUBY_PLATFORM", MKSTR(platform));
    /*
     * The patchlevel for this ruby.  If this is a development build of ruby
     * the patchlevel will be -1
     */
    rb_define_global_const("RUBY_PATCHLEVEL", MKINT(patchlevel));
    /*
     * The GIT commit hash for this ruby.
     */
    rb_define_global_const("RUBY_REVISION", MKSTR(revision));
    /*
     * The copyright string for ruby
     */
    rb_define_global_const("RUBY_COPYRIGHT", MKSTR(copyright));
    /*
     * The engine or interpreter this ruby uses.
     */
    rb_define_global_const("RUBY_ENGINE", ruby_engine_name = MKSTR(engine));
    ruby_set_script_name(ruby_engine_name);
    /*
     * The version of the engine or interpreter this ruby uses.
     */
    rb_define_global_const("RUBY_ENGINE_VERSION", (1 ? version : MKSTR(version)));

    rb_provide("ruby2_keywords.rb");
}

#if USE_MJIT
#define MJIT_OPTS_ON opt->mjit.on
#else
#define MJIT_OPTS_ON 0
#endif

#if USE_YJIT
#define YJIT_OPTS_ON opt->yjit
#else
#define YJIT_OPTS_ON 0
#endif

void
Init_ruby_description(ruby_cmdline_options_t *opt)
{
<<<<<<< HEAD
    if (snprintf(ruby_dynamic_description_buffer, sizeof(ruby_dynamic_description_buffer), "%s%s%s%s%s%s%s",
            ruby_description_pre,
            MJIT_OPTS_ON ? " +MJIT" : "",
            rb_yjit_enabled_p() ? " +YJIT" : "",
#if USE_MMTK
            rb_mmtk_enabled_p() ? " +MMTk(" : "",
            rb_mmtk_enabled_p() ? mmtk_plan_name() : "",
            rb_mmtk_enabled_p() ? ")" : "",
#else
            "", "", "",
#endif
            ruby_description_post) < 0) {
        rb_bug("could not format dynamic description string");
=======
    VALUE description;

    if (MJIT_OPTS_ON) {
        rb_dynamic_description = ruby_description_with_mjit;
        description = MKSTR(description_with_mjit);
    }
    else if (YJIT_OPTS_ON) {
        rb_dynamic_description = ruby_description_with_yjit;
        description = MKSTR(description_with_yjit);
    }
    else {
        description = MKSTR(description);
>>>>>>> ee3da378
    }
    rb_dynamic_description = ruby_dynamic_description_buffer;

    /*
     * The full ruby version string, like <tt>ruby -v</tt> prints
     */
    rb_define_global_const("RUBY_DESCRIPTION", rb_obj_freeze(rb_str_new2(rb_dynamic_description)));
}

void
ruby_show_version(void)
{
    puts(rb_dynamic_description);

#ifdef RUBY_LAST_COMMIT_TITLE
    fputs("last_commit=" RUBY_LAST_COMMIT_TITLE, stdout);
#endif
#ifdef HAVE_MALLOC_CONF
    if (malloc_conf) printf("malloc_conf=%s\n", malloc_conf);
#endif
    fflush(stdout);
}

void
ruby_show_copyright(void)
{
    PRINT(copyright);
    fflush(stdout);
}<|MERGE_RESOLUTION|>--- conflicted
+++ resolved
@@ -147,11 +147,10 @@
 void
 Init_ruby_description(ruby_cmdline_options_t *opt)
 {
-<<<<<<< HEAD
     if (snprintf(ruby_dynamic_description_buffer, sizeof(ruby_dynamic_description_buffer), "%s%s%s%s%s%s%s",
             ruby_description_pre,
             MJIT_OPTS_ON ? " +MJIT" : "",
-            rb_yjit_enabled_p() ? " +YJIT" : "",
+            YJIT_OPTS_ON ? " +YJIT" : "",
 #if USE_MMTK
             rb_mmtk_enabled_p() ? " +MMTk(" : "",
             rb_mmtk_enabled_p() ? mmtk_plan_name() : "",
@@ -161,20 +160,6 @@
 #endif
             ruby_description_post) < 0) {
         rb_bug("could not format dynamic description string");
-=======
-    VALUE description;
-
-    if (MJIT_OPTS_ON) {
-        rb_dynamic_description = ruby_description_with_mjit;
-        description = MKSTR(description_with_mjit);
-    }
-    else if (YJIT_OPTS_ON) {
-        rb_dynamic_description = ruby_description_with_yjit;
-        description = MKSTR(description_with_yjit);
-    }
-    else {
-        description = MKSTR(description);
->>>>>>> ee3da378
     }
     rb_dynamic_description = ruby_dynamic_description_buffer;
 
