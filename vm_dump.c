--- conflicted
+++ resolved
@@ -1276,7 +1276,6 @@
         }
 #endif
     }
-<<<<<<< HEAD
 
 #if USE_MMTK
     if (rb_mmtk_enabled_p()) {
@@ -1290,12 +1289,10 @@
         fprintf(stderr, "\n");
     }
 #endif
-=======
     return true;
 
   error:
     return false;
->>>>>>> 3049b5e3
 }
 
 bool
