class Integer
  # call-seq:
  #    int.zero? -> true or false
  #
  # Returns +true+ if +num+ has a zero value.
  def zero?
<<<<<<< HEAD
    Primitive.attr! 'inline'
    Primitive.cexpr! 'int_zero_p(self);'
=======
    Primitive.cexpr! 'int_zero_p(self)'
>>>>>>> d95249ad
  end
end<|MERGE_RESOLUTION|>--- conflicted
+++ resolved
@@ -4,11 +4,7 @@
   #
   # Returns +true+ if +num+ has a zero value.
   def zero?
-<<<<<<< HEAD
     Primitive.attr! 'inline'
-    Primitive.cexpr! 'int_zero_p(self);'
-=======
     Primitive.cexpr! 'int_zero_p(self)'
->>>>>>> d95249ad
   end
 end