# This CI is used to test Arm cases. We can set the maximum 16 tasks.
# The entire testing design is inspired from .github/workflows/compilers.yml.

# By default, Cirrus mounts an empty volume to `/tmp`
# which triggers all sorts of warnings like "system temporary path is world-writable: /tmp".
# Lets workaround it by specifying a custom volume mount point.
env:
  CIRRUS_VOLUME: /cirrus-ci-volume
  LANG: C.UTF-8

task:
  name: Arm64 Graviton2 / $CC
  skip: "changesIncludeOnly('doc/**', '**.{md,rdoc}', '.document')"
  arm_container:
    # We use the arm64 images at https://github.com/ruby/ruby-ci-image/pkgs/container/ruby-ci-image .
    image: ghcr.io/ruby/ruby-ci-image:$CC
    # Define the used cpu core in each matrix task. We can use total 16 cpu
    # cores in entire matrix. [cpu] = [total cpu: 16] / [number of tasks]
    cpu: 8
    # We can request maximum 4 GB per cpu.
    # [memory per task] = [memory per cpu: 4 GB] * [cpu]
    memory: 32G
  env:
    CIRRUS_CLONE_DEPTH: 50
    optflags: '-O1'
    debugflags: '-ggdb3'
    RUBY_PREFIX: /tmp/ruby-prefix
    RUBY_DEBUG: ci rgengc
    RUBY_TESTOPTS: >-
      -q
      --color=always
      --tty=no
    matrix:
      CC: clang-12
      CC: gcc-11
  id_script: id
  set_env_script:
    # Set `GNUMAKEFLAGS`, because the flags are GNU make specific. Note using
    # the `make` environment variable used in compilers.yml causes some rubygems
    # tests to fail.
    # https://github.com/rubygems/rubygems/issues/4921
    - echo "GNUMAKEFLAGS=-s -j$((1 + $CIRRUS_CPU))" >> $CIRRUS_ENV
  print_env_script:
    - echo "GNUMAKEFLAGS=$GNUMAKEFLAGS"
  # Arm containers are executed in AWS's EKS, and it's not yet supporting IPv6
  # See https://github.com/aws/containers-roadmap/issues/835
  disable_ipv6_script: sudo ./tool/disable_ipv6.sh
  autogen_script: ./autogen.sh
  configure_script: >-
    ./configure -C
    --enable-debug-env
    --disable-install-doc
    --with-ext=-test-/cxxanyargs,+
    --prefix="$RUBY_PREFIX"
  make_extract-extlibs_script: make extract-extlibs
  make_incs_script: make incs
  make_script: make
  make_leaked-globals_script: make leaked-globals
  make_test_script: make test
  make_install_script: make install
  install_gems_for_test_script: $RUBY_PREFIX/bin/gem install --no-doc timezone tzinfo
  make_test-tool_script: make test-tool
  make_test-all_script: make test-all
  make_test-spec_script: make test-spec

# The following is to test YJIT on ARM64 CPUs available on Cirrus CI
yjit_task:
  name: Arm64 Graviton2 / $CC YJIT
  auto_cancellation: $CIRRUS_BRANCH != 'master'
  skip: "changesIncludeOnly('doc/**', '**.{md,rdoc}')"
  arm_container:
    # We use the arm64 images at https://github.com/ruby/ruby-ci-image/pkgs/container/ruby-ci-image .
    image: ghcr.io/ruby/ruby-ci-image:$CC
    # Define the used cpu core in each matrix task. We can use total 16 cpu
    # cores in entire matrix. [cpu] = [total cpu: 16] / [number of tasks]
    cpu: 8
    # We can request maximum 4 GB per cpu.
    # [memory per task] = [memory per cpu: 4 GB] * [cpu]
    memory: 32G
  env:
    CIRRUS_CLONE_DEPTH: 50
    optflags: '-O1'
    debugflags: '-ggdb3'
    RUBY_PREFIX: /tmp/ruby-prefix
    RUBY_DEBUG: ci rgengc
    RUBY_TESTOPTS: >-
      -q
      --color=always
      --tty=no
    matrix:
<<<<<<< HEAD
      - CC: clang-12
        configure: --enable-yjit=dev
      - CC: gcc-11
        configure: --enable-yjit
  timeout_in: 90m
=======
      CC: clang-12
      CC: gcc-11
>>>>>>> fb5fa84f
  id_script: id
  set_env_script:
    # Set `GNUMAKEFLAGS`, because the flags are GNU make specific. Note using
    # the `make` environment variable used in compilers.yml causes some rubygems
    # tests to fail.
    # https://github.com/rubygems/rubygems/issues/4921
    - echo "GNUMAKEFLAGS=-s -j$((1 + $CIRRUS_CPU))" >> $CIRRUS_ENV
  print_env_script:
    - echo "GNUMAKEFLAGS=$GNUMAKEFLAGS"
  # Arm containers are executed in AWS's EKS, and it's not yet supporting IPv6
  # See https://github.com/aws/containers-roadmap/issues/835
  disable_ipv6_script: sudo ./tool/disable_ipv6.sh
  install_rust_script:
    - sudo apt-get update -y
    - sudo apt-get install -y curl
    - "curl --proto '=https' --tlsv1.2 -sSf https://sh.rustup.rs | sh -s -- -y"
  autogen_script: ./autogen.sh
  configure_script: >-
    source $HOME/.cargo/env && ./configure -C
    --enable-debug-env
    --disable-install-doc
    --with-ext=-test-/cxxanyargs,+
    --prefix="$RUBY_PREFIX"
    $configure
  make_miniruby_script: source $HOME/.cargo/env && make miniruby
  make_bindgen_script: |
    if [[ "$CC" = "clang-12" ]]; then
      source $HOME/.cargo/env && make yjit-bindgen
    else
      echo "only running bindgen on clang image"
    fi
  boot_miniruby_script: RUST_BACKTRACE=1 ./miniruby --yjit-call-threshold=1 -e0
  test_dump_insns_script: RUST_BACKTRACE=1 ./miniruby --yjit-call-threshold=1 --yjit-dump-insns -e0
  output_stats_script: RUST_BACKTRACE=1 ./miniruby --yjit-call-threshold=1 --yjit-stats -e0
  full_build_script: source $HOME/.cargo/env && make
  cargo_test_script: source $HOME/.cargo/env && cd yjit && cargo test
  make_test_script: source $HOME/.cargo/env && make test RUN_OPTS="--yjit-call-threshold=1 --yjit-verify-ctx"
  make_test_all_script: source $HOME/.cargo/env && make test-all RUN_OPTS="--yjit-call-threshold=1" TESTOPTS="$RUBY_TESTOPTS"
  make_test_spec_script: source $HOME/.cargo/env && make test-spec RUN_OPTS="--yjit-call-threshold=1"<|MERGE_RESOLUTION|>--- conflicted
+++ resolved
@@ -88,16 +88,10 @@
       --color=always
       --tty=no
     matrix:
-<<<<<<< HEAD
       - CC: clang-12
         configure: --enable-yjit=dev
       - CC: gcc-11
         configure: --enable-yjit
-  timeout_in: 90m
-=======
-      CC: clang-12
-      CC: gcc-11
->>>>>>> fb5fa84f
   id_script: id
   set_env_script:
     # Set `GNUMAKEFLAGS`, because the flags are GNU make specific. Note using
