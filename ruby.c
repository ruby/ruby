/**********************************************************************

  ruby.c -

  $Author$
  created at: Tue Aug 10 12:47:31 JST 1993

  Copyright (C) 1993-2007 Yukihiro Matsumoto
  Copyright (C) 2000  Network Applied Communication Laboratory, Inc.
  Copyright (C) 2000  Information-technology Promotion Agency, Japan

**********************************************************************/

#include "ruby/internal/config.h"

#include <ctype.h>
#include <stdio.h>
#include <sys/types.h>

#ifdef __CYGWIN__
# include <windows.h>
# include <sys/cygwin.h>
#endif

#if defined(LOAD_RELATIVE) && defined(HAVE_DLADDR)
# include <dlfcn.h>
#endif

#ifdef HAVE_UNISTD_H
# include <unistd.h>
#endif

#if defined(HAVE_FCNTL_H)
# include <fcntl.h>
#elif defined(HAVE_SYS_FCNTL_H)
# include <sys/fcntl.h>
#endif

#ifdef HAVE_SYS_PARAM_H
# include <sys/param.h>
#endif

#include "dln.h"
#include "eval_intern.h"
#include "internal.h"
#include "internal/cmdlineopt.h"
#include "internal/cont.h"
#include "internal/error.h"
#include "internal/file.h"
#include "internal/inits.h"
#include "internal/io.h"
#include "internal/load.h"
#include "internal/loadpath.h"
#include "internal/missing.h"
#include "internal/object.h"
#include "internal/thread.h"
#include "internal/ruby_parser.h"
#include "internal/variable.h"
#include "ruby/encoding.h"
#include "ruby/thread.h"
#include "ruby/util.h"
#include "ruby/version.h"
#include "ruby/internal/error.h"

#define singlebit_only_p(x) !((x) & ((x)-1))
STATIC_ASSERT(Qnil_1bit_from_Qfalse, singlebit_only_p(Qnil^Qfalse));
STATIC_ASSERT(Qundef_1bit_from_Qnil, singlebit_only_p(Qundef^Qnil));

#ifndef MAXPATHLEN
# define MAXPATHLEN 1024
#endif
#ifndef O_ACCMODE
# define O_ACCMODE (O_RDONLY | O_WRONLY | O_RDWR)
#endif

void Init_ruby_description(ruby_cmdline_options_t *opt);

#ifndef HAVE_STDLIB_H
char *getenv();
#endif

#ifndef DISABLE_RUBYGEMS
# define DISABLE_RUBYGEMS 0
#endif
#if DISABLE_RUBYGEMS
#define DEFAULT_RUBYGEMS_ENABLED "disabled"
#else
#define DEFAULT_RUBYGEMS_ENABLED "enabled"
#endif

void rb_warning_category_update(unsigned int mask, unsigned int bits);

#define COMMA ,
#define FEATURE_BIT(bit) (1U << feature_##bit)
#define EACH_FEATURES(X, SEP) \
    X(gems) \
    SEP \
    X(error_highlight) \
    SEP \
    X(did_you_mean) \
    SEP \
    X(syntax_suggest) \
    SEP \
    X(rubyopt) \
    SEP \
    X(frozen_string_literal) \
    SEP \
    X(rjit) \
    SEP \
    X(yjit) \
    /* END OF FEATURES */
#define EACH_DEBUG_FEATURES(X, SEP) \
    X(frozen_string_literal) \
    /* END OF DEBUG FEATURES */
#define AMBIGUOUS_FEATURE_NAMES 0 /* no ambiguous feature names now */
#define DEFINE_FEATURE(bit) feature_##bit
#define DEFINE_DEBUG_FEATURE(bit) feature_debug_##bit
enum feature_flag_bits {
    EACH_FEATURES(DEFINE_FEATURE, COMMA),
    feature_debug_flag_first,
#if defined(RJIT_FORCE_ENABLE) || !USE_YJIT
    DEFINE_FEATURE(jit) = feature_rjit,
#else
    DEFINE_FEATURE(jit) = feature_yjit,
#endif
    feature_jit_mask = FEATURE_BIT(rjit) | FEATURE_BIT(yjit),

    feature_debug_flag_begin = feature_debug_flag_first - 1,
    EACH_DEBUG_FEATURES(DEFINE_DEBUG_FEATURE, COMMA),
    feature_flag_count
};

#define MULTI_BITS_P(bits) ((bits) & ((bits) - 1))

#define DEBUG_BIT(bit) (1U << feature_debug_##bit)

#define DUMP_BIT(bit) (1U << dump_##bit)
#define DEFINE_DUMP(bit) dump_##bit
#define EACH_DUMPS(X, SEP) \
    X(version) \
    SEP \
    X(copyright) \
    SEP \
    X(usage) \
    SEP \
    X(help) \
    SEP \
    X(yydebug) \
    SEP \
    X(syntax) \
    SEP \
    X(parsetree) \
    SEP \
    X(parsetree_with_comment) \
    SEP \
    X(insns) \
    SEP \
    X(insns_without_opt) \
    /* END OF DUMPS */
enum dump_flag_bits {
    dump_version_v,
    dump_error_tolerant,
    EACH_DUMPS(DEFINE_DUMP, COMMA),
    dump_error_tolerant_bits = (DUMP_BIT(yydebug) |
                                DUMP_BIT(parsetree) |
                                DUMP_BIT(parsetree_with_comment)),
    dump_exit_bits = (DUMP_BIT(yydebug) | DUMP_BIT(syntax) |
                      DUMP_BIT(parsetree) | DUMP_BIT(parsetree_with_comment) |
                      DUMP_BIT(insns) | DUMP_BIT(insns_without_opt))
};

static inline void
rb_feature_set_to(ruby_features_t *feat, unsigned int bit_mask, unsigned int bit_set)
{
    feat->mask |= bit_mask;
    feat->set = (feat->set & ~bit_mask) | bit_set;
}

#define FEATURE_SET_TO(feat, bit_mask, bit_set) \
    rb_feature_set_to(&(feat), bit_mask, bit_set)
#define FEATURE_SET(feat, bits) FEATURE_SET_TO(feat, bits, bits)
#define FEATURE_SET_RESTORE(feat, save) FEATURE_SET_TO(feat, (save).mask, (save).set & (save).mask)
#define FEATURE_SET_P(feat, bits) ((feat).set & FEATURE_BIT(bits))
#define FEATURE_USED_P(feat, bits) ((feat).mask & FEATURE_BIT(bits))
#define FEATURE_SET_BITS(feat) ((feat).set & (feat).mask)

static void init_ids(ruby_cmdline_options_t *);

#define src_encoding_index GET_VM()->src_encoding_index

enum {
    COMPILATION_FEATURES = (
        0
        | FEATURE_BIT(frozen_string_literal)
        | FEATURE_BIT(debug_frozen_string_literal)
        ),
    DEFAULT_FEATURES = (
        (FEATURE_BIT(debug_flag_first)-1)
#if DISABLE_RUBYGEMS
        & ~FEATURE_BIT(gems)
#endif
        & ~FEATURE_BIT(frozen_string_literal)
        & ~feature_jit_mask
        )
};

#define BACKTRACE_LENGTH_LIMIT_VALID_P(n) ((n) >= -1)
#define OPT_BACKTRACE_LENGTH_LIMIT_VALID_P(opt) \
    BACKTRACE_LENGTH_LIMIT_VALID_P((opt)->backtrace_length_limit)

static ruby_cmdline_options_t *
cmdline_options_init(ruby_cmdline_options_t *opt)
{
    MEMZERO(opt, *opt, 1);
    init_ids(opt);
    opt->src.enc.index = src_encoding_index;
    opt->ext.enc.index = -1;
    opt->intern.enc.index = -1;
    opt->features.set = DEFAULT_FEATURES;
#ifdef RJIT_FORCE_ENABLE /* to use with: ./configure cppflags="-DRJIT_FORCE_ENABLE" */
    opt->features.set |= FEATURE_BIT(rjit);
#elif defined(YJIT_FORCE_ENABLE)
    opt->features.set |= FEATURE_BIT(yjit);
#endif
    opt->backtrace_length_limit = LONG_MIN;

    return opt;
}

static rb_ast_t *load_file(VALUE parser, VALUE fname, VALUE f, int script,
                       ruby_cmdline_options_t *opt);
static VALUE open_load_file(VALUE fname_v, int *xflag);
static void forbid_setid(const char *, const ruby_cmdline_options_t *);
#define forbid_setid(s) forbid_setid((s), opt)

static struct {
    int argc;
    char **argv;
} origarg;

static const char esc_standout[] = "\n\033[1;7m";
static const char esc_bold[] = "\033[1m";
static const char esc_reset[] = "\033[0m";
static const char esc_none[] = "";
#define USAGE_INDENT "  "       /* macro for concatenation */

static void
show_usage_part(const char *str, const unsigned int namelen,
                const char *str2, const unsigned int secondlen,
                const char *desc,
                int help, int highlight, unsigned int w, int columns)
{
    static const int indent_width = (int)rb_strlen_lit(USAGE_INDENT);
    const char *sb = highlight ? esc_bold : esc_none;
    const char *se = highlight ? esc_reset : esc_none;
    unsigned int desclen = (unsigned int)strcspn(desc, "\n");
    if (help && (namelen + 1 > w) && /* a padding space */
        (int)(namelen + secondlen + indent_width) >= columns) {
        printf(USAGE_INDENT "%s" "%.*s" "%s\n", sb, namelen, str, se);
        if (secondlen > 0) {
            const int second_end = secondlen;
            int n = 0;
            if (str2[n] == ',') n++;
            if (str2[n] == ' ') n++;
            printf(USAGE_INDENT "%s" "%.*s" "%s\n", sb, second_end-n, str2+n, se);
        }
        printf("%-*s%.*s\n", w + indent_width, USAGE_INDENT, desclen, desc);
    }
    else {
        const int wrap = help && namelen + secondlen >= w;
        printf(USAGE_INDENT "%s%.*s%-*.*s%s%-*s%.*s\n", sb, namelen, str,
               (wrap ? 0 : w - namelen),
               (help ? secondlen : 0), str2, se,
               (wrap ? (int)(w + rb_strlen_lit("\n" USAGE_INDENT)) : 0),
               (wrap ? "\n" USAGE_INDENT : ""),
               desclen, desc);
    }
    if (help) {
        while (desc[desclen]) {
            desc += desclen + rb_strlen_lit("\n");
            desclen = (unsigned int)strcspn(desc, "\n");
            printf("%-*s%.*s\n", w + indent_width, USAGE_INDENT, desclen, desc);
        }
    }
}

static void
show_usage_line(const struct ruby_opt_message *m,
                int help, int highlight, unsigned int w, int columns)
{
    const char *str = m->str;
    const unsigned int namelen = m->namelen, secondlen = m->secondlen;
    const char *desc = str + namelen + secondlen;
    show_usage_part(str, namelen - 1, str + namelen, secondlen - 1, desc,
                    help, highlight, w, columns);
}

void
ruby_show_usage_line(const char *name, const char *secondary, const char *description,
                     int help, int highlight, unsigned int width, int columns)
{
    unsigned int namelen = (unsigned int)strlen(name);
    unsigned int secondlen = (secondary ? (unsigned int)strlen(secondary) : 0);
    show_usage_part(name, namelen, secondary, secondlen,
                    description, help, highlight, width, columns);
}

static void
usage(const char *name, int help, int highlight, int columns)
{
#define M(shortopt, longopt, desc) RUBY_OPT_MESSAGE(shortopt, longopt, desc)

#if USE_YJIT
# define PLATFORM_JIT_OPTION "--yjit"
#else
# define PLATFORM_JIT_OPTION "--rjit (experimental)"
#endif

    /* This message really ought to be max 23 lines.
     * Removed -h because the user already knows that option. Others? */
    static const struct ruby_opt_message usage_msg[] = {
        M("-0[octal]",	   "",                     "Set input record separator ($/)"
          ": -0 for "\\x00"; -00 for paragraph mode; -0777 for slurp mode."),
        M("-a",		   "",                     "Split each input line ($_) into fields ($F)",
        M("-c",		   "",			   "Check syntax (no execution)."),
        M("-Cdirpath",     "",			   "Execute program in specified directory."),
        M("-d",		   ", --debug",		   "Set debugging flag ($DEBUG) to true."),
        M("-e "code"",     "",			   "Execute given ruby code; multiple -e allowed."),
        M("-Eex[:in]",     ", --encoding=ex[:in]", "Set default internal and external encodings."),
        M("-Fpattern",	   "",			   "Set input field separator ($;)"),
        M("-i[extension]", "",			   "Set ARGF in-place mode."),
        M("-Idirpath",     "",			   "Add specified directory to load paths ($LOAD_PATH); multiple -I allowed."),
        M("-l",		   "",			   "Set output record separator ($\\) to $/"),
        M("-n",		   "",			   "Run program in gets loop."),
        M("-p",		   "",			   "Like -n, with printing added."),
        M("-rlibrary",	   "",			   "Require the given library."),
        M("-s",		   "",			   "Define global variables."),
        M("-S",		   "",			   "Search directories found in ENV['PATH']."),
        M("-v",		   "",			   "Print version; set $VERBOSE to true."),
        M("-w",		   "",			   "Synonym for -W1."),
        M("-W[lvl=2|:cat]","",   	           "Set warning flag ($-W): 0 for silent; 1 for moderate; 2 for verbose."),
        M("-x[dirpath]",   "",			   "Execute Ruby code found in text."),
        M("--jit",         "",                     "Enable JIT for platform; same as " PLATFORM_JIT_OPTION "."),
#if USE_YJIT
        M("--yjit",        "",                     "enable in-process JIT compiler."),
#endif
#if USE_RJIT
        M("--rjit",        "",                     "Enable pure-Ruby JIT compiler (experimental)."),
#endif
        M("-h",		   "",			   "Print this help message; use --help for longer message."),
    };
    STATIC_ASSERT(usage_msg_size, numberof(usage_msg) < 25);

    static const struct ruby_opt_message help_msg[] = {
<<<<<<< HEAD
        M("--backtrace-limit=num",        "",            "Set backtrace limit."),
        M("--copyright",                  "",            "Print Ruby copyright."),
        M("--crash-report=template",      "",            "Set template for crash report file."),
        M("--disable=features",           "",            "Disable features; see list below."),
        M("--dump=items",                 "",            "Dump items; see list below."),
        M("--enable=features",            "",            "Enable features; see list below."),
        M("--external-encoding=encoding", "",            "Set default external encoding."),
        M("--help",		          "",            "Print long help message; use -h for short message."),
        M("--internal-encoding=encoding", "",            "Set default internal encoding."),
        M("--parser=parser",              "",            "Set Ruby parser: parse.y or prism.")
        M("--verbose",                    "",            "Set $VERBOSE to true; ignore input from $stdin."),
        M("--version",                    "",            "Print Ruby version."),
        M("-y",                           ", --yydebug", "Print parser log; backward compatibility not guaranteed."),
    };
    static const struct ruby_opt_message dumps[] = {
        M("insns",                                   "", "Instruction sequences."),
        M("insns_without_opt",                       "", "Instruction sequences compiled with no optimization."),
        M("yydebug(+error-tolerant)",                "", "yydebug of yacc parser generator."),
        M("parsetree(+error-tolerant)",              "", "Abstract syntax tree (AST)".),
        M("parsetree_with_comment(+error-tolerant)", "", "AST with comments."),
        M("prism_parsetree",                         "", "Prism AST with comments."),
=======
        M("--copyright",                            "", "print the copyright"),
        M("--dump={insns|parsetree|...}[,...]",     "",
          "dump debug information. see below for available dump list"),
        M("--enable={jit|rubyopt|...}[,...]", ", --disable={jit|rubyopt|...}[,...]",
          "enable or disable features. see below for available features"),
        M("--external-encoding=encoding",           ", --internal-encoding=encoding",
          "specify the default external or internal character encoding"),
        M("--parser={parse.y|prism}",           ", --parser=prism",
          "the parser used to parse Ruby code (experimental)"),
        M("--backtrace-limit=num",                  "", "limit the maximum length of backtrace"),
        M("--verbose",                              "", "turn on verbose mode and disable script from stdin"),
        M("--version",                              "", "print the version number, then exit"),
        M("--crash-report=TEMPLATE",                "", "template of crash report files"),
        M("-y",                          ", --yydebug", "print log of parser. Backward compatibility is not guaranteed"),
        M("--help",			            "", "show this message, -h for short message"),
    };
    static const struct ruby_opt_message dumps[] = {
        M("insns",                  "", "instruction sequences"),
        M("insns_without_opt",      "", "instruction sequences compiled with no optimization"),
        M("yydebug(+error-tolerant)", "", "yydebug of yacc parser generator"),
        M("parsetree(+error-tolerant)","", "AST"),
        M("parsetree_with_comment(+error-tolerant)", "", "AST with comments"),
>>>>>>> 2d80b609
    };
    static const struct ruby_opt_message features[] = {
        M("gems",                  "", "Rubygems (only for debugging, default: "DEFAULT_RUBYGEMS_ENABLED")."),
        M("error_highlight",       "", "error_highlight (default: "DEFAULT_RUBYGEMS_ENABLED")."),
        M("did_you_mean",          "", "did_you_mean (default: "DEFAULT_RUBYGEMS_ENABLED")."),
        M("syntax_suggest",        "", "syntax_suggest (default: "DEFAULT_RUBYGEMS_ENABLED"),"),
        M("rubyopt",               "", "RUBYOPT environment variable (default: enabled),"),
        M("frozen-string-literal", "", "Freeze all string literals (default: disabled)."),
#if USE_YJIT
        M("yjit",                  "", "In-process JIT compiler (default: disabled)."),
#endif
#if USE_RJIT
        M("rjit",                  "", "Pure-Ruby JIT compiler (experimental, default: disabled)."),
#endif
    };
    static const struct ruby_opt_message warn_categories[] = {
        M("deprecated",   "", "Deprecated features."),
        M("experimental", "", "Experimental features."),
        M("performance",  "", "Performance issues."),
    };
#if USE_RJIT
    extern const struct ruby_opt_message rb_rjit_option_messages[];
#endif
    int i;
    const char *sb = highlight ? esc_standout+1 : esc_none;
    const char *se = highlight ? esc_reset : esc_none;
    const int num = numberof(usage_msg) - (help ? 1 : 0);
    unsigned int w = (columns > 80 ? (columns - 79) / 2 : 0) + 16;
#define SHOW(m) show_usage_line(&(m), help, highlight, w, columns)

    printf("%sUsage:%s %s [options] [--] [filepath] [arguments]\n", sb, se, name);
    for (i = 0; i < num; ++i)
        SHOW(usage_msg[i]);

    if (!help) return;

    if (highlight) sb = esc_standout;

    for (i = 0; i < numberof(help_msg); ++i)
        SHOW(help_msg[i]);
    printf("%s""Dump List:%s\n", sb, se);
    for (i = 0; i < numberof(dumps); ++i)
        SHOW(dumps[i]);
    printf("%s""Features:%s\n", sb, se);
    for (i = 0; i < numberof(features); ++i)
        SHOW(features[i]);
    printf("%s""Warning categories:%s\n", sb, se);
    for (i = 0; i < numberof(warn_categories); ++i)
        SHOW(warn_categories[i]);
#if USE_YJIT
    printf("%s""YJIT options:%s\n", sb, se);
    rb_yjit_show_usage(help, highlight, w, columns);
#endif
#if USE_RJIT
    printf("%s""RJIT options (experimental):%s\n", sb, se);
    for (i = 0; rb_rjit_option_messages[i].str; ++i)
        SHOW(rb_rjit_option_messages[i]);
#endif
}

#define rubylib_path_new rb_str_new

static void
push_include(const char *path, VALUE (*filter)(VALUE))
{
    const char sep = PATH_SEP_CHAR;
    const char *p, *s;
    VALUE load_path = GET_VM()->load_path;

    p = path;
    while (*p) {
        while (*p == sep)
            p++;
        if (!*p) break;
        for (s = p; *s && *s != sep; s = CharNext(s));
        rb_ary_push(load_path, (*filter)(rubylib_path_new(p, s - p)));
        p = s;
    }
}

#ifdef __CYGWIN__
static void
push_include_cygwin(const char *path, VALUE (*filter)(VALUE))
{
    const char *p, *s;
    char rubylib[FILENAME_MAX];
    VALUE buf = 0;

    p = path;
    while (*p) {
        unsigned int len;
        while (*p == ';')
            p++;
        if (!*p) break;
        for (s = p; *s && *s != ';'; s = CharNext(s));
        len = s - p;
        if (*s) {
            if (!buf) {
                buf = rb_str_new(p, len);
                p = RSTRING_PTR(buf);
            }
            else {
                rb_str_resize(buf, len);
                p = strncpy(RSTRING_PTR(buf), p, len);
            }
        }
#ifdef HAVE_CYGWIN_CONV_PATH
#define CONV_TO_POSIX_PATH(p, lib) \
        cygwin_conv_path(CCP_WIN_A_TO_POSIX|CCP_RELATIVE, (p), (lib), sizeof(lib))
#else
# error no cygwin_conv_path
#endif
        if (CONV_TO_POSIX_PATH(p, rubylib) == 0)
            p = rubylib;
        push_include(p, filter);
        if (!*s) break;
        p = s + 1;
    }
}

#define push_include push_include_cygwin
#endif

void
ruby_push_include(const char *path, VALUE (*filter)(VALUE))
{
    if (path == 0)
        return;
    push_include(path, filter);
}

static VALUE
identical_path(VALUE path)
{
    return path;
}
static VALUE
locale_path(VALUE path)
{
    rb_enc_associate(path, rb_locale_encoding());
    return path;
}

void
ruby_incpush(const char *path)
{
    ruby_push_include(path, locale_path);
}

static VALUE
expand_include_path(VALUE path)
{
    char *p = RSTRING_PTR(path);
    if (!p)
        return path;
    if (*p == '.' && p[1] == '/')
        return path;
    return rb_file_expand_path(path, Qnil);
}

void
ruby_incpush_expand(const char *path)
{
    ruby_push_include(path, expand_include_path);
}

#undef UTF8_PATH
#if defined _WIN32 || defined __CYGWIN__
static HMODULE libruby;

BOOL WINAPI
DllMain(HINSTANCE dll, DWORD reason, LPVOID reserved)
{
    if (reason == DLL_PROCESS_ATTACH)
        libruby = dll;
    return TRUE;
}

HANDLE
rb_libruby_handle(void)
{
    return libruby;
}

static inline void
translit_char_bin(char *p, int from, int to)
{
    while (*p) {
        if ((unsigned char)*p == from)
            *p = to;
        p++;
    }
}
#endif

#ifdef _WIN32
# define UTF8_PATH 1
#endif

#ifndef UTF8_PATH
# define UTF8_PATH 0
#endif
#if UTF8_PATH
# define IF_UTF8_PATH(t, f) t
#else
# define IF_UTF8_PATH(t, f) f
#endif

#if UTF8_PATH
static VALUE
str_conv_enc(VALUE str, rb_encoding *from, rb_encoding *to)
{
    return rb_str_conv_enc_opts(str, from, to,
                                ECONV_UNDEF_REPLACE|ECONV_INVALID_REPLACE,
                                Qnil);
}
#else
# define str_conv_enc(str, from, to) (str)
#endif

void ruby_init_loadpath(void);

#if defined(LOAD_RELATIVE)
static VALUE
runtime_libruby_path(void)
{
#if defined _WIN32 || defined __CYGWIN__
    DWORD ret;
    DWORD len = 32;
    VALUE path;
    VALUE wsopath = rb_str_new(0, len*sizeof(WCHAR));
    WCHAR *wlibpath;
    char *libpath;

    while (wlibpath = (WCHAR *)RSTRING_PTR(wsopath),
           ret = GetModuleFileNameW(libruby, wlibpath, len),
           (ret == len))
    {
        rb_str_modify_expand(wsopath, len*sizeof(WCHAR));
        rb_str_set_len(wsopath, (len += len)*sizeof(WCHAR));
    }
    if (!ret || ret > len) rb_fatal("failed to get module file name");
#if defined __CYGWIN__
    {
        const int win_to_posix = CCP_WIN_W_TO_POSIX | CCP_RELATIVE;
        size_t newsize = cygwin_conv_path(win_to_posix, wlibpath, 0, 0);
        if (!newsize) rb_fatal("failed to convert module path to cygwin");
        path = rb_str_new(0, newsize);
        libpath = RSTRING_PTR(path);
        if (cygwin_conv_path(win_to_posix, wlibpath, libpath, newsize)) {
            rb_str_resize(path, 0);
        }
    }
#else
    {
        DWORD i;
        for (len = ret, i = 0; i < len; ++i) {
            if (wlibpath[i] == L'\\') {
                wlibpath[i] = L'/';
                ret = i+1;	/* chop after the last separator */
            }
        }
    }
    len = WideCharToMultiByte(CP_UTF8, 0, wlibpath, ret, NULL, 0, NULL, NULL);
    path = rb_utf8_str_new(0, len);
    libpath = RSTRING_PTR(path);
    WideCharToMultiByte(CP_UTF8, 0, wlibpath, ret, libpath, len, NULL, NULL);
#endif
    rb_str_resize(wsopath, 0);
    return path;
#elif defined(HAVE_DLADDR)
    Dl_info dli;
    VALUE fname, path;
    const void* addr = (void *)(VALUE)expand_include_path;

    if (!dladdr((void *)addr, &dli)) {
        return rb_str_new(0, 0);
    }
#ifdef __linux__
    else if (origarg.argc > 0 && origarg.argv && dli.dli_fname == origarg.argv[0]) {
        fname = rb_str_new_cstr("/proc/self/exe");
        path = rb_readlink(fname, NULL);
    }
#endif
    else {
        fname = rb_str_new_cstr(dli.dli_fname);
        path = rb_realpath_internal(Qnil, fname, 1);
    }
    rb_str_resize(fname, 0);
    return path;
#else
# error relative load path is not supported on this platform.
#endif
}
#endif

#define INITIAL_LOAD_PATH_MARK rb_intern_const("@gem_prelude_index")

VALUE ruby_archlibdir_path, ruby_prefix_path;

void
ruby_init_loadpath(void)
{
    VALUE load_path, archlibdir = 0;
    ID id_initial_load_path_mark;
    const char *paths = ruby_initial_load_paths;

#if defined LOAD_RELATIVE
#if !defined ENABLE_MULTIARCH
# define RUBY_ARCH_PATH ""
#elif defined RUBY_ARCH
# define RUBY_ARCH_PATH "/"RUBY_ARCH
#else
# define RUBY_ARCH_PATH "/"RUBY_PLATFORM
#endif
    char *libpath;
    VALUE sopath;
    size_t baselen;
    const char *p;

    sopath = runtime_libruby_path();
    libpath = RSTRING_PTR(sopath);

    p = strrchr(libpath, '/');
    if (p) {
        static const char libdir[] = "/"
#ifdef LIBDIR_BASENAME
            LIBDIR_BASENAME
#else
            "lib"
#endif
            RUBY_ARCH_PATH;
        const ptrdiff_t libdir_len = (ptrdiff_t)sizeof(libdir)
            - rb_strlen_lit(RUBY_ARCH_PATH) - 1;
        static const char bindir[] = "/bin";
        const ptrdiff_t bindir_len = (ptrdiff_t)sizeof(bindir) - 1;

        const char *p2 = NULL;

#ifdef ENABLE_MULTIARCH
      multiarch:
#endif
        if (p - libpath >= bindir_len && !STRNCASECMP(p - bindir_len, bindir, bindir_len)) {
            p -= bindir_len;
            archlibdir = rb_str_subseq(sopath, 0, p - libpath);
            rb_str_cat_cstr(archlibdir, libdir);
            OBJ_FREEZE_RAW(archlibdir);
        }
        else if (p - libpath >= libdir_len && !strncmp(p - libdir_len, libdir, libdir_len)) {
            archlibdir = rb_str_subseq(sopath, 0, (p2 ? p2 : p) - libpath);
            OBJ_FREEZE_RAW(archlibdir);
            p -= libdir_len;
        }
#ifdef ENABLE_MULTIARCH
        else if (p2) {
            p = p2;
        }
        else {
            p2 = p;
            p = rb_enc_path_last_separator(libpath, p, rb_ascii8bit_encoding());
            if (p) goto multiarch;
            p = p2;
        }
#endif
        baselen = p - libpath;
    }
    else {
        baselen = 0;
    }
    rb_str_resize(sopath, baselen);
    libpath = RSTRING_PTR(sopath);
#define PREFIX_PATH() sopath
#define BASEPATH() rb_str_buf_cat(rb_str_buf_new(baselen+len), libpath, baselen)
#define RUBY_RELATIVE(path, len) rb_str_buf_cat(BASEPATH(), (path), (len))
#else
    const size_t exec_prefix_len = strlen(ruby_exec_prefix);
#define RUBY_RELATIVE(path, len) rubylib_path_new((path), (len))
#define PREFIX_PATH() RUBY_RELATIVE(ruby_exec_prefix, exec_prefix_len)
#endif
    rb_gc_register_address(&ruby_prefix_path);
    ruby_prefix_path = PREFIX_PATH();
    OBJ_FREEZE_RAW(ruby_prefix_path);
    if (!archlibdir) archlibdir = ruby_prefix_path;
    rb_gc_register_address(&ruby_archlibdir_path);
    ruby_archlibdir_path = archlibdir;

    load_path = GET_VM()->load_path;

    ruby_push_include(getenv("RUBYLIB"), identical_path);

    id_initial_load_path_mark = INITIAL_LOAD_PATH_MARK;
    while (*paths) {
        size_t len = strlen(paths);
        VALUE path = RUBY_RELATIVE(paths, len);
        rb_ivar_set(path, id_initial_load_path_mark, path);
        rb_ary_push(load_path, path);
        paths += len + 1;
    }

    rb_const_set(rb_cObject, rb_intern_const("TMP_RUBY_PREFIX"), ruby_prefix_path);
}


static void
add_modules(VALUE *req_list, const char *mod)
{
    VALUE list = *req_list;
    VALUE feature;

    if (!list) {
        *req_list = list = rb_ary_hidden_new(0);
    }
    feature = rb_str_cat_cstr(rb_str_tmp_new(0), mod);
    rb_ary_push(list, feature);
}

static void
require_libraries(VALUE *req_list)
{
    VALUE list = *req_list;
    VALUE self = rb_vm_top_self();
    ID require;
    rb_encoding *extenc = rb_default_external_encoding();

    CONST_ID(require, "require");
    while (list && RARRAY_LEN(list) > 0) {
        VALUE feature = rb_ary_shift(list);
        rb_enc_associate(feature, extenc);
        RBASIC_SET_CLASS_RAW(feature, rb_cString);
        OBJ_FREEZE(feature);
        rb_funcallv(self, require, 1, &feature);
    }
    *req_list = 0;
}

static const struct rb_block*
toplevel_context(rb_binding_t *bind)
{
    return &bind->block;
}

static int
process_sflag(int sflag)
{
    if (sflag > 0) {
        long n;
        const VALUE *args;
        VALUE argv = rb_argv;

        n = RARRAY_LEN(argv);
        args = RARRAY_CONST_PTR(argv);
        while (n > 0) {
            VALUE v = *args++;
            char *s = StringValuePtr(v);
            char *p;
            int hyphen = FALSE;

            if (s[0] != '-')
                break;
            n--;
            if (s[1] == '-' && s[2] == '\0')
                break;

            v = Qtrue;
            /* check if valid name before replacing - with _ */
            for (p = s + 1; *p; p++) {
                if (*p == '=') {
                    *p++ = '\0';
                    v = rb_str_new2(p);
                    break;
                }
                if (*p == '-') {
                    hyphen = TRUE;
                }
                else if (*p != '_' && !ISALNUM(*p)) {
                    VALUE name_error[2];
                    name_error[0] =
                        rb_str_new2("invalid name for global variable - ");
                    if (!(p = strchr(p, '='))) {
                        rb_str_cat2(name_error[0], s);
                    }
                    else {
                        rb_str_cat(name_error[0], s, p - s);
                    }
                    name_error[1] = args[-1];
                    rb_exc_raise(rb_class_new_instance(2, name_error, rb_eNameError));
                }
            }
            s[0] = '$';
            if (hyphen) {
                for (p = s + 1; *p; ++p) {
                    if (*p == '-')
                        *p = '_';
                }
            }
            rb_gv_set(s, v);
        }
        n = RARRAY_LEN(argv) - n;
        while (n--) {
            rb_ary_shift(argv);
        }
        return -1;
    }
    return sflag;
}

static long proc_options(long argc, char **argv, ruby_cmdline_options_t *opt, int envopt);

static void
moreswitches(const char *s, ruby_cmdline_options_t *opt, int envopt)
{
    long argc, i, len;
    char **argv, *p;
    const char *ap = 0;
    VALUE argstr, argary;
    void *ptr;

    VALUE src_enc_name = opt->src.enc.name;
    VALUE ext_enc_name = opt->ext.enc.name;
    VALUE int_enc_name = opt->intern.enc.name;
    ruby_features_t feat = opt->features;
    ruby_features_t warn = opt->warn;
    long backtrace_length_limit = opt->backtrace_length_limit;
    const char *crash_report = opt->crash_report;

    while (ISSPACE(*s)) s++;
    if (!*s) return;

    opt->src.enc.name = opt->ext.enc.name = opt->intern.enc.name = 0;

    const int hyphen = *s != '-';
    argstr = rb_str_tmp_new((len = strlen(s)) + hyphen);
    argary = rb_str_tmp_new(0);

    p = RSTRING_PTR(argstr);
    if (hyphen) *p = '-';
    memcpy(p + hyphen, s, len + 1);
    ap = 0;
    rb_str_cat(argary, (char *)&ap, sizeof(ap));
    while (*p) {
        ap = p;
        rb_str_cat(argary, (char *)&ap, sizeof(ap));
        while (*p && !ISSPACE(*p)) ++p;
        if (!*p) break;
        *p++ = '\0';
        while (ISSPACE(*p)) ++p;
    }
    argc = RSTRING_LEN(argary) / sizeof(ap);
    ap = 0;
    rb_str_cat(argary, (char *)&ap, sizeof(ap));
    argv = ptr = ALLOC_N(char *, argc);
    MEMMOVE(argv, RSTRING_PTR(argary), char *, argc);

    while ((i = proc_options(argc, argv, opt, envopt)) > 1 && envopt && (argc -= i) > 0) {
        argv += i;
        if (**argv != '-') {
            *--*argv = '-';
        }
        if ((*argv)[1]) {
            ++argc;
            --argv;
        }
    }

    if (src_enc_name) {
        opt->src.enc.name = src_enc_name;
    }
    if (ext_enc_name) {
        opt->ext.enc.name = ext_enc_name;
    }
    if (int_enc_name) {
        opt->intern.enc.name = int_enc_name;
    }
    FEATURE_SET_RESTORE(opt->features, feat);
    FEATURE_SET_RESTORE(opt->warn, warn);
    if (BACKTRACE_LENGTH_LIMIT_VALID_P(backtrace_length_limit)) {
        opt->backtrace_length_limit = backtrace_length_limit;
    }
    if (crash_report) {
        opt->crash_report = crash_report;
    }

    ruby_xfree(ptr);
    /* get rid of GC */
    rb_str_resize(argary, 0);
    rb_str_resize(argstr, 0);
}

static int
name_match_p(const char *name, const char *str, size_t len)
{
    if (len == 0) return 0;
    while (1) {
        while (TOLOWER(*str) == *name) {
            if (!--len) return 1;
            ++name;
            ++str;
        }
        if (*str != '-' && *str != '_') return 0;
        while (ISALNUM(*name)) name++;
        if (*name != '-' && *name != '_') return 0;
        ++name;
        ++str;
        if (--len == 0) return 1;
    }
}

#define NAME_MATCH_P(name, str, len) \
    ((len) < (int)sizeof(name) && name_match_p((name), (str), (len)))

#define UNSET_WHEN(name, bit, str, len)	\
    if (NAME_MATCH_P((name), (str), (len))) { \
        *(unsigned int *)arg &= ~(bit); \
        return;				\
    }

#define SET_WHEN(name, bit, str, len)	\
    if (NAME_MATCH_P((name), (str), (len))) { \
        *(unsigned int *)arg |= (bit);	\
        return;				\
    }

#define LITERAL_NAME_ELEMENT(name) #name

static void
feature_option(const char *str, int len, void *arg, const unsigned int enable)
{
    static const char list[] = EACH_FEATURES(LITERAL_NAME_ELEMENT, ", ");
    ruby_features_t *argp = arg;
    unsigned int mask = ~0U;
    unsigned int set = 0U;
#if AMBIGUOUS_FEATURE_NAMES
    int matched = 0;
# define FEATURE_FOUND ++matched
#else
# define FEATURE_FOUND goto found
#endif
#define SET_FEATURE(bit) \
    if (NAME_MATCH_P(#bit, str, len)) {set |= mask = FEATURE_BIT(bit); FEATURE_FOUND;}
    EACH_FEATURES(SET_FEATURE, ;);
    if (NAME_MATCH_P("jit", str, len)) { // This allows you to cancel --jit
        set |= mask = FEATURE_BIT(jit);
        goto found;
    }
    if (NAME_MATCH_P("all", str, len)) {
        // YJIT and RJIT cannot be enabled at the same time. We enable only one for --enable=all.
        mask &= ~feature_jit_mask | FEATURE_BIT(jit);
        goto found;
    }
#if AMBIGUOUS_FEATURE_NAMES
    if (matched == 1) goto found;
    if (matched > 1) {
        VALUE mesg = rb_sprintf("ambiguous feature: '%.*s' (", len, str);
#define ADD_FEATURE_NAME(bit) \
        if (FEATURE_BIT(bit) & set) { \
            rb_str_cat_cstr(mesg, #bit); \
            if (--matched) rb_str_cat_cstr(mesg, ", "); \
        }
        EACH_FEATURES(ADD_FEATURE_NAME, ;);
        rb_str_cat_cstr(mesg, ")");
        rb_exc_raise(rb_exc_new_str(rb_eRuntimeError, mesg));
#undef ADD_FEATURE_NAME
    }
#else
    (void)set;
#endif
    rb_warn("unknown argument for --%s: '%.*s'",
            enable ? "enable" : "disable", len, str);
    rb_warn("features are [%.*s].", (int)strlen(list), list);
    return;

  found:
    FEATURE_SET_TO(*argp, mask, (mask & enable));
    return;
}

static void
enable_option(const char *str, int len, void *arg)
{
    feature_option(str, len, arg, ~0U);
}

static void
disable_option(const char *str, int len, void *arg)
{
    feature_option(str, len, arg, 0U);
}

RUBY_EXTERN const int  ruby_patchlevel;
int ruby_env_debug_option(const char *str, int len, void *arg);

static void
debug_option(const char *str, int len, void *arg)
{
    static const char list[] = EACH_DEBUG_FEATURES(LITERAL_NAME_ELEMENT, ", ");
    ruby_features_t *argp = arg;
#define SET_WHEN_DEBUG(bit) \
    if (NAME_MATCH_P(#bit, str, len)) { \
        FEATURE_SET(*argp, DEBUG_BIT(bit)); \
        return; \
    }
    EACH_DEBUG_FEATURES(SET_WHEN_DEBUG, ;);
#ifdef RUBY_DEVEL
    if (ruby_patchlevel < 0 && ruby_env_debug_option(str, len, 0)) return;
#endif
    rb_warn("unknown argument for --debug: '%.*s'", len, str);
    rb_warn("debug features are [%.*s].", (int)strlen(list), list);
}

static int
memtermspn(const char *str, char term, int len)
{
    RUBY_ASSERT(len >= 0);
    if (len <= 0) return 0;
    const char *next = memchr(str, term, len);
    return next ? (int)(next - str) : len;
}

static const char additional_opt_sep = '+';

static unsigned int
dump_additional_option(const char *str, int len, unsigned int bits, const char *name)
{
    int w;
    for (; len-- > 0 && *str++ == additional_opt_sep; len -= w, str += w) {
        w = memtermspn(str, additional_opt_sep, len);
#define SET_ADDITIONAL(bit) if (NAME_MATCH_P(#bit, str, w)) { \
            if (bits & DUMP_BIT(bit)) \
                rb_warn("duplicate option to dump %s: '%.*s'", name, w, str); \
            bits |= DUMP_BIT(bit); \
            continue; \
        }
        if (dump_error_tolerant_bits & bits) {
            SET_ADDITIONAL(error_tolerant);
        }
        rb_warn("don't know how to dump %s with '%.*s'", name, w, str);
    }
    return bits;
}

static void
dump_option(const char *str, int len, void *arg)
{
    static const char list[] = EACH_DUMPS(LITERAL_NAME_ELEMENT, ", ");
    int w = memtermspn(str, additional_opt_sep, len);

#define SET_WHEN_DUMP(bit) \
    if (NAME_MATCH_P(#bit, (str), (w))) { \
        *(unsigned int *)arg |= \
            dump_additional_option(str + w, len - w, DUMP_BIT(bit), #bit); \
        return; \
    }
    EACH_DUMPS(SET_WHEN_DUMP, ;);
    rb_warn("don't know how to dump '%.*s',", len, str);
    rb_warn("but only [%.*s].", (int)strlen(list), list);
}

static void
set_option_encoding_once(const char *type, VALUE *name, const char *e, long elen)
{
    VALUE ename;

    if (!elen) elen = strlen(e);
    ename = rb_str_new(e, elen);

    if (*name &&
        rb_funcall(ename, rb_intern("casecmp"), 1, *name) != INT2FIX(0)) {
        rb_raise(rb_eRuntimeError,
                 "%s already set to %"PRIsVALUE, type, *name);
    }
    *name = ename;
}

#define set_internal_encoding_once(opt, e, elen) \
    set_option_encoding_once("default_internal", &(opt)->intern.enc.name, (e), (elen))
#define set_external_encoding_once(opt, e, elen) \
    set_option_encoding_once("default_external", &(opt)->ext.enc.name, (e), (elen))
#define set_source_encoding_once(opt, e, elen) \
    set_option_encoding_once("source", &(opt)->src.enc.name, (e), (elen))

#define yjit_opt_match_noarg(s, l, name) \
    opt_match(s, l, name) && (*(s) ? (rb_warn("argument to --yjit-" name " is ignored"), 1) : 1)
#define yjit_opt_match_arg(s, l, name) \
    opt_match(s, l, name) && (*(s) && *(s+1) ? 1 : (rb_raise(rb_eRuntimeError, "--yjit-" name " needs an argument"), 0))

#if USE_YJIT
static bool
setup_yjit_options(const char *s)
{
    // The option parsing is done in yjit/src/options.rs
    bool rb_yjit_parse_option(const char* s);
    bool success = rb_yjit_parse_option(s);

    if (success) {
        return true;
    }

    rb_raise(
        rb_eRuntimeError,
        "invalid YJIT option '%s' (--help will show valid yjit options)",
        s
    );
}
#endif

/*
 * Following proc_*_option functions are tree kinds:
 *
 * - with a required argument, takes also `argc` and `argv`, and
 *   returns the number of consumed argv including the option itself.
 *
 * - with a mandatory argument just after the option.
 *
 * - no required argument, this returns the address of
 *   the next character after the last consumed character.
 */

/* optional */
static const char *
proc_W_option(ruby_cmdline_options_t *opt, const char *s, int *warning)
{
    if (s[1] == ':') {
        unsigned int bits = 0;
        static const char no_prefix[] = "no-";
        int enable = strncmp(s += 2, no_prefix, sizeof(no_prefix)-1) != 0;
        if (!enable) s += sizeof(no_prefix)-1;
        size_t len = strlen(s);
        if (NAME_MATCH_P("deprecated", s, len)) {
            bits = 1U << RB_WARN_CATEGORY_DEPRECATED;
        }
        else if (NAME_MATCH_P("experimental", s, len)) {
            bits = 1U << RB_WARN_CATEGORY_EXPERIMENTAL;
        }
        else if (NAME_MATCH_P("performance", s, len)) {
            bits = 1U << RB_WARN_CATEGORY_PERFORMANCE;
        }
        else {
            rb_warn("unknown warning category: '%s'", s);
        }
        if (bits) FEATURE_SET_TO(opt->warn, bits, enable ? bits : 0);
        return 0;
    }
    else {
        size_t numlen;
        int v = 2;	/* -W as -W2 */

        if (*++s) {
            v = scan_oct(s, 1, &numlen);
            if (numlen == 0)
                v = 2;
            s += numlen;
        }
        if (!opt->warning) {
            switch (v) {
              case 0:
                ruby_verbose = Qnil;
                break;
              case 1:
                ruby_verbose = Qfalse;
                break;
              default:
                ruby_verbose = Qtrue;
                break;
            }
        }
        *warning = 1;
        switch (v) {
          case 0:
            FEATURE_SET_TO(opt->warn, RB_WARN_CATEGORY_DEFAULT_BITS, 0);
            break;
          case 1:
            FEATURE_SET_TO(opt->warn, 1U << RB_WARN_CATEGORY_DEPRECATED, 0);
            break;
          default:
            FEATURE_SET(opt->warn, RB_WARN_CATEGORY_DEFAULT_BITS);
            break;
        }
        return s;
    }
}

/* required */
static long
proc_e_option(ruby_cmdline_options_t *opt, const char *s, long argc, char **argv)
{
    long n = 1;
    forbid_setid("-e");
    if (!*++s) {
        if (!--argc)
            rb_raise(rb_eRuntimeError, "no code specified for -e");
        s = *++argv;
        n++;
    }
    if (!opt->e_script) {
        opt->e_script = rb_str_new(0, 0);
        if (opt->script == 0)
            opt->script = "-e";
    }
    rb_str_cat2(opt->e_script, s);
    rb_str_cat2(opt->e_script, "\n");
    return n;
}

/* optional */
static const char *
proc_K_option(ruby_cmdline_options_t *opt, const char *s)
{
    if (*++s) {
        const char *enc_name = 0;
        switch (*s) {
          case 'E': case 'e':
            enc_name = "EUC-JP";
            break;
          case 'S': case 's':
            enc_name = "Windows-31J";
            break;
          case 'U': case 'u':
            enc_name = "UTF-8";
            break;
          case 'N': case 'n': case 'A': case 'a':
            enc_name = "ASCII-8BIT";
            break;
        }
        if (enc_name) {
            opt->src.enc.name = rb_str_new2(enc_name);
            if (!opt->ext.enc.name)
                opt->ext.enc.name = opt->src.enc.name;
        }
        s++;
    }
    return s;
}

/* optional */
static const char *
proc_0_option(ruby_cmdline_options_t *opt, const char *s)
{
    size_t numlen;
    int v;
    char c;

    v = scan_oct(s, 4, &numlen);
    s += numlen;
    if (v > 0377)
        rb_rs = Qnil;
    else if (v == 0 && numlen >= 2) {
        rb_rs = rb_str_new2("");
    }
    else {
        c = v & 0xff;
        rb_rs = rb_str_new(&c, 1);
    }
    return s;
}

/* mandatory */
static void
proc_encoding_option(ruby_cmdline_options_t *opt, const char *s, const char *opt_name)
{
    char *p;
# define set_encoding_part(type) \
    if (!(p = strchr(s, ':'))) {                        \
        set_##type##_encoding_once(opt, s, 0);          \
        return;                                         \
    }                                                   \
    else if (p > s) {                                   \
        set_##type##_encoding_once(opt, s, p-s);        \
    }
    set_encoding_part(external);
    if (!*(s = ++p)) return;
    set_encoding_part(internal);
    if (!*(s = ++p)) return;
#if defined ALLOW_DEFAULT_SOURCE_ENCODING && ALLOW_DEFAULT_SOURCE_ENCODING
    set_encoding_part(source);
    if (!*(s = ++p)) return;
#endif
    rb_raise(rb_eRuntimeError, "extra argument for %s: %s", opt_name, s);
# undef set_encoding_part
    UNREACHABLE;
}

static long
proc_long_options(ruby_cmdline_options_t *opt, const char *s, long argc, char **argv, int envopt)
{
    size_t n;
    long argc0 = argc;
# define is_option_end(c, allow_hyphen)                         \
    (!(c) || ((allow_hyphen) && (c) == '-') || (c) == '=')
# define check_envopt(name, allow_envopt)                               \
    (((allow_envopt) || !envopt) ? (void)0 :                            \
     rb_raise(rb_eRuntimeError, "invalid switch in RUBYOPT: --" name))
# define need_argument(name, s, needs_arg, next_arg)                    \
    ((*(s) ? !*++(s) : (next_arg) && (argc <= 1 || !((s) = argv[1]) || (--argc, ++argv, 0))) && (needs_arg) ? \
     rb_raise(rb_eRuntimeError, "missing argument for --" name)         \
     : (void)0)
# define is_option_with_arg(name, allow_hyphen, allow_envopt)           \
    is_option_with_optarg(name, allow_hyphen, allow_envopt, Qtrue, Qtrue)
# define is_option_with_optarg(name, allow_hyphen, allow_envopt, needs_arg, next_arg) \
    (strncmp((name), s, n = sizeof(name) - 1) == 0 && is_option_end(s[n], (allow_hyphen)) && \
     (s[n] != '-' || (s[n] && s[n+1])) ?                                \
     (check_envopt(name, (allow_envopt)), s += n,                       \
      need_argument(name, s, needs_arg, next_arg), 1) : 0)

    if (strcmp("copyright", s) == 0) {
        if (envopt) goto noenvopt_long;
        opt->dump |= DUMP_BIT(copyright);
    }
    else if (is_option_with_optarg("debug", Qtrue, Qtrue, Qfalse, Qfalse)) {
        if (s && *s) {
            ruby_each_words(s, debug_option, &opt->features);
        }
        else {
            ruby_debug = Qtrue;
            ruby_verbose = Qtrue;
        }
    }
    else if (is_option_with_arg("enable", Qtrue, Qtrue)) {
        ruby_each_words(s, enable_option, &opt->features);
    }
    else if (is_option_with_arg("disable", Qtrue, Qtrue)) {
        ruby_each_words(s, disable_option, &opt->features);
    }
    else if (is_option_with_arg("encoding", Qfalse, Qtrue)) {
        proc_encoding_option(opt, s, "--encoding");
    }
    else if (is_option_with_arg("internal-encoding", Qfalse, Qtrue)) {
        set_internal_encoding_once(opt, s, 0);
    }
    else if (is_option_with_arg("external-encoding", Qfalse, Qtrue)) {
        set_external_encoding_once(opt, s, 0);
    }
    else if (is_option_with_arg("parser", Qfalse, Qtrue)) {
        if (strcmp("prism", s) == 0) {
            (*rb_ruby_prism_ptr()) = true;
        }
        else if (strcmp("parse.y", s) == 0) {
            // default behavior
        }
        else {
            rb_raise(rb_eRuntimeError, "unknown parser %s", s);
        }
    }
#if defined ALLOW_DEFAULT_SOURCE_ENCODING && ALLOW_DEFAULT_SOURCE_ENCODING
    else if (is_option_with_arg("source-encoding", Qfalse, Qtrue)) {
        set_source_encoding_once(opt, s, 0);
    }
#endif
    else if (strcmp("version", s) == 0) {
        if (envopt) goto noenvopt_long;
        opt->dump |= DUMP_BIT(version);
    }
    else if (strcmp("verbose", s) == 0) {
        opt->verbose = 1;
        ruby_verbose = Qtrue;
    }
    else if (strcmp("jit", s) == 0) {
#if USE_YJIT || USE_RJIT
        FEATURE_SET(opt->features, FEATURE_BIT(jit));
#else
        rb_warn("Ruby was built without JIT support");
#endif
    }
    else if (is_option_with_optarg("rjit", '-', true, false, false)) {
#if USE_RJIT
        extern void rb_rjit_setup_options(const char *s, struct rb_rjit_options *rjit_opt);
        FEATURE_SET(opt->features, FEATURE_BIT(rjit));
        rb_rjit_setup_options(s, &opt->rjit);
#else
        rb_warn("RJIT support is disabled.");
#endif
    }
    else if (is_option_with_optarg("yjit", '-', true, false, false)) {
#if USE_YJIT
        FEATURE_SET(opt->features, FEATURE_BIT(yjit));
        setup_yjit_options(s);
#else
        rb_warn("Ruby was built without YJIT support."
                " You may need to install rustc to build Ruby with YJIT.");
#endif
    }
    else if (strcmp("yydebug", s) == 0) {
        if (envopt) goto noenvopt_long;
        opt->dump |= DUMP_BIT(yydebug);
    }
    else if (is_option_with_arg("dump", Qfalse, Qfalse)) {
        ruby_each_words(s, dump_option, &opt->dump);
    }
    else if (strcmp("help", s) == 0) {
        if (envopt) goto noenvopt_long;
        opt->dump |= DUMP_BIT(help);
        return 0;
    }
    else if (is_option_with_arg("backtrace-limit", Qfalse, Qtrue)) {
        char *e;
        long n = strtol(s, &e, 10);
        if (errno == ERANGE || !BACKTRACE_LENGTH_LIMIT_VALID_P(n) || *e) {
            rb_raise(rb_eRuntimeError, "wrong limit for backtrace length");
        }
        else {
            opt->backtrace_length_limit = n;
        }
    }
    else if (is_option_with_arg("crash-report", true, true)) {
        opt->crash_report = s;
    }
    else {
        rb_raise(rb_eRuntimeError,
                 "invalid option --%s  (-h will show valid options)", s);
    }
    return argc0 - argc + 1;

  noenvopt_long:
    rb_raise(rb_eRuntimeError, "invalid switch in RUBYOPT: --%s", s);
# undef is_option_end
# undef check_envopt
# undef need_argument
# undef is_option_with_arg
# undef is_option_with_optarg
    UNREACHABLE_RETURN(0);
}

static long
proc_options(long argc, char **argv, ruby_cmdline_options_t *opt, int envopt)
{
    long n, argc0 = argc;
    const char *s;
    int warning = opt->warning;

    if (argc <= 0 || !argv)
        return 0;

    for (argc--, argv++; argc > 0; argc--, argv++) {
        const char *const arg = argv[0];
        if (!arg || arg[0] != '-' || !arg[1])
            break;

        s = arg + 1;
      reswitch:
        switch (*s) {
          case 'a':
            if (envopt) goto noenvopt;
            opt->do_split = TRUE;
            s++;
            goto reswitch;

          case 'p':
            if (envopt) goto noenvopt;
            opt->do_print = TRUE;
            /* through */
          case 'n':
            if (envopt) goto noenvopt;
            opt->do_loop = TRUE;
            s++;
            goto reswitch;

          case 'd':
            ruby_debug = Qtrue;
            ruby_verbose = Qtrue;
            s++;
            goto reswitch;

          case 'y':
            if (envopt) goto noenvopt;
            opt->dump |= DUMP_BIT(yydebug);
            s++;
            goto reswitch;

          case 'v':
            if (opt->verbose) {
                s++;
                goto reswitch;
            }
            opt->dump |= DUMP_BIT(version_v);
            opt->verbose = 1;
          case 'w':
            if (!opt->warning) {
                warning = 1;
                ruby_verbose = Qtrue;
            }
            FEATURE_SET(opt->warn, RB_WARN_CATEGORY_DEFAULT_BITS);
            s++;
            goto reswitch;

          case 'W':
            if (!(s = proc_W_option(opt, s, &warning))) break;
            goto reswitch;

          case 'c':
            if (envopt) goto noenvopt;
            opt->dump |= DUMP_BIT(syntax);
            s++;
            goto reswitch;

          case 's':
            if (envopt) goto noenvopt;
            forbid_setid("-s");
            if (!opt->sflag) opt->sflag = 1;
            s++;
            goto reswitch;

          case 'h':
            if (envopt) goto noenvopt;
            opt->dump |= DUMP_BIT(usage);
            goto switch_end;

          case 'l':
            if (envopt) goto noenvopt;
            opt->do_line = TRUE;
            rb_output_rs = rb_rs;
            s++;
            goto reswitch;

          case 'S':
            if (envopt) goto noenvopt;
            forbid_setid("-S");
            opt->do_search = TRUE;
            s++;
            goto reswitch;

          case 'e':
            if (envopt) goto noenvopt;
            if (!(n = proc_e_option(opt, s, argc, argv))) break;
            --n;
            argc -= n;
            argv += n;
            break;

          case 'r':
            forbid_setid("-r");
            if (*++s) {
                add_modules(&opt->req_list, s);
            }
            else if (argc > 1) {
                add_modules(&opt->req_list, argv[1]);
                argc--, argv++;
            }
            break;

          case 'i':
            if (envopt) goto noenvopt;
            forbid_setid("-i");
            ruby_set_inplace_mode(s + 1);
            break;

          case 'x':
            if (envopt) goto noenvopt;
            forbid_setid("-x");
            opt->xflag = TRUE;
            s++;
            if (*s && chdir(s) < 0) {
                rb_fatal("Can't chdir to %s", s);
            }
            break;

          case 'C':
          case 'X':
            if (envopt) goto noenvopt;
            if (!*++s && (!--argc || !(s = *++argv) || !*s)) {
                rb_fatal("Can't chdir");
            }
            if (chdir(s) < 0) {
                rb_fatal("Can't chdir to %s", s);
            }
            break;

          case 'F':
            if (envopt) goto noenvopt;
            if (*++s) {
                rb_fs = rb_reg_new(s, strlen(s), 0);
            }
            break;

          case 'E':
            if (!*++s && (!--argc || !(s = *++argv))) {
                rb_raise(rb_eRuntimeError, "missing argument for -E");
            }
            proc_encoding_option(opt, s, "-E");
            break;

          case 'U':
            set_internal_encoding_once(opt, "UTF-8", 0);
            ++s;
            goto reswitch;

          case 'K':
            if (!(s = proc_K_option(opt, s))) break;
            goto reswitch;

          case 'I':
            forbid_setid("-I");
            if (*++s)
                ruby_incpush_expand(s);
            else if (argc > 1) {
                ruby_incpush_expand(argv[1]);
                argc--, argv++;
            }
            break;

          case '0':
            if (envopt) goto noenvopt;
            if (!(s = proc_0_option(opt, s))) break;
            goto reswitch;

          case '-':
            if (!s[1] || (s[1] == '\r' && !s[2])) {
                argc--, argv++;
                goto switch_end;
            }
            s++;

            if (!(n = proc_long_options(opt, s, argc, argv, envopt))) goto switch_end;
            --n;
            argc -= n;
            argv += n;
            break;

          case '\r':
            if (!s[1])
                break;

          default:
            rb_raise(rb_eRuntimeError,
                     "invalid option -%c  (-h will show valid options)",
                     (int)(unsigned char)*s);
            goto switch_end;

          noenvopt:
            /* "EIdvwWrKU" only */
            rb_raise(rb_eRuntimeError, "invalid switch in RUBYOPT: -%c", *s);
            break;

          case 0:
            break;
        }
    }

  switch_end:
    if (warning) opt->warning = warning;
    return argc0 - argc;
}

void Init_builtin_features(void);

static void
ruby_init_prelude(void)
{
    Init_builtin_features();
    rb_const_remove(rb_cObject, rb_intern_const("TMP_RUBY_PREFIX"));
}

void rb_call_builtin_inits(void);

// Initialize extra optional exts linked statically.
// This empty definition will be replaced with the actual strong symbol by linker.
#if RBIMPL_HAS_ATTRIBUTE(weak)
__attribute__((weak))
#endif
void
Init_extra_exts(void)
{
}

static void
ruby_opt_init(ruby_cmdline_options_t *opt)
{
    rb_warning_category_update(opt->warn.mask, opt->warn.set);

    if (opt->dump & dump_exit_bits) return;

    if (FEATURE_SET_P(opt->features, gems)) {
        rb_define_module("Gem");
        if (opt->features.set & FEATURE_BIT(error_highlight)) {
            rb_define_module("ErrorHighlight");
        }
        if (opt->features.set & FEATURE_BIT(did_you_mean)) {
            rb_define_module("DidYouMean");
        }
        if (opt->features.set & FEATURE_BIT(syntax_suggest)) {
            rb_define_module("SyntaxSuggest");
        }
    }

    /* [Feature #19785] Warning for removed GC environment variable.
     * Remove this in Ruby 3.4. */
    if (getenv("RUBY_GC_HEAP_INIT_SLOTS")) {
        rb_warn_deprecated("The environment variable RUBY_GC_HEAP_INIT_SLOTS",
                           "environment variables RUBY_GC_HEAP_%d_INIT_SLOTS");
    }

    if (getenv("RUBY_FREE_AT_EXIT")) {
        rb_warn("Free at exit is experimental and may be unstable");
        rb_free_at_exit = true;
    }

#if USE_RJIT
    // rb_call_builtin_inits depends on RubyVM::RJIT.enabled?
    if (opt->rjit.on)
        rb_rjit_enabled = true;
    if (opt->rjit.stats)
        rb_rjit_stats_enabled = true;
    if (opt->rjit.trace_exits)
        rb_rjit_trace_exits_enabled = true;
#endif

    Init_ext(); /* load statically linked extensions before rubygems */
    Init_extra_exts();

    GET_VM()->running = 0;
    rb_call_builtin_inits();
    GET_VM()->running = 1;
    memset(ruby_vm_redefined_flag, 0, sizeof(ruby_vm_redefined_flag));

    ruby_init_prelude();

    // Initialize JITs after prelude because JITing prelude is typically not optimal.
#if USE_RJIT
    // Also, rb_rjit_init is safe only after rb_call_builtin_inits() defines RubyVM::RJIT::Compiler.
    if (opt->rjit.on)
        rb_rjit_init(&opt->rjit);
#endif
#if USE_YJIT
    rb_yjit_init(opt->yjit);
#endif

    ruby_set_script_name(opt->script_name);
    require_libraries(&opt->req_list);
}

static int
opt_enc_index(VALUE enc_name)
{
    const char *s = RSTRING_PTR(enc_name);
    int i = rb_enc_find_index(s);

    if (i < 0) {
        rb_raise(rb_eRuntimeError, "unknown encoding name - %s", s);
    }
    else if (rb_enc_dummy_p(rb_enc_from_index(i))) {
        rb_raise(rb_eRuntimeError, "dummy encoding is not acceptable - %s ", s);
    }
    return i;
}

#define rb_progname      (GET_VM()->progname)
#define rb_orig_progname (GET_VM()->orig_progname)
VALUE rb_argv0;
VALUE rb_e_script;

static VALUE
false_value(ID _x, VALUE *_y)
{
    return Qfalse;
}

static VALUE
true_value(ID _x, VALUE *_y)
{
    return Qtrue;
}

#define rb_define_readonly_boolean(name, val) \
    rb_define_virtual_variable((name), (val) ? true_value : false_value, 0)

static VALUE
uscore_get(void)
{
    VALUE line;

    line = rb_lastline_get();
    if (!RB_TYPE_P(line, T_STRING)) {
        rb_raise(rb_eTypeError, "$_ value need to be String (%s given)",
                 NIL_P(line) ? "nil" : rb_obj_classname(line));
    }
    return line;
}

/*
 *  call-seq:
 *     sub(pattern, replacement)   -> $_
 *     sub(pattern) {|...| block } -> $_
 *
 *  Equivalent to <code>$_.sub(<i>args</i>)</code>, except that
 *  <code>$_</code> will be updated if substitution occurs.
 *  Available only when -p/-n command line option specified.
 */

static VALUE
rb_f_sub(int argc, VALUE *argv, VALUE _)
{
    VALUE str = rb_funcall_passing_block(uscore_get(), rb_intern("sub"), argc, argv);
    rb_lastline_set(str);
    return str;
}

/*
 *  call-seq:
 *     gsub(pattern, replacement)    -> $_
 *     gsub(pattern) {|...| block }  -> $_
 *
 *  Equivalent to <code>$_.gsub...</code>, except that <code>$_</code>
 *  will be updated if substitution occurs.
 *  Available only when -p/-n command line option specified.
 *
 */

static VALUE
rb_f_gsub(int argc, VALUE *argv, VALUE _)
{
    VALUE str = rb_funcall_passing_block(uscore_get(), rb_intern("gsub"), argc, argv);
    rb_lastline_set(str);
    return str;
}

/*
 *  call-seq:
 *     chop   -> $_
 *
 *  Equivalent to <code>($_.dup).chop!</code>, except <code>nil</code>
 *  is never returned. See String#chop!.
 *  Available only when -p/-n command line option specified.
 *
 */

static VALUE
rb_f_chop(VALUE _)
{
    VALUE str = rb_funcall_passing_block(uscore_get(), rb_intern("chop"), 0, 0);
    rb_lastline_set(str);
    return str;
}


/*
 *  call-seq:
 *     chomp            -> $_
 *     chomp(string)    -> $_
 *
 *  Equivalent to <code>$_ = $_.chomp(<em>string</em>)</code>. See
 *  String#chomp.
 *  Available only when -p/-n command line option specified.
 *
 */

static VALUE
rb_f_chomp(int argc, VALUE *argv, VALUE _)
{
    VALUE str = rb_funcall_passing_block(uscore_get(), rb_intern("chomp"), argc, argv);
    rb_lastline_set(str);
    return str;
}

static void
setup_pager_env(void)
{
    if (!getenv("LESS")) {
        // Output "raw" control characters, and move per sections.
        ruby_setenv("LESS", "-R +/^[A-Z].*");
    }
}

#ifdef _WIN32
static int
tty_enabled(void)
{
    HANDLE h = GetStdHandle(STD_OUTPUT_HANDLE);
    DWORD m;
    if (!GetConsoleMode(h, &m)) return 0;
# ifndef ENABLE_VIRTUAL_TERMINAL_PROCESSING
#   define ENABLE_VIRTUAL_TERMINAL_PROCESSING 0x4
# endif
    if (!(m & ENABLE_VIRTUAL_TERMINAL_PROCESSING)) return 0;
    return 1;
}
#elif !defined(HAVE_WORKING_FORK)
# define tty_enabled() 0
#endif

static VALUE
copy_str(VALUE str, rb_encoding *enc, bool intern)
{
    if (!intern) {
        if (rb_enc_str_coderange_scan(str, enc) == ENC_CODERANGE_BROKEN)
            return 0;
        return rb_enc_associate(rb_str_dup(str), enc);
    }
    return rb_enc_interned_str(RSTRING_PTR(str), RSTRING_LEN(str), enc);
}

#if USE_YJIT
// Check that an environment variable is set to a truthy value
static bool
env_var_truthy(const char *name)
{
    const char *value = getenv(name);

    if (!value)
        return false;
    if (strcmp(value, "1") == 0)
        return true;
    if (strcmp(value, "true") == 0)
        return true;
    if (strcmp(value, "yes") == 0)
        return true;

    return false;
}
#endif

rb_pid_t rb_fork_ruby(int *status);

static void
show_help(const char *progname, int help)
{
    int tty = isatty(1);
    int columns = 0;
    if (help && tty) {
        const char *pager_env = getenv("RUBY_PAGER");
        if (!pager_env) pager_env = getenv("PAGER");
        if (pager_env && *pager_env && isatty(0)) {
            const char *columns_env = getenv("COLUMNS");
            if (columns_env) columns = atoi(columns_env);
            VALUE pager = rb_str_new_cstr(pager_env);
#ifdef HAVE_WORKING_FORK
            int fds[2];
            if (rb_pipe(fds) == 0) {
                rb_pid_t pid = rb_fork_ruby(NULL);
                if (pid > 0) {
                    /* exec PAGER with reading from child */
                    dup2(fds[0], 0);
                }
                else if (pid == 0) {
                    /* send the help message to the parent PAGER */
                    dup2(fds[1], 1);
                    dup2(fds[1], 2);
                }
                close(fds[0]);
                close(fds[1]);
                if (pid > 0) {
                    setup_pager_env();
                    rb_f_exec(1, &pager);
                    kill(SIGTERM, pid);
                    rb_waitpid(pid, 0, 0);
                }
            }
#else
            setup_pager_env();
            VALUE port = rb_io_popen(pager, rb_str_new_lit("w"), Qnil, Qnil);
            if (!NIL_P(port)) {
                int oldout = dup(1);
                int olderr = dup(2);
                int fd = RFILE(port)->fptr->fd;
                tty = tty_enabled();
                dup2(fd, 1);
                dup2(fd, 2);
                usage(progname, 1, tty, columns);
                fflush(stdout);
                dup2(oldout, 1);
                dup2(olderr, 2);
                rb_io_close(port);
                return;
            }
#endif
        }
    }
    usage(progname, help, tty, columns);
}

static rb_ast_t *
process_script(ruby_cmdline_options_t *opt)
{
    rb_ast_t *ast;
    VALUE parser = rb_parser_new();

    if (opt->dump & DUMP_BIT(yydebug)) {
        rb_parser_set_yydebug(parser, Qtrue);
    }

    if (opt->dump & DUMP_BIT(error_tolerant)) {
        rb_parser_error_tolerant(parser);
    }

    if (opt->e_script) {
        VALUE progname = rb_progname;
        rb_parser_set_context(parser, 0, TRUE);

        ruby_opt_init(opt);
        ruby_set_script_name(progname);
        rb_parser_set_options(parser, opt->do_print, opt->do_loop,
                              opt->do_line, opt->do_split);
        ast = rb_parser_compile_string(parser, opt->script, opt->e_script, 1);
    }
    else {
        VALUE f;
        int xflag = opt->xflag;
        f = open_load_file(opt->script_name, &xflag);
        opt->xflag = xflag != 0;
        rb_parser_set_context(parser, 0, f == rb_stdin);
        ast = load_file(parser, opt->script_name, f, 1, opt);
    }
    if (!ast->body.root) {
        rb_ast_dispose(ast);
        return NULL;
    }
    return ast;
}

/**
 * Call ruby_opt_init to set up the global state based on the command line
 * options, and then warn if prism is enabled and the experimental warning
 * category is enabled.
 */
static void
prism_opt_init(ruby_cmdline_options_t *opt)
{
    ruby_opt_init(opt);

    if (rb_warning_category_enabled_p(RB_WARN_CATEGORY_EXPERIMENTAL)) {
        rb_category_warn(
            RB_WARN_CATEGORY_EXPERIMENTAL,
            "The compiler based on the Prism parser is currently experimental "
            "and compatibility with the compiler based on parse.y is not yet "
            "complete. Please report any issues you find on the `ruby/prism` "
            "issue tracker."
        );
    }
}

/**
 * Process the command line options and parse the script into the given result.
 * Raise an error if the script cannot be parsed.
 */
static void
prism_script(ruby_cmdline_options_t *opt, pm_parse_result_t *result)
{
    memset(result, 0, sizeof(pm_parse_result_t));

    pm_options_t *options = &result->options;
    pm_options_line_set(options, 1);

    uint8_t command_line = 0;
    if (opt->do_split) command_line |= PM_OPTIONS_COMMAND_LINE_A;
    if (opt->do_line) command_line |= PM_OPTIONS_COMMAND_LINE_L;
    if (opt->do_loop) command_line |= PM_OPTIONS_COMMAND_LINE_N;
    if (opt->do_print) command_line |= PM_OPTIONS_COMMAND_LINE_P;
    if (opt->xflag) command_line |= PM_OPTIONS_COMMAND_LINE_X;

    VALUE error;
    if (strcmp(opt->script, "-") == 0) {
        rb_raise(rb_eRuntimeError, "Prism support for streaming code from stdin is not currently supported");
    }
    else if (opt->e_script) {
        command_line |= PM_OPTIONS_COMMAND_LINE_E;
        pm_options_command_line_set(options, command_line);

        prism_opt_init(opt);
        error = pm_parse_string(result, opt->e_script, rb_str_new2("-e"));
    }
    else {
        pm_options_command_line_set(options, command_line);
        error = pm_load_file(result, opt->script_name);

        // If reading the file did not error, at that point we load the command
        // line options. We do it in this order so that if the main script fails
        // to load, it doesn't require files required by -r.
        if (NIL_P(error)) {
            prism_opt_init(opt);
            error = pm_parse_file(result, opt->script_name);
        }

        // If we found an __END__ marker, then we're going to define a global
        // DATA constant that is a file object that can be read to read the
        // contents after the marker.
        if (NIL_P(error) && result->parser.data_loc.start != NULL) {
            int xflag = opt->xflag;
            VALUE file = open_load_file(opt->script_name, &xflag);

            const pm_parser_t *parser = &result->parser;
            size_t offset = parser->data_loc.start - parser->start + 7;

            if ((parser->start + offset < parser->end) && parser->start[offset] == '\r') offset++;
            if ((parser->start + offset < parser->end) && parser->start[offset] == '\n') offset++;

            rb_funcall(file, rb_intern_const("seek"), 2, SIZET2NUM(offset), INT2FIX(SEEK_SET));
            rb_define_global_const("DATA", file);
        }
    }

    if (!NIL_P(error)) {
        pm_parse_result_free(result);
        rb_exc_raise(error);
    }
}

static VALUE
prism_dump_tree(pm_parse_result_t *result)
{
    pm_buffer_t output_buffer = { 0 };

    pm_prettyprint(&output_buffer, &result->parser, result->node.ast_node);
    VALUE tree = rb_str_new(output_buffer.value, output_buffer.length);
    pm_buffer_free(&output_buffer);
    return tree;
}

static void
process_options_global_setup(const ruby_cmdline_options_t *opt, const rb_iseq_t *iseq)
{
    if (OPT_BACKTRACE_LENGTH_LIMIT_VALID_P(opt)) {
        rb_backtrace_length_limit = opt->backtrace_length_limit;
    }

    if (opt->do_loop) {
        rb_define_global_function("sub", rb_f_sub, -1);
        rb_define_global_function("gsub", rb_f_gsub, -1);
        rb_define_global_function("chop", rb_f_chop, 0);
        rb_define_global_function("chomp", rb_f_chomp, -1);
    }

    rb_define_readonly_boolean("$-p", opt->do_print);
    rb_define_readonly_boolean("$-l", opt->do_line);
    rb_define_readonly_boolean("$-a", opt->do_split);

    rb_gvar_ractor_local("$-p");
    rb_gvar_ractor_local("$-l");
    rb_gvar_ractor_local("$-a");

    if ((rb_e_script = opt->e_script) != 0) {
        rb_str_freeze(rb_e_script);
        rb_vm_register_global_object(opt->e_script);
    }

    rb_execution_context_t *ec = GET_EC();
    VALUE script = (opt->e_script ? opt->e_script : Qnil);
    rb_exec_event_hook_script_compiled(ec, iseq, script);
}

static VALUE
process_options(int argc, char **argv, ruby_cmdline_options_t *opt)
{
    struct {
        rb_ast_t *ast;
        pm_parse_result_t prism;
    } result = {0};
#define dispose_result() \
    (result.ast ? rb_ast_dispose(result.ast) : pm_parse_result_free(&result.prism))

    const rb_iseq_t *iseq;
    rb_encoding *enc, *lenc;
#if UTF8_PATH
    rb_encoding *ienc = 0;
    rb_encoding *const uenc = rb_utf8_encoding();
#endif
    const char *s;
    char fbuf[MAXPATHLEN];
    int i = (int)proc_options(argc, argv, opt, 0);
    unsigned int dump = opt->dump & dump_exit_bits;
    rb_vm_t *vm = GET_VM();
    const long loaded_before_enc = RARRAY_LEN(vm->loaded_features);

    if (opt->dump & (DUMP_BIT(usage)|DUMP_BIT(help))) {
        const char *const progname =
            (argc > 0 && argv && argv[0] ? argv[0] :
             origarg.argc > 0 && origarg.argv && origarg.argv[0] ? origarg.argv[0] :
             ruby_engine);
        show_help(progname, (opt->dump & DUMP_BIT(help)));
        return Qtrue;
    }

    argc -= i;
    argv += i;

    if (FEATURE_SET_P(opt->features, rubyopt) && (s = getenv("RUBYOPT"))) {
        moreswitches(s, opt, 1);
    }

    if (opt->src.enc.name)
        /* cannot set deprecated category, as enabling deprecation warnings based on flags
         * has not happened yet.
         */
        rb_warning("-K is specified; it is for 1.8 compatibility and may cause odd behavior");

    if (!(FEATURE_SET_BITS(opt->features) & feature_jit_mask)) {
#if USE_YJIT
        if (!FEATURE_USED_P(opt->features, yjit) && env_var_truthy("RUBY_YJIT_ENABLE")) {
            FEATURE_SET(opt->features, FEATURE_BIT(yjit));
        }
#endif
    }
    if (MULTI_BITS_P(FEATURE_SET_BITS(opt->features) & feature_jit_mask)) {
        rb_warn("RJIT and YJIT cannot both be enabled at the same time. Exiting");
        return Qfalse;
    }

#if USE_RJIT
    if (FEATURE_SET_P(opt->features, rjit)) {
        opt->rjit.on = true; // set opt->rjit.on for Init_ruby_description() and calling rb_rjit_init()
    }
#endif
#if USE_YJIT
    if (FEATURE_SET_P(opt->features, yjit)) {
        opt->yjit = true; // set opt->yjit for Init_ruby_description() and calling rb_yjit_init()
    }
#endif

    ruby_mn_threads_params();
    Init_ruby_description(opt);

    if (opt->dump & (DUMP_BIT(version) | DUMP_BIT(version_v))) {
        ruby_show_version();
        if (opt->dump & DUMP_BIT(version)) return Qtrue;
    }
    if (opt->dump & DUMP_BIT(copyright)) {
        ruby_show_copyright();
        return Qtrue;
    }

    if (!opt->e_script) {
        if (argc <= 0) {	/* no more args */
            if (opt->verbose)
                return Qtrue;
            opt->script = "-";
        }
        else {
            opt->script = argv[0];
            if (!opt->script || opt->script[0] == '\0') {
                opt->script = "-";
            }
            else if (opt->do_search) {
                const char *path = getenv("RUBYPATH");

                opt->script = 0;
                if (path) {
                    opt->script = dln_find_file_r(argv[0], path, fbuf, sizeof(fbuf));
                }
                if (!opt->script) {
                    opt->script = dln_find_file_r(argv[0], getenv(PATH_ENV), fbuf, sizeof(fbuf));
                }
                if (!opt->script)
                    opt->script = argv[0];
            }
            argc--;
            argv++;
        }
        if (opt->script[0] == '-' && !opt->script[1]) {
            forbid_setid("program input from stdin");
        }
    }

    opt->script_name = rb_str_new_cstr(opt->script);
    opt->script = RSTRING_PTR(opt->script_name);

#ifdef _WIN32
    translit_char_bin(RSTRING_PTR(opt->script_name), '\\', '/');
#elif defined DOSISH
    translit_char(RSTRING_PTR(opt->script_name), '\\', '/');
#endif

    ruby_gc_set_params();
    ruby_init_loadpath();

    Init_enc();
    lenc = rb_locale_encoding();
    rb_enc_associate(rb_progname, lenc);
    rb_obj_freeze(rb_progname);
    if (opt->ext.enc.name != 0) {
        opt->ext.enc.index = opt_enc_index(opt->ext.enc.name);
    }
    if (opt->intern.enc.name != 0) {
        opt->intern.enc.index = opt_enc_index(opt->intern.enc.name);
    }
    if (opt->src.enc.name != 0) {
        opt->src.enc.index = opt_enc_index(opt->src.enc.name);
        src_encoding_index = opt->src.enc.index;
    }
    if (opt->ext.enc.index >= 0) {
        enc = rb_enc_from_index(opt->ext.enc.index);
    }
    else {
        enc = IF_UTF8_PATH(uenc, lenc);
    }
    rb_enc_set_default_external(rb_enc_from_encoding(enc));
    if (opt->intern.enc.index >= 0) {
        enc = rb_enc_from_index(opt->intern.enc.index);
        rb_enc_set_default_internal(rb_enc_from_encoding(enc));
        opt->intern.enc.index = -1;
#if UTF8_PATH
        ienc = enc;
#endif
    }
    rb_enc_associate(opt->script_name, IF_UTF8_PATH(uenc, lenc));
#if UTF8_PATH
    if (uenc != lenc) {
        opt->script_name = str_conv_enc(opt->script_name, uenc, lenc);
        opt->script = RSTRING_PTR(opt->script_name);
    }
#endif
    rb_obj_freeze(opt->script_name);
    if (IF_UTF8_PATH(uenc != lenc, 1)) {
        long i;
        VALUE load_path = vm->load_path;
        const ID id_initial_load_path_mark = INITIAL_LOAD_PATH_MARK;
        int modifiable = FALSE;

        rb_get_expanded_load_path();
        for (i = 0; i < RARRAY_LEN(load_path); ++i) {
            VALUE path = RARRAY_AREF(load_path, i);
            int mark = rb_attr_get(path, id_initial_load_path_mark) == path;
#if UTF8_PATH
            VALUE newpath = rb_str_conv_enc(path, uenc, lenc);
            if (newpath == path) continue;
            path = newpath;
#else
            if (!(path = copy_str(path, lenc, !mark))) continue;
#endif
            if (mark) rb_ivar_set(path, id_initial_load_path_mark, path);
            if (!modifiable) {
                rb_ary_modify(load_path);
                modifiable = TRUE;
            }
            RARRAY_ASET(load_path, i, path);
        }
        if (modifiable) {
            rb_ary_replace(vm->load_path_snapshot, load_path);
        }
    }
    {
        VALUE loaded_features = vm->loaded_features;
        bool modified = false;
        for (long i = loaded_before_enc; i < RARRAY_LEN(loaded_features); ++i) {
            VALUE path = RARRAY_AREF(loaded_features, i);
            if (!(path = copy_str(path, IF_UTF8_PATH(uenc, lenc), true))) continue;
            if (!modified) {
                rb_ary_modify(loaded_features);
                modified = true;
            }
            RARRAY_ASET(loaded_features, i, path);
        }
        if (modified) {
            rb_ary_replace(vm->loaded_features_snapshot, loaded_features);
        }
    }

    if (opt->features.mask & COMPILATION_FEATURES) {
        VALUE option = rb_hash_new();
#define SET_COMPILE_OPTION(h, o, name) \
        rb_hash_aset((h), ID2SYM(rb_intern_const(#name)), \
                     RBOOL(FEATURE_SET_P(o->features, name)))
        SET_COMPILE_OPTION(option, opt, frozen_string_literal);
        SET_COMPILE_OPTION(option, opt, debug_frozen_string_literal);
        rb_funcallv(rb_cISeq, rb_intern_const("compile_option="), 1, &option);
#undef SET_COMPILE_OPTION
    }
    ruby_set_argv(argc, argv);
    opt->sflag = process_sflag(opt->sflag);

    if (opt->e_script) {
        rb_encoding *eenc;
        if (opt->src.enc.index >= 0) {
            eenc = rb_enc_from_index(opt->src.enc.index);
        }
        else {
            eenc = lenc;
#if UTF8_PATH
            if (ienc) eenc = ienc;
#endif
        }
#if UTF8_PATH
        if (eenc != uenc) {
            opt->e_script = str_conv_enc(opt->e_script, uenc, eenc);
        }
#endif
        rb_enc_associate(opt->e_script, eenc);
    }

    if (!(*rb_ruby_prism_ptr())) {
        if (!(result.ast = process_script(opt))) return Qfalse;
    }
    else {
        prism_script(opt, &result.prism);
    }
    ruby_set_script_name(opt->script_name);
    if ((dump & DUMP_BIT(yydebug)) && !(dump &= ~DUMP_BIT(yydebug))) {
        dispose_result();
        return Qtrue;
    }

    if (opt->ext.enc.index >= 0) {
        enc = rb_enc_from_index(opt->ext.enc.index);
    }
    else {
        enc = IF_UTF8_PATH(uenc, lenc);
    }
    rb_enc_set_default_external(rb_enc_from_encoding(enc));
    if (opt->intern.enc.index >= 0) {
        /* Set in the shebang line */
        enc = rb_enc_from_index(opt->intern.enc.index);
        rb_enc_set_default_internal(rb_enc_from_encoding(enc));
    }
    else if (!rb_default_internal_encoding())
        /* Freeze default_internal */
        rb_enc_set_default_internal(Qnil);
    rb_stdio_set_default_encoding();

    opt->sflag = process_sflag(opt->sflag);
    opt->xflag = 0;

    if (dump & DUMP_BIT(syntax)) {
        printf("Syntax OK\n");
        dump &= ~DUMP_BIT(syntax);
        if (!dump) return Qtrue;
    }

    if (dump & (DUMP_BIT(parsetree)|DUMP_BIT(parsetree_with_comment))) {
        VALUE tree;
        if (result.ast) {
            int comment = dump & DUMP_BIT(parsetree_with_comment);
            tree = rb_parser_dump_tree(result.ast->body.root, comment);
        }
        else {
            tree = prism_dump_tree(&result.prism);
        }
        rb_io_write(rb_stdout, tree);
        rb_io_flush(rb_stdout);
        dump &= ~DUMP_BIT(parsetree)&~DUMP_BIT(parsetree_with_comment);
        if (!dump) {
            dispose_result();
            return Qtrue;
        }
    }

    {
        VALUE path = Qnil;
        if (!opt->e_script && strcmp(opt->script, "-")) {
            path = rb_realpath_internal(Qnil, opt->script_name, 1);
#if UTF8_PATH
            if (uenc != lenc) {
                path = str_conv_enc(path, uenc, lenc);
            }
#endif
            if (!ENCODING_GET(path)) { /* ASCII-8BIT */
                rb_enc_copy(path, opt->script_name);
            }
        }

        rb_binding_t *toplevel_binding;
        GetBindingPtr(rb_const_get(rb_cObject, rb_intern("TOPLEVEL_BINDING")), toplevel_binding);
        const struct rb_block *base_block = toplevel_context(toplevel_binding);
        const rb_iseq_t *parent = vm_block_iseq(base_block);
        bool optimize = !(dump & DUMP_BIT(insns_without_opt));

        if (!result.ast) {
            pm_parse_result_t *pm = &result.prism;
            iseq = pm_iseq_new_main(&pm->node, opt->script_name, path, parent, optimize);
            pm_parse_result_free(pm);
        }
        else {
            rb_ast_t *ast = result.ast;
            iseq = rb_iseq_new_main(&ast->body, opt->script_name, path, parent, optimize);
            rb_ast_dispose(ast);
        }
    }

    if (dump & (DUMP_BIT(insns) | DUMP_BIT(insns_without_opt))) {
        rb_io_write(rb_stdout, rb_iseq_disasm((const rb_iseq_t *)iseq));
        rb_io_flush(rb_stdout);
        dump &= ~DUMP_BIT(insns);
        if (!dump) return Qtrue;
    }
    if (opt->dump & dump_exit_bits) return Qtrue;

    process_options_global_setup(opt, iseq);
    return (VALUE)iseq;
}

#ifndef DOSISH
static void
warn_cr_in_shebang(const char *str, long len)
{
    if (len > 1 && str[len-1] == '\n' && str[len-2] == '\r') {
        rb_warn("shebang line ending with \\r may cause problems");
    }
}
#else
#define warn_cr_in_shebang(str, len) (void)0
#endif

void rb_reset_argf_lineno(long n);

struct load_file_arg {
    VALUE parser;
    VALUE fname;
    int script;
    ruby_cmdline_options_t *opt;
    VALUE f;
};

VALUE rb_script_lines_for(VALUE path, bool add);

static VALUE
load_file_internal(VALUE argp_v)
{
    struct load_file_arg *argp = (struct load_file_arg *)argp_v;
    VALUE parser = argp->parser;
    VALUE orig_fname = argp->fname;
    int script = argp->script;
    ruby_cmdline_options_t *opt = argp->opt;
    VALUE f = argp->f;
    int line_start = 1;
    rb_ast_t *ast = 0;
    rb_encoding *enc;
    ID set_encoding;

    CONST_ID(set_encoding, "set_encoding");
    if (script) {
        VALUE c = 1;		/* something not nil */
        VALUE line;
        char *p, *str;
        long len;
        int no_src_enc = !opt->src.enc.name;
        int no_ext_enc = !opt->ext.enc.name;
        int no_int_enc = !opt->intern.enc.name;

        enc = rb_ascii8bit_encoding();
        rb_funcall(f, set_encoding, 1, rb_enc_from_encoding(enc));

        if (opt->xflag) {
            line_start--;
          search_shebang:
            while (!NIL_P(line = rb_io_gets(f))) {
                line_start++;
                RSTRING_GETMEM(line, str, len);
                if (len > 2 && str[0] == '#' && str[1] == '!') {
                    if (line_start == 1) warn_cr_in_shebang(str, len);
                    if ((p = strstr(str+2, ruby_engine)) != 0) {
                        goto start_read;
                    }
                }
            }
            rb_loaderror("no Ruby script found in input");
        }

        c = rb_io_getbyte(f);
        if (c == INT2FIX('#')) {
            c = rb_io_getbyte(f);
            if (c == INT2FIX('!') && !NIL_P(line = rb_io_gets(f))) {
                RSTRING_GETMEM(line, str, len);
                warn_cr_in_shebang(str, len);
                if ((p = strstr(str, ruby_engine)) == 0) {
                    /* not ruby script, assume -x flag */
                    goto search_shebang;
                }

              start_read:
                str += len - 1;
                if (*str == '\n') *str-- = '\0';
                if (*str == '\r') *str-- = '\0';
                /* ruby_engine should not contain a space */
                if ((p = strstr(p, " -")) != 0) {
                    opt->warning = 0;
                    moreswitches(p + 1, opt, 0);
                }

                /* push back shebang for pragma may exist in next line */
                rb_io_ungetbyte(f, rb_str_new2("!\n"));
            }
            else if (!NIL_P(c)) {
                rb_io_ungetbyte(f, c);
            }
            rb_io_ungetbyte(f, INT2FIX('#'));
            if (no_src_enc && opt->src.enc.name) {
                opt->src.enc.index = opt_enc_index(opt->src.enc.name);
                src_encoding_index = opt->src.enc.index;
            }
            if (no_ext_enc && opt->ext.enc.name) {
                opt->ext.enc.index = opt_enc_index(opt->ext.enc.name);
            }
            if (no_int_enc && opt->intern.enc.name) {
                opt->intern.enc.index = opt_enc_index(opt->intern.enc.name);
            }
        }
        else if (!NIL_P(c)) {
            rb_io_ungetbyte(f, c);
        }
        if (NIL_P(c)) {
            argp->f = f = Qnil;
        }
        rb_reset_argf_lineno(0);
        ruby_opt_init(opt);
    }
    if (opt->src.enc.index >= 0) {
        enc = rb_enc_from_index(opt->src.enc.index);
    }
    else if (f == rb_stdin) {
        enc = rb_locale_encoding();
    }
    else {
        enc = rb_utf8_encoding();
    }
    rb_parser_set_options(parser, opt->do_print, opt->do_loop,
                          opt->do_line, opt->do_split);

    VALUE lines = rb_script_lines_for(orig_fname, true);
    if (!NIL_P(lines)) {
        rb_parser_set_script_lines(parser, lines);
    }

    if (NIL_P(f)) {
        f = rb_str_new(0, 0);
        rb_enc_associate(f, enc);
        return (VALUE)rb_parser_compile_string_path(parser, orig_fname, f, line_start);
    }
    rb_funcall(f, set_encoding, 2, rb_enc_from_encoding(enc), rb_str_new_cstr("-"));
    ast = rb_parser_compile_file_path(parser, orig_fname, f, line_start);
    rb_funcall(f, set_encoding, 1, rb_parser_encoding(parser));
    if (script && rb_parser_end_seen_p(parser)) {
        /*
         * DATA is a File that contains the data section of the executed file.
         * To create a data section use <tt>__END__</tt>:
         *
         *   $ cat t.rb
         *   puts DATA.gets
         *   __END__
         *   hello world!
         *
         *   $ ruby t.rb
         *   hello world!
         */
        rb_define_global_const("DATA", f);
        argp->f = Qnil;
    }
    return (VALUE)ast;
}

/* disabling O_NONBLOCK, and returns 0 on success, otherwise errno */
static inline int
disable_nonblock(int fd)
{
#if defined(HAVE_FCNTL) && defined(F_SETFL)
    if (fcntl(fd, F_SETFL, 0) < 0) {
        const int e = errno;
        ASSUME(e != 0);
# if defined ENOTSUP
        if (e == ENOTSUP) return 0;
# endif
# if defined B_UNSUPPORTED
        if (e == B_UNSUPPORTED) return 0;
# endif
        return e;
    }
#endif
    return 0;
}

static VALUE
open_load_file(VALUE fname_v, int *xflag)
{
    const char *fname = (fname_v = rb_str_encode_ospath(fname_v),
                         StringValueCStr(fname_v));
    long flen = RSTRING_LEN(fname_v);
    VALUE f;
    int e;

    if (flen == 1 && fname[0] == '-') {
        f = rb_stdin;
    }
    else {
        int fd;
        /* open(2) may block if fname is point to FIFO and it's empty. Let's
           use O_NONBLOCK. */
        const int MODE_TO_LOAD = O_RDONLY | (
#if defined O_NONBLOCK && HAVE_FCNTL
        /* TODO: fix conflicting O_NONBLOCK in ruby/win32.h */
            !(O_NONBLOCK & O_ACCMODE) ? O_NONBLOCK :
#endif
#if defined O_NDELAY && HAVE_FCNTL
            !(O_NDELAY & O_ACCMODE) ? O_NDELAY :
#endif
            0);
        int mode = MODE_TO_LOAD;
#if defined DOSISH || defined __CYGWIN__
# define isdirsep(x) ((x) == '/' || (x) == '\\')
        {
            static const char exeext[] = ".exe";
            enum {extlen = sizeof(exeext)-1};
            if (flen > extlen && !isdirsep(fname[flen-extlen-1]) &&
                STRNCASECMP(fname+flen-extlen, exeext, extlen) == 0) {
                mode |= O_BINARY;
                *xflag = 1;
            }
        }
#endif

        if ((fd = rb_cloexec_open(fname, mode, 0)) < 0) {
            e = errno;
            if (!rb_gc_for_fd(e)) {
                rb_load_fail(fname_v, strerror(e));
            }
            if ((fd = rb_cloexec_open(fname, mode, 0)) < 0) {
                rb_load_fail(fname_v, strerror(errno));
            }
        }
        rb_update_max_fd(fd);

        if (MODE_TO_LOAD != O_RDONLY && (e = disable_nonblock(fd)) != 0) {
            (void)close(fd);
            rb_load_fail(fname_v, strerror(e));
        }

        e = ruby_is_fd_loadable(fd);
        if (!e) {
            e = errno;
            (void)close(fd);
            rb_load_fail(fname_v, strerror(e));
        }

        f = rb_io_fdopen(fd, mode, fname);
        if (e < 0) {
            /*
              We need to wait if FIFO is empty. It's FIFO's semantics.
              rb_thread_wait_fd() release GVL. So, it's safe.
            */
            rb_io_wait(f, RB_INT2NUM(RUBY_IO_READABLE), Qnil);
        }
    }
    return f;
}

static VALUE
restore_load_file(VALUE arg)
{
    struct load_file_arg *argp = (struct load_file_arg *)arg;
    VALUE f = argp->f;

    if (!NIL_P(f) && f != rb_stdin) {
        rb_io_close(f);
    }
    return Qnil;
}

static rb_ast_t *
load_file(VALUE parser, VALUE fname, VALUE f, int script, ruby_cmdline_options_t *opt)
{
    struct load_file_arg arg;
    arg.parser = parser;
    arg.fname = fname;
    arg.script = script;
    arg.opt = opt;
    arg.f = f;
    return (rb_ast_t *)rb_ensure(load_file_internal, (VALUE)&arg,
                              restore_load_file, (VALUE)&arg);
}

void *
rb_load_file(const char *fname)
{
    VALUE fname_v = rb_str_new_cstr(fname);
    return rb_load_file_str(fname_v);
}

void *
rb_load_file_str(VALUE fname_v)
{
    return rb_parser_load_file(rb_parser_new(), fname_v);
}

void *
rb_parser_load_file(VALUE parser, VALUE fname_v)
{
    ruby_cmdline_options_t opt;
    int xflag = 0;
    VALUE f = open_load_file(fname_v, &xflag);
    cmdline_options_init(&opt)->xflag = xflag != 0;
    return load_file(parser, fname_v, f, 0, &opt);
}

/*
 *  call-seq:
 *     Process.argv0  -> frozen_string
 *
 *  Returns the name of the script being executed.  The value is not
 *  affected by assigning a new value to $0.
 *
 *  This method first appeared in Ruby 2.1 to serve as a global
 *  variable free means to get the script name.
 */

static VALUE
proc_argv0(VALUE process)
{
    return rb_orig_progname;
}

static VALUE ruby_setproctitle(VALUE title);

/*
 *  call-seq:
 *     Process.setproctitle(string)  -> string
 *
 *  Sets the process title that appears on the ps(1) command.  Not
 *  necessarily effective on all platforms.  No exception will be
 *  raised regardless of the result, nor will NotImplementedError be
 *  raised even if the platform does not support the feature.
 *
 *  Calling this method does not affect the value of $0.
 *
 *     Process.setproctitle('myapp: worker #%d' % worker_id)
 *
 *  This method first appeared in Ruby 2.1 to serve as a global
 *  variable free means to change the process title.
 */

static VALUE
proc_setproctitle(VALUE process, VALUE title)
{
    return ruby_setproctitle(title);
}

static VALUE
ruby_setproctitle(VALUE title)
{
    const char *ptr = StringValueCStr(title);
    setproctitle("%.*s", RSTRING_LENINT(title), ptr);
    return title;
}

static void
set_arg0(VALUE val, ID id, VALUE *_)
{
    if (origarg.argv == 0)
        rb_raise(rb_eRuntimeError, "$0 not initialized");

    rb_progname = rb_str_new_frozen(ruby_setproctitle(val));
}

static inline VALUE
external_str_new_cstr(const char *p)
{
#if UTF8_PATH
    VALUE str = rb_utf8_str_new_cstr(p);
    str = str_conv_enc(str, NULL, rb_default_external_encoding());
    return str;
#else
    return rb_external_str_new_cstr(p);
#endif
}

static void
set_progname(VALUE name)
{
    rb_orig_progname = rb_progname = name;
    rb_vm_set_progname(rb_progname);
}

void
ruby_script(const char *name)
{
    if (name) {
        set_progname(rb_str_freeze(external_str_new_cstr(name)));
    }
}

/*! Sets the current script name to this value.
 *
 * Same as ruby_script() but accepts a VALUE.
 */
void
ruby_set_script_name(VALUE name)
{
    set_progname(rb_str_new_frozen(name));
}

static void
init_ids(ruby_cmdline_options_t *opt)
{
    rb_uid_t uid = getuid();
    rb_uid_t euid = geteuid();
    rb_gid_t gid = getgid();
    rb_gid_t egid = getegid();

    if (uid != euid) opt->setids |= 1;
    if (egid != gid) opt->setids |= 2;
}

#undef forbid_setid
static void
forbid_setid(const char *s, const ruby_cmdline_options_t *opt)
{
    if (opt->setids & 1)
        rb_raise(rb_eSecurityError, "no %s allowed while running setuid", s);
    if (opt->setids & 2)
        rb_raise(rb_eSecurityError, "no %s allowed while running setgid", s);
}

static VALUE
verbose_getter(ID id, VALUE *ptr)
{
    return *rb_ruby_verbose_ptr();
}

static void
verbose_setter(VALUE val, ID id, VALUE *variable)
{
    *rb_ruby_verbose_ptr() = RTEST(val) ? Qtrue : val;
}

static VALUE
opt_W_getter(ID id, VALUE *dmy)
{
    VALUE v = *rb_ruby_verbose_ptr();

    switch (v) {
      case Qnil:
        return INT2FIX(0);
      case Qfalse:
        return INT2FIX(1);
      case Qtrue:
        return INT2FIX(2);
      default:
        return Qnil;
    }
}

static VALUE
debug_getter(ID id, VALUE *dmy)
{
    return *rb_ruby_debug_ptr();
}

static void
debug_setter(VALUE val, ID id, VALUE *dmy)
{
    *rb_ruby_debug_ptr() = val;
}

void
ruby_prog_init(void)
{
    rb_define_virtual_variable("$VERBOSE", verbose_getter, verbose_setter);
    rb_define_virtual_variable("$-v",      verbose_getter, verbose_setter);
    rb_define_virtual_variable("$-w",      verbose_getter, verbose_setter);
    rb_define_virtual_variable("$-W",      opt_W_getter,   rb_gvar_readonly_setter);
    rb_define_virtual_variable("$DEBUG",   debug_getter,   debug_setter);
    rb_define_virtual_variable("$-d",      debug_getter,   debug_setter);

    rb_gvar_ractor_local("$VERBOSE");
    rb_gvar_ractor_local("$-v");
    rb_gvar_ractor_local("$-w");
    rb_gvar_ractor_local("$-W");
    rb_gvar_ractor_local("$DEBUG");
    rb_gvar_ractor_local("$-d");

    rb_define_hooked_variable("$0", &rb_progname, 0, set_arg0);
    rb_define_hooked_variable("$PROGRAM_NAME", &rb_progname, 0, set_arg0);

    rb_define_module_function(rb_mProcess, "argv0", proc_argv0, 0);
    rb_define_module_function(rb_mProcess, "setproctitle", proc_setproctitle, 1);

    /*
     * ARGV contains the command line arguments used to run ruby.
     *
     * A library like OptionParser can be used to process command-line
     * arguments.
     */
    rb_define_global_const("ARGV", rb_argv);
}

void
ruby_set_argv(int argc, char **argv)
{
    int i;
    VALUE av = rb_argv;

    rb_ary_clear(av);
    for (i = 0; i < argc; i++) {
        VALUE arg = external_str_new_cstr(argv[i]);

        OBJ_FREEZE(arg);
        rb_ary_push(av, arg);
    }
}

void *
ruby_process_options(int argc, char **argv)
{
    ruby_cmdline_options_t opt;
    VALUE iseq;
    const char *script_name = (argc > 0 && argv[0]) ? argv[0] : ruby_engine;

    (*rb_ruby_prism_ptr()) = false;

    if (!origarg.argv || origarg.argc <= 0) {
        origarg.argc = argc;
        origarg.argv = argv;
    }
    set_progname(external_str_new_cstr(script_name));  /* for the time being */
    rb_argv0 = rb_str_new4(rb_progname);
    rb_vm_register_global_object(rb_argv0);

#ifndef HAVE_SETPROCTITLE
    ruby_init_setproctitle(argc, argv);
#endif

    iseq = process_options(argc, argv, cmdline_options_init(&opt));

    if (opt.crash_report && *opt.crash_report) {
        void ruby_set_crash_report(const char *template);
        ruby_set_crash_report(opt.crash_report);
    }
    return (void*)(struct RData*)iseq;
}

static void
fill_standard_fds(void)
{
    int f0, f1, f2, fds[2];
    struct stat buf;
    f0 = fstat(0, &buf) == -1 && errno == EBADF;
    f1 = fstat(1, &buf) == -1 && errno == EBADF;
    f2 = fstat(2, &buf) == -1 && errno == EBADF;
    if (f0) {
        if (pipe(fds) == 0) {
            close(fds[1]);
            if (fds[0] != 0) {
                dup2(fds[0], 0);
                close(fds[0]);
            }
        }
    }
    if (f1 || f2) {
        if (pipe(fds) == 0) {
            close(fds[0]);
            if (f1 && fds[1] != 1)
                dup2(fds[1], 1);
            if (f2 && fds[1] != 2)
                dup2(fds[1], 2);
            if (fds[1] != 1 && fds[1] != 2)
                close(fds[1]);
        }
    }
}

void
ruby_sysinit(int *argc, char ***argv)
{
#if defined(_WIN32)
    rb_w32_sysinit(argc, argv);
#endif
    if (*argc >= 0 && *argv) {
        origarg.argc = *argc;
        origarg.argv = *argv;
    }
    fill_standard_fds();
}<|MERGE_RESOLUTION|>--- conflicted
+++ resolved
@@ -352,7 +352,6 @@
     STATIC_ASSERT(usage_msg_size, numberof(usage_msg) < 25);
 
     static const struct ruby_opt_message help_msg[] = {
-<<<<<<< HEAD
         M("--backtrace-limit=num",        "",            "Set backtrace limit."),
         M("--copyright",                  "",            "Print Ruby copyright."),
         M("--crash-report=template",      "",            "Set template for crash report file."),
@@ -374,30 +373,6 @@
         M("parsetree(+error-tolerant)",              "", "Abstract syntax tree (AST)".),
         M("parsetree_with_comment(+error-tolerant)", "", "AST with comments."),
         M("prism_parsetree",                         "", "Prism AST with comments."),
-=======
-        M("--copyright",                            "", "print the copyright"),
-        M("--dump={insns|parsetree|...}[,...]",     "",
-          "dump debug information. see below for available dump list"),
-        M("--enable={jit|rubyopt|...}[,...]", ", --disable={jit|rubyopt|...}[,...]",
-          "enable or disable features. see below for available features"),
-        M("--external-encoding=encoding",           ", --internal-encoding=encoding",
-          "specify the default external or internal character encoding"),
-        M("--parser={parse.y|prism}",           ", --parser=prism",
-          "the parser used to parse Ruby code (experimental)"),
-        M("--backtrace-limit=num",                  "", "limit the maximum length of backtrace"),
-        M("--verbose",                              "", "turn on verbose mode and disable script from stdin"),
-        M("--version",                              "", "print the version number, then exit"),
-        M("--crash-report=TEMPLATE",                "", "template of crash report files"),
-        M("-y",                          ", --yydebug", "print log of parser. Backward compatibility is not guaranteed"),
-        M("--help",			            "", "show this message, -h for short message"),
-    };
-    static const struct ruby_opt_message dumps[] = {
-        M("insns",                  "", "instruction sequences"),
-        M("insns_without_opt",      "", "instruction sequences compiled with no optimization"),
-        M("yydebug(+error-tolerant)", "", "yydebug of yacc parser generator"),
-        M("parsetree(+error-tolerant)","", "AST"),
-        M("parsetree_with_comment(+error-tolerant)", "", "AST with comments"),
->>>>>>> 2d80b609
     };
     static const struct ruby_opt_message features[] = {
         M("gems",                  "", "Rubygems (only for debugging, default: "DEFAULT_RUBYGEMS_ENABLED")."),
