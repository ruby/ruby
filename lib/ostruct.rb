--- conflicted
+++ resolved
@@ -326,10 +326,10 @@
   end
 
   #
-  # Removes the named field from the object. Returns the value that the field
-  # contained if it was defined, else a NameError is raised.
-  # Optionally, provide a value that will be returned in the event the
-  # deleting field does not exist.
+  # Removes the named field from the object and returns the value the field
+  # contained if it was defined. You may optionally provide a block. 
+  # If the field is not defined, the result of the block is returned, 
+  # or a NameError is raised if no block was given.
   #
   #   require "ostruct"
   #
@@ -354,12 +354,8 @@
     rescue NameError
     end
     @table.delete(sym) do
-<<<<<<< HEAD
       return yield if block_given?
-      raise NameError.new("no field `#{sym}' in #{self}", sym)
-=======
       raise! NameError.new("no field `#{sym}' in #{self}", sym)
->>>>>>> 91c542ad
     end
   end
 
