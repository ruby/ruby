--- conflicted
+++ resolved
@@ -276,15 +276,10 @@
   end
 
   #
-<<<<<<< HEAD
   # Remove the named field from the object. Returns the value that the field
   # contained if it was defined, else a NameError is raised.
   # Optionally, provide a value that will be returned in the event the
   # deleting field does not exist.
-=======
-  # Removes the named field from the object. Returns the value that the field
-  # contained if it was defined.
->>>>>>> 3541e365
   #
   #   require "ostruct"
   #
