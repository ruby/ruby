# frozen_string_literal: true
require_relative 'util'
class CGI
  # Class representing an HTTP cookie.
  #
  # In addition to its specific fields and methods, a Cookie instance
  # is a delegator to the array of its values.
  #
  # See RFC 2965.
  #
  # == Examples of use
  #   cookie1 = CGI::Cookie.new("name", "value1", "value2", ...)
  #   cookie1 = CGI::Cookie.new("name" => "name", "value" => "value")
  #   cookie1 = CGI::Cookie.new('name'     => 'name',
  #                             'value'    => ['value1', 'value2', ...],
  #                             'path'     => 'path',   # optional
  #                             'domain'   => 'domain', # optional
  #                             'expires'  => Time.now, # optional
  #                             'secure'   => true,     # optional
  #                             'httponly' => true      # optional
  #                             )
  #
  #   cgi.out("cookie" => [cookie1, cookie2]) { "string" }
  #
  #   name     = cookie1.name
  #   values   = cookie1.value
  #   path     = cookie1.path
  #   domain   = cookie1.domain
  #   expires  = cookie1.expires
  #   secure   = cookie1.secure
  #   httponly = cookie1.httponly
  #
  #   cookie1.name     = 'name'
  #   cookie1.value    = ['value1', 'value2', ...]
  #   cookie1.path     = 'path'
  #   cookie1.domain   = 'domain'
  #   cookie1.expires  = Time.now + 30
  #   cookie1.secure   = true
  #   cookie1.httponly = true
  class Cookie < Array
    @@accept_charset="UTF-8" unless defined?(@@accept_charset)

    # Create a new CGI::Cookie object.
    #
    # :call-seq:
    #   Cookie.new(name_string,*value)
    #   Cookie.new(options_hash)
    #
    # +name_string+::
    #   The name of the cookie; in this form, there is no #domain or
    #   #expiration.  The #path is gleaned from the +SCRIPT_NAME+ environment
    #   variable, and #secure is false.
    # <tt>*value</tt>::
    #   value or list of values of the cookie
    # +options_hash+::
    #   A Hash of options to initialize this Cookie.  Possible options are:
    #
    #   name:: the name of the cookie.  Required.
    #   value:: the cookie's value or list of values.
    #   path:: the path for which this cookie applies.  Defaults to
    #          the value of the +SCRIPT_NAME+ environment variable.
    #   domain:: the domain for which this cookie applies.
    #   expires:: the time at which this cookie expires, as a +Time+ object.
    #   secure:: whether this cookie is a secure cookie or not (default to
    #            false).  Secure cookies are only transmitted to HTTPS
    #            servers.
    #   httponly:: whether this cookie is a HttpOnly cookie or not (default to
    #            false).  HttpOnly cookies are not available to javascript.
    #
    #   These keywords correspond to attributes of the cookie object.
    def initialize(name = "", *value)
      @domain = nil
      @expires = nil
      if name.kind_of?(String)
        @name = name
<<<<<<< HEAD
        %r|^(.*/)|.match(ENV["SCRIPT_NAME"].to_s)
        @path = ($1 or "")
=======
        @path = (%r|\A(.*/)| =~ ENV["SCRIPT_NAME"] ? $1 : "")
>>>>>>> c800967a
        @secure = false
        @httponly = false
        return super(value)
      end

      options = name
      unless options.has_key?("name")
        raise ArgumentError, "`name' required"
      end

      @name = options["name"]
      value = Array(options["value"])
      # simple support for IE
<<<<<<< HEAD
      if options["path"]
        @path = options["path"]
      else
        %r|^(.*/)|.match(ENV["SCRIPT_NAME"].to_s)
        @path = ($1 or "")
      end
=======
      @path = options["path"] || (%r|\A(.*/)| =~ ENV["SCRIPT_NAME"] ? $1 : "")
>>>>>>> c800967a
      @domain = options["domain"]
      @expires = options["expires"]
      @secure = options["secure"] == true
      @httponly = options["httponly"] == true

      super(value)
    end

    # Name of this cookie, as a +String+
    attr_accessor :name
    # Path for which this cookie applies, as a +String+
    attr_accessor :path
    # Domain for which this cookie applies, as a +String+
    attr_accessor :domain
    # Time at which this cookie expires, as a +Time+
    attr_accessor :expires
    # True if this cookie is secure; false otherwise
    attr_reader :secure
    # True if this cookie is httponly; false otherwise
    attr_reader :httponly

    # Returns the value or list of values for this cookie.
    def value
      self
    end

    # Replaces the value of this cookie with a new value or list of values.
    def value=(val)
      replace(Array(val))
    end

    # Set whether the Cookie is a secure cookie or not.
    #
    # +val+ must be a boolean.
    def secure=(val)
      @secure = val if val == true or val == false
      @secure
    end

    # Set whether the Cookie is a httponly cookie or not.
    #
    # +val+ must be a boolean.
    def httponly=(val)
      @httponly = !!val
    end

    # Convert the Cookie to its string representation.
    def to_s
      val = collect{|v| CGI.escape(v) }.join("&")
      buf = "#{@name}=#{val}".dup
      buf << "; domain=#{@domain}" if @domain
      buf << "; path=#{@path}"     if @path
      buf << "; expires=#{CGI.rfc1123_date(@expires)}" if @expires
      buf << "; secure"            if @secure
      buf << "; HttpOnly"          if @httponly
      buf
    end

    # Parse a raw cookie string into a hash of cookie-name=>Cookie
    # pairs.
    #
    #   cookies = CGI::Cookie.parse("raw_cookie_string")
    #     # { "name1" => cookie1, "name2" => cookie2, ... }
    #
    def self.parse(raw_cookie)
      cookies = Hash.new([])
      return cookies unless raw_cookie

      raw_cookie.split(/;\s?/).each do |pairs|
        name, values = pairs.split('=',2)
        next unless name and values
        name = CGI.unescape(name)
        values ||= ""
        values = values.split('&').collect{|v| CGI.unescape(v,@@accept_charset) }
        if cookies.has_key?(name)
          values = cookies[name].value + values
        end
        cookies[name] = Cookie.new(name, *values)
      end

      cookies
    end

    # A summary of cookie string.
    def inspect
      "#<CGI::Cookie: #{self.to_s.inspect}>"
    end

  end # class Cookie
end

<|MERGE_RESOLUTION|>--- conflicted
+++ resolved
@@ -73,12 +73,7 @@
       @expires = nil
       if name.kind_of?(String)
         @name = name
-<<<<<<< HEAD
-        %r|^(.*/)|.match(ENV["SCRIPT_NAME"].to_s)
-        @path = ($1 or "")
-=======
         @path = (%r|\A(.*/)| =~ ENV["SCRIPT_NAME"] ? $1 : "")
->>>>>>> c800967a
         @secure = false
         @httponly = false
         return super(value)
@@ -92,16 +87,7 @@
       @name = options["name"]
       value = Array(options["value"])
       # simple support for IE
-<<<<<<< HEAD
-      if options["path"]
-        @path = options["path"]
-      else
-        %r|^(.*/)|.match(ENV["SCRIPT_NAME"].to_s)
-        @path = ($1 or "")
-      end
-=======
       @path = options["path"] || (%r|\A(.*/)| =~ ENV["SCRIPT_NAME"] ? $1 : "")
->>>>>>> c800967a
       @domain = options["domain"]
       @expires = options["expires"]
       @secure = options["secure"] == true
