# frozen_string_literal: true
#--
# Methods for generating HTML, parsing CGI-related parameters, and
# generating HTTP responses.
#++
class CGI
  unless const_defined?(:Util)
    module Util
      @@accept_charset = "UTF-8" # :nodoc:
    end
    include Util
    extend Util
  end

  $CGI_ENV = ENV    # for FCGI support

  # String for carriage return
  CR  = "\015"

  # String for linefeed
  LF  = "\012"

  # Standard internet newline sequence
  EOL = CR + LF

  REVISION = '$Id$' #:nodoc:

  # Whether processing will be required in binary vs text
  NEEDS_BINMODE = File::BINARY != 0

  # Path separators in different environments.
  PATH_SEPARATOR = {'UNIX'=>'/', 'WINDOWS'=>'\\', 'MACINTOSH'=>':'}

  # HTTP status codes.
  HTTP_STATUS = {
    "OK"                  => "200 OK",
    "PARTIAL_CONTENT"     => "206 Partial Content",
    "MULTIPLE_CHOICES"    => "300 Multiple Choices",
    "MOVED"               => "301 Moved Permanently",
    "REDIRECT"            => "302 Found",
    "NOT_MODIFIED"        => "304 Not Modified",
    "BAD_REQUEST"         => "400 Bad Request",
    "AUTH_REQUIRED"       => "401 Authorization Required",
    "FORBIDDEN"           => "403 Forbidden",
    "NOT_FOUND"           => "404 Not Found",
    "METHOD_NOT_ALLOWED"  => "405 Method Not Allowed",
    "NOT_ACCEPTABLE"      => "406 Not Acceptable",
    "LENGTH_REQUIRED"     => "411 Length Required",
    "PRECONDITION_FAILED" => "412 Precondition Failed",
    "SERVER_ERROR"        => "500 Internal Server Error",
    "NOT_IMPLEMENTED"     => "501 Method Not Implemented",
    "BAD_GATEWAY"         => "502 Bad Gateway",
    "VARIANT_ALSO_VARIES" => "506 Variant Also Negotiates"
  }

  # :startdoc:

  # Synonym for ENV.
  def env_table
    ENV
  end

  # Synonym for $stdin.
  def stdinput
    $stdin
  end

  # Synonym for $stdout.
  def stdoutput
    $stdout
  end

  private :env_table, :stdinput, :stdoutput

  # Create an HTTP header block as a string.
  #
  # :call-seq:
  #   http_header(content_type_string="text/html")
  #   http_header(headers_hash)
  #
  # Includes the empty line that ends the header block.
  #
  # +content_type_string+::
  #   If this form is used, this string is the <tt>Content-Type</tt>
  # +headers_hash+::
  #   A Hash of header values. The following header keys are recognized:
  #
  #   type:: The Content-Type header.  Defaults to "text/html"
  #   charset:: The charset of the body, appended to the Content-Type header.
  #   nph:: A boolean value.  If true, prepend protocol string and status
  #         code, and date; and sets default values for "server" and
  #         "connection" if not explicitly set.
  #   status::
  #     The HTTP status code as a String, returned as the Status header.  The
  #     values are:
  #
  #     OK:: 200 OK
  #     PARTIAL_CONTENT:: 206 Partial Content
  #     MULTIPLE_CHOICES:: 300 Multiple Choices
  #     MOVED:: 301 Moved Permanently
  #     REDIRECT:: 302 Found
  #     NOT_MODIFIED:: 304 Not Modified
  #     BAD_REQUEST:: 400 Bad Request
  #     AUTH_REQUIRED:: 401 Authorization Required
  #     FORBIDDEN:: 403 Forbidden
  #     NOT_FOUND:: 404 Not Found
  #     METHOD_NOT_ALLOWED:: 405 Method Not Allowed
  #     NOT_ACCEPTABLE:: 406 Not Acceptable
  #     LENGTH_REQUIRED:: 411 Length Required
  #     PRECONDITION_FAILED:: 412 Precondition Failed
  #     SERVER_ERROR:: 500 Internal Server Error
  #     NOT_IMPLEMENTED:: 501 Method Not Implemented
  #     BAD_GATEWAY:: 502 Bad Gateway
  #     VARIANT_ALSO_VARIES:: 506 Variant Also Negotiates
  #
  #   server:: The server software, returned as the Server header.
  #   connection:: The connection type, returned as the Connection header (for
  #                instance, "close".
  #   length:: The length of the content that will be sent, returned as the
  #            Content-Length header.
  #   language:: The language of the content, returned as the Content-Language
  #              header.
  #   expires:: The time on which the current content expires, as a +Time+
  #             object, returned as the Expires header.
  #   cookie::
  #     A cookie or cookies, returned as one or more Set-Cookie headers.  The
  #     value can be the literal string of the cookie; a CGI::Cookie object;
  #     an Array of literal cookie strings or Cookie objects; or a hash all of
  #     whose values are literal cookie strings or Cookie objects.
  #
  #     These cookies are in addition to the cookies held in the
  #     @output_cookies field.
  #
  #   Other headers can also be set; they are appended as key: value.
  #
  # Examples:
  #
  #   http_header
  #     # Content-Type: text/html
  #
  #   http_header("text/plain")
  #     # Content-Type: text/plain
  #
  #   http_header("nph"        => true,
  #               "status"     => "OK",  # == "200 OK"
  #                 # "status"     => "200 GOOD",
  #               "server"     => ENV['SERVER_SOFTWARE'],
  #               "connection" => "close",
  #               "type"       => "text/html",
  #               "charset"    => "iso-2022-jp",
  #                 # Content-Type: text/html; charset=iso-2022-jp
  #               "length"     => 103,
  #               "language"   => "ja",
  #               "expires"    => Time.now + 30,
  #               "cookie"     => [cookie1, cookie2],
  #               "my_header1" => "my_value",
  #               "my_header2" => "my_value")
  #
  # This method does not perform charset conversion.
  def http_header(options='text/html')
    if options.is_a?(String)
      content_type = options
      buf = _header_for_string(content_type)
    elsif options.is_a?(Hash)
      if options.size == 1 && options.has_key?('type')
        content_type = options['type']
        buf = _header_for_string(content_type)
      else
        buf = _header_for_hash(options.dup)
      end
    else
      raise ArgumentError.new("expected String or Hash but got #{options.class}")
    end
    if defined?(MOD_RUBY)
      _header_for_modruby(buf)
      return ''
    else
      buf << EOL    # empty line of separator
      return buf
    end
  end # http_header()

  # This method is an alias for #http_header, when HTML5 tag maker is inactive.
  #
  # NOTE: use #http_header to create HTTP header blocks, this alias is only
  # provided for backwards compatibility.
  #
  # Using #header with the HTML5 tag maker will create a <header> element.
  alias :header :http_header

  def _header_for_string(content_type) #:nodoc:
    buf = ''.dup
    if nph?()
      buf << "#{$CGI_ENV['SERVER_PROTOCOL'] || 'HTTP/1.0'} 200 OK#{EOL}"
      buf << "Date: #{CGI.rfc1123_date(Time.now)}#{EOL}"
      buf << "Server: #{$CGI_ENV['SERVER_SOFTWARE']}#{EOL}"
      buf << "Connection: close#{EOL}"
    end
    buf << "Content-Type: #{content_type}#{EOL}"
    if @output_cookies
      @output_cookies.each {|cookie| buf << "Set-Cookie: #{cookie}#{EOL}" }
    end
    return buf
  end # _header_for_string
  private :_header_for_string

  def _header_for_hash(options)  #:nodoc:
    buf = ''.dup
    ## add charset to option['type']
    options['type'] ||= 'text/html'
    charset = options.delete('charset')
    options['type'] += "; charset=#{charset}" if charset
    ## NPH
    options.delete('nph') if defined?(MOD_RUBY)
    if options.delete('nph') || nph?()
      protocol = $CGI_ENV['SERVER_PROTOCOL'] || 'HTTP/1.0'
      status = options.delete('status')
      status = HTTP_STATUS[status] || status || '200 OK'
      buf << "#{protocol} #{status}#{EOL}"
      buf << "Date: #{CGI.rfc1123_date(Time.now)}#{EOL}"
      options['server'] ||= $CGI_ENV['SERVER_SOFTWARE'] || ''
      options['connection'] ||= 'close'
    end
    ## common headers
    status = options.delete('status')
    buf << "Status: #{HTTP_STATUS[status] || status}#{EOL}" if status
    server = options.delete('server')
    buf << "Server: #{server}#{EOL}" if server
    connection = options.delete('connection')
    buf << "Connection: #{connection}#{EOL}" if connection
    type = options.delete('type')
    buf << "Content-Type: #{type}#{EOL}" #if type
    length = options.delete('length')
    buf << "Content-Length: #{length}#{EOL}" if length
    language = options.delete('language')
    buf << "Content-Language: #{language}#{EOL}" if language
    expires = options.delete('expires')
    buf << "Expires: #{CGI.rfc1123_date(expires)}#{EOL}" if expires
    ## cookie
    if cookie = options.delete('cookie')
      case cookie
      when String, Cookie
        buf << "Set-Cookie: #{cookie}#{EOL}"
      when Array
        arr = cookie
        arr.each {|c| buf << "Set-Cookie: #{c}#{EOL}" }
      when Hash
        hash = cookie
        hash.each_value {|c| buf << "Set-Cookie: #{c}#{EOL}" }
      end
    end
    if @output_cookies
      @output_cookies.each {|c| buf << "Set-Cookie: #{c}#{EOL}" }
    end
    ## other headers
    options.each do |key, value|
      buf << "#{key}: #{value}#{EOL}"
    end
    return buf
  end # _header_for_hash
  private :_header_for_hash

  def nph?  #:nodoc:
<<<<<<< HEAD
    return /IIS\/(\d+)/.match($CGI_ENV['SERVER_SOFTWARE'].to_s) && $1.to_i < 5
=======
    return /IIS\/(\d+)/ =~ $CGI_ENV['SERVER_SOFTWARE'] && $1.to_i < 5
>>>>>>> c800967a
  end

  def _header_for_modruby(buf)  #:nodoc:
    request = Apache::request
    buf.scan(/([^:]+): (.+)#{EOL}/o) do |name, value|
      $stderr.printf("name:%s value:%s\n", name, value) if $DEBUG
      case name
      when 'Set-Cookie'
        request.headers_out.add(name, value)
      when /^status$/i
        request.status_line = value
        request.status = value.to_i
      when /^content-type$/i
        request.content_type = value
      when /^content-encoding$/i
        request.content_encoding = value
      when /^location$/i
        request.status = 302 if request.status == 200
        request.headers_out[name] = value
      else
        request.headers_out[name] = value
      end
    end
    request.send_http_header
    return ''
  end
  private :_header_for_modruby

  # Print an HTTP header and body to $DEFAULT_OUTPUT ($>)
  #
  # :call-seq:
  #   cgi.out(content_type_string='text/html')
  #   cgi.out(headers_hash)
  #
  # +content_type_string+::
  #   If a string is passed, it is assumed to be the content type.
  # +headers_hash+::
  #   This is a Hash of headers, similar to that used by #http_header.
  # +block+::
  #   A block is required and should evaluate to the body of the response.
  #
  # <tt>Content-Length</tt> is automatically calculated from the size of
  # the String returned by the content block.
  #
  # If <tt>ENV['REQUEST_METHOD'] == "HEAD"</tt>, then only the header
  # is output (the content block is still required, but it is ignored).
  #
  # If the charset is "iso-2022-jp" or "euc-jp" or "shift_jis" then the
  # content is converted to this charset, and the language is set to "ja".
  #
  # Example:
  #
  #   cgi = CGI.new
  #   cgi.out{ "string" }
  #     # Content-Type: text/html
  #     # Content-Length: 6
  #     #
  #     # string
  #
  #   cgi.out("text/plain") { "string" }
  #     # Content-Type: text/plain
  #     # Content-Length: 6
  #     #
  #     # string
  #
  #   cgi.out("nph"        => true,
  #           "status"     => "OK",  # == "200 OK"
  #           "server"     => ENV['SERVER_SOFTWARE'],
  #           "connection" => "close",
  #           "type"       => "text/html",
  #           "charset"    => "iso-2022-jp",
  #             # Content-Type: text/html; charset=iso-2022-jp
  #           "language"   => "ja",
  #           "expires"    => Time.now + (3600 * 24 * 30),
  #           "cookie"     => [cookie1, cookie2],
  #           "my_header1" => "my_value",
  #           "my_header2" => "my_value") { "string" }
  #      # HTTP/1.1 200 OK
  #      # Date: Sun, 15 May 2011 17:35:54 GMT
  #      # Server: Apache 2.2.0
  #      # Connection: close
  #      # Content-Type: text/html; charset=iso-2022-jp
  #      # Content-Length: 6
  #      # Content-Language: ja
  #      # Expires: Tue, 14 Jun 2011 17:35:54 GMT
  #      # Set-Cookie: foo
  #      # Set-Cookie: bar
  #      # my_header1: my_value
  #      # my_header2: my_value
  #      #
  #      # string
  def out(options = "text/html") # :yield:

    options = { "type" => options } if options.kind_of?(String)
    content = yield
    options["length"] = content.bytesize.to_s
    output = stdoutput
    output.binmode if defined? output.binmode
    output.print http_header(options)
    output.print content unless "HEAD" == env_table['REQUEST_METHOD']
  end


  # Print an argument or list of arguments to the default output stream
  #
  #   cgi = CGI.new
  #   cgi.print    # default:  cgi.print == $DEFAULT_OUTPUT.print
  def print(*options)
    stdoutput.print(*options)
  end

  # Parse an HTTP query string into a hash of key=>value pairs.
  #
  #   params = CGI.parse("query_string")
  #     # {"name1" => ["value1", "value2", ...],
  #     #  "name2" => ["value1", "value2", ...], ... }
  #
  def self.parse(query)
    params = {}
    query.split(/[&;]/).each do |pairs|
      key, value = pairs.split('=',2).collect{|v| CGI.unescape(v) }

      next unless key

      params[key] ||= []
      params[key].push(value) if value
    end

    params.default=[].freeze
    params
  end

  # Maximum content length of post data
  ##MAX_CONTENT_LENGTH  = 2 * 1024 * 1024

  # Maximum number of request parameters when multipart
  MAX_MULTIPART_COUNT = 128

  # Mixin module that provides the following:
  #
  # 1. Access to the CGI environment variables as methods.  See
  #    documentation to the CGI class for a list of these variables.  The
  #    methods are exposed by removing the leading +HTTP_+ (if it exists) and
  #    downcasing the name.  For example, +auth_type+ will return the
  #    environment variable +AUTH_TYPE+, and +accept+ will return the value
  #    for +HTTP_ACCEPT+.
  #
  # 2. Access to cookies, including the cookies attribute.
  #
  # 3. Access to parameters, including the params attribute, and overloading
  #    #[] to perform parameter value lookup by key.
  #
  # 4. The initialize_query method, for initializing the above
  #    mechanisms, handling multipart forms, and allowing the
  #    class to be used in "offline" mode.
  #
  module QueryExtension

    %w[ CONTENT_LENGTH SERVER_PORT ].each do |env|
      define_method(env.delete_prefix('HTTP_').downcase) do
        (val = env_table[env]) && Integer(val)
      end
    end

    %w[ AUTH_TYPE CONTENT_TYPE GATEWAY_INTERFACE PATH_INFO
        PATH_TRANSLATED QUERY_STRING REMOTE_ADDR REMOTE_HOST
        REMOTE_IDENT REMOTE_USER REQUEST_METHOD SCRIPT_NAME
        SERVER_NAME SERVER_PROTOCOL SERVER_SOFTWARE

        HTTP_ACCEPT HTTP_ACCEPT_CHARSET HTTP_ACCEPT_ENCODING
        HTTP_ACCEPT_LANGUAGE HTTP_CACHE_CONTROL HTTP_FROM HTTP_HOST
        HTTP_NEGOTIATE HTTP_PRAGMA HTTP_REFERER HTTP_USER_AGENT ].each do |env|
      define_method(env.delete_prefix('HTTP_').downcase) do
        env_table[env]
      end
    end

    # Get the raw cookies as a string.
    def raw_cookie
      env_table["HTTP_COOKIE"]
    end

    # Get the raw RFC2965 cookies as a string.
    def raw_cookie2
      env_table["HTTP_COOKIE2"]
    end

    # Get the cookies as a hash of cookie-name=>Cookie pairs.
    attr_accessor :cookies

    # Get the parameters as a hash of name=>values pairs, where
    # values is an Array.
    attr_reader :params

    # Get the uploaded files as a hash of name=>values pairs
    attr_reader :files

    # Set all the parameters.
    def params=(hash)
      @params.clear
      @params.update(hash)
    end

    ##
    # Parses multipart form elements according to
    #   http://www.w3.org/TR/html401/interact/forms.html#h-17.13.4.2
    #
    # Returns a hash of multipart form parameters with bodies of type StringIO or
    # Tempfile depending on whether the multipart form element exceeds 10 KB
    #
    #   params[name => body]
    #
    def read_multipart(boundary, content_length)
      ## read first boundary
      stdin = stdinput
      first_line = "--#{boundary}#{EOL}"
      content_length -= first_line.bytesize
      status = stdin.read(first_line.bytesize)
      raise EOFError.new("no content body")  unless status
      raise EOFError.new("bad content body") unless first_line == status
      ## parse and set params
      params = {}
      @files = {}
      boundary_rexp = /--#{Regexp.quote(boundary)}(#{EOL}|--)/
      boundary_size = "#{EOL}--#{boundary}#{EOL}".bytesize
      buf = ''.dup
      bufsize = 10 * 1024
      max_count = MAX_MULTIPART_COUNT
      n = 0
      tempfiles = []
      while true
        (n += 1) < max_count or raise StandardError.new("too many parameters.")
        ## create body (StringIO or Tempfile)
        body = create_body(bufsize < content_length)
        tempfiles << body if defined?(Tempfile) && body.kind_of?(Tempfile)
        class << body
          if method_defined?(:path)
            alias local_path path
          else
            def local_path
              nil
            end
          end
          attr_reader :original_filename, :content_type
        end
        ## find head and boundary
        head = nil
        separator = EOL * 2
        until head && matched = boundary_rexp.match(buf)
          if !head && pos = buf.index(separator)
            len  = pos + EOL.bytesize
            head = buf[0, len]
            buf  = buf[(pos+separator.bytesize)..-1]
          else
            if head && buf.size > boundary_size
              len = buf.size - boundary_size
              body.print(buf[0, len])
              buf[0, len] = ''
            end
            c = stdin.read(bufsize < content_length ? bufsize : content_length)
            raise EOFError.new("bad content body") if c.nil? || c.empty?
            buf << c
            content_length -= c.bytesize
          end
        end
        ## read to end of boundary
        m = matched
        len = m.begin(0)
        s = buf[0, len]
        if s =~ /(\r?\n)\z/
          s = buf[0, len - $1.bytesize]
        end
        body.print(s)
        buf = buf[m.end(0)..-1]
        boundary_end = m[1]
        content_length = -1 if boundary_end == '--'
        ## reset file cursor position
        body.rewind
        ## original filename
        /Content-Disposition:.* filename=(?:"(.*?)"|([^;\r\n]*))/i.match(head)
        filename = $1 || $2 || ''.dup
        filename = CGI.unescape(filename) if unescape_filename?()
        body.instance_variable_set(:@original_filename, filename.taint)
        ## content type
        /Content-Type: (.*)/i.match(head)
        (content_type = $1 || ''.dup).chomp!
        body.instance_variable_set(:@content_type, content_type.taint)
        ## query parameter name
        /Content-Disposition:.* name=(?:"(.*?)"|([^;\r\n]*))/i.match(head)
        name = $1 || $2 || ''
        if body.original_filename.empty?
          value=body.read.dup.force_encoding(@accept_charset)
          body.close! if defined?(Tempfile) && body.kind_of?(Tempfile)
          (params[name] ||= []) << value
          unless value.valid_encoding?
            if @accept_charset_error_block
              @accept_charset_error_block.call(name,value)
            else
              raise InvalidEncoding,"Accept-Charset encoding error"
            end
          end
          class << params[name].last;self;end.class_eval do
            define_method(:read){self}
            define_method(:original_filename){""}
            define_method(:content_type){""}
          end
        else
          (params[name] ||= []) << body
          @files[name]=body
        end
        ## break loop
        break if content_length == -1
      end
      raise EOFError, "bad boundary end of body part" unless boundary_end =~ /--/
      params.default = []
      params
    rescue Exception
      if tempfiles
        tempfiles.each {|t|
          if t.path
            t.close!
          end
        }
      end
      raise
    end # read_multipart
    private :read_multipart
    def create_body(is_large)  #:nodoc:
      if is_large
        require 'tempfile'
        body = Tempfile.new('CGI', encoding: Encoding::ASCII_8BIT)
      else
        begin
          require 'stringio'
          body = StringIO.new("".b)
        rescue LoadError
          require 'tempfile'
          body = Tempfile.new('CGI', encoding: Encoding::ASCII_8BIT)
        end
      end
      body.binmode if defined? body.binmode
      return body
    end
    def unescape_filename?  #:nodoc:
<<<<<<< HEAD
      user_agent = $CGI_ENV['HTTP_USER_AGENT'].to_s
=======
      user_agent = $CGI_ENV['HTTP_USER_AGENT']
      return false unless user_agent
>>>>>>> c800967a
      return /Mac/i.match(user_agent) && /Mozilla/i.match(user_agent) && !/MSIE/i.match(user_agent)
    end

    # offline mode. read name=value pairs on standard input.
    def read_from_cmdline
      require "shellwords"

      string = unless ARGV.empty?
        ARGV.join(' ')
      else
        if STDIN.tty?
          STDERR.print(
            %|(offline mode: enter name=value pairs on standard input)\n|
          )
        end
        array = readlines rescue nil
        if not array.nil?
            array.join(' ').gsub(/\n/n, '')
        else
            ""
        end
      end.gsub(/\\=/n, '%3D').gsub(/\\&/n, '%26')

      words = Shellwords.shellwords(string)

      if words.find{|x| /=/n.match(x) }
        words.join('&')
      else
        words.join('+')
      end
    end
    private :read_from_cmdline

    # A wrapper class to use a StringIO object as the body and switch
    # to a TempFile when the passed threshold is passed.
    # Initialize the data from the query.
    #
    # Handles multipart forms (in particular, forms that involve file uploads).
    # Reads query parameters in the @params field, and cookies into @cookies.
    def initialize_query()
      if ("POST" == env_table['REQUEST_METHOD']) and
<<<<<<< HEAD
        %r|\Amultipart/form-data.*boundary=\"?([^\";,]+)\"?|.match(env_table['CONTENT_TYPE'].to_s)
=======
        %r|\Amultipart/form-data.*boundary=\"?([^\";,]+)\"?| =~ env_table['CONTENT_TYPE']
>>>>>>> c800967a
        current_max_multipart_length = @max_multipart_length.respond_to?(:call) ? @max_multipart_length.call : @max_multipart_length
        raise StandardError.new("too large multipart data.") if env_table['CONTENT_LENGTH'].to_i > current_max_multipart_length
        boundary = $1.dup
        @multipart = true
        @params = read_multipart(boundary, Integer(env_table['CONTENT_LENGTH']))
      else
        @multipart = false
        @params = CGI.parse(
                    case env_table['REQUEST_METHOD']
                    when "GET", "HEAD"
                      if defined?(MOD_RUBY)
                        Apache::request.args or ""
                      else
                        env_table['QUERY_STRING'] or ""
                      end
                    when "POST"
                      stdinput.binmode if defined? stdinput.binmode
                      stdinput.read(Integer(env_table['CONTENT_LENGTH'])) or ''
                    else
                      read_from_cmdline
                    end.dup.force_encoding(@accept_charset)
                  )
        unless Encoding.find(@accept_charset) == Encoding::ASCII_8BIT
          @params.each do |key,values|
            values.each do |value|
              unless value.valid_encoding?
                if @accept_charset_error_block
                  @accept_charset_error_block.call(key,value)
                else
                  raise InvalidEncoding,"Accept-Charset encoding error"
                end
              end
            end
          end
        end
      end

      @cookies = CGI::Cookie.parse((env_table['HTTP_COOKIE'] or env_table['COOKIE']))
    end
    private :initialize_query

    # Returns whether the form contained multipart/form-data
    def multipart?
      @multipart
    end

    # Get the value for the parameter with a given key.
    #
    # If the parameter has multiple values, only the first will be
    # retrieved; use #params to get the array of values.
    def [](key)
      params = @params[key]
      return '' unless params
      value = params[0]
      if @multipart
        if value
          return value
        elsif defined? StringIO
          StringIO.new("".b)
        else
          Tempfile.new("CGI",encoding: Encoding::ASCII_8BIT)
        end
      else
        str = if value then value.dup else "" end
        str
      end
    end

    # Return all query parameter names as an array of String.
    def keys(*args)
      @params.keys(*args)
    end

    # Returns true if a given query string parameter exists.
    def has_key?(*args)
      @params.has_key?(*args)
    end
    alias key? has_key?
    alias include? has_key?

  end # QueryExtension

  # Exception raised when there is an invalid encoding detected
  class InvalidEncoding < Exception; end

  # @@accept_charset is default accept character set.
  # This default value default is "UTF-8"
  # If you want to change the default accept character set
  # when create a new CGI instance, set this:
  #
  #   CGI.accept_charset = "EUC-JP"
  #
  @@accept_charset="UTF-8" if false # needed for rdoc?

  # Return the accept character set for all new CGI instances.
  def self.accept_charset
    @@accept_charset
  end

  # Set the accept character set for all new CGI instances.
  def self.accept_charset=(accept_charset)
    @@accept_charset=accept_charset
  end

  # Return the accept character set for this CGI instance.
  attr_reader :accept_charset

  # @@max_multipart_length is the maximum length of multipart data.
  # The default value is 128 * 1024 * 1024 bytes
  #
  # The default can be set to something else in the CGI constructor,
  # via the :max_multipart_length key in the option hash.
  #
  # See CGI.new documentation.
  #
  @@max_multipart_length= 128 * 1024 * 1024

  # Create a new CGI instance.
  #
  # :call-seq:
  #   CGI.new(tag_maker) { block }
  #   CGI.new(options_hash = {}) { block }
  #
  #
  # <tt>tag_maker</tt>::
  #   This is the same as using the +options_hash+ form with the value <tt>{
  #   :tag_maker => tag_maker }</tt> Note that it is recommended to use the
  #   +options_hash+ form, since it also allows you specify the charset you
  #   will accept.
  # <tt>options_hash</tt>::
  #   A Hash that recognizes three options:
  #
  #   <tt>:accept_charset</tt>::
  #     specifies encoding of received query string.  If omitted,
  #     <tt>@@accept_charset</tt> is used.  If the encoding is not valid, a
  #     CGI::InvalidEncoding will be raised.
  #
  #     Example. Suppose <tt>@@accept_charset</tt> is "UTF-8"
  #
  #     when not specified:
  #
  #         cgi=CGI.new      # @accept_charset # => "UTF-8"
  #
  #     when specified as "EUC-JP":
  #
  #         cgi=CGI.new(:accept_charset => "EUC-JP") # => "EUC-JP"
  #
  #   <tt>:tag_maker</tt>::
  #     String that specifies which version of the HTML generation methods to
  #     use.  If not specified, no HTML generation methods will be loaded.
  #
  #     The following values are supported:
  #
  #     "html3":: HTML 3.x
  #     "html4":: HTML 4.0
  #     "html4Tr":: HTML 4.0 Transitional
  #     "html4Fr":: HTML 4.0 with Framesets
  #     "html5":: HTML 5
  #
  #   <tt>:max_multipart_length</tt>::
  #     Specifies maximum length of multipart data. Can be an Integer scalar or
  #     a lambda, that will be evaluated when the request is parsed. This
  #     allows more complex logic to be set when determining whether to accept
  #     multipart data (e.g. consult a registered users upload allowance)
  #
  #     Default is 128 * 1024 * 1024 bytes
  #
  #         cgi=CGI.new(:max_multipart_length => 268435456) # simple scalar
  #
  #         cgi=CGI.new(:max_multipart_length => -> {check_filesystem}) # lambda
  #
  # <tt>block</tt>::
  #   If provided, the block is called when an invalid encoding is
  #   encountered. For example:
  #
  #     encoding_errors={}
  #     cgi=CGI.new(:accept_charset=>"EUC-JP") do |name,value|
  #       encoding_errors[name] = value
  #     end
  #
  # Finally, if the CGI object is not created in a standard CGI call
  # environment (that is, it can't locate REQUEST_METHOD in its environment),
  # then it will run in "offline" mode.  In this mode, it reads its parameters
  # from the command line or (failing that) from standard input.  Otherwise,
  # cookies and other parameters are parsed automatically from the standard
  # CGI locations, which varies according to the REQUEST_METHOD.
  def initialize(options = {}, &block) # :yields: name, value
    @accept_charset_error_block = block_given? ? block : nil
    @options={
      :accept_charset=>@@accept_charset,
      :max_multipart_length=>@@max_multipart_length
    }
    case options
    when Hash
      @options.merge!(options)
    when String
      @options[:tag_maker]=options
    end
    @accept_charset=@options[:accept_charset]
    @max_multipart_length=@options[:max_multipart_length]
    if defined?(MOD_RUBY) && !ENV.key?("GATEWAY_INTERFACE")
      Apache.request.setup_cgi_env
    end

    extend QueryExtension
    @multipart = false

    initialize_query()  # set @params, @cookies
    @output_cookies = nil
    @output_hidden = nil

    case @options[:tag_maker]
    when "html3"
      require_relative 'html'
      extend Html3
      extend HtmlExtension
    when "html4"
      require_relative 'html'
      extend Html4
      extend HtmlExtension
    when "html4Tr"
      require_relative 'html'
      extend Html4Tr
      extend HtmlExtension
    when "html4Fr"
      require_relative 'html'
      extend Html4Tr
      extend Html4Fr
      extend HtmlExtension
    when "html5"
      require_relative 'html'
      extend Html5
      extend HtmlExtension
    end
  end

end   # class CGI<|MERGE_RESOLUTION|>--- conflicted
+++ resolved
@@ -261,11 +261,7 @@
   private :_header_for_hash
 
   def nph?  #:nodoc:
-<<<<<<< HEAD
-    return /IIS\/(\d+)/.match($CGI_ENV['SERVER_SOFTWARE'].to_s) && $1.to_i < 5
-=======
     return /IIS\/(\d+)/ =~ $CGI_ENV['SERVER_SOFTWARE'] && $1.to_i < 5
->>>>>>> c800967a
   end
 
   def _header_for_modruby(buf)  #:nodoc:
@@ -610,12 +606,8 @@
       return body
     end
     def unescape_filename?  #:nodoc:
-<<<<<<< HEAD
-      user_agent = $CGI_ENV['HTTP_USER_AGENT'].to_s
-=======
       user_agent = $CGI_ENV['HTTP_USER_AGENT']
       return false unless user_agent
->>>>>>> c800967a
       return /Mac/i.match(user_agent) && /Mozilla/i.match(user_agent) && !/MSIE/i.match(user_agent)
     end
 
@@ -657,11 +649,7 @@
     # Reads query parameters in the @params field, and cookies into @cookies.
     def initialize_query()
       if ("POST" == env_table['REQUEST_METHOD']) and
-<<<<<<< HEAD
-        %r|\Amultipart/form-data.*boundary=\"?([^\";,]+)\"?|.match(env_table['CONTENT_TYPE'].to_s)
-=======
         %r|\Amultipart/form-data.*boundary=\"?([^\";,]+)\"?| =~ env_table['CONTENT_TYPE']
->>>>>>> c800967a
         current_max_multipart_length = @max_multipart_length.respond_to?(:call) ? @max_multipart_length.call : @max_multipart_length
         raise StandardError.new("too large multipart data.") if env_table['CONTENT_LENGTH'].to_i > current_max_multipart_length
         boundary = $1.dup
