/**********************************************************************

  numeric.c -

  $Author$
  created at: Fri Aug 13 18:33:09 JST 1993

  Copyright (C) 1993-2007 Yukihiro Matsumoto

**********************************************************************/

#include "ruby/internal/config.h"

#include <assert.h>
#include <ctype.h>
#include <math.h>
#include <stdio.h>

#ifdef HAVE_FLOAT_H
#include <float.h>
#endif

#ifdef HAVE_IEEEFP_H
#include <ieeefp.h>
#endif

#include "id.h"
#include "internal.h"
#include "internal/array.h"
#include "internal/compilers.h"
#include "internal/complex.h"
#include "internal/enumerator.h"
#include "internal/gc.h"
#include "internal/hash.h"
#include "internal/numeric.h"
#include "internal/object.h"
#include "internal/rational.h"
#include "internal/util.h"
#include "internal/variable.h"
#include "ruby/encoding.h"
#include "ruby/util.h"
#include "builtin.h"

/* use IEEE 64bit values if not defined */
#ifndef FLT_RADIX
#define FLT_RADIX 2
#endif
#ifndef DBL_MIN
#define DBL_MIN 2.2250738585072014e-308
#endif
#ifndef DBL_MAX
#define DBL_MAX 1.7976931348623157e+308
#endif
#ifndef DBL_MIN_EXP
#define DBL_MIN_EXP (-1021)
#endif
#ifndef DBL_MAX_EXP
#define DBL_MAX_EXP 1024
#endif
#ifndef DBL_MIN_10_EXP
#define DBL_MIN_10_EXP (-307)
#endif
#ifndef DBL_MAX_10_EXP
#define DBL_MAX_10_EXP 308
#endif
#ifndef DBL_DIG
#define DBL_DIG 15
#endif
#ifndef DBL_MANT_DIG
#define DBL_MANT_DIG 53
#endif
#ifndef DBL_EPSILON
#define DBL_EPSILON 2.2204460492503131e-16
#endif

#ifndef USE_RB_INFINITY
#elif !defined(WORDS_BIGENDIAN) /* BYTE_ORDER == LITTLE_ENDIAN */
const union bytesequence4_or_float rb_infinity = {{0x00, 0x00, 0x80, 0x7f}};
#else
const union bytesequence4_or_float rb_infinity = {{0x7f, 0x80, 0x00, 0x00}};
#endif

#ifndef USE_RB_NAN
#elif !defined(WORDS_BIGENDIAN) /* BYTE_ORDER == LITTLE_ENDIAN */
const union bytesequence4_or_float rb_nan = {{0x00, 0x00, 0xc0, 0x7f}};
#else
const union bytesequence4_or_float rb_nan = {{0x7f, 0xc0, 0x00, 0x00}};
#endif

#ifndef HAVE_ROUND
double
round(double x)
{
    double f;

    if (x > 0.0) {
	f = floor(x);
	x = f + (x - f >= 0.5);
    }
    else if (x < 0.0) {
	f = ceil(x);
	x = f - (f - x >= 0.5);
    }
    return x;
}
#endif

static double
round_half_up(double x, double s)
{
    double f, xs = x * s;

    f = round(xs);
    if (s == 1.0) return f;
    if (x > 0) {
	if ((double)((f + 0.5) / s) <= x) f += 1;
	x = f;
    }
    else {
	if ((double)((f - 0.5) / s) >= x) f -= 1;
	x = f;
    }
    return x;
}

static double
round_half_down(double x, double s)
{
    double f, xs = x * s;

    f = round(xs);
    if (x > 0) {
	if ((double)((f - 0.5) / s) >= x) f -= 1;
	x = f;
    }
    else {
	if ((double)((f + 0.5) / s) <= x) f += 1;
	x = f;
    }
    return x;
}

static double
round_half_even(double x, double s)
{
    double f, d, xs = x * s;

    if (x > 0.0) {
	f = floor(xs);
	d = xs - f;
	if (d > 0.5)
	    d = 1.0;
	else if (d == 0.5 || ((double)((f + 0.5) / s) <= x))
	    d = fmod(f, 2.0);
	else
	    d = 0.0;
	x = f + d;
    }
    else if (x < 0.0) {
	f = ceil(xs);
	d = f - xs;
	if (d > 0.5)
	    d = 1.0;
	else if (d == 0.5 || ((double)((f - 0.5) / s) >= x))
	    d = fmod(-f, 2.0);
	else
	    d = 0.0;
	x = f - d;
    }
    return x;
}

static VALUE fix_lshift(long, unsigned long);
static VALUE fix_rshift(long, unsigned long);
static VALUE int_pow(long x, unsigned long y);
<<<<<<< HEAD
static int int_round_zero_p(VALUE num, int ndigits);
VALUE rb_int_floor(VALUE num, int ndigits);
VALUE rb_int_ceil(VALUE num, int ndigits);
=======
static VALUE rb_int_floor(VALUE num, int ndigits);
static VALUE rb_int_ceil(VALUE num, int ndigits);
>>>>>>> 6e7e9a80
static VALUE flo_to_i(VALUE num);
static int float_round_overflow(int ndigits, int binexp);
static int float_round_underflow(int ndigits, int binexp);

static ID id_coerce;
#define id_div idDiv
#define id_divmod idDivmod
#define id_to_i idTo_i
#define id_eq  idEq
#define id_cmp idCmp

VALUE rb_cNumeric;
VALUE rb_cFloat;
VALUE rb_cInteger;

VALUE rb_eZeroDivError;
VALUE rb_eFloatDomainError;

static ID id_to, id_by;

void
rb_num_zerodiv(void)
{
    rb_raise(rb_eZeroDivError, "divided by 0");
}

enum ruby_num_rounding_mode
rb_num_get_rounding_option(VALUE opts)
{
    static ID round_kwds[1];
    VALUE rounding;
    VALUE str;
    const char *s;

    if (!NIL_P(opts)) {
	if (!round_kwds[0]) {
	    round_kwds[0] = rb_intern_const("half");
	}
	if (!rb_get_kwargs(opts, round_kwds, 0, 1, &rounding)) goto noopt;
	if (SYMBOL_P(rounding)) {
	    str = rb_sym2str(rounding);
	}
	else if (NIL_P(rounding)) {
	    goto noopt;
	}
	else if (!RB_TYPE_P(str = rounding, T_STRING)) {
	    str = rb_check_string_type(rounding);
	    if (NIL_P(str)) goto invalid;
	}
        rb_must_asciicompat(str);
	s = RSTRING_PTR(str);
	switch (RSTRING_LEN(str)) {
	  case 2:
	    if (rb_memcicmp(s, "up", 2) == 0)
		return RUBY_NUM_ROUND_HALF_UP;
	    break;
	  case 4:
	    if (rb_memcicmp(s, "even", 4) == 0)
		return RUBY_NUM_ROUND_HALF_EVEN;
	    if (strncasecmp(s, "down", 4) == 0)
		return RUBY_NUM_ROUND_HALF_DOWN;
	    break;
	}
      invalid:
	rb_raise(rb_eArgError, "invalid rounding mode: % "PRIsVALUE, rounding);
    }
  noopt:
    return RUBY_NUM_ROUND_DEFAULT;
}

/* experimental API */
int
rb_num_to_uint(VALUE val, unsigned int *ret)
{
#define NUMERR_TYPE     1
#define NUMERR_NEGATIVE 2
#define NUMERR_TOOLARGE 3
    if (FIXNUM_P(val)) {
	long v = FIX2LONG(val);
#if SIZEOF_INT < SIZEOF_LONG
	if (v > (long)UINT_MAX) return NUMERR_TOOLARGE;
#endif
	if (v < 0) return NUMERR_NEGATIVE;
	*ret = (unsigned int)v;
	return 0;
    }

    if (RB_TYPE_P(val, T_BIGNUM)) {
	if (BIGNUM_NEGATIVE_P(val)) return NUMERR_NEGATIVE;
#if SIZEOF_INT < SIZEOF_LONG
	/* long is 64bit */
	return NUMERR_TOOLARGE;
#else
	/* long is 32bit */
	if (rb_absint_size(val, NULL) > sizeof(int)) return NUMERR_TOOLARGE;
	*ret = (unsigned int)rb_big2ulong((VALUE)val);
	return 0;
#endif
    }
    return NUMERR_TYPE;
}

#define method_basic_p(klass) rb_method_basic_definition_p(klass, mid)

static inline int
int_pos_p(VALUE num)
{
    if (FIXNUM_P(num)) {
	return FIXNUM_POSITIVE_P(num);
    }
    else if (RB_TYPE_P(num, T_BIGNUM)) {
	return BIGNUM_POSITIVE_P(num);
    }
    rb_raise(rb_eTypeError, "not an Integer");
}

static inline int
int_neg_p(VALUE num)
{
    if (FIXNUM_P(num)) {
	return FIXNUM_NEGATIVE_P(num);
    }
    else if (RB_TYPE_P(num, T_BIGNUM)) {
	return BIGNUM_NEGATIVE_P(num);
    }
    rb_raise(rb_eTypeError, "not an Integer");
}

int
rb_int_positive_p(VALUE num)
{
    return int_pos_p(num);
}

int
rb_int_negative_p(VALUE num)
{
    return int_neg_p(num);
}

int
rb_num_negative_p(VALUE num)
{
    return rb_num_negative_int_p(num);
}

static VALUE
num_funcall_op_0(VALUE x, VALUE arg, int recursive)
{
    ID func = (ID)arg;
    if (recursive) {
	const char *name = rb_id2name(func);
	if (ISALNUM(name[0])) {
	    rb_name_error(func, "%"PRIsVALUE".%"PRIsVALUE,
			  x, ID2SYM(func));
	}
	else if (name[0] && name[1] == '@' && !name[2]) {
	    rb_name_error(func, "%c%"PRIsVALUE,
			  name[0], x);
	}
	else {
	    rb_name_error(func, "%"PRIsVALUE"%"PRIsVALUE,
			  ID2SYM(func), x);
	}
    }
    return rb_funcallv(x, func, 0, 0);
}

static VALUE
num_funcall0(VALUE x, ID func)
{
    return rb_exec_recursive(num_funcall_op_0, x, (VALUE)func);
}

NORETURN(static void num_funcall_op_1_recursion(VALUE x, ID func, VALUE y));

static void
num_funcall_op_1_recursion(VALUE x, ID func, VALUE y)
{
    const char *name = rb_id2name(func);
    if (ISALNUM(name[0])) {
	rb_name_error(func, "%"PRIsVALUE".%"PRIsVALUE"(%"PRIsVALUE")",
		      x, ID2SYM(func), y);
    }
    else {
	rb_name_error(func, "%"PRIsVALUE"%"PRIsVALUE"%"PRIsVALUE,
		      x, ID2SYM(func), y);
    }
}

static VALUE
num_funcall_op_1(VALUE y, VALUE arg, int recursive)
{
    ID func = (ID)((VALUE *)arg)[0];
    VALUE x = ((VALUE *)arg)[1];
    if (recursive) {
	num_funcall_op_1_recursion(x, func, y);
    }
    return rb_funcall(x, func, 1, y);
}

static VALUE
num_funcall1(VALUE x, ID func, VALUE y)
{
    VALUE args[2];
    args[0] = (VALUE)func;
    args[1] = x;
    return rb_exec_recursive_paired(num_funcall_op_1, y, x, (VALUE)args);
}

/*
 *  call-seq:
 *     num.coerce(numeric)  ->  array
 *
 *  If +numeric+ is the same type as +num+, returns an array
 *  <code>[numeric, num]</code>. Otherwise, returns an array with both
 *  +numeric+ and +num+ represented as Float objects.
 *
 *  This coercion mechanism is used by Ruby to handle mixed-type numeric
 *  operations: it is intended to find a compatible common type between the two
 *  operands of the operator.
 *
 *     1.coerce(2.5)   #=> [2.5, 1.0]
 *     1.2.coerce(3)   #=> [3.0, 1.2]
 *     1.coerce(2)     #=> [2, 1]
 */

static VALUE
num_coerce(VALUE x, VALUE y)
{
    if (CLASS_OF(x) == CLASS_OF(y))
	return rb_assoc_new(y, x);
    x = rb_Float(x);
    y = rb_Float(y);
    return rb_assoc_new(y, x);
}

NORETURN(static void coerce_failed(VALUE x, VALUE y));
static void
coerce_failed(VALUE x, VALUE y)
{
    if (SPECIAL_CONST_P(y) || SYMBOL_P(y) || RB_FLOAT_TYPE_P(y)) {
	y = rb_inspect(y);
    }
    else {
	y = rb_obj_class(y);
    }
    rb_raise(rb_eTypeError, "%"PRIsVALUE" can't be coerced into %"PRIsVALUE,
	     y, rb_obj_class(x));
}

static int
do_coerce(VALUE *x, VALUE *y, int err)
{
    VALUE ary = rb_check_funcall(*y, id_coerce, 1, x);
    if (ary == Qundef) {
	if (err) {
	    coerce_failed(*x, *y);
	}
	return FALSE;
    }
    if (!err && NIL_P(ary)) {
	return FALSE;
    }
    if (!RB_TYPE_P(ary, T_ARRAY) || RARRAY_LEN(ary) != 2) {
	rb_raise(rb_eTypeError, "coerce must return [x, y]");
    }

    *x = RARRAY_AREF(ary, 0);
    *y = RARRAY_AREF(ary, 1);
    return TRUE;
}

VALUE
rb_num_coerce_bin(VALUE x, VALUE y, ID func)
{
    do_coerce(&x, &y, TRUE);
    return rb_funcall(x, func, 1, y);
}

VALUE
rb_num_coerce_cmp(VALUE x, VALUE y, ID func)
{
    if (do_coerce(&x, &y, FALSE))
	return rb_funcall(x, func, 1, y);
    return Qnil;
}

static VALUE
ensure_cmp(VALUE c, VALUE x, VALUE y)
{
    if (NIL_P(c)) rb_cmperr(x, y);
    return c;
}

VALUE
rb_num_coerce_relop(VALUE x, VALUE y, ID func)
{
    VALUE x0 = x, y0 = y;

    if (!do_coerce(&x, &y, FALSE)) {
	rb_cmperr(x0, y0);
	UNREACHABLE_RETURN(Qnil);
    }
    return ensure_cmp(rb_funcall(x, func, 1, y), x0, y0);
}

NORETURN(static VALUE num_sadded(VALUE x, VALUE name));

/*
 * :nodoc:
 *
 * Trap attempts to add methods to Numeric objects. Always raises a TypeError.
 *
 * Numerics should be values; singleton_methods should not be added to them.
 */

static VALUE
num_sadded(VALUE x, VALUE name)
{
    ID mid = rb_to_id(name);
    /* ruby_frame = ruby_frame->prev; */ /* pop frame for "singleton_method_added" */
    rb_remove_method_id(rb_singleton_class(x), mid);
    rb_raise(rb_eTypeError,
	     "can't define singleton method \"%"PRIsVALUE"\" for %"PRIsVALUE,
	     rb_id2str(mid),
	     rb_obj_class(x));

    UNREACHABLE_RETURN(Qnil);
}

#if 0
/*
 *  call-seq:
 *     num.clone(freeze: true)  ->  num
 *
 *  Returns the receiver.  +freeze+ cannot be +false+.
 */
static VALUE
num_clone(int argc, VALUE *argv, VALUE x)
{
    return rb_immutable_obj_clone(argc, argv, x);
}
#else
# define num_clone rb_immutable_obj_clone
#endif

#if 0
/*
 *  call-seq:
 *     num.dup  ->  num
 *
 *  Returns the receiver.
 */
static VALUE
num_dup(VALUE x)
{
    return x;
}
#else
# define num_dup num_uplus
#endif

/*
 *  call-seq:
 *     +num  ->  num
 *
 *  Unary Plus---Returns the receiver.
 */

static VALUE
num_uplus(VALUE num)
{
    return num;
}

/*
 *  call-seq:
 *     num.i  ->  Complex(0, num)
 *
 *  Returns the corresponding imaginary number.
 *  Not available for complex numbers.
 *
 *     -42.i  #=> (0-42i)
 *     2.0.i  #=> (0+2.0i)
 */

static VALUE
num_imaginary(VALUE num)
{
    return rb_complex_new(INT2FIX(0), num);
}

/*
 *  call-seq:
 *     -num  ->  numeric
 *
 *  Unary Minus---Returns the receiver, negated.
 */

static VALUE
num_uminus(VALUE num)
{
    VALUE zero;

    zero = INT2FIX(0);
    do_coerce(&zero, &num, TRUE);

    return num_funcall1(zero, '-', num);
}

/*
 *  call-seq:
 *     num.fdiv(numeric)  ->  float
 *
 *  Returns float division.
 */

static VALUE
num_fdiv(VALUE x, VALUE y)
{
    return rb_funcall(rb_Float(x), '/', 1, y);
}

/*
 *  call-seq:
 *     num.div(numeric)  ->  integer
 *
 *  Uses +/+ to perform division, then converts the result to an integer.
 *  Numeric does not define the +/+ operator; this is left to subclasses.
 *
 *  Equivalent to <code>num.divmod(numeric)[0]</code>.
 *
 *  See Numeric#divmod.
 */

static VALUE
num_div(VALUE x, VALUE y)
{
    if (rb_equal(INT2FIX(0), y)) rb_num_zerodiv();
    return rb_funcall(num_funcall1(x, '/', y), rb_intern("floor"), 0);
}

/*
 *  call-seq:
 *     num.modulo(numeric)  ->  real
 *
 *  <code>x.modulo(y)</code> means <code>x-y*(x/y).floor</code>.
 *
 *  Equivalent to <code>num.divmod(numeric)[1]</code>.
 *
 *  See Numeric#divmod.
 */

static VALUE
num_modulo(VALUE x, VALUE y)
{
    VALUE q = num_funcall1(x, id_div, y);
    return rb_funcall(x, '-', 1,
		      rb_funcall(y, '*', 1, q));
}

/*
 *  call-seq:
 *     num.remainder(numeric)  ->  real
 *
 *  <code>x.remainder(y)</code> means <code>x-y*(x/y).truncate</code>.
 *
 *  See Numeric#divmod.
 */

static VALUE
num_remainder(VALUE x, VALUE y)
{
    VALUE z = num_funcall1(x, '%', y);

    if ((!rb_equal(z, INT2FIX(0))) &&
	((rb_num_negative_int_p(x) &&
	  rb_num_positive_int_p(y)) ||
	 (rb_num_positive_int_p(x) &&
	  rb_num_negative_int_p(y)))) {
        if (RB_TYPE_P(y, T_FLOAT)) {
            if (isinf(RFLOAT_VALUE(y))) {
                return x;
            }
        }
	return rb_funcall(z, '-', 1, y);
    }
    return z;
}

/*
 *  call-seq:
 *     num.divmod(numeric)  ->  array
 *
 *  Returns an array containing the quotient and modulus obtained by dividing
 *  +num+ by +numeric+.
 *
 *  If <code>q, r = x.divmod(y)</code>, then
 *
 *      q = floor(x/y)
 *      x = q*y + r
 *
 *  The quotient is rounded toward negative infinity, as shown in the
 *  following table:
 *
 *     a    |  b  |  a.divmod(b)  |   a/b   | a.modulo(b) | a.remainder(b)
 *    ------+-----+---------------+---------+-------------+---------------
 *     13   |  4  |   3,    1     |   3     |    1        |     1
 *    ------+-----+---------------+---------+-------------+---------------
 *     13   | -4  |  -4,   -3     |  -4     |   -3        |     1
 *    ------+-----+---------------+---------+-------------+---------------
 *    -13   |  4  |  -4,    3     |  -4     |    3        |    -1
 *    ------+-----+---------------+---------+-------------+---------------
 *    -13   | -4  |   3,   -1     |   3     |   -1        |    -1
 *    ------+-----+---------------+---------+-------------+---------------
 *     11.5 |  4  |   2,    3.5   |   2.875 |    3.5      |     3.5
 *    ------+-----+---------------+---------+-------------+---------------
 *     11.5 | -4  |  -3,   -0.5   |  -2.875 |   -0.5      |     3.5
 *    ------+-----+---------------+---------+-------------+---------------
 *    -11.5 |  4  |  -3,    0.5   |  -2.875 |    0.5      |    -3.5
 *    ------+-----+---------------+---------+-------------+---------------
 *    -11.5 | -4  |   2,   -3.5   |   2.875 |   -3.5      |    -3.5
 *
 *
 *  Examples
 *
 *     11.divmod(3)        #=> [3, 2]
 *     11.divmod(-3)       #=> [-4, -1]
 *     11.divmod(3.5)      #=> [3, 0.5]
 *     (-11).divmod(3.5)   #=> [-4, 3.0]
 *     11.5.divmod(3.5)    #=> [3, 1.0]
 */

static VALUE
num_divmod(VALUE x, VALUE y)
{
    return rb_assoc_new(num_div(x, y), num_modulo(x, y));
}

/*
 *  call-seq:
 *     num.abs        ->  numeric
 *     num.magnitude  ->  numeric
 *
 *  Returns the absolute value of +num+.
 *
 *     12.abs         #=> 12
 *     (-34.56).abs   #=> 34.56
 *     -34.56.abs     #=> 34.56
 *
 *  Numeric#magnitude is an alias for Numeric#abs.
 */

static VALUE
num_abs(VALUE num)
{
    if (rb_num_negative_int_p(num)) {
	return num_funcall0(num, idUMinus);
    }
    return num;
}

/*
 *  call-seq:
 *     num.zero?  ->  true or false
 *
 *  Returns +true+ if +num+ has a zero value.
 */

static VALUE
num_zero_p(VALUE num)
{
    return rb_equal(num, INT2FIX(0));
}

static VALUE
int_zero_p(VALUE num)
{
    if (FIXNUM_P(num)) {
	if (FIXNUM_ZERO_P(num)) {
	    return Qtrue;
	}
    }
    else {
        assert(RB_TYPE_P(num, T_BIGNUM));
	if (rb_bigzero_p(num)) {
	    /* this should not happen usually */
	    return Qtrue;
	}
    }
    return Qfalse;
}

VALUE
rb_int_zero_p(VALUE num)
{
    return int_zero_p(num);
}

/*
 *  call-seq:
 *     num.nonzero?  ->  self or nil
 *
 *  Returns +self+ if +num+ is not zero, +nil+ otherwise.
 *
 *  This behavior is useful when chaining comparisons:
 *
 *     a = %w( z Bb bB bb BB a aA Aa AA A )
 *     b = a.sort {|a,b| (a.downcase <=> b.downcase).nonzero? || a <=> b }
 *     b   #=> ["A", "a", "AA", "Aa", "aA", "BB", "Bb", "bB", "bb", "z"]
 */

static VALUE
num_nonzero_p(VALUE num)
{
    if (RTEST(num_funcall0(num, rb_intern("zero?")))) {
	return Qnil;
    }
    return num;
}

/*
 *  call-seq:
 *     num.to_int  ->  integer
 *
 *  Invokes the child class's +to_i+ method to convert +num+ to an integer.
 *
 *      1.0.class          #=> Float
 *      1.0.to_int.class   #=> Integer
 *      1.0.to_i.class     #=> Integer
 */

static VALUE
num_to_int(VALUE num)
{
    return num_funcall0(num, id_to_i);
}

/*
 *  call-seq:
 *     num.positive?  ->  true or false
 *
 *  Returns +true+ if +num+ is greater than 0.
 */

static VALUE
num_positive_p(VALUE num)
{
    const ID mid = '>';

    if (FIXNUM_P(num)) {
	if (method_basic_p(rb_cInteger))
	    return (SIGNED_VALUE)num > (SIGNED_VALUE)INT2FIX(0) ? Qtrue : Qfalse;
    }
    else if (RB_TYPE_P(num, T_BIGNUM)) {
	if (method_basic_p(rb_cInteger))
	    return BIGNUM_POSITIVE_P(num) && !rb_bigzero_p(num) ? Qtrue : Qfalse;
    }
    return rb_num_compare_with_zero(num, mid);
}

/*
 *  call-seq:
 *     num.negative?  ->  true or false
 *
 *  Returns +true+ if +num+ is less than 0.
 */

static VALUE
num_negative_p(VALUE num)
{
    return rb_num_negative_int_p(num) ? Qtrue : Qfalse;
}


/********************************************************************
 *
 * Document-class: Float
 *
 *  Float objects represent inexact real numbers using the native
 *  architecture's double-precision floating point representation.
 *
 *  Floating point has a different arithmetic and is an inexact number.
 *  So you should know its esoteric system. See following:
 *
 *  - https://docs.oracle.com/cd/E19957-01/806-3568/ncg_goldberg.html
 *  - https://github.com/rdp/ruby_tutorials_core/wiki/Ruby-Talk-FAQ#floats_imprecise
 *  - https://en.wikipedia.org/wiki/Floating_point#Accuracy_problems
 */

VALUE
rb_float_new_in_heap(double d)
{
    NEWOBJ_OF(flt, struct RFloat, rb_cFloat, T_FLOAT | (RGENGC_WB_PROTECTED_FLOAT ? FL_WB_PROTECTED : 0));

    flt->float_value = d;
    OBJ_FREEZE((VALUE)flt);
    return (VALUE)flt;
}

/*
 *  call-seq:
 *     float.to_s  ->  string
 *
 *  Returns a string containing a representation of +self+.
 *  As well as a fixed or exponential form of the +float+,
 *  the call may return +NaN+, +Infinity+, and +-Infinity+.
 */

static VALUE
flo_to_s(VALUE flt)
{
    enum {decimal_mant = DBL_MANT_DIG-DBL_DIG};
    enum {float_dig = DBL_DIG+1};
    char buf[float_dig + (decimal_mant + CHAR_BIT - 1) / CHAR_BIT + 10];
    double value = RFLOAT_VALUE(flt);
    VALUE s;
    char *p, *e;
    int sign, decpt, digs;

    if (isinf(value)) {
	static const char minf[] = "-Infinity";
	const int pos = (value > 0); /* skip "-" */
	return rb_usascii_str_new(minf+pos, strlen(minf)-pos);
    }
    else if (isnan(value))
	return rb_usascii_str_new2("NaN");

    p = ruby_dtoa(value, 0, 0, &decpt, &sign, &e);
    s = sign ? rb_usascii_str_new_cstr("-") : rb_usascii_str_new(0, 0);
    if ((digs = (int)(e - p)) >= (int)sizeof(buf)) digs = (int)sizeof(buf) - 1;
    memcpy(buf, p, digs);
    xfree(p);
    if (decpt > 0) {
	if (decpt < digs) {
	    memmove(buf + decpt + 1, buf + decpt, digs - decpt);
	    buf[decpt] = '.';
	    rb_str_cat(s, buf, digs + 1);
	}
	else if (decpt <= DBL_DIG) {
	    long len;
	    char *ptr;
	    rb_str_cat(s, buf, digs);
	    rb_str_resize(s, (len = RSTRING_LEN(s)) + decpt - digs + 2);
	    ptr = RSTRING_PTR(s) + len;
	    if (decpt > digs) {
		memset(ptr, '0', decpt - digs);
		ptr += decpt - digs;
	    }
	    memcpy(ptr, ".0", 2);
	}
	else {
	    goto exp;
	}
    }
    else if (decpt > -4) {
	long len;
	char *ptr;
	rb_str_cat(s, "0.", 2);
	rb_str_resize(s, (len = RSTRING_LEN(s)) - decpt + digs);
	ptr = RSTRING_PTR(s);
	memset(ptr += len, '0', -decpt);
	memcpy(ptr -= decpt, buf, digs);
    }
    else {
        goto exp;
    }
    return s;

  exp:
    if (digs > 1) {
        memmove(buf + 2, buf + 1, digs - 1);
    }
    else {
        buf[2] = '0';
        digs++;
    }
    buf[1] = '.';
    rb_str_cat(s, buf, digs + 1);
    rb_str_catf(s, "e%+03d", decpt - 1);
    return s;
}

/*
 *  call-seq:
 *     float.coerce(numeric)  ->  array
 *
 *  Returns an array with both +numeric+ and +float+ represented as Float
 *  objects.
 *
 *  This is achieved by converting +numeric+ to a Float.
 *
 *     1.2.coerce(3)       #=> [3.0, 1.2]
 *     2.5.coerce(1.1)     #=> [1.1, 2.5]
 */

static VALUE
flo_coerce(VALUE x, VALUE y)
{
    return rb_assoc_new(rb_Float(y), x);
}

MJIT_FUNC_EXPORTED VALUE
rb_float_uminus(VALUE flt)
{
    return DBL2NUM(-RFLOAT_VALUE(flt));
}

/*
 * call-seq:
 *   float + other  ->  float
 *
 * Returns a new Float which is the sum of +float+ and +other+.
 */

VALUE
rb_float_plus(VALUE x, VALUE y)
{
    if (RB_TYPE_P(y, T_FIXNUM)) {
	return DBL2NUM(RFLOAT_VALUE(x) + (double)FIX2LONG(y));
    }
    else if (RB_TYPE_P(y, T_BIGNUM)) {
	return DBL2NUM(RFLOAT_VALUE(x) + rb_big2dbl(y));
    }
    else if (RB_TYPE_P(y, T_FLOAT)) {
	return DBL2NUM(RFLOAT_VALUE(x) + RFLOAT_VALUE(y));
    }
    else {
	return rb_num_coerce_bin(x, y, '+');
    }
}

/*
 * call-seq:
 *   float - other  ->  float
 *
 * Returns a new Float which is the difference of +float+ and +other+.
 */

VALUE
rb_float_minus(VALUE x, VALUE y)
{
    if (RB_TYPE_P(y, T_FIXNUM)) {
	return DBL2NUM(RFLOAT_VALUE(x) - (double)FIX2LONG(y));
    }
    else if (RB_TYPE_P(y, T_BIGNUM)) {
	return DBL2NUM(RFLOAT_VALUE(x) - rb_big2dbl(y));
    }
    else if (RB_TYPE_P(y, T_FLOAT)) {
	return DBL2NUM(RFLOAT_VALUE(x) - RFLOAT_VALUE(y));
    }
    else {
	return rb_num_coerce_bin(x, y, '-');
    }
}

/*
 * call-seq:
 *   float * other  ->  float
 *
 * Returns a new Float which is the product of +float+ and +other+.
 */

VALUE
rb_float_mul(VALUE x, VALUE y)
{
    if (RB_TYPE_P(y, T_FIXNUM)) {
	return DBL2NUM(RFLOAT_VALUE(x) * (double)FIX2LONG(y));
    }
    else if (RB_TYPE_P(y, T_BIGNUM)) {
	return DBL2NUM(RFLOAT_VALUE(x) * rb_big2dbl(y));
    }
    else if (RB_TYPE_P(y, T_FLOAT)) {
	return DBL2NUM(RFLOAT_VALUE(x) * RFLOAT_VALUE(y));
    }
    else {
	return rb_num_coerce_bin(x, y, '*');
    }
}

static double
double_div_double(double x, double y)
{
    if (LIKELY(y != 0.0)) {
        return x / y;
    }
    else if (x == 0.0) {
        return nan("");
    }
    else {
        double z = signbit(y) ? -1.0 : 1.0;
        return x * z * HUGE_VAL;
    }
}

MJIT_FUNC_EXPORTED VALUE
rb_flo_div_flo(VALUE x, VALUE y)
{
    double num = RFLOAT_VALUE(x);
    double den = RFLOAT_VALUE(y);
    double ret = double_div_double(num, den);
    return DBL2NUM(ret);
}

/*
 * call-seq:
 *   float / other  ->  float
 *
 * Returns a new Float which is the result of dividing +float+ by +other+.
 */

VALUE
rb_float_div(VALUE x, VALUE y)
{
    double num = RFLOAT_VALUE(x);
    double den;
    double ret;

    if (RB_TYPE_P(y, T_FIXNUM)) {
        den = FIX2LONG(y);
    }
    else if (RB_TYPE_P(y, T_BIGNUM)) {
        den = rb_big2dbl(y);
    }
    else if (RB_TYPE_P(y, T_FLOAT)) {
        den = RFLOAT_VALUE(y);
    }
    else {
	return rb_num_coerce_bin(x, y, '/');
    }

    ret = double_div_double(num, den);
    return DBL2NUM(ret);
}

/*
 *  call-seq:
 *     float.fdiv(numeric)  ->  float
 *     float.quo(numeric)   ->  float
 *
 *  Returns <code>float / numeric</code>, same as Float#/.
 */

static VALUE
flo_quo(VALUE x, VALUE y)
{
    return num_funcall1(x, '/', y);
}

static void
flodivmod(double x, double y, double *divp, double *modp)
{
    double div, mod;

    if (isnan(y)) {
	/* y is NaN so all results are NaN */
	if (modp) *modp = y;
	if (divp) *divp = y;
	return;
    }
    if (y == 0.0) rb_num_zerodiv();
    if ((x == 0.0) || (isinf(y) && !isinf(x)))
        mod = x;
    else {
#ifdef HAVE_FMOD
	mod = fmod(x, y);
#else
	double z;

	modf(x/y, &z);
	mod = x - z * y;
#endif
    }
    if (isinf(x) && !isinf(y))
	div = x;
    else {
	div = (x - mod) / y;
        if (modp && divp) div = round(div);
    }
    if (y*mod < 0) {
        mod += y;
        div -= 1.0;
    }
    if (modp) *modp = mod;
    if (divp) *divp = div;
}

/*
 * Returns the modulo of division of x by y.
 * An error will be raised if y == 0.
 */

MJIT_FUNC_EXPORTED double
ruby_float_mod(double x, double y)
{
    double mod;
    flodivmod(x, y, 0, &mod);
    return mod;
}

/*
 *  call-seq:
 *     float % other        ->  float
 *     float.modulo(other)  ->  float
 *
 *  Returns the modulo after division of +float+ by +other+.
 *
 *     6543.21.modulo(137)      #=> 104.21000000000004
 *     6543.21.modulo(137.24)   #=> 92.92999999999961
 */

static VALUE
flo_mod(VALUE x, VALUE y)
{
    double fy;

    if (RB_TYPE_P(y, T_FIXNUM)) {
	fy = (double)FIX2LONG(y);
    }
    else if (RB_TYPE_P(y, T_BIGNUM)) {
	fy = rb_big2dbl(y);
    }
    else if (RB_TYPE_P(y, T_FLOAT)) {
	fy = RFLOAT_VALUE(y);
    }
    else {
	return rb_num_coerce_bin(x, y, '%');
    }
    return DBL2NUM(ruby_float_mod(RFLOAT_VALUE(x), fy));
}

static VALUE
dbl2ival(double d)
{
    if (FIXABLE(d)) {
	return LONG2FIX((long)d);
    }
    return rb_dbl2big(d);
}

/*
 *  call-seq:
 *     float.divmod(numeric)  ->  array
 *
 *  See Numeric#divmod.
 *
 *     42.0.divmod(6)   #=> [7, 0.0]
 *     42.0.divmod(5)   #=> [8, 2.0]
 */

static VALUE
flo_divmod(VALUE x, VALUE y)
{
    double fy, div, mod;
    volatile VALUE a, b;

    if (RB_TYPE_P(y, T_FIXNUM)) {
	fy = (double)FIX2LONG(y);
    }
    else if (RB_TYPE_P(y, T_BIGNUM)) {
	fy = rb_big2dbl(y);
    }
    else if (RB_TYPE_P(y, T_FLOAT)) {
	fy = RFLOAT_VALUE(y);
    }
    else {
	return rb_num_coerce_bin(x, y, id_divmod);
    }
    flodivmod(RFLOAT_VALUE(x), fy, &div, &mod);
    a = dbl2ival(div);
    b = DBL2NUM(mod);
    return rb_assoc_new(a, b);
}

/*
 * call-seq:
 *    float ** other  ->  float
 *
 * Raises +float+ to the power of +other+.
 *
 *    2.0**3   #=> 8.0
 */

VALUE
rb_float_pow(VALUE x, VALUE y)
{
    double dx, dy;
    if (y == INT2FIX(2)) {
	dx = RFLOAT_VALUE(x);
        return DBL2NUM(dx * dx);
    }
    else if (RB_TYPE_P(y, T_FIXNUM)) {
	dx = RFLOAT_VALUE(x);
	dy = (double)FIX2LONG(y);
    }
    else if (RB_TYPE_P(y, T_BIGNUM)) {
	dx = RFLOAT_VALUE(x);
	dy = rb_big2dbl(y);
    }
    else if (RB_TYPE_P(y, T_FLOAT)) {
	dx = RFLOAT_VALUE(x);
	dy = RFLOAT_VALUE(y);
	if (dx < 0 && dy != round(dy))
            return rb_dbl_complex_new_polar_pi(pow(-dx, dy), dy);
    }
    else {
	return rb_num_coerce_bin(x, y, idPow);
    }
    return DBL2NUM(pow(dx, dy));
}

/*
 *  call-seq:
 *     num.eql?(numeric)  ->  true or false
 *
 *  Returns +true+ if +num+ and +numeric+ are the same type and have equal
 *  values.  Contrast this with Numeric#==, which performs type conversions.
 *
 *     1 == 1.0        #=> true
 *     1.eql?(1.0)     #=> false
 *     1.0.eql?(1.0)   #=> true
 */

static VALUE
num_eql(VALUE x, VALUE y)
{
    if (TYPE(x) != TYPE(y)) return Qfalse;

    if (RB_TYPE_P(x, T_BIGNUM)) {
	return rb_big_eql(x, y);
    }

    return rb_equal(x, y);
}

/*
 *  call-seq:
 *     number <=> other  ->  0 or nil
 *
 *  Returns zero if +number+ equals +other+, otherwise returns +nil+.
 */

static VALUE
num_cmp(VALUE x, VALUE y)
{
    if (x == y) return INT2FIX(0);
    return Qnil;
}

static VALUE
num_equal(VALUE x, VALUE y)
{
    VALUE result;
    if (x == y) return Qtrue;
    result = num_funcall1(y, id_eq, x);
    if (RTEST(result)) return Qtrue;
    return Qfalse;
}

/*
 *  call-seq:
 *     float == obj  ->  true or false
 *
 *  Returns +true+ only if +obj+ has the same value as +float+.
 *  Contrast this with Float#eql?, which requires +obj+ to be a Float.
 *
 *     1.0 == 1   #=> true
 *
 *  The result of <code>NaN == NaN</code> is undefined,
 *  so an implementation-dependent value is returned.
 */

MJIT_FUNC_EXPORTED VALUE
rb_float_equal(VALUE x, VALUE y)
{
    volatile double a, b;

    if (RB_TYPE_P(y, T_FIXNUM) || RB_TYPE_P(y, T_BIGNUM)) {
        return rb_integer_float_eq(y, x);
    }
    else if (RB_TYPE_P(y, T_FLOAT)) {
	b = RFLOAT_VALUE(y);
#if MSC_VERSION_BEFORE(1300)
	if (isnan(b)) return Qfalse;
#endif
    }
    else {
	return num_equal(x, y);
    }
    a = RFLOAT_VALUE(x);
#if MSC_VERSION_BEFORE(1300)
    if (isnan(a)) return Qfalse;
#endif
    return (a == b)?Qtrue:Qfalse;
}

#define flo_eq rb_float_equal
static VALUE rb_dbl_hash(double d);

/*
 * call-seq:
 *    float.hash  ->  integer
 *
 * Returns a hash code for this float.
 *
 * See also Object#hash.
 */

static VALUE
flo_hash(VALUE num)
{
    return rb_dbl_hash(RFLOAT_VALUE(num));
}

static VALUE
rb_dbl_hash(double d)
{
    return ST2FIX(rb_dbl_long_hash(d));
}

VALUE
rb_dbl_cmp(double a, double b)
{
    if (isnan(a) || isnan(b)) return Qnil;
    if (a == b) return INT2FIX(0);
    if (a > b) return INT2FIX(1);
    if (a < b) return INT2FIX(-1);
    return Qnil;
}

/*
 *  call-seq:
 *     float <=> real  ->  -1, 0, +1, or nil
 *
 *  Returns -1, 0, or +1 depending on whether +float+ is
 *  less than, equal to, or greater than +real+.
 *  This is the basis for the tests in the Comparable module.
 *
 *  The result of <code>NaN <=> NaN</code> is undefined,
 *  so an implementation-dependent value is returned.
 *
 *  +nil+ is returned if the two values are incomparable.
 */

static VALUE
flo_cmp(VALUE x, VALUE y)
{
    double a, b;
    VALUE i;

    a = RFLOAT_VALUE(x);
    if (isnan(a)) return Qnil;
    if (RB_TYPE_P(y, T_FIXNUM) || RB_TYPE_P(y, T_BIGNUM)) {
        VALUE rel = rb_integer_float_cmp(y, x);
        if (FIXNUM_P(rel))
            return LONG2FIX(-FIX2LONG(rel));
        return rel;
    }
    else if (RB_TYPE_P(y, T_FLOAT)) {
	b = RFLOAT_VALUE(y);
    }
    else {
	if (isinf(a) && (i = rb_check_funcall(y, rb_intern("infinite?"), 0, 0)) != Qundef) {
	    if (RTEST(i)) {
		int j = rb_cmpint(i, x, y);
		j = (a > 0.0) ? (j > 0 ? 0 : +1) : (j < 0 ? 0 : -1);
		return INT2FIX(j);
	    }
	    if (a > 0.0) return INT2FIX(1);
	    return INT2FIX(-1);
	}
	return rb_num_coerce_cmp(x, y, id_cmp);
    }
    return rb_dbl_cmp(a, b);
}

MJIT_FUNC_EXPORTED int
rb_float_cmp(VALUE x, VALUE y)
{
    return NUM2INT(ensure_cmp(flo_cmp(x, y), x, y));
}

/*
 * call-seq:
 *   float > real  ->  true or false
 *
 * Returns +true+ if +float+ is greater than +real+.
 *
 * The result of <code>NaN > NaN</code> is undefined,
 * so an implementation-dependent value is returned.
 */

VALUE
rb_float_gt(VALUE x, VALUE y)
{
    double a, b;

    a = RFLOAT_VALUE(x);
    if (RB_TYPE_P(y, T_FIXNUM) || RB_TYPE_P(y, T_BIGNUM)) {
        VALUE rel = rb_integer_float_cmp(y, x);
        if (FIXNUM_P(rel))
            return -FIX2LONG(rel) > 0 ? Qtrue : Qfalse;
        return Qfalse;
    }
    else if (RB_TYPE_P(y, T_FLOAT)) {
	b = RFLOAT_VALUE(y);
#if MSC_VERSION_BEFORE(1300)
	if (isnan(b)) return Qfalse;
#endif
    }
    else {
	return rb_num_coerce_relop(x, y, '>');
    }
#if MSC_VERSION_BEFORE(1300)
    if (isnan(a)) return Qfalse;
#endif
    return (a > b)?Qtrue:Qfalse;
}

/*
 * call-seq:
 *   float >= real  ->  true or false
 *
 * Returns +true+ if +float+ is greater than or equal to +real+.
 *
 * The result of <code>NaN >= NaN</code> is undefined,
 * so an implementation-dependent value is returned.
 */

static VALUE
flo_ge(VALUE x, VALUE y)
{
    double a, b;

    a = RFLOAT_VALUE(x);
    if (RB_TYPE_P(y, T_FIXNUM) || RB_TYPE_P(y, T_BIGNUM)) {
        VALUE rel = rb_integer_float_cmp(y, x);
        if (FIXNUM_P(rel))
            return -FIX2LONG(rel) >= 0 ? Qtrue : Qfalse;
        return Qfalse;
    }
    else if (RB_TYPE_P(y, T_FLOAT)) {
	b = RFLOAT_VALUE(y);
#if MSC_VERSION_BEFORE(1300)
	if (isnan(b)) return Qfalse;
#endif
    }
    else {
	return rb_num_coerce_relop(x, y, idGE);
    }
#if MSC_VERSION_BEFORE(1300)
    if (isnan(a)) return Qfalse;
#endif
    return (a >= b)?Qtrue:Qfalse;
}

/*
 * call-seq:
 *   float < real  ->  true or false
 *
 * Returns +true+ if +float+ is less than +real+.
 *
 * The result of <code>NaN < NaN</code> is undefined,
 * so an implementation-dependent value is returned.
 */

static VALUE
flo_lt(VALUE x, VALUE y)
{
    double a, b;

    a = RFLOAT_VALUE(x);
    if (RB_TYPE_P(y, T_FIXNUM) || RB_TYPE_P(y, T_BIGNUM)) {
        VALUE rel = rb_integer_float_cmp(y, x);
        if (FIXNUM_P(rel))
            return -FIX2LONG(rel) < 0 ? Qtrue : Qfalse;
        return Qfalse;
    }
    else if (RB_TYPE_P(y, T_FLOAT)) {
	b = RFLOAT_VALUE(y);
#if MSC_VERSION_BEFORE(1300)
	if (isnan(b)) return Qfalse;
#endif
    }
    else {
	return rb_num_coerce_relop(x, y, '<');
    }
#if MSC_VERSION_BEFORE(1300)
    if (isnan(a)) return Qfalse;
#endif
    return (a < b)?Qtrue:Qfalse;
}

/*
 * call-seq:
 *   float <= real  ->  true or false
 *
 * Returns +true+ if +float+ is less than or equal to +real+.
 *
 * The result of <code>NaN <= NaN</code> is undefined,
 * so an implementation-dependent value is returned.
 */

static VALUE
flo_le(VALUE x, VALUE y)
{
    double a, b;

    a = RFLOAT_VALUE(x);
    if (RB_TYPE_P(y, T_FIXNUM) || RB_TYPE_P(y, T_BIGNUM)) {
        VALUE rel = rb_integer_float_cmp(y, x);
        if (FIXNUM_P(rel))
            return -FIX2LONG(rel) <= 0 ? Qtrue : Qfalse;
        return Qfalse;
    }
    else if (RB_TYPE_P(y, T_FLOAT)) {
	b = RFLOAT_VALUE(y);
#if MSC_VERSION_BEFORE(1300)
	if (isnan(b)) return Qfalse;
#endif
    }
    else {
	return rb_num_coerce_relop(x, y, idLE);
    }
#if MSC_VERSION_BEFORE(1300)
    if (isnan(a)) return Qfalse;
#endif
    return (a <= b)?Qtrue:Qfalse;
}

/*
 *  call-seq:
 *     float.eql?(obj)  ->  true or false
 *
 *  Returns +true+ only if +obj+ is a Float with the same value as +float+.
 *  Contrast this with Float#==, which performs type conversions.
 *
 *     1.0.eql?(1)   #=> false
 *
 *  The result of <code>NaN.eql?(NaN)</code> is undefined,
 *  so an implementation-dependent value is returned.
 */

MJIT_FUNC_EXPORTED VALUE
rb_float_eql(VALUE x, VALUE y)
{
    if (RB_TYPE_P(y, T_FLOAT)) {
	double a = RFLOAT_VALUE(x);
	double b = RFLOAT_VALUE(y);
#if MSC_VERSION_BEFORE(1300)
	if (isnan(a) || isnan(b)) return Qfalse;
#endif
	if (a == b)
	    return Qtrue;
    }
    return Qfalse;
}

#define flo_eql rb_float_eql

MJIT_FUNC_EXPORTED VALUE
rb_float_abs(VALUE flt)
{
    double val = fabs(RFLOAT_VALUE(flt));
    return DBL2NUM(val);
}

/*
 *  call-seq:
 *     float.nan?  ->  true or false
 *
 *  Returns +true+ if +float+ is an invalid IEEE floating point number.
 *
 *     a = -1.0      #=> -1.0
 *     a.nan?        #=> false
 *     a = 0.0/0.0   #=> NaN
 *     a.nan?        #=> true
 */

static VALUE
flo_is_nan_p(VALUE num)
{
    double value = RFLOAT_VALUE(num);

    return isnan(value) ? Qtrue : Qfalse;
}

/*
 *  call-seq:
 *     float.infinite?  ->  -1, 1, or nil
 *
 *  Returns +nil+, -1, or 1 depending on whether the value is
 *  finite, <code>-Infinity</code>, or <code>+Infinity</code>.
 *
 *     (0.0).infinite?        #=> nil
 *     (-1.0/0.0).infinite?   #=> -1
 *     (+1.0/0.0).infinite?   #=> 1
 */

VALUE
rb_flo_is_infinite_p(VALUE num)
{
    double value = RFLOAT_VALUE(num);

    if (isinf(value)) {
	return INT2FIX( value < 0 ? -1 : 1 );
    }

    return Qnil;
}

/*
 *  call-seq:
 *     float.finite?  ->  true or false
 *
 *  Returns +true+ if +float+ is a valid IEEE floating point number,
 *  i.e. it is not infinite and Float#nan? is +false+.
 */

VALUE
rb_flo_is_finite_p(VALUE num)
{
    double value = RFLOAT_VALUE(num);

#ifdef HAVE_ISFINITE
    if (!isfinite(value))
	return Qfalse;
#else
    if (isinf(value) || isnan(value))
	return Qfalse;
#endif

    return Qtrue;
}

static VALUE
flo_nextafter(VALUE flo, double value)
{
    double x, y;
    x = NUM2DBL(flo);
    y = nextafter(x, value);
    return DBL2NUM(y);
}

/*
 *  call-seq:
 *     float.next_float  ->  float
 *
 *  Returns the next representable floating point number.
 *
 *  Float::MAX.next_float and Float::INFINITY.next_float is Float::INFINITY.
 *
 *  Float::NAN.next_float is Float::NAN.
 *
 *  For example:
 *
 *    0.01.next_float    #=> 0.010000000000000002
 *    1.0.next_float     #=> 1.0000000000000002
 *    100.0.next_float   #=> 100.00000000000001
 *
 *    0.01.next_float - 0.01     #=> 1.734723475976807e-18
 *    1.0.next_float - 1.0       #=> 2.220446049250313e-16
 *    100.0.next_float - 100.0   #=> 1.4210854715202004e-14
 *
 *    f = 0.01; 20.times { printf "%-20a %s\n", f, f.to_s; f = f.next_float }
 *    #=> 0x1.47ae147ae147bp-7 0.01
 *    #   0x1.47ae147ae147cp-7 0.010000000000000002
 *    #   0x1.47ae147ae147dp-7 0.010000000000000004
 *    #   0x1.47ae147ae147ep-7 0.010000000000000005
 *    #   0x1.47ae147ae147fp-7 0.010000000000000007
 *    #   0x1.47ae147ae148p-7  0.010000000000000009
 *    #   0x1.47ae147ae1481p-7 0.01000000000000001
 *    #   0x1.47ae147ae1482p-7 0.010000000000000012
 *    #   0x1.47ae147ae1483p-7 0.010000000000000014
 *    #   0x1.47ae147ae1484p-7 0.010000000000000016
 *    #   0x1.47ae147ae1485p-7 0.010000000000000018
 *    #   0x1.47ae147ae1486p-7 0.01000000000000002
 *    #   0x1.47ae147ae1487p-7 0.010000000000000021
 *    #   0x1.47ae147ae1488p-7 0.010000000000000023
 *    #   0x1.47ae147ae1489p-7 0.010000000000000024
 *    #   0x1.47ae147ae148ap-7 0.010000000000000026
 *    #   0x1.47ae147ae148bp-7 0.010000000000000028
 *    #   0x1.47ae147ae148cp-7 0.01000000000000003
 *    #   0x1.47ae147ae148dp-7 0.010000000000000031
 *    #   0x1.47ae147ae148ep-7 0.010000000000000033
 *
 *    f = 0.0
 *    100.times { f += 0.1 }
 *    f                           #=> 9.99999999999998       # should be 10.0 in the ideal world.
 *    10-f                        #=> 1.9539925233402755e-14 # the floating point error.
 *    10.0.next_float-10          #=> 1.7763568394002505e-15 # 1 ulp (unit in the last place).
 *    (10-f)/(10.0.next_float-10) #=> 11.0                   # the error is 11 ulp.
 *    (10-f)/(10*Float::EPSILON)  #=> 8.8                    # approximation of the above.
 *    "%a" % 10                   #=> "0x1.4p+3"
 *    "%a" % f                    #=> "0x1.3fffffffffff5p+3" # the last hex digit is 5.  16 - 5 = 11 ulp.
 */
static VALUE
flo_next_float(VALUE vx)
{
    return flo_nextafter(vx, HUGE_VAL);
}

/*
 *  call-seq:
 *     float.prev_float  ->  float
 *
 *  Returns the previous representable floating point number.
 *
 *  (-Float::MAX).prev_float and (-Float::INFINITY).prev_float is -Float::INFINITY.
 *
 *  Float::NAN.prev_float is Float::NAN.
 *
 *  For example:
 *
 *    0.01.prev_float    #=> 0.009999999999999998
 *    1.0.prev_float     #=> 0.9999999999999999
 *    100.0.prev_float   #=> 99.99999999999999
 *
 *    0.01 - 0.01.prev_float     #=> 1.734723475976807e-18
 *    1.0 - 1.0.prev_float       #=> 1.1102230246251565e-16
 *    100.0 - 100.0.prev_float   #=> 1.4210854715202004e-14
 *
 *    f = 0.01; 20.times { printf "%-20a %s\n", f, f.to_s; f = f.prev_float }
 *    #=> 0x1.47ae147ae147bp-7 0.01
 *    #   0x1.47ae147ae147ap-7 0.009999999999999998
 *    #   0x1.47ae147ae1479p-7 0.009999999999999997
 *    #   0x1.47ae147ae1478p-7 0.009999999999999995
 *    #   0x1.47ae147ae1477p-7 0.009999999999999993
 *    #   0x1.47ae147ae1476p-7 0.009999999999999992
 *    #   0x1.47ae147ae1475p-7 0.00999999999999999
 *    #   0x1.47ae147ae1474p-7 0.009999999999999988
 *    #   0x1.47ae147ae1473p-7 0.009999999999999986
 *    #   0x1.47ae147ae1472p-7 0.009999999999999985
 *    #   0x1.47ae147ae1471p-7 0.009999999999999983
 *    #   0x1.47ae147ae147p-7  0.009999999999999981
 *    #   0x1.47ae147ae146fp-7 0.00999999999999998
 *    #   0x1.47ae147ae146ep-7 0.009999999999999978
 *    #   0x1.47ae147ae146dp-7 0.009999999999999976
 *    #   0x1.47ae147ae146cp-7 0.009999999999999974
 *    #   0x1.47ae147ae146bp-7 0.009999999999999972
 *    #   0x1.47ae147ae146ap-7 0.00999999999999997
 *    #   0x1.47ae147ae1469p-7 0.009999999999999969
 *    #   0x1.47ae147ae1468p-7 0.009999999999999967
 */
static VALUE
flo_prev_float(VALUE vx)
{
    return flo_nextafter(vx, -HUGE_VAL);
}

VALUE
rb_float_floor(VALUE num, int ndigits)
{
    double number, f;
    number = RFLOAT_VALUE(num);
    if (number == 0.0) {
	return ndigits > 0 ? DBL2NUM(number) : INT2FIX(0);
    }
    if (ndigits > 0) {
	int binexp;
	frexp(number, &binexp);
	if (float_round_overflow(ndigits, binexp)) return num;
	if (number > 0.0 && float_round_underflow(ndigits, binexp))
	    return DBL2NUM(0.0);
	f = pow(10, ndigits);
	f = floor(number * f) / f;
	return DBL2NUM(f);
    }
    else {
	num = dbl2ival(floor(number));
	if (ndigits < 0) num = rb_int_floor(num, ndigits);
	return num;
    }
}

/*
 *  call-seq:
 *     float.floor([ndigits])  ->  integer or float
 *
 *  Returns the largest number less than or equal to +float+ with
 *  a precision of +ndigits+ decimal digits (default: 0).
 *
 *  When the precision is negative, the returned value is an integer
 *  with at least <code>ndigits.abs</code> trailing zeros.
 *
 *  Returns a floating point number when +ndigits+ is positive,
 *  otherwise returns an integer.
 *
 *     1.2.floor      #=> 1
 *     2.0.floor      #=> 2
 *     (-1.2).floor   #=> -2
 *     (-2.0).floor   #=> -2
 *
 *     1.234567.floor(2)   #=> 1.23
 *     1.234567.floor(3)   #=> 1.234
 *     1.234567.floor(4)   #=> 1.2345
 *     1.234567.floor(5)   #=> 1.23456
 *
 *     34567.89.floor(-5)  #=> 0
 *     34567.89.floor(-4)  #=> 30000
 *     34567.89.floor(-3)  #=> 34000
 *     34567.89.floor(-2)  #=> 34500
 *     34567.89.floor(-1)  #=> 34560
 *     34567.89.floor(0)   #=> 34567
 *     34567.89.floor(1)   #=> 34567.8
 *     34567.89.floor(2)   #=> 34567.89
 *     34567.89.floor(3)   #=> 34567.89
 *
 *  Note that the limited precision of floating point arithmetic
 *  might lead to surprising results:
 *
 *     (0.3 / 0.1).floor  #=> 2 (!)
 */

static VALUE
flo_floor(int argc, VALUE *argv, VALUE num)
{
    int ndigits = 0;
    if (rb_check_arity(argc, 0, 1)) {
	ndigits = NUM2INT(argv[0]);
    }
    return rb_float_floor(num, ndigits);
}

/*
 *  call-seq:
 *     float.ceil([ndigits])  ->  integer or float
 *
 *  Returns the smallest number greater than or equal to +float+ with
 *  a precision of +ndigits+ decimal digits (default: 0).
 *
 *  When the precision is negative, the returned value is an integer
 *  with at least <code>ndigits.abs</code> trailing zeros.
 *
 *  Returns a floating point number when +ndigits+ is positive,
 *  otherwise returns an integer.
 *
 *     1.2.ceil      #=> 2
 *     2.0.ceil      #=> 2
 *     (-1.2).ceil   #=> -1
 *     (-2.0).ceil   #=> -2
 *
 *     1.234567.ceil(2)   #=> 1.24
 *     1.234567.ceil(3)   #=> 1.235
 *     1.234567.ceil(4)   #=> 1.2346
 *     1.234567.ceil(5)   #=> 1.23457
 *
 *     34567.89.ceil(-5)  #=> 100000
 *     34567.89.ceil(-4)  #=> 40000
 *     34567.89.ceil(-3)  #=> 35000
 *     34567.89.ceil(-2)  #=> 34600
 *     34567.89.ceil(-1)  #=> 34570
 *     34567.89.ceil(0)   #=> 34568
 *     34567.89.ceil(1)   #=> 34567.9
 *     34567.89.ceil(2)   #=> 34567.89
 *     34567.89.ceil(3)   #=> 34567.89
 *
 *  Note that the limited precision of floating point arithmetic
 *  might lead to surprising results:
 *
 *     (2.1 / 0.7).ceil  #=> 4 (!)
 */

static VALUE
flo_ceil(int argc, VALUE *argv, VALUE num)
{
    int ndigits = 0;

    if (rb_check_arity(argc, 0, 1)) {
	ndigits = NUM2INT(argv[0]);
    }
    return rb_float_ceil(num, ndigits);
}

VALUE
rb_float_ceil(VALUE num, int ndigits)
{
    double number, f;

    number = RFLOAT_VALUE(num);
    if (number == 0.0) {
	return ndigits > 0 ? DBL2NUM(number) : INT2FIX(0);
    }
    if (ndigits > 0) {
	int binexp;
	frexp(number, &binexp);
	if (float_round_overflow(ndigits, binexp)) return num;
	if (number < 0.0 && float_round_underflow(ndigits, binexp))
	    return DBL2NUM(0.0);
	f = pow(10, ndigits);
	f = ceil(number * f) / f;
	return DBL2NUM(f);
    }
    else {
	num = dbl2ival(ceil(number));
	if (ndigits < 0) num = rb_int_ceil(num, ndigits);
	return num;
    }
}

static int
int_round_zero_p(VALUE num, int ndigits)
{
    long bytes;
    /* If 10**N / 2 > num, then return 0 */
    /* We have log_256(10) > 0.415241 and log_256(1/2) = -0.125, so */
    if (FIXNUM_P(num)) {
	bytes = sizeof(long);
    }
    else if (RB_TYPE_P(num, T_BIGNUM)) {
	bytes = rb_big_size(num);
    }
    else {
	bytes = NUM2LONG(rb_funcall(num, idSize, 0));
    }
    return (-0.415241 * ndigits - 0.125 > bytes);
}

static SIGNED_VALUE
int_round_half_even(SIGNED_VALUE x, SIGNED_VALUE y)
{
    SIGNED_VALUE z = +(x + y / 2) / y;
    if ((z * y - x) * 2 == y) {
	z &= ~1;
    }
    return z * y;
}

static SIGNED_VALUE
int_round_half_up(SIGNED_VALUE x, SIGNED_VALUE y)
{
    return (x + y / 2) / y * y;
}

static SIGNED_VALUE
int_round_half_down(SIGNED_VALUE x, SIGNED_VALUE y)
{
    return (x + y / 2 - 1) / y * y;
}

static int
int_half_p_half_even(VALUE num, VALUE n, VALUE f)
{
    return (int)rb_int_odd_p(rb_int_idiv(n, f));
}

static int
int_half_p_half_up(VALUE num, VALUE n, VALUE f)
{
    return int_pos_p(num);
}

static int
int_half_p_half_down(VALUE num, VALUE n, VALUE f)
{
    return int_neg_p(num);
}

/*
 * Assumes num is an Integer, ndigits <= 0
 */
static VALUE
rb_int_round(VALUE num, int ndigits, enum ruby_num_rounding_mode mode)
{
    VALUE n, f, h, r;

    if (int_round_zero_p(num, ndigits)) {
	return INT2FIX(0);
    }

    f = int_pow(10, -ndigits);
    if (FIXNUM_P(num) && FIXNUM_P(f)) {
	SIGNED_VALUE x = FIX2LONG(num), y = FIX2LONG(f);
	int neg = x < 0;
	if (neg) x = -x;
	x = ROUND_CALL(mode, int_round, (x, y));
	if (neg) x = -x;
	return LONG2NUM(x);
    }
    if (RB_TYPE_P(f, T_FLOAT)) {
	/* then int_pow overflow */
	return INT2FIX(0);
    }
    h = rb_int_idiv(f, INT2FIX(2));
    r = rb_int_modulo(num, f);
    n = rb_int_minus(num, r);
    r = rb_int_cmp(r, h);
    if (FIXNUM_POSITIVE_P(r) ||
	(FIXNUM_ZERO_P(r) && ROUND_CALL(mode, int_half_p, (num, n, f)))) {
	n = rb_int_plus(n, f);
    }
    return n;
}

static VALUE
rb_int_floor(VALUE num, int ndigits)
{
    VALUE f;

    if (int_round_zero_p(num, ndigits))
	return INT2FIX(0);
    f = int_pow(10, -ndigits);
    if (FIXNUM_P(num) && FIXNUM_P(f)) {
	SIGNED_VALUE x = FIX2LONG(num), y = FIX2LONG(f);
	int neg = x < 0;
	if (neg) x = -x + y - 1;
	x = x / y * y;
	if (neg) x = -x;
	return LONG2NUM(x);
    }
    if (RB_TYPE_P(f, T_FLOAT)) {
	/* then int_pow overflow */
	return INT2FIX(0);
    }
    return rb_int_minus(num, rb_int_modulo(num, f));
}

static VALUE
rb_int_ceil(VALUE num, int ndigits)
{
    VALUE f;

    if (int_round_zero_p(num, ndigits))
	return INT2FIX(0);
    f = int_pow(10, -ndigits);
    if (FIXNUM_P(num) && FIXNUM_P(f)) {
	SIGNED_VALUE x = FIX2LONG(num), y = FIX2LONG(f);
	int neg = x < 0;
	if (neg) x = -x;
	else x += y - 1;
	x = (x / y) * y;
	if (neg) x = -x;
	return LONG2NUM(x);
    }
    if (RB_TYPE_P(f, T_FLOAT)) {
	/* then int_pow overflow */
	return INT2FIX(0);
    }
    return rb_int_plus(num, rb_int_minus(f, rb_int_modulo(num, f)));
}

VALUE
rb_int_truncate(VALUE num, int ndigits)
{
    VALUE f;
    VALUE m;

    if (int_round_zero_p(num, ndigits))
	return INT2FIX(0);
    f = int_pow(10, -ndigits);
    if (FIXNUM_P(num) && FIXNUM_P(f)) {
	SIGNED_VALUE x = FIX2LONG(num), y = FIX2LONG(f);
	int neg = x < 0;
	if (neg) x = -x;
	x = x / y * y;
	if (neg) x = -x;
	return LONG2NUM(x);
    }
    if (RB_TYPE_P(f, T_FLOAT)) {
	/* then int_pow overflow */
	return INT2FIX(0);
    }
    m = rb_int_modulo(num, f);
    if (int_neg_p(num)) {
	return rb_int_plus(num, rb_int_minus(f, m));
    }
    else {
	return rb_int_minus(num, m);
    }
}

/*
 *  call-seq:
 *     float.round([ndigits] [, half: mode])  ->  integer or float
 *
 *  Returns +float+ rounded to the nearest value with
 *  a precision of +ndigits+ decimal digits (default: 0).
 *
 *  When the precision is negative, the returned value is an integer
 *  with at least <code>ndigits.abs</code> trailing zeros.
 *
 *  Returns a floating point number when +ndigits+ is positive,
 *  otherwise returns an integer.
 *
 *     1.4.round      #=> 1
 *     1.5.round      #=> 2
 *     1.6.round      #=> 2
 *     (-1.5).round   #=> -2
 *
 *     1.234567.round(2)   #=> 1.23
 *     1.234567.round(3)   #=> 1.235
 *     1.234567.round(4)   #=> 1.2346
 *     1.234567.round(5)   #=> 1.23457
 *
 *     34567.89.round(-5)  #=> 0
 *     34567.89.round(-4)  #=> 30000
 *     34567.89.round(-3)  #=> 35000
 *     34567.89.round(-2)  #=> 34600
 *     34567.89.round(-1)  #=> 34570
 *     34567.89.round(0)   #=> 34568
 *     34567.89.round(1)   #=> 34567.9
 *     34567.89.round(2)   #=> 34567.89
 *     34567.89.round(3)   #=> 34567.89
 *
 *  If the optional +half+ keyword argument is given,
 *  numbers that are half-way between two possible rounded values
 *  will be rounded according to the specified tie-breaking +mode+:
 *
 *  * <code>:up</code> or +nil+: round half away from zero (default)
 *  * <code>:down</code>: round half toward zero
 *  * <code>:even</code>: round half toward the nearest even number
 *
 *     2.5.round(half: :up)      #=> 3
 *     2.5.round(half: :down)    #=> 2
 *     2.5.round(half: :even)    #=> 2
 *     3.5.round(half: :up)      #=> 4
 *     3.5.round(half: :down)    #=> 3
 *     3.5.round(half: :even)    #=> 4
 *     (-2.5).round(half: :up)   #=> -3
 *     (-2.5).round(half: :down) #=> -2
 *     (-2.5).round(half: :even) #=> -2
 */

static VALUE
flo_round(int argc, VALUE *argv, VALUE num)
{
    double number, f, x;
    VALUE nd, opt;
    int ndigits = 0;
    enum ruby_num_rounding_mode mode;

    if (rb_scan_args(argc, argv, "01:", &nd, &opt)) {
	ndigits = NUM2INT(nd);
    }
    mode = rb_num_get_rounding_option(opt);
    number = RFLOAT_VALUE(num);
    if (number == 0.0) {
	return ndigits > 0 ? DBL2NUM(number) : INT2FIX(0);
    }
    if (ndigits < 0) {
	return rb_int_round(flo_to_i(num), ndigits, mode);
    }
    if (ndigits == 0) {
	x = ROUND_CALL(mode, round, (number, 1.0));
	return dbl2ival(x);
    }
    if (isfinite(number)) {
	int binexp;
	frexp(number, &binexp);
	if (float_round_overflow(ndigits, binexp)) return num;
	if (float_round_underflow(ndigits, binexp)) return DBL2NUM(0);
	f = pow(10, ndigits);
	x = ROUND_CALL(mode, round, (number, f));
	return DBL2NUM(x / f);
    }
    return num;
}

static int
float_round_overflow(int ndigits, int binexp)
{
    enum {float_dig = DBL_DIG+2};

/* Let `exp` be such that `number` is written as:"0.#{digits}e#{exp}",
   i.e. such that  10 ** (exp - 1) <= |number| < 10 ** exp
   Recall that up to float_dig digits can be needed to represent a double,
   so if ndigits + exp >= float_dig, the intermediate value (number * 10 ** ndigits)
   will be an integer and thus the result is the original number.
   If ndigits + exp <= 0, the result is 0 or "1e#{exp}", so
   if ndigits + exp < 0, the result is 0.
   We have:
	2 ** (binexp-1) <= |number| < 2 ** binexp
	10 ** ((binexp-1)/log_2(10)) <= |number| < 10 ** (binexp/log_2(10))
	If binexp >= 0, and since log_2(10) = 3.322259:
	   10 ** (binexp/4 - 1) < |number| < 10 ** (binexp/3)
	   floor(binexp/4) <= exp <= ceil(binexp/3)
	If binexp <= 0, swap the /4 and the /3
	So if ndigits + floor(binexp/(4 or 3)) >= float_dig, the result is number
	If ndigits + ceil(binexp/(3 or 4)) < 0 the result is 0
*/
    if (ndigits >= float_dig - (binexp > 0 ? binexp / 4 : binexp / 3 - 1)) {
	return TRUE;
    }
    return FALSE;
}

static int
float_round_underflow(int ndigits, int binexp)
{
    if (ndigits < - (binexp > 0 ? binexp / 3 + 1 : binexp / 4)) {
	return TRUE;
    }
    return FALSE;
}

/*
 *  call-seq:
 *     float.to_i    ->  integer
 *     float.to_int  ->  integer
 *
 *  Returns the +float+ truncated to an Integer.
 *
 *     1.2.to_i      #=> 1
 *     (-1.2).to_i   #=> -1
 *
 *  Note that the limited precision of floating point arithmetic
 *  might lead to surprising results:
 *
 *    (0.3 / 0.1).to_i  #=> 2 (!)
 *
 *  #to_int is an alias for #to_i.
 */

static VALUE
flo_to_i(VALUE num)
{
    double f = RFLOAT_VALUE(num);

    if (f > 0.0) f = floor(f);
    if (f < 0.0) f = ceil(f);

    return dbl2ival(f);
}

/*
 *  call-seq:
 *     float.truncate([ndigits])  ->  integer or float
 *
 *  Returns +float+ truncated (toward zero) to
 *  a precision of +ndigits+ decimal digits (default: 0).
 *
 *  When the precision is negative, the returned value is an integer
 *  with at least <code>ndigits.abs</code> trailing zeros.
 *
 *  Returns a floating point number when +ndigits+ is positive,
 *  otherwise returns an integer.
 *
 *     2.8.truncate           #=> 2
 *     (-2.8).truncate        #=> -2
 *     1.234567.truncate(2)   #=> 1.23
 *     34567.89.truncate(-2)  #=> 34500
 *
 *  Note that the limited precision of floating point arithmetic
 *  might lead to surprising results:
 *
 *     (0.3 / 0.1).truncate  #=> 2 (!)
 */
static VALUE
flo_truncate(int argc, VALUE *argv, VALUE num)
{
    if (signbit(RFLOAT_VALUE(num)))
	return flo_ceil(argc, argv, num);
    else
	return flo_floor(argc, argv, num);
}

/*
 *  call-seq:
 *     num.floor([ndigits])  ->  integer or float
 *
 *  Returns the largest number less than or equal to +num+ with
 *  a precision of +ndigits+ decimal digits (default: 0).
 *
 *  Numeric implements this by converting its value to a Float and
 *  invoking Float#floor.
 */

static VALUE
num_floor(int argc, VALUE *argv, VALUE num)
{
    return flo_floor(argc, argv, rb_Float(num));
}

/*
 *  call-seq:
 *     num.ceil([ndigits])  ->  integer or float
 *
 *  Returns the smallest number greater than or equal to +num+ with
 *  a precision of +ndigits+ decimal digits (default: 0).
 *
 *  Numeric implements this by converting its value to a Float and
 *  invoking Float#ceil.
 */

static VALUE
num_ceil(int argc, VALUE *argv, VALUE num)
{
    return flo_ceil(argc, argv, rb_Float(num));
}

/*
 *  call-seq:
 *     num.round([ndigits])  ->  integer or float
 *
 *  Returns +num+ rounded to the nearest value with
 *  a precision of +ndigits+ decimal digits (default: 0).
 *
 *  Numeric implements this by converting its value to a Float and
 *  invoking Float#round.
 */

static VALUE
num_round(int argc, VALUE* argv, VALUE num)
{
    return flo_round(argc, argv, rb_Float(num));
}

/*
 *  call-seq:
 *     num.truncate([ndigits])  ->  integer or float
 *
 *  Returns +num+ truncated (toward zero) to
 *  a precision of +ndigits+ decimal digits (default: 0).
 *
 *  Numeric implements this by converting its value to a Float and
 *  invoking Float#truncate.
 */

static VALUE
num_truncate(int argc, VALUE *argv, VALUE num)
{
    return flo_truncate(argc, argv, rb_Float(num));
}

double
ruby_float_step_size(double beg, double end, double unit, int excl)
{
    const double epsilon = DBL_EPSILON;
    double n, err;

    if (unit == 0) {
        return HUGE_VAL;
    }
    if (isinf(unit)) {
	return unit > 0 ? beg <= end : beg >= end;
    }
    n= (end - beg)/unit;
    err = (fabs(beg) + fabs(end) + fabs(end-beg)) / fabs(unit) * epsilon;
    if (err>0.5) err=0.5;
    if (excl) {
	if (n<=0) return 0;
	if (n<1)
	    n = 0;
	else
	    n = floor(n - err);
        if (beg < end) {
            if ((n+1)*unit+beg < end)
                n++;
        }
        else if (beg > end) {
            if ((n+1)*unit+beg > end)
                n++;
        }
    }
    else {
	if (n<0) return 0;
	n = floor(n + err);
        if (beg < end) {
            if ((n+1)*unit+beg <= end)
                n++;
        }
        else if (beg > end) {
            if ((n+1)*unit+beg >= end)
               n++;
        }
    }
    return n+1;
}

int
ruby_float_step(VALUE from, VALUE to, VALUE step, int excl, int allow_endless)
{
    if (RB_TYPE_P(from, T_FLOAT) || RB_TYPE_P(to, T_FLOAT) || RB_TYPE_P(step, T_FLOAT)) {
        double unit = NUM2DBL(step);
	double beg = NUM2DBL(from);
        double end = (allow_endless && NIL_P(to)) ? (unit < 0 ? -1 : 1)*HUGE_VAL : NUM2DBL(to);
	double n = ruby_float_step_size(beg, end, unit, excl);
	long i;

	if (isinf(unit)) {
	    /* if unit is infinity, i*unit+beg is NaN */
	    if (n) rb_yield(DBL2NUM(beg));
	}
	else if (unit == 0) {
	    VALUE val = DBL2NUM(beg);
	    for (;;)
		rb_yield(val);
	}
	else {
	    for (i=0; i<n; i++) {
		double d = i*unit+beg;
		if (unit >= 0 ? end < d : d < end) d = end;
		rb_yield(DBL2NUM(d));
	    }
	}
	return TRUE;
    }
    return FALSE;
}

VALUE
ruby_num_interval_step_size(VALUE from, VALUE to, VALUE step, int excl)
{
    if (FIXNUM_P(from) && FIXNUM_P(to) && FIXNUM_P(step)) {
	long delta, diff;

	diff = FIX2LONG(step);
	if (diff == 0) {
	    return DBL2NUM(HUGE_VAL);
	}
	delta = FIX2LONG(to) - FIX2LONG(from);
	if (diff < 0) {
	    diff = -diff;
	    delta = -delta;
	}
	if (excl) {
	    delta--;
	}
	if (delta < 0) {
	    return INT2FIX(0);
	}
	return ULONG2NUM(delta / diff + 1UL);
    }
    else if (RB_TYPE_P(from, T_FLOAT) || RB_TYPE_P(to, T_FLOAT) || RB_TYPE_P(step, T_FLOAT)) {
	double n = ruby_float_step_size(NUM2DBL(from), NUM2DBL(to), NUM2DBL(step), excl);

	if (isinf(n)) return DBL2NUM(n);
	if (POSFIXABLE(n)) return LONG2FIX((long)n);
	return rb_dbl2big(n);
    }
    else {
	VALUE result;
	ID cmp = '>';
	switch (rb_cmpint(rb_num_coerce_cmp(step, INT2FIX(0), id_cmp), step, INT2FIX(0))) {
	  case 0: return DBL2NUM(HUGE_VAL);
	  case -1: cmp = '<'; break;
	}
	if (RTEST(rb_funcall(from, cmp, 1, to))) return INT2FIX(0);
	result = rb_funcall(rb_funcall(to, '-', 1, from), id_div, 1, step);
	if (!excl || RTEST(rb_funcall(rb_funcall(from, '+', 1, rb_funcall(result, '*', 1, step)), cmp, 1, to))) {
	    result = rb_funcall(result, '+', 1, INT2FIX(1));
	}
	return result;
    }
}

static int
num_step_negative_p(VALUE num)
{
    const ID mid = '<';
    VALUE zero = INT2FIX(0);
    VALUE r;

    if (FIXNUM_P(num)) {
	if (method_basic_p(rb_cInteger))
	    return (SIGNED_VALUE)num < 0;
    }
    else if (RB_TYPE_P(num, T_BIGNUM)) {
	if (method_basic_p(rb_cInteger))
	    return BIGNUM_NEGATIVE_P(num);
    }

    r = rb_check_funcall(num, '>', 1, &zero);
    if (r == Qundef) {
	coerce_failed(num, INT2FIX(0));
    }
    return !RTEST(r);
}

static int
num_step_extract_args(int argc, const VALUE *argv, VALUE *to, VALUE *step, VALUE *by)
{
    VALUE hash;

    argc = rb_scan_args(argc, argv, "02:", to, step, &hash);
    if (!NIL_P(hash)) {
	ID keys[2];
	VALUE values[2];
	keys[0] = id_to;
	keys[1] = id_by;
	rb_get_kwargs(hash, keys, 0, 2, values);
	if (values[0] != Qundef) {
	    if (argc > 0) rb_raise(rb_eArgError, "to is given twice");
	    *to = values[0];
	}
	if (values[1] != Qundef) {
	    if (argc > 1) rb_raise(rb_eArgError, "step is given twice");
	    *by = values[1];
	}
    }

    return argc;
}

static int
num_step_check_fix_args(int argc, VALUE *to, VALUE *step, VALUE by, int fix_nil, int allow_zero_step)
{
    int desc;
    if (by != Qundef) {
        *step = by;
    }
    else {
        /* compatibility */
        if (argc > 1 && NIL_P(*step)) {
            rb_raise(rb_eTypeError, "step must be numeric");
        }
    }
    if (!allow_zero_step && rb_equal(*step, INT2FIX(0))) {
        rb_raise(rb_eArgError, "step can't be 0");
    }
    if (NIL_P(*step)) {
	*step = INT2FIX(1);
    }
    desc = num_step_negative_p(*step);
    if (fix_nil && NIL_P(*to)) {
        *to = desc ? DBL2NUM(-HUGE_VAL) : DBL2NUM(HUGE_VAL);
    }
    return desc;
}

static int
num_step_scan_args(int argc, const VALUE *argv, VALUE *to, VALUE *step, int fix_nil, int allow_zero_step)
{
    VALUE by = Qundef;
    argc = num_step_extract_args(argc, argv, to, step, &by);
    return num_step_check_fix_args(argc, to, step, by, fix_nil, allow_zero_step);
}

static VALUE
num_step_size(VALUE from, VALUE args, VALUE eobj)
{
    VALUE to, step;
    int argc = args ? RARRAY_LENINT(args) : 0;
    const VALUE *argv = args ? RARRAY_CONST_PTR(args) : 0;

    num_step_scan_args(argc, argv, &to, &step, TRUE, FALSE);

    return ruby_num_interval_step_size(from, to, step, FALSE);
}

/*
 *  call-seq:
 *     num.step(by: step, to: limit) {|i| block }   ->  self
 *     num.step(by: step, to: limit)                ->  an_enumerator
 *     num.step(by: step, to: limit)                ->  an_arithmetic_sequence
 *     num.step(limit=nil, step=1) {|i| block }     ->  self
 *     num.step(limit=nil, step=1)                  ->  an_enumerator
 *     num.step(limit=nil, step=1)                  ->  an_arithmetic_sequence
 *
 *  Invokes the given block with the sequence of numbers starting at +num+,
 *  incremented by +step+ (defaulted to +1+) on each call.
 *
 *  The loop finishes when the value to be passed to the block is greater than
 *  +limit+ (if +step+ is positive) or less than +limit+ (if +step+ is
 *  negative), where +limit+ is defaulted to infinity.
 *
 *  In the recommended keyword argument style, either or both of
 *  +step+ and +limit+ (default infinity) can be omitted.  In the
 *  fixed position argument style, zero as a step
 *  (i.e. <code>num.step(limit, 0)</code>) is not allowed for historical
 *  compatibility reasons.
 *
 *  If all the arguments are integers, the loop operates using an integer
 *  counter.
 *
 *  If any of the arguments are floating point numbers, all are converted
 *  to floats, and the loop is executed
 *  <i>floor(n + n*Float::EPSILON) + 1</i> times,
 *  where <i>n = (limit - num)/step</i>.
 *
 *  Otherwise, the loop starts at +num+, uses either the
 *  less-than (<code><</code>) or greater-than (<code>></code>) operator
 *  to compare the counter against +limit+,
 *  and increments itself using the <code>+</code> operator.
 *
 *  If no block is given, an Enumerator is returned instead.
 *  Especially, the enumerator is an Enumerator::ArithmeticSequence
 *  if both +limit+ and +step+ are kind of Numeric or <code>nil</code>.
 *
 *  For example:
 *
 *     p 1.step.take(4)
 *     p 10.step(by: -1).take(4)
 *     3.step(to: 5) {|i| print i, " " }
 *     1.step(10, 2) {|i| print i, " " }
 *     Math::E.step(to: Math::PI, by: 0.2) {|f| print f, " " }
 *
 *  Will produce:
 *
 *     [1, 2, 3, 4]
 *     [10, 9, 8, 7]
 *     3 4 5
 *     1 3 5 7 9
 *     2.718281828459045 2.9182818284590453 3.118281828459045
 */

static VALUE
num_step(int argc, VALUE *argv, VALUE from)
{
    VALUE to, step;
    int desc, inf;

    if (!rb_block_given_p()) {
        VALUE by = Qundef;

        num_step_extract_args(argc, argv, &to, &step, &by);
        if (by != Qundef) {
            step = by;
        }
        if (NIL_P(step)) {
            step = INT2FIX(1);
        }
        else if (rb_equal(step, INT2FIX(0))) {
            rb_raise(rb_eArgError, "step can't be 0");
        }
        if ((NIL_P(to) || rb_obj_is_kind_of(to, rb_cNumeric)) &&
            rb_obj_is_kind_of(step, rb_cNumeric)) {
            return rb_arith_seq_new(from, ID2SYM(rb_frame_this_func()), argc, argv,
                                    num_step_size, from, to, step, FALSE);
        }

        return SIZED_ENUMERATOR(from, 2, ((VALUE [2]){to, step}), num_step_size);
    }

    desc = num_step_scan_args(argc, argv, &to, &step, TRUE, FALSE);
    if (rb_equal(step, INT2FIX(0))) {
	inf = 1;
    }
    else if (RB_TYPE_P(to, T_FLOAT)) {
	double f = RFLOAT_VALUE(to);
	inf = isinf(f) && (signbit(f) ? desc : !desc);
    }
    else inf = 0;

    if (FIXNUM_P(from) && (inf || FIXNUM_P(to)) && FIXNUM_P(step)) {
	long i = FIX2LONG(from);
	long diff = FIX2LONG(step);

	if (inf) {
	    for (;; i += diff)
		rb_yield(LONG2FIX(i));
	}
	else {
	    long end = FIX2LONG(to);

	    if (desc) {
		for (; i >= end; i += diff)
		    rb_yield(LONG2FIX(i));
	    }
	    else {
		for (; i <= end; i += diff)
		    rb_yield(LONG2FIX(i));
	    }
	}
    }
    else if (!ruby_float_step(from, to, step, FALSE, FALSE)) {
	VALUE i = from;

	if (inf) {
	    for (;; i = rb_funcall(i, '+', 1, step))
		rb_yield(i);
	}
	else {
	    ID cmp = desc ? '<' : '>';

	    for (; !RTEST(rb_funcall(i, cmp, 1, to)); i = rb_funcall(i, '+', 1, step))
		rb_yield(i);
	}
    }
    return from;
}

static char *
out_of_range_float(char (*pbuf)[24], VALUE val)
{
    char *const buf = *pbuf;
    char *s;

    snprintf(buf, sizeof(*pbuf), "%-.10g", RFLOAT_VALUE(val));
    if ((s = strchr(buf, ' ')) != 0) *s = '\0';
    return buf;
}

#define FLOAT_OUT_OF_RANGE(val, type) do { \
    char buf[24]; \
    rb_raise(rb_eRangeError, "float %s out of range of "type, \
	     out_of_range_float(&buf, (val))); \
} while (0)

#define LONG_MIN_MINUS_ONE ((double)LONG_MIN-1)
#define LONG_MAX_PLUS_ONE (2*(double)(LONG_MAX/2+1))
#define ULONG_MAX_PLUS_ONE (2*(double)(ULONG_MAX/2+1))
#define LONG_MIN_MINUS_ONE_IS_LESS_THAN(n) \
  (LONG_MIN_MINUS_ONE == (double)LONG_MIN ? \
   LONG_MIN <= (n): \
   LONG_MIN_MINUS_ONE < (n))

long
rb_num2long(VALUE val)
{
  again:
    if (NIL_P(val)) {
	rb_raise(rb_eTypeError, "no implicit conversion from nil to integer");
    }

    if (FIXNUM_P(val)) return FIX2LONG(val);

    else if (RB_TYPE_P(val, T_FLOAT)) {
	if (RFLOAT_VALUE(val) < LONG_MAX_PLUS_ONE
	    && LONG_MIN_MINUS_ONE_IS_LESS_THAN(RFLOAT_VALUE(val))) {
	    return (long)RFLOAT_VALUE(val);
	}
	else {
	    FLOAT_OUT_OF_RANGE(val, "integer");
	}
    }
    else if (RB_TYPE_P(val, T_BIGNUM)) {
	return rb_big2long(val);
    }
    else {
	val = rb_to_int(val);
	goto again;
    }
}

static unsigned long
rb_num2ulong_internal(VALUE val, int *wrap_p)
{
  again:
    if (NIL_P(val)) {
       rb_raise(rb_eTypeError, "no implicit conversion from nil to integer");
    }

    if (FIXNUM_P(val)) {
        long l = FIX2LONG(val); /* this is FIX2LONG, intended */
        if (wrap_p)
            *wrap_p = l < 0;
        return (unsigned long)l;
    }
    else if (RB_TYPE_P(val, T_FLOAT)) {
	double d = RFLOAT_VALUE(val);
	if (d < ULONG_MAX_PLUS_ONE && LONG_MIN_MINUS_ONE_IS_LESS_THAN(d)) {
	    if (wrap_p)
		*wrap_p = d <= -1.0; /* NUM2ULONG(v) uses v.to_int conceptually.  */
	    if (0 <= d)
		return (unsigned long)d;
	    return (unsigned long)(long)d;
	}
	else {
	    FLOAT_OUT_OF_RANGE(val, "integer");
	}
    }
    else if (RB_TYPE_P(val, T_BIGNUM)) {
        {
            unsigned long ul = rb_big2ulong(val);
            if (wrap_p)
                *wrap_p = BIGNUM_NEGATIVE_P(val);
            return ul;
        }
    }
    else {
        val = rb_to_int(val);
        goto again;
    }
}

unsigned long
rb_num2ulong(VALUE val)
{
    return rb_num2ulong_internal(val, NULL);
}

void
rb_out_of_int(SIGNED_VALUE num)
{
    rb_raise(rb_eRangeError, "integer %"PRIdVALUE " too %s to convert to `int'",
	     num, num < 0 ? "small" : "big");
}

#if SIZEOF_INT < SIZEOF_LONG
static void
check_int(long num)
{
    if ((long)(int)num != num) {
	rb_out_of_int(num);
    }
}

static void
check_uint(unsigned long num, int sign)
{
    if (sign) {
	/* minus */
	if (num < (unsigned long)INT_MIN)
	    rb_raise(rb_eRangeError, "integer %ld too small to convert to `unsigned int'", (long)num);
    }
    else {
	/* plus */
	if (UINT_MAX < num)
	    rb_raise(rb_eRangeError, "integer %lu too big to convert to `unsigned int'", num);
    }
}

long
rb_num2int(VALUE val)
{
    long num = rb_num2long(val);

    check_int(num);
    return num;
}

long
rb_fix2int(VALUE val)
{
    long num = FIXNUM_P(val)?FIX2LONG(val):rb_num2long(val);

    check_int(num);
    return num;
}

unsigned long
rb_num2uint(VALUE val)
{
    int wrap;
    unsigned long num = rb_num2ulong_internal(val, &wrap);

    check_uint(num, wrap);
    return num;
}

unsigned long
rb_fix2uint(VALUE val)
{
    unsigned long num;

    if (!FIXNUM_P(val)) {
	return rb_num2uint(val);
    }
    num = FIX2ULONG(val);

    check_uint(num, rb_num_negative_int_p(val));
    return num;
}
#else
long
rb_num2int(VALUE val)
{
    return rb_num2long(val);
}

long
rb_fix2int(VALUE val)
{
    return FIX2INT(val);
}

unsigned long
rb_num2uint(VALUE val)
{
    return rb_num2ulong(val);
}

unsigned long
rb_fix2uint(VALUE val)
{
    return RB_FIX2ULONG(val);
}
#endif

NORETURN(static void rb_out_of_short(SIGNED_VALUE num));
static void
rb_out_of_short(SIGNED_VALUE num)
{
    rb_raise(rb_eRangeError, "integer %"PRIdVALUE " too %s to convert to `short'",
	     num, num < 0 ? "small" : "big");
}

static void
check_short(long num)
{
    if ((long)(short)num != num) {
	rb_out_of_short(num);
    }
}

static void
check_ushort(unsigned long num, int sign)
{
    if (sign) {
	/* minus */
	if (num < (unsigned long)SHRT_MIN)
	    rb_raise(rb_eRangeError, "integer %ld too small to convert to `unsigned short'", (long)num);
    }
    else {
	/* plus */
	if (USHRT_MAX < num)
	    rb_raise(rb_eRangeError, "integer %lu too big to convert to `unsigned short'", num);
    }
}

short
rb_num2short(VALUE val)
{
    long num = rb_num2long(val);

    check_short(num);
    return num;
}

short
rb_fix2short(VALUE val)
{
    long num = FIXNUM_P(val)?FIX2LONG(val):rb_num2long(val);

    check_short(num);
    return num;
}

unsigned short
rb_num2ushort(VALUE val)
{
    int wrap;
    unsigned long num = rb_num2ulong_internal(val, &wrap);

    check_ushort(num, wrap);
    return num;
}

unsigned short
rb_fix2ushort(VALUE val)
{
    unsigned long num;

    if (!FIXNUM_P(val)) {
	return rb_num2ushort(val);
    }
    num = FIX2ULONG(val);

    check_ushort(num, rb_num_negative_int_p(val));
    return num;
}

VALUE
rb_num2fix(VALUE val)
{
    long v;

    if (FIXNUM_P(val)) return val;

    v = rb_num2long(val);
    if (!FIXABLE(v))
	rb_raise(rb_eRangeError, "integer %ld out of range of fixnum", v);
    return LONG2FIX(v);
}

#if HAVE_LONG_LONG

#define LLONG_MIN_MINUS_ONE ((double)LLONG_MIN-1)
#define LLONG_MAX_PLUS_ONE (2*(double)(LLONG_MAX/2+1))
#define ULLONG_MAX_PLUS_ONE (2*(double)(ULLONG_MAX/2+1))
#ifndef ULLONG_MAX
#define ULLONG_MAX ((unsigned LONG_LONG)LLONG_MAX*2+1)
#endif
#define LLONG_MIN_MINUS_ONE_IS_LESS_THAN(n) \
  (LLONG_MIN_MINUS_ONE == (double)LLONG_MIN ? \
   LLONG_MIN <= (n): \
   LLONG_MIN_MINUS_ONE < (n))

LONG_LONG
rb_num2ll(VALUE val)
{
    if (NIL_P(val)) {
	rb_raise(rb_eTypeError, "no implicit conversion from nil");
    }

    if (FIXNUM_P(val)) return (LONG_LONG)FIX2LONG(val);

    else if (RB_TYPE_P(val, T_FLOAT)) {
	double d = RFLOAT_VALUE(val);
	if (d < LLONG_MAX_PLUS_ONE && (LLONG_MIN_MINUS_ONE_IS_LESS_THAN(d))) {
	    return (LONG_LONG)d;
	}
	else {
	    FLOAT_OUT_OF_RANGE(val, "long long");
	}
    }
    else if (RB_TYPE_P(val, T_BIGNUM)) {
	return rb_big2ll(val);
    }
    else if (RB_TYPE_P(val, T_STRING)) {
	rb_raise(rb_eTypeError, "no implicit conversion from string");
    }
    else if (RB_TYPE_P(val, T_TRUE) || RB_TYPE_P(val, T_FALSE)) {
	rb_raise(rb_eTypeError, "no implicit conversion from boolean");
    }

    val = rb_to_int(val);
    return NUM2LL(val);
}

unsigned LONG_LONG
rb_num2ull(VALUE val)
{
    if (RB_TYPE_P(val, T_NIL)) {
	rb_raise(rb_eTypeError, "no implicit conversion from nil");
    }
    else if (RB_TYPE_P(val, T_FIXNUM)) {
	return (LONG_LONG)FIX2LONG(val); /* this is FIX2LONG, intended */
    }
    else if (RB_TYPE_P(val, T_FLOAT)) {
	double d = RFLOAT_VALUE(val);
	if (d < ULLONG_MAX_PLUS_ONE && LLONG_MIN_MINUS_ONE_IS_LESS_THAN(d)) {
	    if (0 <= d)
		return (unsigned LONG_LONG)d;
	    return (unsigned LONG_LONG)(LONG_LONG)d;
	}
	else {
	    FLOAT_OUT_OF_RANGE(val, "unsigned long long");
	}
    }
    else if (RB_TYPE_P(val, T_BIGNUM)) {
	return rb_big2ull(val);
    }
    else if (RB_TYPE_P(val, T_STRING)) {
	rb_raise(rb_eTypeError, "no implicit conversion from string");
    }
    else if (RB_TYPE_P(val, T_TRUE) || RB_TYPE_P(val, T_FALSE)) {
	rb_raise(rb_eTypeError, "no implicit conversion from boolean");
    }

    val = rb_to_int(val);
    return NUM2ULL(val);
}

#endif  /* HAVE_LONG_LONG */

/********************************************************************
 *
 * Document-class: Integer
 *
 *  Holds Integer values.  You cannot add a singleton method to an
 *  Integer object, any attempt to do so will raise a TypeError.
 *
 */

VALUE
rb_int_odd_p(VALUE num)
{
    if (FIXNUM_P(num)) {
	if (num & 2) {
	    return Qtrue;
	}
        return Qfalse;
    }
    else {
        assert(RB_TYPE_P(num, T_BIGNUM));
	return rb_big_odd_p(num);
    }
}

static VALUE
int_even_p(VALUE num)
{
    if (FIXNUM_P(num)) {
	if ((num & 2) == 0) {
	    return Qtrue;
	}
        return Qfalse;
    }
    else {
        assert(RB_TYPE_P(num, T_BIGNUM));
	return rb_big_even_p(num);
    }
}

VALUE
rb_int_even_p(VALUE num)
{
    return int_even_p(num);
}

/*
 *  call-seq:
 *     int.allbits?(mask)  ->  true or false
 *
 *  Returns +true+ if all bits of <code>+int+ & +mask+</code> are 1.
 */

static VALUE
int_allbits_p(VALUE num, VALUE mask)
{
    mask = rb_to_int(mask);
    return rb_int_equal(rb_int_and(num, mask), mask);
}

/*
 *  call-seq:
 *     int.anybits?(mask)  ->  true or false
 *
 *  Returns +true+ if any bits of <code>+int+ & +mask+</code> are 1.
 */

static VALUE
int_anybits_p(VALUE num, VALUE mask)
{
    mask = rb_to_int(mask);
    return int_zero_p(rb_int_and(num, mask)) ? Qfalse : Qtrue;
}

/*
 *  call-seq:
 *     int.nobits?(mask)  ->  true or false
 *
 *  Returns +true+ if no bits of <code>+int+ & +mask+</code> are 1.
 */

static VALUE
int_nobits_p(VALUE num, VALUE mask)
{
    mask = rb_to_int(mask);
    return int_zero_p(rb_int_and(num, mask));
}

/*
 *  Document-method: Integer#succ
 *  Document-method: Integer#next
 *  call-seq:
 *     int.next  ->  integer
 *     int.succ  ->  integer
 *
 *  Returns the successor of +int+,
 *  i.e. the Integer equal to <code>int+1</code>.
 *
 *     1.next      #=> 2
 *     (-1).next   #=> 0
 *     1.succ      #=> 2
 *     (-1).succ   #=> 0
 */

VALUE
rb_int_succ(VALUE num)
{
    if (FIXNUM_P(num)) {
	long i = FIX2LONG(num) + 1;
	return LONG2NUM(i);
    }
    if (RB_TYPE_P(num, T_BIGNUM)) {
	return rb_big_plus(num, INT2FIX(1));
    }
    return num_funcall1(num, '+', INT2FIX(1));
}

#define int_succ rb_int_succ

/*
 *  call-seq:
 *     int.pred  ->  integer
 *
 *  Returns the predecessor of +int+,
 *  i.e. the Integer equal to <code>int-1</code>.
 *
 *     1.pred      #=> 0
 *     (-1).pred   #=> -2
 */

static VALUE
rb_int_pred(VALUE num)
{
    if (FIXNUM_P(num)) {
	long i = FIX2LONG(num) - 1;
	return LONG2NUM(i);
    }
    if (RB_TYPE_P(num, T_BIGNUM)) {
	return rb_big_minus(num, INT2FIX(1));
    }
    return num_funcall1(num, '-', INT2FIX(1));
}

#define int_pred rb_int_pred

/*
 *  Document-method: Integer#chr
 *  call-seq:
 *     int.chr([encoding])  ->  string
 *
 *  Returns a string containing the character represented by the +int+'s value
 *  according to +encoding+.
 *
 *     65.chr    #=> "A"
 *     230.chr   #=> "\xE6"
 *     255.chr(Encoding::UTF_8)   #=> "\u00FF"
 */

VALUE
rb_enc_uint_chr(unsigned int code, rb_encoding *enc)
{
    int n;
    VALUE str;
    switch (n = rb_enc_codelen(code, enc)) {
      case ONIGERR_INVALID_CODE_POINT_VALUE:
	rb_raise(rb_eRangeError, "invalid codepoint 0x%X in %s", code, rb_enc_name(enc));
	break;
      case ONIGERR_TOO_BIG_WIDE_CHAR_VALUE:
      case 0:
	rb_raise(rb_eRangeError, "%u out of char range", code);
	break;
    }
    str = rb_enc_str_new(0, n, enc);
    rb_enc_mbcput(code, RSTRING_PTR(str), enc);
    if (rb_enc_precise_mbclen(RSTRING_PTR(str), RSTRING_END(str), enc) != n) {
	rb_raise(rb_eRangeError, "invalid codepoint 0x%X in %s", code, rb_enc_name(enc));
    }
    return str;
}

static VALUE
int_chr(int argc, VALUE *argv, VALUE num)
{
    char c;
    unsigned int i;
    rb_encoding *enc;

    if (rb_num_to_uint(num, &i) == 0) {
    }
    else if (FIXNUM_P(num)) {
	rb_raise(rb_eRangeError, "%ld out of char range", FIX2LONG(num));
    }
    else {
	rb_raise(rb_eRangeError, "bignum out of char range");
    }

    switch (argc) {
      case 0:
	if (0xff < i) {
	    enc = rb_default_internal_encoding();
	    if (!enc) {
		rb_raise(rb_eRangeError, "%u out of char range", i);
	    }
	    goto decode;
	}
	c = (char)i;
	if (i < 0x80) {
	    return rb_usascii_str_new(&c, 1);
	}
	else {
	    return rb_str_new(&c, 1);
	}
      case 1:
	break;
      default:
        rb_error_arity(argc, 0, 1);
    }
    enc = rb_to_encoding(argv[0]);
    if (!enc) enc = rb_ascii8bit_encoding();
  decode:
    return rb_enc_uint_chr(i, enc);
}

/*
 * Fixnum
 */

static VALUE
fix_uminus(VALUE num)
{
    return LONG2NUM(-FIX2LONG(num));
}

VALUE
rb_int_uminus(VALUE num)
{
    if (FIXNUM_P(num)) {
	return fix_uminus(num);
    }
    else {
        assert(RB_TYPE_P(num, T_BIGNUM));
	return rb_big_uminus(num);
    }
}

/*
 *  Document-method: Integer#to_s
 *  call-seq:
 *     int.to_s(base=10)  ->  string
 *
 *  Returns a string containing the place-value representation of +int+
 *  with radix +base+ (between 2 and 36).
 *
 *     12345.to_s       #=> "12345"
 *     12345.to_s(2)    #=> "11000000111001"
 *     12345.to_s(8)    #=> "30071"
 *     12345.to_s(10)   #=> "12345"
 *     12345.to_s(16)   #=> "3039"
 *     12345.to_s(36)   #=> "9ix"
 *     78546939656932.to_s(36)  #=> "rubyrules"
 */

VALUE
rb_fix2str(VALUE x, int base)
{
    char buf[SIZEOF_VALUE*CHAR_BIT + 1], *const e = buf + sizeof buf, *b = e;
    long val = FIX2LONG(x);
    unsigned long u;
    int neg = 0;

    if (base < 2 || 36 < base) {
	rb_raise(rb_eArgError, "invalid radix %d", base);
    }
#if SIZEOF_LONG < SIZEOF_VOIDP
# if SIZEOF_VOIDP == SIZEOF_LONG_LONG
    if ((val >= 0 && (x & 0xFFFFFFFF00000000ull)) ||
	(val < 0 && (x & 0xFFFFFFFF00000000ull) != 0xFFFFFFFF00000000ull)) {
	rb_bug("Unnormalized Fixnum value %p", (void *)x);
    }
# else
    /* should do something like above code, but currently ruby does not know */
    /* such platforms */
# endif
#endif
    if (val == 0) {
	return rb_usascii_str_new2("0");
    }
    if (val < 0) {
	u = 1 + (unsigned long)(-(val + 1)); /* u = -val avoiding overflow */
	neg = 1;
    }
    else {
	u = val;
    }
    do {
	*--b = ruby_digitmap[(int)(u % base)];
    } while (u /= base);
    if (neg) {
	*--b = '-';
    }

    return rb_usascii_str_new(b, e - b);
}

static VALUE
int_to_s(int argc, VALUE *argv, VALUE x)
{
    int base;

    if (rb_check_arity(argc, 0, 1))
	base = NUM2INT(argv[0]);
    else
	base = 10;
    return rb_int2str(x, base);
}

VALUE
rb_int2str(VALUE x, int base)
{
    if (FIXNUM_P(x)) {
	return rb_fix2str(x, base);
    }
    else if (RB_TYPE_P(x, T_BIGNUM)) {
	return rb_big2str(x, base);
    }

    return rb_any_to_s(x);
}

/*
 * Document-method: Integer#+
 * call-seq:
 *    int + numeric  ->  numeric_result
 *
 * Performs addition: the class of the resulting object depends on
 * the class of +numeric+.
 */

static VALUE
fix_plus(VALUE x, VALUE y)
{
    if (FIXNUM_P(y)) {
	return rb_fix_plus_fix(x, y);
    }
    else if (RB_TYPE_P(y, T_BIGNUM)) {
	return rb_big_plus(y, x);
    }
    else if (RB_TYPE_P(y, T_FLOAT)) {
	return DBL2NUM((double)FIX2LONG(x) + RFLOAT_VALUE(y));
    }
    else if (RB_TYPE_P(y, T_COMPLEX)) {
	return rb_complex_plus(y, x);
    }
    else {
	return rb_num_coerce_bin(x, y, '+');
    }
}

VALUE
rb_fix_plus(VALUE x, VALUE y)
{
    return fix_plus(x, y);
}

VALUE
rb_int_plus(VALUE x, VALUE y)
{
    if (FIXNUM_P(x)) {
	return fix_plus(x, y);
    }
    else if (RB_TYPE_P(x, T_BIGNUM)) {
	return rb_big_plus(x, y);
    }
    return rb_num_coerce_bin(x, y, '+');
}

/*
 * Document-method: Integer#-
 * call-seq:
 *    int - numeric  ->  numeric_result
 *
 * Performs subtraction: the class of the resulting object depends on
 * the class of +numeric+.
 */

static VALUE
fix_minus(VALUE x, VALUE y)
{
    if (FIXNUM_P(y)) {
	return rb_fix_minus_fix(x, y);
    }
    else if (RB_TYPE_P(y, T_BIGNUM)) {
	x = rb_int2big(FIX2LONG(x));
	return rb_big_minus(x, y);
    }
    else if (RB_TYPE_P(y, T_FLOAT)) {
	return DBL2NUM((double)FIX2LONG(x) - RFLOAT_VALUE(y));
    }
    else {
	return rb_num_coerce_bin(x, y, '-');
    }
}

VALUE
rb_int_minus(VALUE x, VALUE y)
{
    if (FIXNUM_P(x)) {
	return fix_minus(x, y);
    }
    else if (RB_TYPE_P(x, T_BIGNUM)) {
	return rb_big_minus(x, y);
    }
    return rb_num_coerce_bin(x, y, '-');
}


#define SQRT_LONG_MAX HALF_LONG_MSB
/*tests if N*N would overflow*/
#define FIT_SQRT_LONG(n) (((n)<SQRT_LONG_MAX)&&((n)>=-SQRT_LONG_MAX))

/*
 * Document-method: Integer#*
 * call-seq:
 *    int * numeric  ->  numeric_result
 *
 * Performs multiplication: the class of the resulting object depends on
 * the class of +numeric+.
 */

static VALUE
fix_mul(VALUE x, VALUE y)
{
    if (FIXNUM_P(y)) {
	return rb_fix_mul_fix(x, y);
    }
    else if (RB_TYPE_P(y, T_BIGNUM)) {
	switch (x) {
	  case INT2FIX(0): return x;
	  case INT2FIX(1): return y;
	}
	return rb_big_mul(y, x);
    }
    else if (RB_TYPE_P(y, T_FLOAT)) {
	return DBL2NUM((double)FIX2LONG(x) * RFLOAT_VALUE(y));
    }
    else if (RB_TYPE_P(y, T_COMPLEX)) {
	return rb_complex_mul(y, x);
    }
    else {
	return rb_num_coerce_bin(x, y, '*');
    }
}

VALUE
rb_int_mul(VALUE x, VALUE y)
{
    if (FIXNUM_P(x)) {
	return fix_mul(x, y);
    }
    else if (RB_TYPE_P(x, T_BIGNUM)) {
	return rb_big_mul(x, y);
    }
    return rb_num_coerce_bin(x, y, '*');
}

static double
fix_fdiv_double(VALUE x, VALUE y)
{
    if (FIXNUM_P(y)) {
        return double_div_double(FIX2LONG(x), FIX2LONG(y));
    }
    else if (RB_TYPE_P(y, T_BIGNUM)) {
        return rb_big_fdiv_double(rb_int2big(FIX2LONG(x)), y);
    }
    else if (RB_TYPE_P(y, T_FLOAT)) {
        return double_div_double(FIX2LONG(x), RFLOAT_VALUE(y));
    }
    else {
        return NUM2DBL(rb_num_coerce_bin(x, y, idFdiv));
    }
}

double
rb_int_fdiv_double(VALUE x, VALUE y)
{
    if (RB_INTEGER_TYPE_P(y) && !FIXNUM_ZERO_P(y)) {
	VALUE gcd = rb_gcd(x, y);
	if (!FIXNUM_ZERO_P(gcd)) {
	    x = rb_int_idiv(x, gcd);
	    y = rb_int_idiv(y, gcd);
	}
    }
    if (FIXNUM_P(x)) {
        return fix_fdiv_double(x, y);
    }
    else if (RB_TYPE_P(x, T_BIGNUM)) {
        return rb_big_fdiv_double(x, y);
    }
    else {
        return nan("");
    }
}

/*
 *  Document-method: Integer#fdiv
 *  call-seq:
 *     int.fdiv(numeric)  ->  float
 *
 *  Returns the floating point result of dividing +int+ by +numeric+.
 *
 *     654321.fdiv(13731)      #=> 47.652829364212366
 *     654321.fdiv(13731.24)   #=> 47.65199646936475
 *     -654321.fdiv(13731)     #=> -47.652829364212366
 */

VALUE
rb_int_fdiv(VALUE x, VALUE y)
{
    if (RB_INTEGER_TYPE_P(x)) {
        return DBL2NUM(rb_int_fdiv_double(x, y));
    }
    return Qnil;
}

/*
 * Document-method: Integer#/
 * call-seq:
 *    int / numeric  ->  numeric_result
 *
 * Performs division: the class of the resulting object depends on
 * the class of +numeric+.
 */

static VALUE
fix_divide(VALUE x, VALUE y, ID op)
{
    if (FIXNUM_P(y)) {
	if (FIXNUM_ZERO_P(y)) rb_num_zerodiv();
	return rb_fix_div_fix(x, y);
    }
    else if (RB_TYPE_P(y, T_BIGNUM)) {
	x = rb_int2big(FIX2LONG(x));
	return rb_big_div(x, y);
    }
    else if (RB_TYPE_P(y, T_FLOAT)) {
	    if (op == '/') {
                double d = FIX2LONG(x);
                return rb_flo_div_flo(DBL2NUM(d), y);
	    }
	    else {
                VALUE v;
		if (RFLOAT_VALUE(y) == 0) rb_num_zerodiv();
                v = fix_divide(x, y, '/');
                return flo_floor(0, 0, v);
	    }
    }
    else {
	if (RB_TYPE_P(y, T_RATIONAL) &&
	    op == '/' && FIX2LONG(x) == 1)
	    return rb_rational_reciprocal(y);
	return rb_num_coerce_bin(x, y, op);
    }
}

static VALUE
fix_div(VALUE x, VALUE y)
{
    return fix_divide(x, y, '/');
}

VALUE
rb_int_div(VALUE x, VALUE y)
{
    if (FIXNUM_P(x)) {
	return fix_div(x, y);
    }
    else if (RB_TYPE_P(x, T_BIGNUM)) {
	return rb_big_div(x, y);
    }
    return Qnil;
}

/*
 * Document-method: Integer#div
 * call-seq:
 *    int.div(numeric)  ->  integer
 *
 * Performs integer division: returns the integer result of dividing +int+
 * by +numeric+.
 */

static VALUE
fix_idiv(VALUE x, VALUE y)
{
    return fix_divide(x, y, id_div);
}

VALUE
rb_int_idiv(VALUE x, VALUE y)
{
    if (FIXNUM_P(x)) {
	return fix_idiv(x, y);
    }
    else if (RB_TYPE_P(x, T_BIGNUM)) {
	return rb_big_idiv(x, y);
    }
    return num_div(x, y);
}

/*
 *  Document-method: Integer#%
 *  Document-method: Integer#modulo
 *  call-seq:
 *     int % other        ->  real
 *     int.modulo(other)  ->  real
 *
 *  Returns +int+ modulo +other+.
 *
 *  See Numeric#divmod for more information.
 */

static VALUE
fix_mod(VALUE x, VALUE y)
{
    if (FIXNUM_P(y)) {
	if (FIXNUM_ZERO_P(y)) rb_num_zerodiv();
	return rb_fix_mod_fix(x, y);
    }
    else if (RB_TYPE_P(y, T_BIGNUM)) {
	x = rb_int2big(FIX2LONG(x));
	return rb_big_modulo(x, y);
    }
    else if (RB_TYPE_P(y, T_FLOAT)) {
	return DBL2NUM(ruby_float_mod((double)FIX2LONG(x), RFLOAT_VALUE(y)));
    }
    else {
	return rb_num_coerce_bin(x, y, '%');
    }
}

VALUE
rb_int_modulo(VALUE x, VALUE y)
{
    if (FIXNUM_P(x)) {
	return fix_mod(x, y);
    }
    else if (RB_TYPE_P(x, T_BIGNUM)) {
	return rb_big_modulo(x, y);
    }
    return num_modulo(x, y);
}

/*
 *  call-seq:
 *     int.remainder(numeric)  ->  real
 *
 *  Returns the remainder after dividing +int+ by +numeric+.
 *
 *  <code>x.remainder(y)</code> means <code>x-y*(x/y).truncate</code>.
 *
 *     5.remainder(3)     #=> 2
 *     -5.remainder(3)    #=> -2
 *     5.remainder(-3)    #=> 2
 *     -5.remainder(-3)   #=> -2
 *     5.remainder(1.5)   #=> 0.5
 *
 *  See Numeric#divmod.
 */

static VALUE
int_remainder(VALUE x, VALUE y)
{
    if (FIXNUM_P(x)) {
	return num_remainder(x, y);
    }
    else if (RB_TYPE_P(x, T_BIGNUM)) {
	return rb_big_remainder(x, y);
    }
    return Qnil;
}

/*
 *  Document-method: Integer#divmod
 *  call-seq:
 *     int.divmod(numeric)  ->  array
 *
 *  See Numeric#divmod.
 */
static VALUE
fix_divmod(VALUE x, VALUE y)
{
    if (FIXNUM_P(y)) {
	VALUE div, mod;
	if (FIXNUM_ZERO_P(y)) rb_num_zerodiv();
	rb_fix_divmod_fix(x, y, &div, &mod);
	return rb_assoc_new(div, mod);
    }
    else if (RB_TYPE_P(y, T_BIGNUM)) {
	x = rb_int2big(FIX2LONG(x));
	return rb_big_divmod(x, y);
    }
    else if (RB_TYPE_P(y, T_FLOAT)) {
	{
	    double div, mod;
	    volatile VALUE a, b;

	    flodivmod((double)FIX2LONG(x), RFLOAT_VALUE(y), &div, &mod);
	    a = dbl2ival(div);
	    b = DBL2NUM(mod);
	    return rb_assoc_new(a, b);
	}
    }
    else {
	return rb_num_coerce_bin(x, y, id_divmod);
    }
}

VALUE
rb_int_divmod(VALUE x, VALUE y)
{
    if (FIXNUM_P(x)) {
	return fix_divmod(x, y);
    }
    else if (RB_TYPE_P(x, T_BIGNUM)) {
	return rb_big_divmod(x, y);
    }
    return Qnil;
}

/*
 *  Document-method: Integer#**
 *  call-seq:
 *     int ** numeric  ->  numeric_result
 *
 *  Raises +int+ to the power of +numeric+, which may be negative or
 *  fractional.
 *  The result may be an Integer, a Float, a Rational, or a complex number.
 *
 *     2 ** 3        #=> 8
 *     2 ** -1       #=> (1/2)
 *     2 ** 0.5      #=> 1.4142135623730951
 *     (-1) ** 0.5   #=> (0.0+1.0i)
 *
 *     123456789 ** 2     #=> 15241578750190521
 *     123456789 ** 1.2   #=> 5126464716.0993185
 *     123456789 ** -2    #=> (1/15241578750190521)
 */

static VALUE
int_pow(long x, unsigned long y)
{
    int neg = x < 0;
    long z = 1;

    if (y == 0) return INT2FIX(1);
    if (y == 1) return LONG2NUM(x);
    if (neg) x = -x;
    if (y & 1)
	z = x;
    else
	neg = 0;
    y &= ~1;
    do {
	while (y % 2 == 0) {
	    if (!FIT_SQRT_LONG(x)) {
                goto bignum;
	    }
	    x = x * x;
	    y >>= 1;
	}
	{
            if (MUL_OVERFLOW_FIXNUM_P(x, z)) {
		goto bignum;
	    }
	    z = x * z;
	}
    } while (--y);
    if (neg) z = -z;
    return LONG2NUM(z);

    VALUE v;
  bignum:
    v = rb_big_pow(rb_int2big(x), LONG2NUM(y));
    if (RB_FLOAT_TYPE_P(v)) /* infinity due to overflow */
        return v;
    if (z != 1) v = rb_big_mul(rb_int2big(neg ? -z : z), v);
    return v;
}

VALUE
rb_int_positive_pow(long x, unsigned long y)
{
    return int_pow(x, y);
}

static VALUE
fix_pow_inverted(VALUE x, VALUE minusb)
{
    if (x == INT2FIX(0)) {
        rb_num_zerodiv();
        UNREACHABLE_RETURN(Qundef);
    }
    else {
        VALUE y = rb_int_pow(x, minusb);

        if (RB_FLOAT_TYPE_P(y)) {
            double d = pow((double)FIX2LONG(x), RFLOAT_VALUE(y));
            return DBL2NUM(1.0 / d);
        }
        else {
            return rb_rational_raw(INT2FIX(1), y);
        }
    }
}

static VALUE
fix_pow(VALUE x, VALUE y)
{
    long a = FIX2LONG(x);

    if (FIXNUM_P(y)) {
	long b = FIX2LONG(y);

	if (a == 1) return INT2FIX(1);
        if (a == -1) return INT2FIX(b % 2 ? -1 : 1);
        if (b <  0) return fix_pow_inverted(x, fix_uminus(y));
	if (b == 0) return INT2FIX(1);
	if (b == 1) return x;
	if (a == 0) return INT2FIX(0);
	return int_pow(a, b);
    }
    else if (RB_TYPE_P(y, T_BIGNUM)) {
	if (a == 1) return INT2FIX(1);
        if (a == -1) return INT2FIX(int_even_p(y) ? 1 : -1);
        if (BIGNUM_NEGATIVE_P(y)) return fix_pow_inverted(x, rb_big_uminus(y));
	if (a == 0) return INT2FIX(0);
	x = rb_int2big(FIX2LONG(x));
	return rb_big_pow(x, y);
    }
    else if (RB_TYPE_P(y, T_FLOAT)) {
	double dy = RFLOAT_VALUE(y);
	if (dy == 0.0) return DBL2NUM(1.0);
	if (a == 0) {
	    return DBL2NUM(dy < 0 ? HUGE_VAL : 0.0);
	}
	if (a == 1) return DBL2NUM(1.0);
        if (a < 0 && dy != round(dy))
            return rb_dbl_complex_new_polar_pi(pow(-(double)a, dy), dy);
        return DBL2NUM(pow((double)a, dy));
    }
    else {
	return rb_num_coerce_bin(x, y, idPow);
    }
}

VALUE
rb_int_pow(VALUE x, VALUE y)
{
    if (FIXNUM_P(x)) {
	return fix_pow(x, y);
    }
    else if (RB_TYPE_P(x, T_BIGNUM)) {
	return rb_big_pow(x, y);
    }
    return Qnil;
}

VALUE
rb_num_pow(VALUE x, VALUE y)
{
    VALUE z = rb_int_pow(x, y);
    if (!NIL_P(z)) return z;
    if (RB_FLOAT_TYPE_P(x)) return rb_float_pow(x, y);
    if (SPECIAL_CONST_P(x)) return Qnil;
    switch (BUILTIN_TYPE(x)) {
      case T_COMPLEX:
        return rb_complex_pow(x, y);
      case T_RATIONAL:
        return rb_rational_pow(x, y);
      default:
        break;
    }
    return Qnil;
}

/*
 * Document-method: Integer#==
 * Document-method: Integer#===
 * call-seq:
 *    int == other  ->  true or false
 *
 * Returns +true+ if +int+ equals +other+ numerically.
 * Contrast this with Integer#eql?, which requires +other+ to be an Integer.
 *
 *    1 == 2     #=> false
 *    1 == 1.0   #=> true
 */

static VALUE
fix_equal(VALUE x, VALUE y)
{
    if (x == y) return Qtrue;
    if (FIXNUM_P(y)) return Qfalse;
    else if (RB_TYPE_P(y, T_BIGNUM)) {
	return rb_big_eq(y, x);
    }
    else if (RB_TYPE_P(y, T_FLOAT)) {
        return rb_integer_float_eq(x, y);
    }
    else {
	return num_equal(x, y);
    }
}

VALUE
rb_int_equal(VALUE x, VALUE y)
{
    if (FIXNUM_P(x)) {
	return fix_equal(x, y);
    }
    else if (RB_TYPE_P(x, T_BIGNUM)) {
	return rb_big_eq(x, y);
    }
    return Qnil;
}

/*
 *  Document-method: Integer#<=>
 *  call-seq:
 *     int <=> numeric  ->  -1, 0, +1, or nil
 *
 *  Comparison---Returns -1, 0, or +1 depending on whether +int+ is
 *  less than, equal to, or greater than +numeric+.
 *
 *  This is the basis for the tests in the Comparable module.
 *
 *  +nil+ is returned if the two values are incomparable.
 */

static VALUE
fix_cmp(VALUE x, VALUE y)
{
    if (x == y) return INT2FIX(0);
    if (FIXNUM_P(y)) {
	if (FIX2LONG(x) > FIX2LONG(y)) return INT2FIX(1);
	return INT2FIX(-1);
    }
    else if (RB_TYPE_P(y, T_BIGNUM)) {
	VALUE cmp = rb_big_cmp(y, x);
	switch (cmp) {
	  case INT2FIX(+1): return INT2FIX(-1);
	  case INT2FIX(-1): return INT2FIX(+1);
	}
	return cmp;
    }
    else if (RB_TYPE_P(y, T_FLOAT)) {
	return rb_integer_float_cmp(x, y);
    }
    else {
	return rb_num_coerce_cmp(x, y, id_cmp);
    }
}

VALUE
rb_int_cmp(VALUE x, VALUE y)
{
    if (FIXNUM_P(x)) {
	return fix_cmp(x, y);
    }
    else if (RB_TYPE_P(x, T_BIGNUM)) {
	return rb_big_cmp(x, y);
    }
    else {
	rb_raise(rb_eNotImpError, "need to define `<=>' in %s", rb_obj_classname(x));
    }
}

/*
 * Document-method: Integer#>
 * call-seq:
 *    int > real  ->  true or false
 *
 * Returns +true+ if the value of +int+ is greater than that of +real+.
 */

static VALUE
fix_gt(VALUE x, VALUE y)
{
    if (FIXNUM_P(y)) {
	if (FIX2LONG(x) > FIX2LONG(y)) return Qtrue;
	return Qfalse;
    }
    else if (RB_TYPE_P(y, T_BIGNUM)) {
	return rb_big_cmp(y, x) == INT2FIX(-1) ? Qtrue : Qfalse;
    }
    else if (RB_TYPE_P(y, T_FLOAT)) {
        return rb_integer_float_cmp(x, y) == INT2FIX(1) ? Qtrue : Qfalse;
    }
    else {
	return rb_num_coerce_relop(x, y, '>');
    }
}

VALUE
rb_int_gt(VALUE x, VALUE y)
{
    if (FIXNUM_P(x)) {
	return fix_gt(x, y);
    }
    else if (RB_TYPE_P(x, T_BIGNUM)) {
	return rb_big_gt(x, y);
    }
    return Qnil;
}

/*
 * Document-method: Integer#>=
 * call-seq:
 *    int >= real  ->  true or false
 *
 * Returns +true+ if the value of +int+ is greater than or equal to that of
 * +real+.
 */

static VALUE
fix_ge(VALUE x, VALUE y)
{
    if (FIXNUM_P(y)) {
	if (FIX2LONG(x) >= FIX2LONG(y)) return Qtrue;
	return Qfalse;
    }
    else if (RB_TYPE_P(y, T_BIGNUM)) {
	return rb_big_cmp(y, x) != INT2FIX(+1) ? Qtrue : Qfalse;
    }
    else if (RB_TYPE_P(y, T_FLOAT)) {
	VALUE rel = rb_integer_float_cmp(x, y);
	return rel == INT2FIX(1) || rel == INT2FIX(0) ? Qtrue : Qfalse;
    }
    else {
	return rb_num_coerce_relop(x, y, idGE);
    }
}

VALUE
rb_int_ge(VALUE x, VALUE y)
{
    if (FIXNUM_P(x)) {
	return fix_ge(x, y);
    }
    else if (RB_TYPE_P(x, T_BIGNUM)) {
	return rb_big_ge(x, y);
    }
    return Qnil;
}

/*
 * Document-method: Integer#<
 * call-seq:
 *    int < real  ->  true or false
 *
 * Returns +true+ if the value of +int+ is less than that of +real+.
 */

static VALUE
fix_lt(VALUE x, VALUE y)
{
    if (FIXNUM_P(y)) {
	if (FIX2LONG(x) < FIX2LONG(y)) return Qtrue;
	return Qfalse;
    }
    else if (RB_TYPE_P(y, T_BIGNUM)) {
	return rb_big_cmp(y, x) == INT2FIX(+1) ? Qtrue : Qfalse;
    }
    else if (RB_TYPE_P(y, T_FLOAT)) {
        return rb_integer_float_cmp(x, y) == INT2FIX(-1) ? Qtrue : Qfalse;
    }
    else {
	return rb_num_coerce_relop(x, y, '<');
    }
}

static VALUE
int_lt(VALUE x, VALUE y)
{
    if (FIXNUM_P(x)) {
	return fix_lt(x, y);
    }
    else if (RB_TYPE_P(x, T_BIGNUM)) {
	return rb_big_lt(x, y);
    }
    return Qnil;
}

/*
 * Document-method: Integer#<=
 * call-seq:
 *    int <= real  ->  true or false
 *
 * Returns +true+ if the value of +int+ is less than or equal to that of
 * +real+.
 */

static VALUE
fix_le(VALUE x, VALUE y)
{
    if (FIXNUM_P(y)) {
	if (FIX2LONG(x) <= FIX2LONG(y)) return Qtrue;
	return Qfalse;
    }
    else if (RB_TYPE_P(y, T_BIGNUM)) {
	return rb_big_cmp(y, x) != INT2FIX(-1) ? Qtrue : Qfalse;
    }
    else if (RB_TYPE_P(y, T_FLOAT)) {
	VALUE rel = rb_integer_float_cmp(x, y);
	return rel == INT2FIX(-1) || rel == INT2FIX(0) ? Qtrue : Qfalse;
    }
    else {
	return rb_num_coerce_relop(x, y, idLE);
    }
}

static VALUE
int_le(VALUE x, VALUE y)
{
    if (FIXNUM_P(x)) {
	return fix_le(x, y);
    }
    else if (RB_TYPE_P(x, T_BIGNUM)) {
	return rb_big_le(x, y);
    }
    return Qnil;
}

static VALUE
fix_comp(VALUE num)
{
    return ~num | FIXNUM_FLAG;
}

VALUE
rb_int_comp(VALUE num)
{
    if (FIXNUM_P(num)) {
	return fix_comp(num);
    }
    else if (RB_TYPE_P(num, T_BIGNUM)) {
	return rb_big_comp(num);
    }
    return Qnil;
}

static VALUE
num_funcall_bit_1(VALUE y, VALUE arg, int recursive)
{
    ID func = (ID)((VALUE *)arg)[0];
    VALUE x = ((VALUE *)arg)[1];
    if (recursive) {
	num_funcall_op_1_recursion(x, func, y);
    }
    return rb_check_funcall(x, func, 1, &y);
}

VALUE
rb_num_coerce_bit(VALUE x, VALUE y, ID func)
{
    VALUE ret, args[3];

    args[0] = (VALUE)func;
    args[1] = x;
    args[2] = y;
    do_coerce(&args[1], &args[2], TRUE);
    ret = rb_exec_recursive_paired(num_funcall_bit_1,
				   args[2], args[1], (VALUE)args);
    if (ret == Qundef) {
	/* show the original object, not coerced object */
	coerce_failed(x, y);
    }
    return ret;
}

/*
 * Document-method: Integer#&
 * call-seq:
 *   int & other_int  ->  integer
 *
 * Bitwise AND.
 */

static VALUE
fix_and(VALUE x, VALUE y)
{
    if (FIXNUM_P(y)) {
	long val = FIX2LONG(x) & FIX2LONG(y);
	return LONG2NUM(val);
    }

    if (RB_TYPE_P(y, T_BIGNUM)) {
	return rb_big_and(y, x);
    }

    return rb_num_coerce_bit(x, y, '&');
}

VALUE
rb_int_and(VALUE x, VALUE y)
{
    if (FIXNUM_P(x)) {
	return fix_and(x, y);
    }
    else if (RB_TYPE_P(x, T_BIGNUM)) {
	return rb_big_and(x, y);
    }
    return Qnil;
}

/*
 * Document-method: Integer#|
 * call-seq:
 *   int | other_int  ->  integer
 *
 * Bitwise OR.
 */

static VALUE
fix_or(VALUE x, VALUE y)
{
    if (FIXNUM_P(y)) {
	long val = FIX2LONG(x) | FIX2LONG(y);
	return LONG2NUM(val);
    }

    if (RB_TYPE_P(y, T_BIGNUM)) {
	return rb_big_or(y, x);
    }

    return rb_num_coerce_bit(x, y, '|');
}

static VALUE
int_or(VALUE x, VALUE y)
{
    if (FIXNUM_P(x)) {
	return fix_or(x, y);
    }
    else if (RB_TYPE_P(x, T_BIGNUM)) {
	return rb_big_or(x, y);
    }
    return Qnil;
}

/*
 * Document-method: Integer#^
 * call-seq:
 *   int ^ other_int  ->  integer
 *
 * Bitwise EXCLUSIVE OR.
 */

static VALUE
fix_xor(VALUE x, VALUE y)
{
    if (FIXNUM_P(y)) {
	long val = FIX2LONG(x) ^ FIX2LONG(y);
	return LONG2NUM(val);
    }

    if (RB_TYPE_P(y, T_BIGNUM)) {
	return rb_big_xor(y, x);
    }

    return rb_num_coerce_bit(x, y, '^');
}

static VALUE
int_xor(VALUE x, VALUE y)
{
    if (FIXNUM_P(x)) {
	return fix_xor(x, y);
    }
    else if (RB_TYPE_P(x, T_BIGNUM)) {
	return rb_big_xor(x, y);
    }
    return Qnil;
}

/*
 * Document-method: Integer#<<
 * call-seq:
 *   int << count  ->  integer
 *
 * Returns +int+ shifted left +count+ positions, or right if +count+
 * is negative.
 */

static VALUE
rb_fix_lshift(VALUE x, VALUE y)
{
    long val, width;

    val = NUM2LONG(x);
    if (!FIXNUM_P(y))
	return rb_big_lshift(rb_int2big(val), y);
    width = FIX2LONG(y);
    if (width < 0)
	return fix_rshift(val, (unsigned long)-width);
    return fix_lshift(val, width);
}

static VALUE
fix_lshift(long val, unsigned long width)
{
    if (width > (SIZEOF_LONG*CHAR_BIT-1)
	|| ((unsigned long)val)>>(SIZEOF_LONG*CHAR_BIT-1-width) > 0) {
	return rb_big_lshift(rb_int2big(val), ULONG2NUM(width));
    }
    val = val << width;
    return LONG2NUM(val);
}

VALUE
rb_int_lshift(VALUE x, VALUE y)
{
    if (FIXNUM_P(x)) {
	return rb_fix_lshift(x, y);
    }
    else if (RB_TYPE_P(x, T_BIGNUM)) {
	return rb_big_lshift(x, y);
    }
    return Qnil;
}

/*
 * Document-method: Integer#>>
 * call-seq:
 *   int >> count  ->  integer
 *
 * Returns +int+ shifted right +count+ positions, or left if +count+
 * is negative.
 */

static VALUE
rb_fix_rshift(VALUE x, VALUE y)
{
    long i, val;

    val = FIX2LONG(x);
    if (!FIXNUM_P(y))
	return rb_big_rshift(rb_int2big(val), y);
    i = FIX2LONG(y);
    if (i == 0) return x;
    if (i < 0)
	return fix_lshift(val, (unsigned long)-i);
    return fix_rshift(val, i);
}

static VALUE
fix_rshift(long val, unsigned long i)
{
    if (i >= sizeof(long)*CHAR_BIT-1) {
	if (val < 0) return INT2FIX(-1);
	return INT2FIX(0);
    }
    val = RSHIFT(val, i);
    return LONG2FIX(val);
}

static VALUE
rb_int_rshift(VALUE x, VALUE y)
{
    if (FIXNUM_P(x)) {
	return rb_fix_rshift(x, y);
    }
    else if (RB_TYPE_P(x, T_BIGNUM)) {
	return rb_big_rshift(x, y);
    }
    return Qnil;
}

MJIT_FUNC_EXPORTED VALUE
rb_fix_aref(VALUE fix, VALUE idx)
{
    long val = FIX2LONG(fix);
    long i;

    idx = rb_to_int(idx);
    if (!FIXNUM_P(idx)) {
	idx = rb_big_norm(idx);
	if (!FIXNUM_P(idx)) {
	    if (!BIGNUM_SIGN(idx) || val >= 0)
		return INT2FIX(0);
	    return INT2FIX(1);
	}
    }
    i = FIX2LONG(idx);

    if (i < 0) return INT2FIX(0);
    if (SIZEOF_LONG*CHAR_BIT-1 <= i) {
	if (val < 0) return INT2FIX(1);
	return INT2FIX(0);
    }
    if (val & (1L<<i))
	return INT2FIX(1);
    return INT2FIX(0);
}


/* copied from "r_less" in range.c */
/* compares _a_ and _b_ and returns:
 * < 0: a < b
 * = 0: a = b
 * > 0: a > b or non-comparable
 */
static int
compare_indexes(VALUE a, VALUE b)
{
    VALUE r = rb_funcall(a, id_cmp, 1, b);

    if (NIL_P(r))
        return INT_MAX;
    return rb_cmpint(r, a, b);
}

static VALUE
generate_mask(VALUE len)
{
    return rb_int_minus(rb_int_lshift(INT2FIX(1), len), INT2FIX(1));
}

static VALUE
int_aref1(VALUE num, VALUE arg)
{
    VALUE orig_num = num, beg, end;
    int excl;

    if (rb_range_values(arg, &beg, &end, &excl)) {
        if (NIL_P(beg)) {
            /* beginless range */
            if (!RTEST(num_negative_p(end))) {
                if (!excl) end = rb_int_plus(end, INT2FIX(1));
                VALUE mask = generate_mask(end);
                if (RTEST(int_zero_p(rb_int_and(num, mask)))) {
                    return INT2FIX(0);
                }
                else {
                    rb_raise(rb_eArgError, "The beginless range for Integer#[] results in infinity");
                }
            }
            else {
                return INT2FIX(0);
            }
        }
        num = rb_int_rshift(num, beg);

        int cmp = compare_indexes(beg, end);
        if (!NIL_P(end) && cmp < 0) {
            VALUE len = rb_int_minus(end, beg);
            if (!excl) len = rb_int_plus(len, INT2FIX(1));
            VALUE mask = generate_mask(len);
            num = rb_int_and(num, mask);
        }
        else if (cmp == 0) {
            if (excl) return INT2FIX(0);
            num = orig_num;
            arg = beg;
            goto one_bit;
        }
        return num;
    }

one_bit:
    if (FIXNUM_P(num)) {
        return rb_fix_aref(num, arg);
    }
    else if (RB_TYPE_P(num, T_BIGNUM)) {
        return rb_big_aref(num, arg);
    }
    return Qnil;
}

static VALUE
int_aref2(VALUE num, VALUE beg, VALUE len)
{
    num = rb_int_rshift(num, beg);
    VALUE mask = generate_mask(len);
    num = rb_int_and(num, mask);
    return num;
}

/*
 *  Document-method: Integer#[]
 *  call-seq:
 *     int[n]    -> 0, 1
 *     int[n, m] -> num
 *     int[range] -> num
 *
 *  Bit Reference---Returns the <code>n</code>th bit in the
 *  binary representation of +int+, where <code>int[0]</code>
 *  is the least significant bit.
 *
 *     a = 0b11001100101010
 *     30.downto(0) {|n| print a[n] }
 *     #=> 0000000000000000011001100101010
 *
 *     a = 9**15
 *     50.downto(0) {|n| print a[n] }
 *     #=> 000101110110100000111000011110010100111100010111001
 *
 *  In principle, <code>n[i]</code> is equivalent to <code>(n >> i) & 1</code>.
 *  Thus, any negative index always returns zero:
 *
 *     p 255[-1] #=> 0
 *
 *  Range operations <code>n[i, len]</code> and <code>n[i..j]</code>
 *  are naturally extended.
 *
 *  * <code>n[i, len]</code> equals to <code>(n >> i) & ((1 << len) - 1)</code>.
 *  * <code>n[i..j]</code> equals to <code>(n >> i) & ((1 << (j - i + 1)) - 1)</code>.
 *  * <code>n[i...j]</code> equals to <code>(n >> i) & ((1 << (j - i)) - 1)</code>.
 *  * <code>n[i..]</code> equals to <code>(n >> i)</code>.
 *  * <code>n[..j]</code> is zero if <code>n & ((1 << (j + 1)) - 1)</code> is zero.  Otherwise, raises an ArgumentError.
 *  * <code>n[...j]</code> is zero if <code>n & ((1 << j) - 1)</code> is zero.  Otherwise, raises an ArgumentError.
 *
 *  Note that range operation may exhaust memory.
 *  For example, <code>-1[0, 1000000000000]</code> will raise NoMemoryError.
 */

static VALUE
int_aref(int const argc, VALUE * const argv, VALUE const num)
{
    rb_check_arity(argc, 1, 2);
    if (argc == 2) {
        return int_aref2(num, argv[0], argv[1]);
    }
    return int_aref1(num, argv[0]);

    return Qnil;
}

/*
 *  Document-method: Integer#to_f
 *  call-seq:
 *     int.to_f  ->  float
 *
 *  Converts +int+ to a Float.  If +int+ doesn't fit in a Float,
 *  the result is infinity.
 */

static VALUE
int_to_f(VALUE num)
{
    double val;

    if (FIXNUM_P(num)) {
	val = (double)FIX2LONG(num);
    }
    else if (RB_TYPE_P(num, T_BIGNUM)) {
	val = rb_big2dbl(num);
    }
    else {
	rb_raise(rb_eNotImpError, "Unknown subclass for to_f: %s", rb_obj_classname(num));
    }

    return DBL2NUM(val);
}

/*
 *  Document-method: Integer#abs
 *  Document-method: Integer#magnitude
 *  call-seq:
 *     int.abs        ->  integer
 *     int.magnitude  ->  integer
 *
 *  Returns the absolute value of +int+.
 *
 *     (-12345).abs   #=> 12345
 *     -12345.abs     #=> 12345
 *     12345.abs      #=> 12345
 *
 *  Integer#magnitude is an alias for Integer#abs.
 */

static VALUE
fix_abs(VALUE fix)
{
    long i = FIX2LONG(fix);

    if (i < 0) i = -i;

    return LONG2NUM(i);
}

VALUE
rb_int_abs(VALUE num)
{
    if (FIXNUM_P(num)) {
	return fix_abs(num);
    }
    else if (RB_TYPE_P(num, T_BIGNUM)) {
	return rb_big_abs(num);
    }
    return Qnil;
}

/*
 *  Document-method: Integer#size
 *  call-seq:
 *     int.size  ->  int
 *
 *  Returns the number of bytes in the machine representation of +int+
 *  (machine dependent).
 *
 *     1.size               #=> 8
 *     -1.size              #=> 8
 *     2147483647.size      #=> 8
 *     (256**10 - 1).size   #=> 10
 *     (256**20 - 1).size   #=> 20
 *     (256**40 - 1).size   #=> 40
 */

static VALUE
fix_size(VALUE fix)
{
    return INT2FIX(sizeof(long));
}

static VALUE
int_size(VALUE num)
{
    if (FIXNUM_P(num)) {
	return fix_size(num);
    }
    else if (RB_TYPE_P(num, T_BIGNUM)) {
	return rb_big_size_m(num);
    }
    return Qnil;
}

static VALUE
rb_fix_bit_length(VALUE fix)
{
    long v = FIX2LONG(fix);
    if (v < 0)
        v = ~v;
    return LONG2FIX(bit_length(v));
}

VALUE
rb_int_bit_length(VALUE num)
{
    if (FIXNUM_P(num)) {
	return rb_fix_bit_length(num);
    }
    else if (RB_TYPE_P(num, T_BIGNUM)) {
	return rb_big_bit_length(num);
    }
    return Qnil;
}

/*
 *  Document-method: Integer#digits
 *  call-seq:
 *     int.digits        ->  array
 *     int.digits(base)  ->  array
 *
 *  Returns the digits of +int+'s place-value representation
 *  with radix +base+ (default: 10).
 *  The digits are returned as an array with the least significant digit
 *  as the first array element.
 *
 *  +base+ must be greater than or equal to 2.
 *
 *     12345.digits      #=> [5, 4, 3, 2, 1]
 *     12345.digits(7)   #=> [4, 6, 6, 0, 5]
 *     12345.digits(100) #=> [45, 23, 1]
 *
 *     -12345.digits(7)  #=> Math::DomainError
 */

static VALUE
rb_fix_digits(VALUE fix, long base)
{
    VALUE digits;
    long x = FIX2LONG(fix);

    assert(x >= 0);

    if (base < 2)
        rb_raise(rb_eArgError, "invalid radix %ld", base);

    if (x == 0)
        return rb_ary_new_from_args(1, INT2FIX(0));

    digits = rb_ary_new();
    while (x > 0) {
        long q = x % base;
        rb_ary_push(digits, LONG2NUM(q));
        x /= base;
    }

    return digits;
}

static VALUE
rb_int_digits_bigbase(VALUE num, VALUE base)
{
    VALUE digits;

    assert(!rb_num_negative_p(num));

    if (RB_TYPE_P(base, T_BIGNUM))
        base = rb_big_norm(base);

    if (FIXNUM_P(base) && FIX2LONG(base) < 2)
        rb_raise(rb_eArgError, "invalid radix %ld", FIX2LONG(base));
    else if (RB_TYPE_P(base, T_BIGNUM) && BIGNUM_NEGATIVE_P(base))
        rb_raise(rb_eArgError, "negative radix");

    if (FIXNUM_P(base) && FIXNUM_P(num))
        return rb_fix_digits(num, FIX2LONG(base));

    if (FIXNUM_P(num))
        return rb_ary_new_from_args(1, num);

    digits = rb_ary_new();
    while (!FIXNUM_P(num) || FIX2LONG(num) > 0) {
        VALUE qr = rb_int_divmod(num, base);
        rb_ary_push(digits, RARRAY_AREF(qr, 1));
        num = RARRAY_AREF(qr, 0);
    }

    return digits;
}

static VALUE
rb_int_digits(int argc, VALUE *argv, VALUE num)
{
    VALUE base_value;
    long base;

    if (rb_num_negative_p(num))
        rb_raise(rb_eMathDomainError, "out of domain");

    if (rb_check_arity(argc, 0, 1)) {
        base_value = rb_to_int(argv[0]);
        if (!RB_INTEGER_TYPE_P(base_value))
            rb_raise(rb_eTypeError, "wrong argument type %s (expected Integer)",
                     rb_obj_classname(argv[0]));
        if (RB_TYPE_P(base_value, T_BIGNUM))
            return rb_int_digits_bigbase(num, base_value);

        base = FIX2LONG(base_value);
        if (base < 0)
            rb_raise(rb_eArgError, "negative radix");
        else if (base < 2)
            rb_raise(rb_eArgError, "invalid radix %ld", base);
    }
    else
        base = 10;

    if (FIXNUM_P(num))
        return rb_fix_digits(num, base);
    else if (RB_TYPE_P(num, T_BIGNUM))
        return rb_int_digits_bigbase(num, LONG2FIX(base));

    return Qnil;
}

/*
 *  Document-method: Integer#upto
 *  call-seq:
 *     int.upto(limit) {|i| block }  ->  self
 *     int.upto(limit)               ->  an_enumerator
 *
 *  Iterates the given block, passing in integer values from +int+ up to and
 *  including +limit+.
 *
 *  If no block is given, an Enumerator is returned instead.
 *
 *     5.upto(10) {|i| print i, " " }   #=> 5 6 7 8 9 10
 */

static VALUE
int_upto_size(VALUE from, VALUE args, VALUE eobj)
{
    return ruby_num_interval_step_size(from, RARRAY_AREF(args, 0), INT2FIX(1), FALSE);
}

static VALUE
int_upto(VALUE from, VALUE to)
{
    RETURN_SIZED_ENUMERATOR(from, 1, &to, int_upto_size);
    if (FIXNUM_P(from) && FIXNUM_P(to)) {
	long i, end;

	end = FIX2LONG(to);
	for (i = FIX2LONG(from); i <= end; i++) {
	    rb_yield(LONG2FIX(i));
	}
    }
    else {
	VALUE i = from, c;

	while (!(c = rb_funcall(i, '>', 1, to))) {
	    rb_yield(i);
	    i = rb_funcall(i, '+', 1, INT2FIX(1));
	}
	ensure_cmp(c, i, to);
    }
    return from;
}

/*
 *  Document-method: Integer#downto
 *  call-seq:
 *     int.downto(limit) {|i| block }  ->  self
 *     int.downto(limit)               ->  an_enumerator
 *
 *  Iterates the given block, passing in decreasing values from +int+ down to
 *  and including +limit+.
 *
 *  If no block is given, an Enumerator is returned instead.
 *
 *     5.downto(1) { |n| print n, ".. " }
 *     puts "Liftoff!"
 *     #=> "5.. 4.. 3.. 2.. 1.. Liftoff!"
 */

static VALUE
int_downto_size(VALUE from, VALUE args, VALUE eobj)
{
    return ruby_num_interval_step_size(from, RARRAY_AREF(args, 0), INT2FIX(-1), FALSE);
}

static VALUE
int_downto(VALUE from, VALUE to)
{
    RETURN_SIZED_ENUMERATOR(from, 1, &to, int_downto_size);
    if (FIXNUM_P(from) && FIXNUM_P(to)) {
	long i, end;

	end = FIX2LONG(to);
	for (i=FIX2LONG(from); i >= end; i--) {
	    rb_yield(LONG2FIX(i));
	}
    }
    else {
	VALUE i = from, c;

	while (!(c = rb_funcall(i, '<', 1, to))) {
	    rb_yield(i);
	    i = rb_funcall(i, '-', 1, INT2FIX(1));
	}
	if (NIL_P(c)) rb_cmperr(i, to);
    }
    return from;
}

/*
 *  Document-method: Integer#times
 *  call-seq:
 *     int.times {|i| block }  ->  self
 *     int.times               ->  an_enumerator
 *
 *  Iterates the given block +int+ times, passing in values from zero to
 *  <code>int - 1</code>.
 *
 *  If no block is given, an Enumerator is returned instead.
 *
 *     5.times {|i| print i, " " }   #=> 0 1 2 3 4
 */

static VALUE
int_dotimes_size(VALUE num, VALUE args, VALUE eobj)
{
    if (FIXNUM_P(num)) {
	if (NUM2LONG(num) <= 0) return INT2FIX(0);
    }
    else {
	if (RTEST(rb_funcall(num, '<', 1, INT2FIX(0)))) return INT2FIX(0);
    }
    return num;
}

static VALUE
int_dotimes(VALUE num)
{
    RETURN_SIZED_ENUMERATOR(num, 0, 0, int_dotimes_size);

    if (FIXNUM_P(num)) {
	long i, end;

	end = FIX2LONG(num);
	for (i=0; i<end; i++) {
	    rb_yield_1(LONG2FIX(i));
	}
    }
    else {
	VALUE i = INT2FIX(0);

	for (;;) {
	    if (!RTEST(rb_funcall(i, '<', 1, num))) break;
	    rb_yield(i);
	    i = rb_funcall(i, '+', 1, INT2FIX(1));
	}
    }
    return num;
}

/*
 *  Document-method: Integer#round
 *  call-seq:
 *     int.round([ndigits] [, half: mode])  ->  integer or float
 *
 *  Returns +int+ rounded to the nearest value with
 *  a precision of +ndigits+ decimal digits (default: 0).
 *
 *  When the precision is negative, the returned value is an integer
 *  with at least <code>ndigits.abs</code> trailing zeros.
 *
 *  Returns +self+ when +ndigits+ is zero or positive.
 *
 *     1.round           #=> 1
 *     1.round(2)        #=> 1
 *     15.round(-1)      #=> 20
 *     (-15).round(-1)   #=> -20
 *
 *  The optional +half+ keyword argument is available
 *  similar to Float#round.
 *
 *     25.round(-1, half: :up)      #=> 30
 *     25.round(-1, half: :down)    #=> 20
 *     25.round(-1, half: :even)    #=> 20
 *     35.round(-1, half: :up)      #=> 40
 *     35.round(-1, half: :down)    #=> 30
 *     35.round(-1, half: :even)    #=> 40
 *     (-25).round(-1, half: :up)   #=> -30
 *     (-25).round(-1, half: :down) #=> -20
 *     (-25).round(-1, half: :even) #=> -20
 */

static VALUE
int_round(int argc, VALUE* argv, VALUE num)
{
    int ndigits;
    int mode;
    VALUE nd, opt;

    if (!rb_scan_args(argc, argv, "01:", &nd, &opt)) return num;
    ndigits = NUM2INT(nd);
    mode = rb_num_get_rounding_option(opt);
    if (ndigits >= 0) {
	return num;
    }
    return rb_int_round(num, ndigits, mode);
}

/*
 *  Document-method: Integer#floor
 *  call-seq:
 *     int.floor([ndigits])  ->  integer or float
 *
 *  Returns the largest number less than or equal to +int+ with
 *  a precision of +ndigits+ decimal digits (default: 0).
 *
 *  When the precision is negative, the returned value is an integer
 *  with at least <code>ndigits.abs</code> trailing zeros.
 *
 *  Returns +self+ when +ndigits+ is zero or positive.
 *
 *     1.floor           #=> 1
 *     1.floor(2)        #=> 1
 *     18.floor(-1)      #=> 10
 *     (-18).floor(-1)   #=> -20
 */

static VALUE
int_floor(int argc, VALUE* argv, VALUE num)
{
    int ndigits;

    if (!rb_check_arity(argc, 0, 1)) return num;
    ndigits = NUM2INT(argv[0]);
    if (ndigits >= 0) {
	return num;
    }
    return rb_int_floor(num, ndigits);
}

/*
 *  Document-method: Integer#ceil
 *  call-seq:
 *     int.ceil([ndigits])  ->  integer or float
 *
 *  Returns the smallest number greater than or equal to +int+ with
 *  a precision of +ndigits+ decimal digits (default: 0).
 *
 *  When the precision is negative, the returned value is an integer
 *  with at least <code>ndigits.abs</code> trailing zeros.
 *
 *  Returns +self+ when +ndigits+ is zero or positive.
 *
 *     1.ceil           #=> 1
 *     1.ceil(2)        #=> 1
 *     18.ceil(-1)      #=> 20
 *     (-18).ceil(-1)   #=> -10
 */

static VALUE
int_ceil(int argc, VALUE* argv, VALUE num)
{
    int ndigits;

    if (!rb_check_arity(argc, 0, 1)) return num;
    ndigits = NUM2INT(argv[0]);
    if (ndigits >= 0) {
	return num;
    }
    return rb_int_ceil(num, ndigits);
}

/*
 *  Document-method: Integer#truncate
 *  call-seq:
 *     int.truncate([ndigits])  ->  integer or float
 *
 *  Returns +int+ truncated (toward zero) to
 *  a precision of +ndigits+ decimal digits (default: 0).
 *
 *  When the precision is negative, the returned value is an integer
 *  with at least <code>ndigits.abs</code> trailing zeros.
 *
 *  Returns +self+ when +ndigits+ is zero or positive.
 *
 *     1.truncate           #=> 1
 *     1.truncate(2)        #=> 1
 *     18.truncate(-1)      #=> 10
 *     (-18).truncate(-1)   #=> -10
 */

static VALUE
int_truncate(int argc, VALUE* argv, VALUE num)
{
    int ndigits;

    if (!rb_check_arity(argc, 0, 1)) return num;
    ndigits = NUM2INT(argv[0]);
    if (ndigits >= 0) {
	return num;
    }
    return rb_int_truncate(num, ndigits);
}

#define DEFINE_INT_SQRT(rettype, prefix, argtype) \
rettype \
prefix##_isqrt(argtype n) \
{ \
    if (!argtype##_IN_DOUBLE_P(n)) { \
	unsigned int b = bit_length(n); \
	argtype t; \
	rettype x = (rettype)(n >> (b/2+1)); \
	x |= ((rettype)1LU << (b-1)/2); \
	while ((t = n/x) < (argtype)x) x = (rettype)((x + t) >> 1); \
	return x; \
    } \
    return (rettype)sqrt(argtype##_TO_DOUBLE(n)); \
}

#if SIZEOF_LONG*CHAR_BIT > DBL_MANT_DIG
# define RB_ULONG_IN_DOUBLE_P(n) ((n) < (1UL << DBL_MANT_DIG))
#else
# define RB_ULONG_IN_DOUBLE_P(n) 1
#endif
#define RB_ULONG_TO_DOUBLE(n) (double)(n)
#define RB_ULONG unsigned long
DEFINE_INT_SQRT(unsigned long, rb_ulong, RB_ULONG)

#if 2*SIZEOF_BDIGIT > SIZEOF_LONG
# if 2*SIZEOF_BDIGIT*CHAR_BIT > DBL_MANT_DIG
#   define BDIGIT_DBL_IN_DOUBLE_P(n) ((n) < ((BDIGIT_DBL)1UL << DBL_MANT_DIG))
# else
#   define BDIGIT_DBL_IN_DOUBLE_P(n) 1
# endif
# ifdef ULL_TO_DOUBLE
#   define BDIGIT_DBL_TO_DOUBLE(n) ULL_TO_DOUBLE(n)
# else
#   define BDIGIT_DBL_TO_DOUBLE(n) (double)(n)
# endif
DEFINE_INT_SQRT(BDIGIT, rb_bdigit_dbl, BDIGIT_DBL)
#endif

#define domain_error(msg) \
    rb_raise(rb_eMathDomainError, "Numerical argument is out of domain - " #msg)

/*
 *  Document-method: Integer::sqrt
 *  call-seq:
 *     Integer.sqrt(n)  ->  integer
 *
 *  Returns the integer square root of the non-negative integer +n+,
 *  i.e. the largest non-negative integer less than or equal to the
 *  square root of +n+.
 *
 *    Integer.sqrt(0)        #=> 0
 *    Integer.sqrt(1)        #=> 1
 *    Integer.sqrt(24)       #=> 4
 *    Integer.sqrt(25)       #=> 5
 *    Integer.sqrt(10**400)  #=> 10**200
 *
 *  Equivalent to <code>Math.sqrt(n).floor</code>, except that
 *  the result of the latter code may differ from the true value
 *  due to the limited precision of floating point arithmetic.
 *
 *    Integer.sqrt(10**46)     #=> 100000000000000000000000
 *    Math.sqrt(10**46).floor  #=>  99999999999999991611392 (!)
 *
 *  If +n+ is not an Integer, it is converted to an Integer first.
 *  If +n+ is negative, a Math::DomainError is raised.
 */

static VALUE
rb_int_s_isqrt(VALUE self, VALUE num)
{
    unsigned long n, sq;
    num = rb_to_int(num);
    if (FIXNUM_P(num)) {
	if (FIXNUM_NEGATIVE_P(num)) {
	    domain_error("isqrt");
	}
	n = FIX2ULONG(num);
	sq = rb_ulong_isqrt(n);
	return LONG2FIX(sq);
    }
    else {
	size_t biglen;
	if (RBIGNUM_NEGATIVE_P(num)) {
	    domain_error("isqrt");
	}
	biglen = BIGNUM_LEN(num);
	if (biglen == 0) return INT2FIX(0);
#if SIZEOF_BDIGIT <= SIZEOF_LONG
	/* short-circuit */
	if (biglen == 1) {
	    n = BIGNUM_DIGITS(num)[0];
	    sq = rb_ulong_isqrt(n);
	    return ULONG2NUM(sq);
	}
#endif
	return rb_big_isqrt(num);
    }
}

/*
 *  Document-class: ZeroDivisionError
 *
 *  Raised when attempting to divide an integer by 0.
 *
 *     42 / 0   #=> ZeroDivisionError: divided by 0
 *
 *  Note that only division by an exact 0 will raise the exception:
 *
 *     42 /  0.0   #=> Float::INFINITY
 *     42 / -0.0   #=> -Float::INFINITY
 *     0  /  0.0   #=> NaN
 */

/*
 *  Document-class: FloatDomainError
 *
 *  Raised when attempting to convert special float values (in particular
 *  +Infinity+ or +NaN+) to numerical classes which don't support them.
 *
 *     Float::INFINITY.to_r   #=> FloatDomainError: Infinity
 */

/*
 * Document-class: Numeric
 *
 * Numeric is the class from which all higher-level numeric classes should inherit.
 *
 * Numeric allows instantiation of heap-allocated objects. Other core numeric classes such as
 * Integer are implemented as immediates, which means that each Integer is a single immutable
 * object which is always passed by value.
 *
 *   a = 1
 *   1.object_id == a.object_id   #=> true
 *
 * There can only ever be one instance of the integer +1+, for example. Ruby ensures this
 * by preventing instantiation. If duplication is attempted, the same instance is returned.
 *
 *   Integer.new(1)                   #=> NoMethodError: undefined method `new' for Integer:Class
 *   1.dup                            #=> 1
 *   1.object_id == 1.dup.object_id   #=> true
 *
 * For this reason, Numeric should be used when defining other numeric classes.
 *
 * Classes which inherit from Numeric must implement +coerce+, which returns a two-member
 * Array containing an object that has been coerced into an instance of the new class
 * and +self+ (see #coerce).
 *
 * Inheriting classes should also implement arithmetic operator methods (<code>+</code>,
 * <code>-</code>, <code>*</code> and <code>/</code>) and the <code><=></code> operator (see
 * Comparable). These methods may rely on +coerce+ to ensure interoperability with
 * instances of other numeric classes.
 *
 *   class Tally < Numeric
 *     def initialize(string)
 *       @string = string
 *     end
 *
 *     def to_s
 *       @string
 *     end
 *
 *     def to_i
 *       @string.size
 *     end
 *
 *     def coerce(other)
 *       [self.class.new('|' * other.to_i), self]
 *     end
 *
 *     def <=>(other)
 *       to_i <=> other.to_i
 *     end
 *
 *     def +(other)
 *       self.class.new('|' * (to_i + other.to_i))
 *     end
 *
 *     def -(other)
 *       self.class.new('|' * (to_i - other.to_i))
 *     end
 *
 *     def *(other)
 *       self.class.new('|' * (to_i * other.to_i))
 *     end
 *
 *     def /(other)
 *       self.class.new('|' * (to_i / other.to_i))
 *     end
 *   end
 *
 *   tally = Tally.new('||')
 *   puts tally * 2            #=> "||||"
 *   puts tally > 1            #=> true
 */
void
Init_Numeric(void)
{
#ifdef _UNICOSMP
    /* Turn off floating point exceptions for divide by zero, etc. */
    _set_Creg(0, 0);
#endif
    id_coerce = rb_intern_const("coerce");
    id_to = rb_intern_const("to");
    id_by = rb_intern_const("by");

    rb_eZeroDivError = rb_define_class("ZeroDivisionError", rb_eStandardError);
    rb_eFloatDomainError = rb_define_class("FloatDomainError", rb_eRangeError);
    rb_cNumeric = rb_define_class("Numeric", rb_cObject);

    rb_define_method(rb_cNumeric, "singleton_method_added", num_sadded, 1);
    rb_include_module(rb_cNumeric, rb_mComparable);
    rb_define_method(rb_cNumeric, "coerce", num_coerce, 1);
    rb_define_method(rb_cNumeric, "clone", num_clone, -1);
    rb_define_method(rb_cNumeric, "dup", num_dup, 0);

    rb_define_method(rb_cNumeric, "i", num_imaginary, 0);
    rb_define_method(rb_cNumeric, "+@", num_uplus, 0);
    rb_define_method(rb_cNumeric, "-@", num_uminus, 0);
    rb_define_method(rb_cNumeric, "<=>", num_cmp, 1);
    rb_define_method(rb_cNumeric, "eql?", num_eql, 1);
    rb_define_method(rb_cNumeric, "fdiv", num_fdiv, 1);
    rb_define_method(rb_cNumeric, "div", num_div, 1);
    rb_define_method(rb_cNumeric, "divmod", num_divmod, 1);
    rb_define_method(rb_cNumeric, "%", num_modulo, 1);
    rb_define_method(rb_cNumeric, "modulo", num_modulo, 1);
    rb_define_method(rb_cNumeric, "remainder", num_remainder, 1);
    rb_define_method(rb_cNumeric, "abs", num_abs, 0);
    rb_define_method(rb_cNumeric, "magnitude", num_abs, 0);
    rb_define_method(rb_cNumeric, "to_int", num_to_int, 0);

    rb_define_method(rb_cNumeric, "zero?", num_zero_p, 0);
    rb_define_method(rb_cNumeric, "nonzero?", num_nonzero_p, 0);

    rb_define_method(rb_cNumeric, "floor", num_floor, -1);
    rb_define_method(rb_cNumeric, "ceil", num_ceil, -1);
    rb_define_method(rb_cNumeric, "round", num_round, -1);
    rb_define_method(rb_cNumeric, "truncate", num_truncate, -1);
    rb_define_method(rb_cNumeric, "step", num_step, -1);
    rb_define_method(rb_cNumeric, "positive?", num_positive_p, 0);
    rb_define_method(rb_cNumeric, "negative?", num_negative_p, 0);

    rb_cInteger = rb_define_class("Integer", rb_cNumeric);
    rb_undef_alloc_func(rb_cInteger);
    rb_undef_method(CLASS_OF(rb_cInteger), "new");
    rb_define_singleton_method(rb_cInteger, "sqrt", rb_int_s_isqrt, 1);

    rb_define_method(rb_cInteger, "to_s", int_to_s, -1);
    rb_define_alias(rb_cInteger, "inspect", "to_s");
    rb_define_method(rb_cInteger, "allbits?", int_allbits_p, 1);
    rb_define_method(rb_cInteger, "anybits?", int_anybits_p, 1);
    rb_define_method(rb_cInteger, "nobits?", int_nobits_p, 1);
    rb_define_method(rb_cInteger, "upto", int_upto, 1);
    rb_define_method(rb_cInteger, "downto", int_downto, 1);
    rb_define_method(rb_cInteger, "times", int_dotimes, 0);
    rb_define_method(rb_cInteger, "succ", int_succ, 0);
    rb_define_method(rb_cInteger, "next", int_succ, 0);
    rb_define_method(rb_cInteger, "pred", int_pred, 0);
    rb_define_method(rb_cInteger, "chr", int_chr, -1);
    rb_define_method(rb_cInteger, "to_f", int_to_f, 0);
    rb_define_method(rb_cInteger, "floor", int_floor, -1);
    rb_define_method(rb_cInteger, "ceil", int_ceil, -1);
    rb_define_method(rb_cInteger, "truncate", int_truncate, -1);
    rb_define_method(rb_cInteger, "round", int_round, -1);
    rb_define_method(rb_cInteger, "<=>", rb_int_cmp, 1);

    rb_define_method(rb_cInteger, "+", rb_int_plus, 1);
    rb_define_method(rb_cInteger, "-", rb_int_minus, 1);
    rb_define_method(rb_cInteger, "*", rb_int_mul, 1);
    rb_define_method(rb_cInteger, "/", rb_int_div, 1);
    rb_define_method(rb_cInteger, "div", rb_int_idiv, 1);
    rb_define_method(rb_cInteger, "%", rb_int_modulo, 1);
    rb_define_method(rb_cInteger, "modulo", rb_int_modulo, 1);
    rb_define_method(rb_cInteger, "remainder", int_remainder, 1);
    rb_define_method(rb_cInteger, "divmod", rb_int_divmod, 1);
    rb_define_method(rb_cInteger, "fdiv", rb_int_fdiv, 1);
    rb_define_method(rb_cInteger, "**", rb_int_pow, 1);

    rb_define_method(rb_cInteger, "pow", rb_int_powm, -1); /* in bignum.c */

    rb_define_method(rb_cInteger, "===", rb_int_equal, 1);
    rb_define_method(rb_cInteger, "==", rb_int_equal, 1);
    rb_define_method(rb_cInteger, ">", rb_int_gt, 1);
    rb_define_method(rb_cInteger, ">=", rb_int_ge, 1);
    rb_define_method(rb_cInteger, "<", int_lt, 1);
    rb_define_method(rb_cInteger, "<=", int_le, 1);

    rb_define_method(rb_cInteger, "&", rb_int_and, 1);
    rb_define_method(rb_cInteger, "|", int_or,  1);
    rb_define_method(rb_cInteger, "^", int_xor, 1);
    rb_define_method(rb_cInteger, "[]", int_aref, -1);

    rb_define_method(rb_cInteger, "<<", rb_int_lshift, 1);
    rb_define_method(rb_cInteger, ">>", rb_int_rshift, 1);

    rb_define_method(rb_cInteger, "size", int_size, 0);
    rb_define_method(rb_cInteger, "digits", rb_int_digits, -1);

    /* An obsolete class, use Integer */
    rb_define_const(rb_cObject, "Fixnum", rb_cInteger);
    rb_deprecate_constant(rb_cObject, "Fixnum");

    rb_cFloat  = rb_define_class("Float", rb_cNumeric);

    rb_undef_alloc_func(rb_cFloat);
    rb_undef_method(CLASS_OF(rb_cFloat), "new");

    /*
     *	The base of the floating point, or number of unique digits used to
     *	represent the number.
     *
     *  Usually defaults to 2 on most systems, which would represent a base-10 decimal.
     */
    rb_define_const(rb_cFloat, "RADIX", INT2FIX(FLT_RADIX));
    /*
     * The number of base digits for the +double+ data type.
     *
     * Usually defaults to 53.
     */
    rb_define_const(rb_cFloat, "MANT_DIG", INT2FIX(DBL_MANT_DIG));
    /*
     *	The minimum number of significant decimal digits in a double-precision
     *	floating point.
     *
     *	Usually defaults to 15.
     */
    rb_define_const(rb_cFloat, "DIG", INT2FIX(DBL_DIG));
    /*
     *	The smallest possible exponent value in a double-precision floating
     *	point.
     *
     *	Usually defaults to -1021.
     */
    rb_define_const(rb_cFloat, "MIN_EXP", INT2FIX(DBL_MIN_EXP));
    /*
     *	The largest possible exponent value in a double-precision floating
     *	point.
     *
     *	Usually defaults to 1024.
     */
    rb_define_const(rb_cFloat, "MAX_EXP", INT2FIX(DBL_MAX_EXP));
    /*
     *	The smallest negative exponent in a double-precision floating point
     *	where 10 raised to this power minus 1.
     *
     *	Usually defaults to -307.
     */
    rb_define_const(rb_cFloat, "MIN_10_EXP", INT2FIX(DBL_MIN_10_EXP));
    /*
     *	The largest positive exponent in a double-precision floating point where
     *	10 raised to this power minus 1.
     *
     *	Usually defaults to 308.
     */
    rb_define_const(rb_cFloat, "MAX_10_EXP", INT2FIX(DBL_MAX_10_EXP));
    /*
     *	The smallest positive normalized number in a double-precision floating point.
     *
     *	Usually defaults to 2.2250738585072014e-308.
     *
     *	If the platform supports denormalized numbers,
     *	there are numbers between zero and Float::MIN.
     *	0.0.next_float returns the smallest positive floating point number
     *	including denormalized numbers.
     */
    rb_define_const(rb_cFloat, "MIN", DBL2NUM(DBL_MIN));
    /*
     *	The largest possible integer in a double-precision floating point number.
     *
     *	Usually defaults to 1.7976931348623157e+308.
     */
    rb_define_const(rb_cFloat, "MAX", DBL2NUM(DBL_MAX));
    /*
     *	The difference between 1 and the smallest double-precision floating
     *	point number greater than 1.
     *
     *	Usually defaults to 2.2204460492503131e-16.
     */
    rb_define_const(rb_cFloat, "EPSILON", DBL2NUM(DBL_EPSILON));
    /*
     *	An expression representing positive infinity.
     */
    rb_define_const(rb_cFloat, "INFINITY", DBL2NUM(HUGE_VAL));
    /*
     *	An expression representing a value which is "not a number".
     */
    rb_define_const(rb_cFloat, "NAN", DBL2NUM(nan("")));

    rb_define_method(rb_cFloat, "to_s", flo_to_s, 0);
    rb_define_alias(rb_cFloat, "inspect", "to_s");
    rb_define_method(rb_cFloat, "coerce", flo_coerce, 1);
    rb_define_method(rb_cFloat, "+", rb_float_plus, 1);
    rb_define_method(rb_cFloat, "-", rb_float_minus, 1);
    rb_define_method(rb_cFloat, "*", rb_float_mul, 1);
    rb_define_method(rb_cFloat, "/", rb_float_div, 1);
    rb_define_method(rb_cFloat, "quo", flo_quo, 1);
    rb_define_method(rb_cFloat, "fdiv", flo_quo, 1);
    rb_define_method(rb_cFloat, "%", flo_mod, 1);
    rb_define_method(rb_cFloat, "modulo", flo_mod, 1);
    rb_define_method(rb_cFloat, "divmod", flo_divmod, 1);
    rb_define_method(rb_cFloat, "**", rb_float_pow, 1);
    rb_define_method(rb_cFloat, "==", flo_eq, 1);
    rb_define_method(rb_cFloat, "===", flo_eq, 1);
    rb_define_method(rb_cFloat, "<=>", flo_cmp, 1);
    rb_define_method(rb_cFloat, ">",  rb_float_gt, 1);
    rb_define_method(rb_cFloat, ">=", flo_ge, 1);
    rb_define_method(rb_cFloat, "<",  flo_lt, 1);
    rb_define_method(rb_cFloat, "<=", flo_le, 1);
    rb_define_method(rb_cFloat, "eql?", flo_eql, 1);
    rb_define_method(rb_cFloat, "hash", flo_hash, 0);

    rb_define_method(rb_cFloat, "to_i", flo_to_i, 0);
    rb_define_method(rb_cFloat, "to_int", flo_to_i, 0);
    rb_define_method(rb_cFloat, "floor", flo_floor, -1);
    rb_define_method(rb_cFloat, "ceil", flo_ceil, -1);
    rb_define_method(rb_cFloat, "round", flo_round, -1);
    rb_define_method(rb_cFloat, "truncate", flo_truncate, -1);

    rb_define_method(rb_cFloat, "nan?",      flo_is_nan_p, 0);
    rb_define_method(rb_cFloat, "infinite?", rb_flo_is_infinite_p, 0);
    rb_define_method(rb_cFloat, "finite?",   rb_flo_is_finite_p, 0);
    rb_define_method(rb_cFloat, "next_float", flo_next_float, 0);
    rb_define_method(rb_cFloat, "prev_float", flo_prev_float, 0);
}

#undef rb_float_value
double
rb_float_value(VALUE v)
{
    return rb_float_value_inline(v);
}

#undef rb_float_new
VALUE
rb_float_new(double d)
{
    return rb_float_new_inline(d);
}

#include "numeric.rbinc"<|MERGE_RESOLUTION|>--- conflicted
+++ resolved
@@ -173,14 +173,8 @@
 static VALUE fix_lshift(long, unsigned long);
 static VALUE fix_rshift(long, unsigned long);
 static VALUE int_pow(long x, unsigned long y);
-<<<<<<< HEAD
-static int int_round_zero_p(VALUE num, int ndigits);
-VALUE rb_int_floor(VALUE num, int ndigits);
-VALUE rb_int_ceil(VALUE num, int ndigits);
-=======
 static VALUE rb_int_floor(VALUE num, int ndigits);
 static VALUE rb_int_ceil(VALUE num, int ndigits);
->>>>>>> 6e7e9a80
 static VALUE flo_to_i(VALUE num);
 static int float_round_overflow(int ndigits, int binexp);
 static int float_round_underflow(int ndigits, int binexp);
