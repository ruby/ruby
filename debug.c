--- conflicted
+++ resolved
@@ -445,33 +445,6 @@
         len += r;
     }
 
-<<<<<<< HEAD
-#ifdef USE_THIRD_PARTY_HEAP
-    // When using third-party heap, the GC thread may print debug logs, too.
-    // GC threads do not have Ruby-level execution context.
-    if (rb_current_execution_context(false) != NULL) {
-#endif // USE_THIRD_PARTY_HEAP
-    // Ruby location
-    int ruby_line;
-    const char *ruby_file = rb_source_location_cstr(&ruby_line);
-    if (len < MAX_DEBUG_LOG_MESSAGE_LEN) {
-        if (ruby_file) {
-            r = snprintf(buff + len, MAX_DEBUG_LOG_MESSAGE_LEN - len, "\t%s:%d", pretty_filename(ruby_file), ruby_line);
-        }
-        else {
-            r = snprintf(buff + len, MAX_DEBUG_LOG_MESSAGE_LEN - len, "\t");
-        }
-        if (r < 0) rb_bug("ruby_debug_log returns %d\n", r);
-        len += r;
-    }
-
-    // ractor information
-    if (ruby_single_main_ractor == NULL) {
-        rb_ractor_t *cr = GET_RACTOR();
-        if (r && len < MAX_DEBUG_LOG_MESSAGE_LEN) {
-            r = snprintf(buff + len, MAX_DEBUG_LOG_MESSAGE_LEN - len, "\tr:#%u/%u",
-                         (unsigned int)rb_ractor_id(cr), GET_VM()->ractor.cnt);
-=======
     if (rb_current_execution_context(false)) {
         // Ruby location
         int ruby_line;
@@ -483,7 +456,6 @@
             else {
                 r = snprintf(buff + len, MAX_DEBUG_LOG_MESSAGE_LEN - len, "\t");
             }
->>>>>>> 899c90cf
             if (r < 0) rb_bug("ruby_debug_log returns %d\n", r);
             len += r;
         }
@@ -507,9 +479,6 @@
             len += r;
         }
     }
-#ifdef USE_THIRD_PARTY_HEAP
-    }
-#endif // USE_THIRD_PARTY_HEAP
 
     rb_nativethread_lock_lock(&debug_log.lock);
     {
