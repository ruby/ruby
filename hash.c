--- conflicted
+++ resolved
@@ -6489,12 +6489,8 @@
     rb_define_singleton_method(envtbl, "delete_if", env_delete_if, 0);
     rb_define_singleton_method(envtbl, "keep_if", env_keep_if, 0);
     rb_define_singleton_method(envtbl, "slice", env_slice, -1);
-<<<<<<< HEAD
     rb_define_singleton_method(envtbl, "except", env_except, -1);
-    rb_define_singleton_method(envtbl, "clear", rb_env_clear, 0);
-=======
     rb_define_singleton_method(envtbl, "clear", env_clear, 0);
->>>>>>> bb05cdcd
     rb_define_singleton_method(envtbl, "reject", env_reject, 0);
     rb_define_singleton_method(envtbl, "reject!", env_reject_bang, 0);
     rb_define_singleton_method(envtbl, "select", env_select, 0);
