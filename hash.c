--- conflicted
+++ resolved
@@ -5111,11 +5111,7 @@
  *       ENV['foo'] = nil # => nil
  * - If the named environment variable exists:
  *   - If +value+ is not +nil+, updates the envirionment variable with value +value+:
-<<<<<<< HEAD
- *       ENV['foo'] = '1' => # => '1'
-=======
  *       ENV['foo'] = '1' # => '1'
->>>>>>> 09fde12e
  *   - If +value+ is +nil+, deletes the environment variable:
  *       ENV['foo'] = nil # => nil
  *
