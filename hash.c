--- conflicted
+++ resolved
@@ -5301,11 +5301,7 @@
 
 /*
  * call-seq:
-<<<<<<< HEAD
  *   ENV.keys -> array of names
-=======
- *   ENV.keys -> array
->>>>>>> eed7235e
  *
  * Returns all variable names in an Array:
  *   ENV.replace('foo' => '0', 'bar' => '1')
@@ -5343,11 +5339,7 @@
 /*
  * call-seq:
  *   ENV.each_key { |name| block } -> ENV
-<<<<<<< HEAD
  *   ENV.each_key                  -> an_enumerator
-=======
- *   ENV.each_key                  -> enumerator
->>>>>>> eed7235e
  *
  * Yields each environment variable name:
  *   ENV.replace('foo' => '0', 'bar' => '1') # => ENV
@@ -5396,11 +5388,7 @@
 
 /*
  * call-seq:
-<<<<<<< HEAD
  *   ENV.values -> array of values
-=======
- *   ENV.values -> array
->>>>>>> eed7235e
  *
  * Returns all environment variable values in an Array:
  *   ENV.replace('foo' => '0', 'bar' => '1')
@@ -5421,11 +5409,7 @@
 /*
  * call-seq:
  *   ENV.each_value { |value| block } -> ENV
-<<<<<<< HEAD
  *   ENV.each_value                   -> an_enumerator
-=======
- *   ENV.each_value                   -> enumerator
->>>>>>> eed7235e
  *
  * Yields each environment variable value:
  *   ENV.replace('foo' => '0', 'bar' => '1') # => ENV
@@ -5456,15 +5440,9 @@
 /*
  * call-seq:
  *   ENV.each      { |name, value| block } -> ENV
-<<<<<<< HEAD
  *   ENV.each                              -> an_enumerator
  *   ENV.each_pair { |name, value| block } -> ENV
  *   ENV.each_pair                         -> an_enumerator
-=======
- *   ENV.each                              -> enumerator
- *   ENV.each_pair { |name, value| block } -> ENV
- *   ENV.each_pair                         -> enumerator
->>>>>>> eed7235e
  *
  * Yields each environment variable name and its value as a 2-element Array:
  *   h = {}
@@ -5514,11 +5492,7 @@
 /*
  * call-seq:
  *   ENV.reject! { |name, value| block } -> ENV or nil
-<<<<<<< HEAD
  *   ENV.reject!                         -> an_enumerator
-=======
- *   ENV.reject!                         -> enumerator
->>>>>>> eed7235e
  *
  * Similar to ENV.delete_if, but returns +nil+ if no changes were made.
  *
@@ -5564,11 +5538,7 @@
 /*
  * call-seq:
  *   ENV.delete_if { |name, value| block } -> ENV
-<<<<<<< HEAD
  *   ENV.delete_if                         -> an_enumerator
-=======
- *   ENV.delete_if                         -> enumerator
->>>>>>> eed7235e
  *
  * Yields each environment variable name and its value as a 2-element Array,
  * deleting each environment variable for which the block returns a truthy value,
@@ -5595,11 +5565,7 @@
 
 /*
  * call-seq:
-<<<<<<< HEAD
  *   ENV.values_at(*names) -> array of values
-=======
- *   ENV.values_at(*names) -> array
->>>>>>> eed7235e
  *
  * Returns an Array containing the environment variable values associated with
  * the given names:
@@ -5630,17 +5596,10 @@
 
 /*
  * call-seq:
-<<<<<<< HEAD
  *   ENV.select { |name, value| block } -> hash of name/value pairs
  *   ENV.select                         -> an_enumerator
  *   ENV.filter { |name, value| block } -> hash of name/value pairs
  *   ENV.filter                         -> an_enumerator
-=======
- *   ENV.select { |name, value| block } -> hash
- *   ENV.select                         -> enumerator
- *   ENV.filter { |name, value| block } -> hash
- *   ENV.filter                         -> enumerator
->>>>>>> eed7235e
  *
  * ENV.filter is an alias for ENV.select.
  *
@@ -5683,15 +5642,9 @@
 /*
  * call-seq:
  *   ENV.select! { |name, value| block } -> ENV or nil
-<<<<<<< HEAD
  *   ENV.select!                         -> an_enumerator
  *   ENV.filter! { |name, value| block } -> ENV or nil
  *   ENV.filter!                         -> an_enumerator
-=======
- *   ENV.select!                         -> enumerator
- *   ENV.filter! { |name, value| block } -> ENV or nil
- *   ENV.filter!                         -> enumerator
->>>>>>> eed7235e
  *
  * ENV.filter! is an alias for ENV.select!.
  *
@@ -5750,11 +5703,7 @@
 /*
  * call-seq:
  *   ENV.keep_if { |name, value| block } -> ENV
-<<<<<<< HEAD
  *   ENV.keep_if                         -> an_enumerator
-=======
- *   ENV.keep_if                         -> enumerator
->>>>>>> eed7235e
  *
  * Yields each environment variable name and its value as a 2-element Array,
  * deleting each environment variable for which the block returns +false+ or +nil+,
@@ -5895,11 +5844,7 @@
 
 /*
  * call-seq:
-<<<<<<< HEAD
  *   ENV.to_a -> array of 2-element arrays
-=======
- *   ENV.to_a -> array
->>>>>>> eed7235e
  *
  * Returns the contents of ENV as an Array of 2-element Arrays,
  * each of which is a name/value pair:
@@ -5945,13 +5890,8 @@
 
 /*
  * call-seq:
-<<<<<<< HEAD
  *   ENV.length -> an_integer
  *   ENV.size   -> an_integer
-=======
- *   ENV.length -> integer
- *   ENV.size   -> integer
->>>>>>> eed7235e
  *
  * Returns the count of environment variables:
  *   ENV.replace('foo' => '0', 'bar' => '1')
@@ -6032,11 +5972,7 @@
 
 /*
  * call-seq:
-<<<<<<< HEAD
  *   ENV.assoc(name) -> [name, value] or nil
-=======
- *   ENV.assoc(name) -> array or nil
->>>>>>> eed7235e
  *
  * Returns a 2-element Array containing the name and value of the environment variable
  * for +name+ if it exists:
@@ -6219,11 +6155,7 @@
 
 /*
  * call-seq:
-<<<<<<< HEAD
  *   ENV.to_hash -> hash of name/value pairs
-=======
- *   ENV.to_hash -> hash
->>>>>>> eed7235e
  *
  * Returns a Hash containing all name/value pairs from ENV:
  *   ENV.replace('foo' => '0', 'bar' => '1')
@@ -6266,13 +6198,8 @@
 
 /*
  * call-seq:
-<<<<<<< HEAD
  *   ENV.reject { |name, value| block } -> hash of name/value pairs
  *   ENV.reject                         -> an_enumerator
-=======
- *   ENV.reject { |name, value| block } -> hash
- *   ENV.reject                         -> enumerator
->>>>>>> eed7235e
  *
  * Yields each environment variable name and its value as a 2-element Array.
  * Returns a Hash whose items are determined by the block.
@@ -6343,11 +6270,7 @@
 
 /*
  * call-seq:
-<<<<<<< HEAD
  *   ENV.invert -> hash of value/name pairs
-=======
- *   ENV.invert -> hash
->>>>>>> eed7235e
  *
  * Returns a Hash whose keys are the ENV values,
  * and whose values are the corresponding ENV names:
