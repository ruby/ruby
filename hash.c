/**********************************************************************

  hash.c -

  $Author$
  created at: Mon Nov 22 18:51:18 JST 1993

  Copyright (C) 1993-2007 Yukihiro Matsumoto
  Copyright (C) 2000  Network Applied Communication Laboratory, Inc.
  Copyright (C) 2000  Information-technology Promotion Agency, Japan

**********************************************************************/

#include "ruby/internal/config.h"

#include <errno.h>

#ifdef __APPLE__
# ifdef HAVE_CRT_EXTERNS_H
#  include <crt_externs.h>
# else
#  include "missing/crt_externs.h"
# endif
#endif

#include "debug_counter.h"
#include "id.h"
#include "internal.h"
#include "internal/array.h"
#include "internal/bignum.h"
#include "internal/class.h"
#include "internal/cont.h"
#include "internal/error.h"
#include "internal/hash.h"
#include "internal/object.h"
#include "internal/proc.h"
#include "internal/symbol.h"
#include "internal/time.h"
#include "internal/vm.h"
#include "probes.h"
#include "ruby/st.h"
#include "ruby/util.h"
#include "ruby_assert.h"
#include "symbol.h"
#include "transient_heap.h"
#include "ruby/thread_native.h"
#include "ruby/ractor.h"

#ifndef HASH_DEBUG
#define HASH_DEBUG 0
#endif

#if HASH_DEBUG
#include "gc.h"
#endif

#define SET_DEFAULT(hash, ifnone) ( \
    FL_UNSET_RAW(hash, RHASH_PROC_DEFAULT), \
    RHASH_SET_IFNONE(hash, ifnone))

#define SET_PROC_DEFAULT(hash, proc) set_proc_default(hash, proc)

#define COPY_DEFAULT(hash, hash2) copy_default(RHASH(hash), RHASH(hash2))

static inline void
copy_default(struct RHash *hash, const struct RHash *hash2)
{
    hash->basic.flags &= ~RHASH_PROC_DEFAULT;
    hash->basic.flags |= hash2->basic.flags & RHASH_PROC_DEFAULT;
    RHASH_SET_IFNONE(hash, RHASH_IFNONE((VALUE)hash2));
}

static VALUE rb_hash_s_try_convert(VALUE, VALUE);

/*
 * Hash WB strategy:
 *  1. Check mutate st_* functions
 *     * st_insert()
 *     * st_insert2()
 *     * st_update()
 *     * st_add_direct()
 *  2. Insert WBs
 */

VALUE
rb_hash_freeze(VALUE hash)
{
    return rb_obj_freeze(hash);
}

VALUE rb_cHash;

static VALUE envtbl;
static ID id_hash, id_default, id_flatten_bang;
static ID id_hash_iter_lev;

VALUE
rb_hash_set_ifnone(VALUE hash, VALUE ifnone)
{
    RB_OBJ_WRITE(hash, (&RHASH(hash)->ifnone), ifnone);
    return hash;
}

static int
rb_any_cmp(VALUE a, VALUE b)
{
    if (a == b) return 0;
    if (RB_TYPE_P(a, T_STRING) && RBASIC(a)->klass == rb_cString &&
	RB_TYPE_P(b, T_STRING) && RBASIC(b)->klass == rb_cString) {
	return rb_str_hash_cmp(a, b);
    }
    if (a == Qundef || b == Qundef) return -1;
    if (SYMBOL_P(a) && SYMBOL_P(b)) {
	return a != b;
    }

    return !rb_eql(a, b);
}

static VALUE
hash_recursive(VALUE obj, VALUE arg, int recurse)
{
    if (recurse) return INT2FIX(0);
    return rb_funcallv(obj, id_hash, 0, 0);
}

static long rb_objid_hash(st_index_t index);

static st_index_t
dbl_to_index(double d)
{
    union {double d; st_index_t i;} u;
    u.d = d;
    return u.i;
}

long
rb_dbl_long_hash(double d)
{
    /* normalize -0.0 to 0.0 */
    if (d == 0.0) d = 0.0;
#if SIZEOF_INT == SIZEOF_VOIDP
    return rb_memhash(&d, sizeof(d));
#else
    return rb_objid_hash(dbl_to_index(d));
#endif
}

static inline long
any_hash(VALUE a, st_index_t (*other_func)(VALUE))
{
    VALUE hval;
    st_index_t hnum;

    switch (TYPE(a)) {
      case T_SYMBOL:
	if (STATIC_SYM_P(a)) {
            hnum = a >> (RUBY_SPECIAL_SHIFT + ID_SCOPE_SHIFT);
            hnum = rb_hash_start(hnum);
        }
        else {
            hnum = RSYMBOL(a)->hashval;
        }
        break;
      case T_FIXNUM:
      case T_TRUE:
      case T_FALSE:
      case T_NIL:
	hnum = rb_objid_hash((st_index_t)a);
        break;
      case T_STRING:
	hnum = rb_str_hash(a);
        break;
      case T_BIGNUM:
	hval = rb_big_hash(a);
	hnum = FIX2LONG(hval);
        break;
      case T_FLOAT: /* prevent pathological behavior: [Bug #10761] */
	hnum = rb_dbl_long_hash(rb_float_value(a));
        break;
      default:
	hnum = other_func(a);
    }
    if ((SIGNED_VALUE)hnum > 0)
	hnum &= FIXNUM_MAX;
    else
	hnum |= FIXNUM_MIN;
    return (long)hnum;
}

static st_index_t
obj_any_hash(VALUE obj)
{
    VALUE hval = rb_check_funcall_basic_kw(obj, id_hash, rb_mKernel, 0, 0, 0);

    if (hval == Qundef) {
        hval = rb_exec_recursive_outer(hash_recursive, obj, 0);
    }

    while (!FIXNUM_P(hval)) {
        if (RB_TYPE_P(hval, T_BIGNUM)) {
            int sign;
            unsigned long ul;
            sign = rb_integer_pack(hval, &ul, 1, sizeof(ul), 0,
                    INTEGER_PACK_NATIVE_BYTE_ORDER);
            if (sign < 0) {
                hval = LONG2FIX(ul | FIXNUM_MIN);
            }
            else {
                hval = LONG2FIX(ul & FIXNUM_MAX);
            }
        }
        hval = rb_to_int(hval);
    }

    return FIX2LONG(hval);
}

static st_index_t
rb_any_hash(VALUE a)
{
    return any_hash(a, obj_any_hash);
}

VALUE
rb_hash(VALUE obj)
{
    return LONG2FIX(any_hash(obj, obj_any_hash));
}


/* Here is a hash function for 64-bit key.  It is about 5 times faster
   (2 times faster when uint128 type is absent) on Haswell than
   tailored Spooky or City hash function can be.  */

/* Here we two primes with random bit generation.  */
static const uint64_t prime1 = ((uint64_t)0x2e0bb864 << 32) | 0xe9ea7df5;
static const uint32_t prime2 = 0x830fcab9;


static inline uint64_t
mult_and_mix(uint64_t m1, uint64_t m2)
{
#if defined HAVE_UINT128_T
    uint128_t r = (uint128_t) m1 * (uint128_t) m2;
    return (uint64_t) (r >> 64) ^ (uint64_t) r;
#else
    uint64_t hm1 = m1 >> 32, hm2 = m2 >> 32;
    uint64_t lm1 = m1, lm2 = m2;
    uint64_t v64_128 = hm1 * hm2;
    uint64_t v32_96 = hm1 * lm2 + lm1 * hm2;
    uint64_t v1_32 = lm1 * lm2;

    return (v64_128 + (v32_96 >> 32)) ^ ((v32_96 << 32) + v1_32);
#endif
}

static inline uint64_t
key64_hash(uint64_t key, uint32_t seed)
{
    return mult_and_mix(key + seed, prime1);
}

/* Should cast down the result for each purpose */
#define st_index_hash(index) key64_hash(rb_hash_start(index), prime2)

static long
rb_objid_hash(st_index_t index)
{
    return (long)st_index_hash(index);
}

static st_index_t
objid_hash(VALUE obj)
{
    VALUE object_id = rb_obj_id(obj);
    if (!FIXNUM_P(object_id))
        object_id = rb_big_hash(object_id);

#if SIZEOF_LONG == SIZEOF_VOIDP
    return (st_index_t)st_index_hash((st_index_t)NUM2LONG(object_id));
#elif SIZEOF_LONG_LONG == SIZEOF_VOIDP
    return (st_index_t)st_index_hash((st_index_t)NUM2LL(object_id));
#endif
}

/**
 * call-seq:
 *    obj.hash    -> integer
 *
 * Generates an Integer hash value for this object.  This function must have the
 * property that <code>a.eql?(b)</code> implies <code>a.hash == b.hash</code>.
 *
 * The hash value is used along with #eql? by the Hash class to determine if
 * two objects reference the same hash key.  Any hash value that exceeds the
 * capacity of an Integer will be truncated before being used.
 *
 * The hash value for an object may not be identical across invocations or
 * implementations of Ruby.  If you need a stable identifier across Ruby
 * invocations and implementations you will need to generate one with a custom
 * method.
 *
 * Certain core classes such as Integer use built-in hash calculations and
 * do not call the #hash method when used as a hash key.
 *--
 * \private
 *++
 */
VALUE
rb_obj_hash(VALUE obj)
{
    long hnum = any_hash(obj, objid_hash);
    return ST2FIX(hnum);
}

static const struct st_hash_type objhash = {
    rb_any_cmp,
    rb_any_hash,
};

#define rb_ident_cmp st_numcmp

static st_index_t
rb_ident_hash(st_data_t n)
{
#ifdef USE_FLONUM /* RUBY */
    /*
     * - flonum (on 64-bit) is pathologically bad, mix the actual
     *   float value in, but do not use the float value as-is since
     *   many integers get interpreted as 2.0 or -2.0 [Bug #10761]
     */
    if (FLONUM_P(n)) {
        n ^= dbl_to_index(rb_float_value(n));
    }
#endif

    return (st_index_t)st_index_hash((st_index_t)n);
}

#define identhash rb_hashtype_ident
const struct st_hash_type rb_hashtype_ident = {
    rb_ident_cmp,
    rb_ident_hash,
};

typedef st_index_t st_hash_t;

/*
 * RHASH_AR_TABLE_P(h):
 * * as.ar == NULL or
 *   as.ar points ar_table.
 * * as.ar is allocated by transient heap or xmalloc.
 *
 * !RHASH_AR_TABLE_P(h):
 * * as.st points st_table.
 */

#define RHASH_AR_TABLE_MAX_BOUND     RHASH_AR_TABLE_MAX_SIZE

#define RHASH_AR_TABLE_REF(hash, n) (&RHASH_AR_TABLE(hash)->pairs[n])
#define RHASH_AR_CLEARED_HINT 0xff

typedef struct ar_table_pair_struct {
    VALUE key;
    VALUE val;
} ar_table_pair;

typedef struct ar_table_struct {
    /* 64bit CPU: 8B * 2 * 8 = 128B */
    ar_table_pair pairs[RHASH_AR_TABLE_MAX_SIZE];
} ar_table;

size_t
rb_hash_ar_table_size(void)
{
    return sizeof(ar_table);
}

static inline st_hash_t
ar_do_hash(st_data_t key)
{
    return (st_hash_t)rb_any_hash(key);
}

static inline ar_hint_t
ar_do_hash_hint(st_hash_t hash_value)
{
    return (ar_hint_t)hash_value;
}

static inline ar_hint_t
ar_hint(VALUE hash, unsigned int index)
{
    return RHASH(hash)->ar_hint.ary[index];
}

static inline void
ar_hint_set_hint(VALUE hash, unsigned int index, ar_hint_t hint)
{
    RHASH(hash)->ar_hint.ary[index] = hint;
}

static inline void
ar_hint_set(VALUE hash, unsigned int index, st_hash_t hash_value)
{
    ar_hint_set_hint(hash, index, ar_do_hash_hint(hash_value));
}

static inline void
ar_clear_entry(VALUE hash, unsigned int index)
{
    ar_table_pair *pair = RHASH_AR_TABLE_REF(hash, index);
    pair->key = Qundef;
    ar_hint_set_hint(hash, index, RHASH_AR_CLEARED_HINT);
}

static inline int
ar_cleared_entry(VALUE hash, unsigned int index)
{
    if (ar_hint(hash, index) == RHASH_AR_CLEARED_HINT) {
        /* RHASH_AR_CLEARED_HINT is only a hint, not mean cleared entry,
         * so you need to check key == Qundef
         */
        ar_table_pair *pair = RHASH_AR_TABLE_REF(hash, index);
        return pair->key == Qundef;
    }
    else {
        return FALSE;
    }
}

static inline void
ar_set_entry(VALUE hash, unsigned int index, st_data_t key, st_data_t val, st_hash_t hash_value)
{
    ar_table_pair *pair = RHASH_AR_TABLE_REF(hash, index);
    pair->key = key;
    pair->val = val;
    ar_hint_set(hash, index, hash_value);
}

#define RHASH_AR_TABLE_SIZE(h) (HASH_ASSERT(RHASH_AR_TABLE_P(h)), \
                                RHASH_AR_TABLE_SIZE_RAW(h))

#define RHASH_AR_TABLE_BOUND_RAW(h) \
  ((unsigned int)((RBASIC(h)->flags >> RHASH_AR_TABLE_BOUND_SHIFT) & \
                  (RHASH_AR_TABLE_BOUND_MASK >> RHASH_AR_TABLE_BOUND_SHIFT)))

#define RHASH_AR_TABLE_BOUND(h) (HASH_ASSERT(RHASH_AR_TABLE_P(h)), \
                                 RHASH_AR_TABLE_BOUND_RAW(h))

#define RHASH_ST_TABLE_SET(h, s)  rb_hash_st_table_set(h, s)
#define RHASH_TYPE(hash) (RHASH_AR_TABLE_P(hash) ? &objhash : RHASH_ST_TABLE(hash)->type)

#define HASH_ASSERT(expr) RUBY_ASSERT_MESG_WHEN(HASH_DEBUG, expr, #expr)

#if HASH_DEBUG
#define hash_verify(hash) hash_verify_(hash, __FILE__, __LINE__)

void
rb_hash_dump(VALUE hash)
{
    rb_obj_info_dump(hash);

    if (RHASH_AR_TABLE_P(hash)) {
        unsigned i, n = 0, bound = RHASH_AR_TABLE_BOUND(hash);

        fprintf(stderr, "  size:%u bound:%u\n",
                RHASH_AR_TABLE_SIZE(hash), RHASH_AR_TABLE_BOUND(hash));

        for (i=0; i<bound; i++) {
            st_data_t k, v;

            if (!ar_cleared_entry(hash, i)) {
                char b1[0x100], b2[0x100];
                ar_table_pair *pair = RHASH_AR_TABLE_REF(hash, i);
                k = pair->key;
                v = pair->val;
                fprintf(stderr, "  %d key:%s val:%s hint:%02x\n", i,
                        rb_raw_obj_info(b1, 0x100, k),
                        rb_raw_obj_info(b2, 0x100, v),
                        ar_hint(hash, i));
                n++;
            }
            else {
                fprintf(stderr, "  %d empty\n", i);
            }
        }
    }
}

static VALUE
hash_verify_(VALUE hash, const char *file, int line)
{
    HASH_ASSERT(RB_TYPE_P(hash, T_HASH));

    if (RHASH_AR_TABLE_P(hash)) {
        unsigned i, n = 0, bound = RHASH_AR_TABLE_BOUND(hash);

        for (i=0; i<bound; i++) {
            st_data_t k, v;
            if (!ar_cleared_entry(hash, i)) {
                ar_table_pair *pair = RHASH_AR_TABLE_REF(hash, i);
                k = pair->key;
                v = pair->val;
                HASH_ASSERT(k != Qundef);
                HASH_ASSERT(v != Qundef);
                n++;
            }
        }
        if (n != RHASH_AR_TABLE_SIZE(hash)) {
            rb_bug("n:%u, RHASH_AR_TABLE_SIZE:%u", n, RHASH_AR_TABLE_SIZE(hash));
        }
    }
    else {
        HASH_ASSERT(RHASH_ST_TABLE(hash) != NULL);
        HASH_ASSERT(RHASH_AR_TABLE_SIZE_RAW(hash) == 0);
        HASH_ASSERT(RHASH_AR_TABLE_BOUND_RAW(hash) == 0);
    }

#if USE_TRANSIENT_HEAP
    if (RHASH_TRANSIENT_P(hash)) {
        volatile st_data_t MAYBE_UNUSED(key) = RHASH_AR_TABLE_REF(hash, 0)->key; /* read */
        HASH_ASSERT(RHASH_AR_TABLE(hash) != NULL);
        HASH_ASSERT(rb_transient_heap_managed_ptr_p(RHASH_AR_TABLE(hash)));
    }
#endif
    return hash;
}

#else
#define hash_verify(h) ((void)0)
#endif

static inline int
RHASH_TABLE_NULL_P(VALUE hash)
{
    if (RHASH(hash)->as.ar == NULL) {
        HASH_ASSERT(RHASH_AR_TABLE_P(hash));
        return TRUE;
    }
    else {
        return FALSE;
    }
}

static inline int
RHASH_TABLE_EMPTY_P(VALUE hash)
{
    return RHASH_SIZE(hash) == 0;
}

int
rb_hash_ar_table_p(VALUE hash)
{
    if (FL_TEST_RAW((hash), RHASH_ST_TABLE_FLAG)) {
        HASH_ASSERT(RHASH(hash)->as.st != NULL);
        return FALSE;
    }
    else {
        return TRUE;
    }
}

ar_table *
rb_hash_ar_table(VALUE hash)
{
    HASH_ASSERT(RHASH_AR_TABLE_P(hash));
    return RHASH(hash)->as.ar;
}

st_table *
rb_hash_st_table(VALUE hash)
{
    HASH_ASSERT(!RHASH_AR_TABLE_P(hash));
    return RHASH(hash)->as.st;
}

void
rb_hash_st_table_set(VALUE hash, st_table *st)
{
    HASH_ASSERT(st != NULL);
    FL_SET_RAW((hash), RHASH_ST_TABLE_FLAG);
    RHASH(hash)->as.st = st;
}

static void
hash_ar_table_set(VALUE hash, ar_table *ar)
{
    HASH_ASSERT(RHASH_AR_TABLE_P(hash));
    HASH_ASSERT((RHASH_TRANSIENT_P(hash) && ar == NULL) ? FALSE : TRUE);
    RHASH(hash)->as.ar = ar;
    hash_verify(hash);
}

#define RHASH_SET_ST_FLAG(h)          FL_SET_RAW(h, RHASH_ST_TABLE_FLAG)
#define RHASH_UNSET_ST_FLAG(h)        FL_UNSET_RAW(h, RHASH_ST_TABLE_FLAG)

static inline void
RHASH_AR_TABLE_BOUND_SET(VALUE h, st_index_t n)
{
    HASH_ASSERT(RHASH_AR_TABLE_P(h));
    HASH_ASSERT(n <= RHASH_AR_TABLE_MAX_BOUND);

    RBASIC(h)->flags &= ~RHASH_AR_TABLE_BOUND_MASK;
    RBASIC(h)->flags |= n << RHASH_AR_TABLE_BOUND_SHIFT;
}

static inline void
RHASH_AR_TABLE_SIZE_SET(VALUE h, st_index_t n)
{
    HASH_ASSERT(RHASH_AR_TABLE_P(h));
    HASH_ASSERT(n <= RHASH_AR_TABLE_MAX_SIZE);

    RBASIC(h)->flags &= ~RHASH_AR_TABLE_SIZE_MASK;
    RBASIC(h)->flags |= n << RHASH_AR_TABLE_SIZE_SHIFT;
}

static inline void
HASH_AR_TABLE_SIZE_ADD(VALUE h, st_index_t n)
{
    HASH_ASSERT(RHASH_AR_TABLE_P(h));

    RHASH_AR_TABLE_SIZE_SET(h, RHASH_AR_TABLE_SIZE(h) + n);

    hash_verify(h);
}

#define RHASH_AR_TABLE_SIZE_INC(h) HASH_AR_TABLE_SIZE_ADD(h, 1)

static inline void
RHASH_AR_TABLE_SIZE_DEC(VALUE h)
{
    HASH_ASSERT(RHASH_AR_TABLE_P(h));
    int new_size = RHASH_AR_TABLE_SIZE(h) - 1;

    if (new_size != 0) {
        RHASH_AR_TABLE_SIZE_SET(h, new_size);
    }
    else {
        RHASH_AR_TABLE_SIZE_SET(h, 0);
        RHASH_AR_TABLE_BOUND_SET(h, 0);
    }
    hash_verify(h);
}

static inline void
RHASH_AR_TABLE_CLEAR(VALUE h)
{
    RBASIC(h)->flags &= ~RHASH_AR_TABLE_SIZE_MASK;
    RBASIC(h)->flags &= ~RHASH_AR_TABLE_BOUND_MASK;

    hash_ar_table_set(h, NULL);
}

static ar_table*
ar_alloc_table(VALUE hash)
{
    ar_table *tab = (ar_table*)rb_transient_heap_alloc(hash, sizeof(ar_table));

    if (tab != NULL) {
        RHASH_SET_TRANSIENT_FLAG(hash);
    }
    else {
        RHASH_UNSET_TRANSIENT_FLAG(hash);
        tab = (ar_table*)ruby_xmalloc(sizeof(ar_table));
    }

    RHASH_AR_TABLE_SIZE_SET(hash, 0);
    RHASH_AR_TABLE_BOUND_SET(hash, 0);
    hash_ar_table_set(hash, tab);

    return tab;
}

NOINLINE(static int ar_equal(VALUE x, VALUE y));

static int
ar_equal(VALUE x, VALUE y)
{
    return rb_any_cmp(x, y) == 0;
}

static unsigned
ar_find_entry_hint(VALUE hash, ar_hint_t hint, st_data_t key)
{
    unsigned i, bound = RHASH_AR_TABLE_BOUND(hash);
    const ar_hint_t *hints = RHASH(hash)->ar_hint.ary;

    /* if table is NULL, then bound also should be 0 */

    for (i = 0; i < bound; i++) {
        if (hints[i] == hint) {
            ar_table_pair *pair = RHASH_AR_TABLE_REF(hash, i);
            if (ar_equal(key, pair->key)) {
                RB_DEBUG_COUNTER_INC(artable_hint_hit);
                return i;
            }
            else {
#if 0
                static int pid;
                static char fname[256];
                static FILE *fp;

                if (pid != getpid()) {
                    snprintf(fname, sizeof(fname), "/tmp/ruby-armiss.%d", pid = getpid());
                    if ((fp = fopen(fname, "w")) == NULL) rb_bug("fopen");
                }

                st_hash_t h1 = ar_do_hash(key);
                st_hash_t h2 = ar_do_hash(pair->key);

                fprintf(fp, "miss: hash_eq:%d hints[%d]:%02x hint:%02x\n"
                            "      key      :%016lx %s\n"
                            "      pair->key:%016lx %s\n",
                        h1 == h2, i, hints[i], hint,
                        h1, rb_obj_info(key), h2, rb_obj_info(pair->key));
#endif
                RB_DEBUG_COUNTER_INC(artable_hint_miss);
            }
        }
    }
    RB_DEBUG_COUNTER_INC(artable_hint_notfound);
    return RHASH_AR_TABLE_MAX_BOUND;
}

static unsigned
ar_find_entry(VALUE hash, st_hash_t hash_value, st_data_t key)
{
    ar_hint_t hint = ar_do_hash_hint(hash_value);
    return ar_find_entry_hint(hash, hint, key);
}

static inline void
ar_free_and_clear_table(VALUE hash)
{
    ar_table *tab = RHASH_AR_TABLE(hash);

    if (tab) {
        if (RHASH_TRANSIENT_P(hash)) {
            RHASH_UNSET_TRANSIENT_FLAG(hash);
        }
        else {
            ruby_xfree(RHASH_AR_TABLE(hash));
        }
        RHASH_AR_TABLE_CLEAR(hash);
    }
    HASH_ASSERT(RHASH_AR_TABLE_SIZE(hash) == 0);
    HASH_ASSERT(RHASH_AR_TABLE_BOUND(hash) == 0);
    HASH_ASSERT(RHASH_TRANSIENT_P(hash) == 0);
}

static void
ar_try_convert_table(VALUE hash)
{
    if (!RHASH_AR_TABLE_P(hash)) return;

    const unsigned size = RHASH_AR_TABLE_SIZE(hash);

    st_table *new_tab;
    st_index_t i;

    if (size < RHASH_AR_TABLE_MAX_SIZE) {
        return;
    }

    new_tab = st_init_table_with_size(&objhash, size * 2);

    for (i = 0; i < RHASH_AR_TABLE_MAX_BOUND; i++) {
        ar_table_pair *pair = RHASH_AR_TABLE_REF(hash, i);
        st_add_direct(new_tab, pair->key, pair->val);
    }
    ar_free_and_clear_table(hash);
    RHASH_ST_TABLE_SET(hash, new_tab);
    return;
}

static st_table *
ar_force_convert_table(VALUE hash, const char *file, int line)
{
    st_table *new_tab;

    if (RHASH_ST_TABLE_P(hash)) {
        return RHASH_ST_TABLE(hash);
    }

    if (RHASH_AR_TABLE(hash)) {
        unsigned i, bound = RHASH_AR_TABLE_BOUND(hash);

#if defined(RHASH_CONVERT_TABLE_DEBUG) && RHASH_CONVERT_TABLE_DEBUG
        rb_obj_info_dump(hash);
        fprintf(stderr, "force_convert: %s:%d\n", file, line);
        RB_DEBUG_COUNTER_INC(obj_hash_force_convert);
#endif

        new_tab = st_init_table_with_size(&objhash, RHASH_AR_TABLE_SIZE(hash));

        for (i = 0; i < bound; i++) {
            if (ar_cleared_entry(hash, i)) continue;

            ar_table_pair *pair = RHASH_AR_TABLE_REF(hash, i);
            st_add_direct(new_tab, pair->key, pair->val);
        }
        ar_free_and_clear_table(hash);
    }
    else {
        new_tab = st_init_table(&objhash);
    }
    RHASH_ST_TABLE_SET(hash, new_tab);

    return new_tab;
}

static ar_table *
hash_ar_table(VALUE hash)
{
    if (RHASH_TABLE_NULL_P(hash)) {
        ar_alloc_table(hash);
    }
    return RHASH_AR_TABLE(hash);
}

static int
ar_compact_table(VALUE hash)
{
    const unsigned bound = RHASH_AR_TABLE_BOUND(hash);
    const unsigned size = RHASH_AR_TABLE_SIZE(hash);

    if (size == bound) {
        return size;
    }
    else {
        unsigned i, j=0;
        ar_table_pair *pairs = RHASH_AR_TABLE(hash)->pairs;

        for (i=0; i<bound; i++) {
            if (ar_cleared_entry(hash, i)) {
                if (j <= i) j = i+1;
                for (; j<bound; j++) {
                    if (!ar_cleared_entry(hash, j)) {
                        pairs[i] = pairs[j];
                        ar_hint_set_hint(hash, i, (st_hash_t)ar_hint(hash, j));
                        ar_clear_entry(hash, j);
                        j++;
                        goto found;
                    }
                }
                /* non-empty is not found */
                goto done;
              found:;
            }
        }
      done:
        HASH_ASSERT(i<=bound);

        RHASH_AR_TABLE_BOUND_SET(hash, size);
        hash_verify(hash);
        return size;
    }
}

static int
ar_add_direct_with_hash(VALUE hash, st_data_t key, st_data_t val, st_hash_t hash_value)
{
    unsigned bin = RHASH_AR_TABLE_BOUND(hash);

    if (RHASH_AR_TABLE_SIZE(hash) >= RHASH_AR_TABLE_MAX_SIZE) {
        return 1;
    }
    else {
        if (UNLIKELY(bin >= RHASH_AR_TABLE_MAX_BOUND)) {
            bin = ar_compact_table(hash);
            hash_ar_table(hash);
        }
        HASH_ASSERT(bin < RHASH_AR_TABLE_MAX_BOUND);

        ar_set_entry(hash, bin, key, val, hash_value);
        RHASH_AR_TABLE_BOUND_SET(hash, bin+1);
        RHASH_AR_TABLE_SIZE_INC(hash);
        return 0;
    }
}

static int
ar_general_foreach(VALUE hash, st_foreach_check_callback_func *func, st_update_callback_func *replace, st_data_t arg)
{
    if (RHASH_AR_TABLE_SIZE(hash) > 0) {
        unsigned i, bound = RHASH_AR_TABLE_BOUND(hash);

        for (i = 0; i < bound; i++) {
            if (ar_cleared_entry(hash, i)) continue;

            ar_table_pair *pair = RHASH_AR_TABLE_REF(hash, i);
            enum st_retval retval = (*func)(pair->key, pair->val, arg, 0);
            /* pair may be not valid here because of theap */

            switch (retval) {
              case ST_CONTINUE:
                break;
              case ST_CHECK:
              case ST_STOP:
                return 0;
              case ST_REPLACE:
                if (replace) {
                    VALUE key = pair->key;
                    VALUE val = pair->val;
                    retval = (*replace)(&key, &val, arg, TRUE);

                    // TODO: pair should be same as pair before.
                    ar_table_pair *pair = RHASH_AR_TABLE_REF(hash, i);
                    pair->key = key;
                    pair->val = val;
                }
                break;
              case ST_DELETE:
                ar_clear_entry(hash, i);
                RHASH_AR_TABLE_SIZE_DEC(hash);
                break;
            }
        }
    }
    return 0;
}

static int
ar_foreach_with_replace(VALUE hash, st_foreach_check_callback_func *func, st_update_callback_func *replace, st_data_t arg)
{
    return ar_general_foreach(hash, func, replace, arg);
}

struct functor {
    st_foreach_callback_func *func;
    st_data_t arg;
};

static int
apply_functor(st_data_t k, st_data_t v, st_data_t d, int _)
{
    const struct functor *f = (void *)d;
    return f->func(k, v, f->arg);
}

static int
ar_foreach(VALUE hash, st_foreach_callback_func *func, st_data_t arg)
{
    const struct functor f = { func, arg };
    return ar_general_foreach(hash, apply_functor, NULL, (st_data_t)&f);
}

static int
ar_foreach_check(VALUE hash, st_foreach_check_callback_func *func, st_data_t arg,
                     st_data_t never)
{
    if (RHASH_AR_TABLE_SIZE(hash) > 0) {
        unsigned i, ret = 0, bound = RHASH_AR_TABLE_BOUND(hash);
        enum st_retval retval;
        st_data_t key;
        ar_table_pair *pair;
        ar_hint_t hint;

        for (i = 0; i < bound; i++) {
            if (ar_cleared_entry(hash, i)) continue;

            pair = RHASH_AR_TABLE_REF(hash, i);
            key = pair->key;
            hint = ar_hint(hash, i);

            retval = (*func)(key, pair->val, arg, 0);
            hash_verify(hash);

            switch (retval) {
              case ST_CHECK: {
                  pair = RHASH_AR_TABLE_REF(hash, i);
                  if (pair->key == never) break;
                  ret = ar_find_entry_hint(hash, hint, key);
                  if (ret == RHASH_AR_TABLE_MAX_BOUND) {
                      retval = (*func)(0, 0, arg, 1);
                      return 2;
                  }
              }
              case ST_CONTINUE:
                break;
              case ST_STOP:
              case ST_REPLACE:
                return 0;
              case ST_DELETE: {
                  if (!ar_cleared_entry(hash, i)) {
                      ar_clear_entry(hash, i);
                      RHASH_AR_TABLE_SIZE_DEC(hash);
                  }
                  break;
              }
            }
        }
    }
    return 0;
}

static int
ar_update(VALUE hash, st_data_t key,
              st_update_callback_func *func, st_data_t arg)
{
    int retval, existing;
    unsigned bin = RHASH_AR_TABLE_MAX_BOUND;
    st_data_t value = 0, old_key;
    st_hash_t hash_value = ar_do_hash(key);

    if (UNLIKELY(!RHASH_AR_TABLE_P(hash))) {
        // `#hash` changes ar_table -> st_table
        return -1;
    }

    if (RHASH_AR_TABLE_SIZE(hash) > 0) {
        bin = ar_find_entry(hash, hash_value, key);
        existing = (bin != RHASH_AR_TABLE_MAX_BOUND) ? TRUE : FALSE;
    }
    else {
        hash_ar_table(hash); /* allocate ltbl if needed */
        existing = FALSE;
    }

    if (existing) {
        ar_table_pair *pair = RHASH_AR_TABLE_REF(hash, bin);
        key = pair->key;
        value = pair->val;
    }
    old_key = key;
    retval = (*func)(&key, &value, arg, existing);
    /* pair can be invalid here because of theap */

    switch (retval) {
      case ST_CONTINUE:
        if (!existing) {
            if (ar_add_direct_with_hash(hash, key, value, hash_value)) {
                return -1;
            }
        }
        else {
            ar_table_pair *pair = RHASH_AR_TABLE_REF(hash, bin);
            if (old_key != key) {
                pair->key = key;
            }
            pair->val = value;
        }
        break;
      case ST_DELETE:
        if (existing) {
            ar_clear_entry(hash, bin);
            RHASH_AR_TABLE_SIZE_DEC(hash);
        }
        break;
    }
    return existing;
}

static int
ar_insert(VALUE hash, st_data_t key, st_data_t value)
{
    unsigned bin = RHASH_AR_TABLE_BOUND(hash);
    st_hash_t hash_value = ar_do_hash(key);

    if (UNLIKELY(!RHASH_AR_TABLE_P(hash))) {
        // `#hash` changes ar_table -> st_table
        return -1;
    }

    hash_ar_table(hash); /* prepare ltbl */

    bin = ar_find_entry(hash, hash_value, key);
    if (bin == RHASH_AR_TABLE_MAX_BOUND) {
        if (RHASH_AR_TABLE_SIZE(hash) >= RHASH_AR_TABLE_MAX_SIZE) {
            return -1;
        }
        else if (bin >= RHASH_AR_TABLE_MAX_BOUND) {
            bin = ar_compact_table(hash);
            hash_ar_table(hash);
        }
        HASH_ASSERT(bin < RHASH_AR_TABLE_MAX_BOUND);

        ar_set_entry(hash, bin, key, value, hash_value);
        RHASH_AR_TABLE_BOUND_SET(hash, bin+1);
        RHASH_AR_TABLE_SIZE_INC(hash);
        return 0;
    }
    else {
        RHASH_AR_TABLE_REF(hash, bin)->val = value;
        return 1;
    }
}

static int
ar_lookup(VALUE hash, st_data_t key, st_data_t *value)
{
    if (RHASH_AR_TABLE_SIZE(hash) == 0) {
        return 0;
    }
    else {
        st_hash_t hash_value = ar_do_hash(key);
        if (UNLIKELY(!RHASH_AR_TABLE_P(hash))) {
            // `#hash` changes ar_table -> st_table
            return st_lookup(RHASH_ST_TABLE(hash), key, value);
        }
        unsigned bin = ar_find_entry(hash, hash_value, key);

        if (bin == RHASH_AR_TABLE_MAX_BOUND) {
            return 0;
        }
        else {
            HASH_ASSERT(bin < RHASH_AR_TABLE_MAX_BOUND);
            if (value != NULL) {
                *value = RHASH_AR_TABLE_REF(hash, bin)->val;
            }
            return 1;
        }
    }
}

static int
ar_delete(VALUE hash, st_data_t *key, st_data_t *value)
{
    unsigned bin;
    st_hash_t hash_value = ar_do_hash(*key);

    if (UNLIKELY(!RHASH_AR_TABLE_P(hash))) {
        // `#hash` changes ar_table -> st_table
        return st_delete(RHASH_ST_TABLE(hash), key, value);
    }

    bin = ar_find_entry(hash, hash_value, *key);

    if (bin == RHASH_AR_TABLE_MAX_BOUND) {
        if (value != 0) *value = 0;
        return 0;
    }
    else {
        if (value != 0) {
            ar_table_pair *pair = RHASH_AR_TABLE_REF(hash, bin);
            *value = pair->val;
        }
        ar_clear_entry(hash, bin);
        RHASH_AR_TABLE_SIZE_DEC(hash);
        return 1;
    }
}

static int
ar_shift(VALUE hash, st_data_t *key, st_data_t *value)
{
    if (RHASH_AR_TABLE_SIZE(hash) > 0) {
        unsigned i, bound = RHASH_AR_TABLE_BOUND(hash);

        for (i = 0; i < bound; i++) {
            if (!ar_cleared_entry(hash, i)) {
                ar_table_pair *pair = RHASH_AR_TABLE_REF(hash, i);
                if (value != 0) *value = pair->val;
                *key = pair->key;
                ar_clear_entry(hash, i);
                RHASH_AR_TABLE_SIZE_DEC(hash);
                return 1;
            }
        }
    }
    if (value != NULL) *value = 0;
    return 0;
}

static long
ar_keys(VALUE hash, st_data_t *keys, st_index_t size)
{
    unsigned i, bound = RHASH_AR_TABLE_BOUND(hash);
    st_data_t *keys_start = keys, *keys_end = keys + size;

    for (i = 0; i < bound; i++) {
        if (keys == keys_end) {
          break;
        }
        else {
            if (!ar_cleared_entry(hash, i)) {
                *keys++ = RHASH_AR_TABLE_REF(hash, i)->key;
            }
        }
    }

    return keys - keys_start;
}

static long
ar_values(VALUE hash, st_data_t *values, st_index_t size)
{
    unsigned i, bound = RHASH_AR_TABLE_BOUND(hash);
    st_data_t *values_start = values, *values_end = values + size;

    for (i = 0; i < bound; i++) {
        if (values == values_end) {
          break;
        }
        else {
            if (!ar_cleared_entry(hash, i)) {
                *values++ = RHASH_AR_TABLE_REF(hash, i)->val;
            }
        }
    }

    return values - values_start;
}

static ar_table*
ar_copy(VALUE hash1, VALUE hash2)
{
    ar_table *old_tab = RHASH_AR_TABLE(hash2);

    if (old_tab != NULL) {
        ar_table *new_tab = RHASH_AR_TABLE(hash1);
        if (new_tab == NULL) {
            new_tab = (ar_table*) rb_transient_heap_alloc(hash1, sizeof(ar_table));
            if (new_tab != NULL) {
                RHASH_SET_TRANSIENT_FLAG(hash1);
            }
            else {
                RHASH_UNSET_TRANSIENT_FLAG(hash1);
                new_tab = (ar_table*)ruby_xmalloc(sizeof(ar_table));
            }
        }
        *new_tab = *old_tab;
        RHASH(hash1)->ar_hint.word = RHASH(hash2)->ar_hint.word;
        RHASH_AR_TABLE_BOUND_SET(hash1, RHASH_AR_TABLE_BOUND(hash2));
        RHASH_AR_TABLE_SIZE_SET(hash1, RHASH_AR_TABLE_SIZE(hash2));
        hash_ar_table_set(hash1, new_tab);

        rb_gc_writebarrier_remember(hash1);
        return new_tab;
    }
    else {
        RHASH_AR_TABLE_BOUND_SET(hash1, RHASH_AR_TABLE_BOUND(hash2));
        RHASH_AR_TABLE_SIZE_SET(hash1, RHASH_AR_TABLE_SIZE(hash2));

        if (RHASH_TRANSIENT_P(hash1)) {
            RHASH_UNSET_TRANSIENT_FLAG(hash1);
        }
        else if (RHASH_AR_TABLE(hash1)) {
            ruby_xfree(RHASH_AR_TABLE(hash1));
        }

        hash_ar_table_set(hash1, NULL);

        rb_gc_writebarrier_remember(hash1);
        return old_tab;
    }
}

static void
ar_clear(VALUE hash)
{
    if (RHASH_AR_TABLE(hash) != NULL) {
        RHASH_AR_TABLE_SIZE_SET(hash, 0);
        RHASH_AR_TABLE_BOUND_SET(hash, 0);
    }
    else {
        HASH_ASSERT(RHASH_AR_TABLE_SIZE(hash) == 0);
        HASH_ASSERT(RHASH_AR_TABLE_BOUND(hash) == 0);
    }
}

#if USE_TRANSIENT_HEAP
void
rb_hash_transient_heap_evacuate(VALUE hash, int promote)
{
    if (RHASH_TRANSIENT_P(hash)) {
        ar_table *new_tab;
        ar_table *old_tab = RHASH_AR_TABLE(hash);

        if (UNLIKELY(old_tab == NULL)) {
            rb_gc_force_recycle(hash);
            return;
        }
        HASH_ASSERT(old_tab != NULL);
        if (! promote) {
            new_tab = rb_transient_heap_alloc(hash, sizeof(ar_table));
            if (new_tab == NULL) promote = true;
        }
        if (promote) {
            new_tab = ruby_xmalloc(sizeof(ar_table));
            RHASH_UNSET_TRANSIENT_FLAG(hash);
        }
        *new_tab = *old_tab;
        hash_ar_table_set(hash, new_tab);
    }
    hash_verify(hash);
}
#endif

typedef int st_foreach_func(st_data_t, st_data_t, st_data_t);

struct foreach_safe_arg {
    st_table *tbl;
    st_foreach_func *func;
    st_data_t arg;
};

static int
foreach_safe_i(st_data_t key, st_data_t value, st_data_t args, int error)
{
    int status;
    struct foreach_safe_arg *arg = (void *)args;

    if (error) return ST_STOP;
    status = (*arg->func)(key, value, arg->arg);
    if (status == ST_CONTINUE) {
	return ST_CHECK;
    }
    return status;
}

void
st_foreach_safe(st_table *table, st_foreach_func *func, st_data_t a)
{
    struct foreach_safe_arg arg;

    arg.tbl = table;
    arg.func = (st_foreach_func *)func;
    arg.arg = a;
    if (st_foreach_check(table, foreach_safe_i, (st_data_t)&arg, 0)) {
	rb_raise(rb_eRuntimeError, "hash modified during iteration");
    }
}

typedef int rb_foreach_func(VALUE, VALUE, VALUE);

struct hash_foreach_arg {
    VALUE hash;
    rb_foreach_func *func;
    VALUE arg;
};

static int
hash_ar_foreach_iter(st_data_t key, st_data_t value, st_data_t argp, int error)
{
    struct hash_foreach_arg *arg = (struct hash_foreach_arg *)argp;
    int status;

    if (error) return ST_STOP;
    status = (*arg->func)((VALUE)key, (VALUE)value, arg->arg);
    /* TODO: rehash check? rb_raise(rb_eRuntimeError, "rehash occurred during iteration"); */

    switch (status) {
      case ST_DELETE:
        return ST_DELETE;
      case ST_CONTINUE:
        break;
      case ST_STOP:
        return ST_STOP;
    }
    return ST_CHECK;
}

static int
hash_foreach_iter(st_data_t key, st_data_t value, st_data_t argp, int error)
{
    struct hash_foreach_arg *arg = (struct hash_foreach_arg *)argp;
    int status;
    st_table *tbl;

    if (error) return ST_STOP;
    tbl = RHASH_ST_TABLE(arg->hash);
    status = (*arg->func)((VALUE)key, (VALUE)value, arg->arg);
    if (RHASH_ST_TABLE(arg->hash) != tbl) {
    	rb_raise(rb_eRuntimeError, "rehash occurred during iteration");
    }
    switch (status) {
      case ST_DELETE:
	return ST_DELETE;
      case ST_CONTINUE:
	break;
      case ST_STOP:
	return ST_STOP;
    }
    return ST_CHECK;
}

static int
iter_lev_in_ivar(VALUE hash)
{
    VALUE levval = rb_ivar_get(hash, id_hash_iter_lev);
    HASH_ASSERT(FIXNUM_P(levval));
    return FIX2INT(levval);
}

void rb_ivar_set_internal(VALUE obj, ID id, VALUE val);

static void
iter_lev_in_ivar_set(VALUE hash, int lev)
{
    rb_ivar_set_internal(hash, id_hash_iter_lev, INT2FIX(lev));
}

static int
iter_lev_in_flags(VALUE hash)
{
    unsigned int u = (unsigned int)((RBASIC(hash)->flags >> RHASH_LEV_SHIFT) & RHASH_LEV_MAX);
    return (int)u;
}

static int
RHASH_ITER_LEV(VALUE hash)
{
    int lev = iter_lev_in_flags(hash);

    if (lev == RHASH_LEV_MAX) {
        return iter_lev_in_ivar(hash);
    }
    else {
        return lev;
    }
}

static void
hash_iter_lev_inc(VALUE hash)
{
    int lev = iter_lev_in_flags(hash);
    if (lev == RHASH_LEV_MAX) {
        lev = iter_lev_in_ivar(hash);
        iter_lev_in_ivar_set(hash, lev+1);
    }
    else {
        lev += 1;
        RBASIC(hash)->flags = ((RBASIC(hash)->flags & ~RHASH_LEV_MASK) | ((VALUE)lev << RHASH_LEV_SHIFT));
        if (lev == RHASH_LEV_MAX) {
            iter_lev_in_ivar_set(hash, lev);
        }
    }
}

static void
hash_iter_lev_dec(VALUE hash)
{
    int lev = iter_lev_in_flags(hash);
    if (lev == RHASH_LEV_MAX) {
        lev = iter_lev_in_ivar(hash);
        HASH_ASSERT(lev > 0);
        iter_lev_in_ivar_set(hash, lev-1);
    }
    else {
        HASH_ASSERT(lev > 0);
        RBASIC(hash)->flags = ((RBASIC(hash)->flags & ~RHASH_LEV_MASK) | ((lev-1) << RHASH_LEV_SHIFT));
    }
}

static VALUE
hash_foreach_ensure_rollback(VALUE hash)
{
    hash_iter_lev_inc(hash);
    return 0;
}

static VALUE
hash_foreach_ensure(VALUE hash)
{
    hash_iter_lev_dec(hash);
    return 0;
}

int
rb_hash_stlike_foreach(VALUE hash, st_foreach_callback_func *func, st_data_t arg)
{
    if (RHASH_AR_TABLE_P(hash)) {
        return ar_foreach(hash, func, arg);
    }
    else {
        return st_foreach(RHASH_ST_TABLE(hash), func, arg);
    }
}

int
rb_hash_stlike_foreach_with_replace(VALUE hash, st_foreach_check_callback_func *func, st_update_callback_func *replace, st_data_t arg)
{
    if (RHASH_AR_TABLE_P(hash)) {
        return ar_foreach_with_replace(hash, func, replace, arg);
    }
    else {
        return st_foreach_with_replace(RHASH_ST_TABLE(hash), func, replace, arg);
    }
}

static VALUE
hash_foreach_call(VALUE arg)
{
    VALUE hash = ((struct hash_foreach_arg *)arg)->hash;
    int ret = 0;
    if (RHASH_AR_TABLE_P(hash)) {
        ret = ar_foreach_check(hash, hash_ar_foreach_iter,
                                   (st_data_t)arg, (st_data_t)Qundef);
    }
    else if (RHASH_ST_TABLE_P(hash)) {
        ret = st_foreach_check(RHASH_ST_TABLE(hash), hash_foreach_iter,
                               (st_data_t)arg, (st_data_t)Qundef);
    }
    if (ret) {
        rb_raise(rb_eRuntimeError, "ret: %d, hash modified during iteration", ret);
    }
    return Qnil;
}

void
rb_hash_foreach(VALUE hash, rb_foreach_func *func, VALUE farg)
{
    struct hash_foreach_arg arg;

    if (RHASH_TABLE_EMPTY_P(hash))
        return;
    arg.hash = hash;
    arg.func = (rb_foreach_func *)func;
    arg.arg  = farg;
    if (RB_OBJ_FROZEN(hash)) {
        hash_foreach_call((VALUE)&arg);
    }
    else {
        hash_iter_lev_inc(hash);
        rb_ensure(hash_foreach_call, (VALUE)&arg, hash_foreach_ensure, hash);
    }
    hash_verify(hash);
}

static VALUE
hash_alloc_flags(VALUE klass, VALUE flags, VALUE ifnone)
{
    const VALUE wb = (RGENGC_WB_PROTECTED_HASH ? FL_WB_PROTECTED : 0);
    NEWOBJ_OF(hash, struct RHash, klass, T_HASH | wb | flags);

    RHASH_SET_IFNONE((VALUE)hash, ifnone);

    return (VALUE)hash;
}

static VALUE
hash_alloc(VALUE klass)
{
    return hash_alloc_flags(klass, 0, Qnil);
}

static VALUE
empty_hash_alloc(VALUE klass)
{
    RUBY_DTRACE_CREATE_HOOK(HASH, 0);

    return hash_alloc(klass);
}

VALUE
rb_hash_new(void)
{
    return hash_alloc(rb_cHash);
}

static VALUE
copy_compare_by_id(VALUE hash, VALUE basis)
{
    if (rb_hash_compare_by_id_p(basis)) {
        return rb_hash_compare_by_id(hash);
    }
    return hash;
}

MJIT_FUNC_EXPORTED VALUE
rb_hash_new_with_size(st_index_t size)
{
    VALUE ret = rb_hash_new();
    if (size == 0) {
        /* do nothing */
    }
    else if (size <= RHASH_AR_TABLE_MAX_SIZE) {
        ar_alloc_table(ret);
    }
    else {
        RHASH_ST_TABLE_SET(ret, st_init_table_with_size(&objhash, size));
    }
    return ret;
}

static VALUE
hash_copy(VALUE ret, VALUE hash)
{
    if (!RHASH_EMPTY_P(hash)) {
        if (RHASH_AR_TABLE_P(hash))
            ar_copy(ret, hash);
        else if (RHASH_ST_TABLE_P(hash))
            RHASH_ST_TABLE_SET(ret, st_copy(RHASH_ST_TABLE(hash)));
    }
    return ret;
}

static VALUE
hash_dup_with_compare_by_id(VALUE hash)
{
    return hash_copy(copy_compare_by_id(rb_hash_new(), hash), hash);
}

static VALUE
hash_dup(VALUE hash, VALUE klass, VALUE flags)
{
    return hash_copy(hash_alloc_flags(klass, flags, RHASH_IFNONE(hash)),
                     hash);
}

VALUE
rb_hash_dup(VALUE hash)
{
    const VALUE flags = RBASIC(hash)->flags;
    VALUE ret = hash_dup(hash, rb_obj_class(hash),
                         flags & (FL_EXIVAR|RHASH_PROC_DEFAULT));
    if (flags & FL_EXIVAR)
        rb_copy_generic_ivar(ret, hash);
    return ret;
}

MJIT_FUNC_EXPORTED VALUE
rb_hash_resurrect(VALUE hash)
{
    VALUE ret = hash_dup(hash, rb_cHash, 0);
    return ret;
}

static void
rb_hash_modify_check(VALUE hash)
{
    rb_check_frozen(hash);
}

MJIT_FUNC_EXPORTED struct st_table *
rb_hash_tbl_raw(VALUE hash, const char *file, int line)
{
    return ar_force_convert_table(hash, file, line);
}

struct st_table *
rb_hash_tbl(VALUE hash, const char *file, int line)
{
    OBJ_WB_UNPROTECT(hash);
    return rb_hash_tbl_raw(hash, file, line);
}

static void
rb_hash_modify(VALUE hash)
{
    rb_hash_modify_check(hash);
}

NORETURN(static void no_new_key(void));
static void
no_new_key(void)
{
    rb_raise(rb_eRuntimeError, "can't add a new key into hash during iteration");
}

struct update_callback_arg {
    VALUE hash;
    st_data_t arg;
};

#define NOINSERT_UPDATE_CALLBACK(func)                                       \
static int                                                                   \
func##_noinsert(st_data_t *key, st_data_t *val, st_data_t arg, int existing) \
{                                                                            \
    if (!existing) no_new_key();                                             \
    return func(key, val, (struct update_arg *)arg, existing);               \
}                                                                            \
                                                                             \
static int                                                                   \
func##_insert(st_data_t *key, st_data_t *val, st_data_t arg, int existing)   \
{                                                                            \
    return func(key, val, (struct update_arg *)arg, existing);               \
}

struct update_arg {
    st_data_t arg;
    st_update_callback_func *func;
    VALUE hash;
};

typedef int (*tbl_update_func)(st_data_t *, st_data_t *, st_data_t, int);

int
rb_hash_stlike_update(VALUE hash, st_data_t key, st_update_callback_func *func, st_data_t arg)
{
    if (RHASH_AR_TABLE_P(hash)) {
        int result = ar_update(hash, key, func, arg);
        if (result == -1) {
            ar_try_convert_table(hash);
        }
        else {
            return result;
        }
    }

    return st_update(RHASH_ST_TABLE(hash), key, func, arg);
}

static int
tbl_update_modify(st_data_t *key, st_data_t *val, st_data_t arg, int existing)
{
    struct update_arg *p = (struct update_arg *)arg;
    st_data_t old_key = *key;
    st_data_t old_value = *val;
    VALUE hash = p->hash;
    int ret = (p->func)(key, val, arg, existing);
    switch (ret) {
      default:
        break;
      case ST_CONTINUE:
        if (!existing || *key != old_key || *val != old_value)
            rb_hash_modify(hash);
        /* write barrier */
        RB_OBJ_WRITTEN(hash, Qundef, *key);
        RB_OBJ_WRITTEN(hash, Qundef, *val);
        break;
      case ST_DELETE:
        if (existing)
            rb_hash_modify(hash);
        break;
    }

    return ret;
}

static int
tbl_update(VALUE hash, VALUE key, tbl_update_func func, st_data_t optional_arg)
{
    struct update_arg arg = {
        .arg = optional_arg,
        .func = func,
        .hash = hash,
    };

    return rb_hash_stlike_update(hash, key, tbl_update_modify, (st_data_t)&arg);
}

#define UPDATE_CALLBACK(iter_lev, func) ((iter_lev) > 0 ? func##_noinsert : func##_insert)

#define RHASH_UPDATE_ITER(h, iter_lev, key, func, a) do {                        \
    tbl_update((h), (key), UPDATE_CALLBACK((iter_lev), func), (st_data_t)(a)); \
} while (0)

#define RHASH_UPDATE(hash, key, func, arg) \
    RHASH_UPDATE_ITER(hash, RHASH_ITER_LEV(hash), key, func, arg)

static void
set_proc_default(VALUE hash, VALUE proc)
{
    if (rb_proc_lambda_p(proc)) {
	int n = rb_proc_arity(proc);

	if (n != 2 && (n >= 0 || n < -3)) {
	    if (n < 0) n = -n-1;
	    rb_raise(rb_eTypeError, "default_proc takes two arguments (2 for %d)", n);
	}
    }

    FL_SET_RAW(hash, RHASH_PROC_DEFAULT);
    RHASH_SET_IFNONE(hash, proc);
}

/*
 *  call-seq:
 *     Hash.new(default_value = nil) -> new_hash
 *     Hash.new {|hash, key| ... } -> new_hash
 *
 *  Returns a new empty \Hash object.
 *
 *  The initial default value and initial default proc for the new hash
 *  depend on which form above was used. See {Default Values}[#class-Hash-label-Default+Values].
 *
 *  If neither an argument nor a block given,
 *  initializes both the default value and the default proc to <tt>nil</tt>:
 *    h = Hash.new
 *    h.default # => nil
 *    h.default_proc # => nil
 *
 *  If argument <tt>default_value</tt> given but no block given,
 *  initializes the default value to the given <tt>default_value</tt>
 *  and the default proc to <tt>nil</tt>:
 *    h = Hash.new(false)
 *    h.default # => false
 *    h.default_proc # => nil
 *
 *  If a block given but no argument, stores the block as the default proc
 *  and sets the default value to <tt>nil</tt>:
 *    h = Hash.new {|hash, key| "Default value for #{key}" }
 *    h.default # => nil
 *    h.default_proc.class # => Proc
 *    h[:nosuch] # => "Default value for nosuch"
 */

static VALUE
rb_hash_initialize(int argc, VALUE *argv, VALUE hash)
{
    VALUE ifnone;

    rb_hash_modify(hash);
    if (rb_block_given_p()) {
	rb_check_arity(argc, 0, 0);
	ifnone = rb_block_proc();
	SET_PROC_DEFAULT(hash, ifnone);
    }
    else {
	rb_check_arity(argc, 0, 1);
	ifnone = argc == 0 ? Qnil : argv[0];
	RHASH_SET_IFNONE(hash, ifnone);
    }

    return hash;
}

/*
 *  call-seq:
 *    Hash[] -> new_empty_hash
 *    Hash[hash] -> new_hash
 *    Hash[ [*2_element_arrays] ] -> new_hash
 *    Hash[*objects] -> new_hash
 *
 *  Returns a new \Hash object populated with the given objects, if any.
 *  See Hash::new.
 *
 *  With no argument, returns a new empty \Hash.
 *
 *  When the single given argument is a \Hash, returns a new \Hash
 *  populated with the entries from the given \Hash, excluding the
 *  default value or proc.
 *
 *    h = {foo: 0, bar: 1, baz: 2}
 *    Hash[h] # => {:foo=>0, :bar=>1, :baz=>2}
 *
 *  When the single given argument is an \Array of 2-element Arrays,
 *  returns a new \Hash object wherein each 2-element array forms a
 *  key-value entry:
 *
 *    Hash[ [ [:foo, 0], [:bar, 1] ] ] # => {:foo=>0, :bar=>1}
 *
 *  When the argument count is an even number;
 *  returns a new \Hash object wherein each successive pair of arguments
 *  has become a key-value entry:
 *
 *    Hash[:foo, 0, :bar, 1] # => {:foo=>0, :bar=>1}
 *
 *  Raises an exception if the argument list does not conform to any
 *  of the above.
 */

static VALUE
rb_hash_s_create(int argc, VALUE *argv, VALUE klass)
{
    VALUE hash, tmp;

    if (argc == 1) {
        tmp = rb_hash_s_try_convert(Qnil, argv[0]);
	if (!NIL_P(tmp)) {
	    hash = hash_alloc(klass);
            hash_copy(hash, tmp);
	    return hash;
	}

	tmp = rb_check_array_type(argv[0]);
	if (!NIL_P(tmp)) {
	    long i;

	    hash = hash_alloc(klass);
	    for (i = 0; i < RARRAY_LEN(tmp); ++i) {
		VALUE e = RARRAY_AREF(tmp, i);
		VALUE v = rb_check_array_type(e);
		VALUE key, val = Qnil;

		if (NIL_P(v)) {
		    rb_raise(rb_eArgError, "wrong element type %s at %ld (expected array)",
			     rb_builtin_class_name(e), i);
		}
		switch (RARRAY_LEN(v)) {
		  default:
		    rb_raise(rb_eArgError, "invalid number of elements (%ld for 1..2)",
			     RARRAY_LEN(v));
		  case 2:
		    val = RARRAY_AREF(v, 1);
		  case 1:
		    key = RARRAY_AREF(v, 0);
		    rb_hash_aset(hash, key, val);
		}
	    }
	    return hash;
	}
    }
    if (argc % 2 != 0) {
	rb_raise(rb_eArgError, "odd number of arguments for Hash");
    }

    hash = hash_alloc(klass);
    rb_hash_bulk_insert(argc, argv, hash);
    hash_verify(hash);
    return hash;
}

MJIT_FUNC_EXPORTED VALUE
rb_to_hash_type(VALUE hash)
{
    return rb_convert_type_with_id(hash, T_HASH, "Hash", idTo_hash);
}
#define to_hash rb_to_hash_type

VALUE
rb_check_hash_type(VALUE hash)
{
    return rb_check_convert_type_with_id(hash, T_HASH, "Hash", idTo_hash);
}

/*
 *  call-seq:
 *    Hash.try_convert(obj) -> obj, new_hash, or nil
 *
 *  If +obj+ is a \Hash object, returns +obj+.
 *
 *  Otherwise if +obj+ responds to <tt>:to_hash</tt>,
 *  calls <tt>obj.to_hash</tt> and returns the result.
 *
 *  Returns +nil+ if +obj+ does not respond to <tt>:to_hash</tt>
 *
 *  Raises an exception unless <tt>obj.to_hash</tt> returns a \Hash object.
 */
static VALUE
rb_hash_s_try_convert(VALUE dummy, VALUE hash)
{
    return rb_check_hash_type(hash);
}

/*
 *  call-seq:
 *     Hash.ruby2_keywords_hash?(hash) -> true or false
 *
 *  Checks if a given hash is flagged by Module#ruby2_keywords (or
 *  Proc#ruby2_keywords).
 *  This method is not for casual use; debugging, researching, and
 *  some truly necessary cases like serialization of arguments.
 *
 *     ruby2_keywords def foo(*args)
 *       Hash.ruby2_keywords_hash?(args.last)
 *     end
 *     foo(k: 1)   #=> true
 *     foo({k: 1}) #=> false
 */
static VALUE
rb_hash_s_ruby2_keywords_hash_p(VALUE dummy, VALUE hash)
{
    Check_Type(hash, T_HASH);
    return RBOOL(RHASH(hash)->basic.flags & RHASH_PASS_AS_KEYWORDS);
}

/*
 *  call-seq:
 *     Hash.ruby2_keywords_hash(hash) -> hash
 *
 *  Duplicates a given hash and adds a ruby2_keywords flag.
 *  This method is not for casual use; debugging, researching, and
 *  some truly necessary cases like deserialization of arguments.
 *
 *     h = {k: 1}
 *     h = Hash.ruby2_keywords_hash(h)
 *     def foo(k: 42)
 *       k
 *     end
 *     foo(*[h]) #=> 1 with neither a warning or an error
 */
static VALUE
rb_hash_s_ruby2_keywords_hash(VALUE dummy, VALUE hash)
{
    Check_Type(hash, T_HASH);
    hash = rb_hash_dup(hash);
    RHASH(hash)->basic.flags |= RHASH_PASS_AS_KEYWORDS;
    return hash;
}

struct rehash_arg {
    VALUE hash;
    st_table *tbl;
};

static int
rb_hash_rehash_i(VALUE key, VALUE value, VALUE arg)
{
    if (RHASH_AR_TABLE_P(arg)) {
        ar_insert(arg, (st_data_t)key, (st_data_t)value);
    }
    else {
        st_insert(RHASH_ST_TABLE(arg), (st_data_t)key, (st_data_t)value);
    }
    return ST_CONTINUE;
}

/*
 *  call-seq:
 *     hash.rehash -> self
 *
 *  Rebuilds the hash table by recomputing the hash index for each key;
 *  returns <tt>self</tt>.
 *
 *  The hash table becomes invalid if the hash value of a key
 *  has changed after the entry was created.
 *  See {Modifying an Active Hash Key}[#class-Hash-label-Modifying+an+Active+Hash+Key].
 */

VALUE
rb_hash_rehash(VALUE hash)
{
    VALUE tmp;
    st_table *tbl;

    if (RHASH_ITER_LEV(hash) > 0) {
	rb_raise(rb_eRuntimeError, "rehash during iteration");
    }
    rb_hash_modify_check(hash);
    if (RHASH_AR_TABLE_P(hash)) {
        tmp = hash_alloc(0);
        ar_alloc_table(tmp);
        rb_hash_foreach(hash, rb_hash_rehash_i, (VALUE)tmp);
        ar_free_and_clear_table(hash);
        ar_copy(hash, tmp);
        ar_free_and_clear_table(tmp);
    }
    else if (RHASH_ST_TABLE_P(hash)) {
        st_table *old_tab = RHASH_ST_TABLE(hash);
        tmp = hash_alloc(0);
        tbl = st_init_table_with_size(old_tab->type, old_tab->num_entries);
        RHASH_ST_TABLE_SET(tmp, tbl);
        rb_hash_foreach(hash, rb_hash_rehash_i, (VALUE)tmp);
        st_free_table(old_tab);
        RHASH_ST_TABLE_SET(hash, tbl);
        RHASH_ST_CLEAR(tmp);
    }
    hash_verify(hash);
    return hash;
}

static VALUE
call_default_proc(VALUE proc, VALUE hash, VALUE key)
{
    VALUE args[2] = {hash, key};
    return rb_proc_call_with_block(proc, 2, args, Qnil);
}

VALUE
rb_hash_default_value(VALUE hash, VALUE key)
{
    if (LIKELY(rb_method_basic_definition_p(CLASS_OF(hash), id_default))) {
	VALUE ifnone = RHASH_IFNONE(hash);
        if (!FL_TEST(hash, RHASH_PROC_DEFAULT)) return ifnone;
	if (key == Qundef) return Qnil;
        return call_default_proc(ifnone, hash, key);
    }
    else {
	return rb_funcall(hash, id_default, 1, key);
    }
}

static inline int
hash_stlike_lookup(VALUE hash, st_data_t key, st_data_t *pval)
{
    hash_verify(hash);

    if (RHASH_AR_TABLE_P(hash)) {
        return ar_lookup(hash, key, pval);
    }
    else {
        return st_lookup(RHASH_ST_TABLE(hash), key, pval);
    }
}

MJIT_FUNC_EXPORTED int
rb_hash_stlike_lookup(VALUE hash, st_data_t key, st_data_t *pval)
{
    return hash_stlike_lookup(hash, key, pval);
}

/*
 *  call-seq:
 *    hash[key] -> value
 *
 *  Returns the value associated with the given +key+, if found:
 *    h = {foo: 0, bar: 1, baz: 2}
 *    h[:foo] # => 0
 *
 *  If +key+ is not found, returns a default value
 *  (see {Default Values}[#class-Hash-label-Default+Values]):
 *    h = {foo: 0, bar: 1, baz: 2}
 *    h[:nosuch] # => nil
 */

VALUE
rb_hash_aref(VALUE hash, VALUE key)
{
    st_data_t val;

    if (hash_stlike_lookup(hash, key, &val)) {
        return (VALUE)val;
    }
    else {
        return rb_hash_default_value(hash, key);
    }
}

VALUE
rb_hash_lookup2(VALUE hash, VALUE key, VALUE def)
{
    st_data_t val;

    if (hash_stlike_lookup(hash, key, &val)) {
        return (VALUE)val;
    }
    else {
        return def; /* without Hash#default */
    }
}

VALUE
rb_hash_lookup(VALUE hash, VALUE key)
{
    return rb_hash_lookup2(hash, key, Qnil);
}

/*
 *  call-seq:
 *    hash.fetch(key) -> object
 *    hash.fetch(key, default_value) -> object
 *    hash.fetch(key) {|key| ... } -> object
 *
 *  Returns the value for the given +key+, if found.
 *    h = {foo: 0, bar: 1, baz: 2}
 *    h.fetch(:bar) # => 1
 *
 *  If +key+ is not found and no block was given,
 *  returns +default_value+:
 *    {}.fetch(:nosuch, :default) # => :default
 *
 *  If +key+ is not found and a block was given,
 *  yields +key+ to the block and returns the block's return value:
 *    {}.fetch(:nosuch) {|key| "No key #{key}"} # => "No key nosuch"
 *
 *  Raises KeyError if neither +default_value+ nor a block was given.
 *
 *  Note that this method does not use the values of either #default or #default_proc.
 */

static VALUE
rb_hash_fetch_m(int argc, VALUE *argv, VALUE hash)
{
    VALUE key;
    st_data_t val;
    long block_given;

    rb_check_arity(argc, 1, 2);
    key = argv[0];

    block_given = rb_block_given_p();
    if (block_given && argc == 2) {
	rb_warn("block supersedes default value argument");
    }

    if (hash_stlike_lookup(hash, key, &val)) {
        return (VALUE)val;
    }
    else {
        if (block_given) {
            return rb_yield(key);
        }
        else if (argc == 1) {
            VALUE desc = rb_protect(rb_inspect, key, 0);
            if (NIL_P(desc)) {
                desc = rb_any_to_s(key);
            }
            desc = rb_str_ellipsize(desc, 65);
            rb_key_err_raise(rb_sprintf("key not found: %"PRIsVALUE, desc), hash, key);
        }
        else {
            return argv[1];
        }
    }
}

VALUE
rb_hash_fetch(VALUE hash, VALUE key)
{
    return rb_hash_fetch_m(1, &key, hash);
}

/*
 *  call-seq:
 *    hash.default -> object
 *    hash.default(key) -> object
 *
 *  Returns the default value for the given +key+.
 *  The returned value will be determined either by the default proc or by the default value.
 *  See {Default Values}[#class-Hash-label-Default+Values].
 *
 *  With no argument, returns the current default value:
 *    h = {}
 *    h.default # => nil
 *
 *  If +key+ is given, returns the default value for +key+,
 *  regardless of whether that key exists:
 *    h = Hash.new { |hash, key| hash[key] = "No key #{key}"}
 *    h[:foo] = "Hello"
 *    h.default(:foo) # => "No key foo"
 */

static VALUE
rb_hash_default(int argc, VALUE *argv, VALUE hash)
{
    VALUE ifnone;

    rb_check_arity(argc, 0, 1);
    ifnone = RHASH_IFNONE(hash);
    if (FL_TEST(hash, RHASH_PROC_DEFAULT)) {
	if (argc == 0) return Qnil;
	return call_default_proc(ifnone, hash, argv[0]);
    }
    return ifnone;
}

/*
 *  call-seq:
 *    hash.default = value -> object
 *
 *  Sets the default value to +value+; returns +value+:
 *    h = {}
 *    h.default # => nil
 *    h.default = false # => false
 *    h.default # => false
 *
 *  See {Default Values}[#class-Hash-label-Default+Values].
 */

static VALUE
rb_hash_set_default(VALUE hash, VALUE ifnone)
{
    rb_hash_modify_check(hash);
    SET_DEFAULT(hash, ifnone);
    return ifnone;
}

/*
 *  call-seq:
 *    hash.default_proc -> proc or nil
 *
 *  Returns the default proc for +self+
 *  (see {Default Values}[#class-Hash-label-Default+Values]):
 *    h = {}
 *    h.default_proc # => nil
 *    h.default_proc = proc {|hash, key| "Default value for #{key}" }
 *    h.default_proc.class # => Proc
 */

static VALUE
rb_hash_default_proc(VALUE hash)
{
    if (FL_TEST(hash, RHASH_PROC_DEFAULT)) {
	return RHASH_IFNONE(hash);
    }
    return Qnil;
}

/*
 *  call-seq:
 *    hash.default_proc = proc -> proc
 *
 *  Sets the default proc for +self+ to +proc+:
 *  (see {Default Values}[#class-Hash-label-Default+Values]):
 *    h = {}
 *    h.default_proc # => nil
 *    h.default_proc = proc { |hash, key| "Default value for #{key}" }
 *    h.default_proc.class # => Proc
 *    h.default_proc = nil
 *    h.default_proc # => nil
 */

VALUE
rb_hash_set_default_proc(VALUE hash, VALUE proc)
{
    VALUE b;

    rb_hash_modify_check(hash);
    if (NIL_P(proc)) {
	SET_DEFAULT(hash, proc);
	return proc;
    }
    b = rb_check_convert_type_with_id(proc, T_DATA, "Proc", idTo_proc);
    if (NIL_P(b) || !rb_obj_is_proc(b)) {
	rb_raise(rb_eTypeError,
		 "wrong default_proc type %s (expected Proc)",
		 rb_obj_classname(proc));
    }
    proc = b;
    SET_PROC_DEFAULT(hash, proc);
    return proc;
}

static int
key_i(VALUE key, VALUE value, VALUE arg)
{
    VALUE *args = (VALUE *)arg;

    if (rb_equal(value, args[0])) {
	args[1] = key;
	return ST_STOP;
    }
    return ST_CONTINUE;
}

/*
 *  call-seq:
 *    hash.key(value) -> key or nil
 *
 *  Returns the key for the first-found entry with the given +value+
 *  (see {Entry Order}[#class-Hash-label-Entry+Order]):
 *    h = {foo: 0, bar: 2, baz: 2}
 *    h.key(0) # => :foo
 *    h.key(2) # => :bar
 *
 *  Returns +nil+ if so such value is found.
 */

static VALUE
rb_hash_key(VALUE hash, VALUE value)
{
    VALUE args[2];

    args[0] = value;
    args[1] = Qnil;

    rb_hash_foreach(hash, key_i, (VALUE)args);

    return args[1];
}

int
rb_hash_stlike_delete(VALUE hash, st_data_t *pkey, st_data_t *pval)
{
    if (RHASH_AR_TABLE_P(hash)) {
        return ar_delete(hash, pkey, pval);
    }
    else {
        return st_delete(RHASH_ST_TABLE(hash), pkey, pval);
    }
}

/*
 * delete a specified entry by a given key.
 * if there is the corresponding entry, return a value of the entry.
 * if there is no corresponding entry, return Qundef.
 */
VALUE
rb_hash_delete_entry(VALUE hash, VALUE key)
{
    st_data_t ktmp = (st_data_t)key, val;

    if (rb_hash_stlike_delete(hash, &ktmp, &val)) {
        return (VALUE)val;
    }
    else {
        return Qundef;
    }
}

/*
 * delete a specified entry by a given key.
 * if there is the corresponding entry, return a value of the entry.
 * if there is no corresponding entry, return Qnil.
 */
VALUE
rb_hash_delete(VALUE hash, VALUE key)
{
    VALUE deleted_value = rb_hash_delete_entry(hash, key);

    if (deleted_value != Qundef) { /* likely pass */
	return deleted_value;
    }
    else {
	return Qnil;
    }
}

/*
 *  call-seq:
 *    hash.delete(key) -> value or nil
 *    hash.delete(key) {|key| ... } -> object
 *
 *  Deletes the entry for the given +key+ and returns its associated value.
 *
 *  If no block is given and +key+ is found, deletes the entry and returns the associated value:
 *    h = {foo: 0, bar: 1, baz: 2}
 *    h.delete(:bar) # => 1
 *    h # => {:foo=>0, :baz=>2}
 *
 *  If no block given and +key+ is not found, returns +nil+.
 *
 *  If a block is given and +key+ is found, ignores the block,
 *  deletes the entry, and returns the associated value:
 *    h = {foo: 0, bar: 1, baz: 2}
 *    h.delete(:baz) { |key| raise 'Will never happen'} # => 2
 *    h # => {:foo=>0, :bar=>1}
 *
 *  If a block is given and +key+ is not found,
 *  calls the block and returns the block's return value:
 *    h = {foo: 0, bar: 1, baz: 2}
 *    h.delete(:nosuch) { |key| "Key #{key} not found" } # => "Key nosuch not found"
 *    h # => {:foo=>0, :bar=>1, :baz=>2}
 */

static VALUE
rb_hash_delete_m(VALUE hash, VALUE key)
{
    VALUE val;

    rb_hash_modify_check(hash);
    val = rb_hash_delete_entry(hash, key);

    if (val != Qundef) {
	return val;
    }
    else {
	if (rb_block_given_p()) {
	    return rb_yield(key);
	}
	else {
	    return Qnil;
	}
    }
}

struct shift_var {
    VALUE key;
    VALUE val;
};

static int
shift_i_safe(VALUE key, VALUE value, VALUE arg)
{
    struct shift_var *var = (struct shift_var *)arg;

    var->key = key;
    var->val = value;
    return ST_STOP;
}

/*
 *  call-seq:
 *    hash.shift -> [key, value] or default_value
 *
 *  Removes the first hash entry
 *  (see {Entry Order}[#class-Hash-label-Entry+Order]);
 *  returns a 2-element \Array containing the removed key and value:
 *    h = {foo: 0, bar: 1, baz: 2}
 *    h.shift # => [:foo, 0]
 *    h # => {:bar=>1, :baz=>2}
 *
 *  Returns the default value if the hash is empty
 *  (see {Default Values}[#class-Hash-label-Default+Values]).
 */

static VALUE
rb_hash_shift(VALUE hash)
{
    struct shift_var var;

    rb_hash_modify_check(hash);
    if (RHASH_AR_TABLE_P(hash)) {
	var.key = Qundef;
	if (RHASH_ITER_LEV(hash) == 0) {
            if (ar_shift(hash, &var.key, &var.val)) {
		return rb_assoc_new(var.key, var.val);
	    }
	}
	else {
            rb_hash_foreach(hash, shift_i_safe, (VALUE)&var);
            if (var.key != Qundef) {
                rb_hash_delete_entry(hash, var.key);
                return rb_assoc_new(var.key, var.val);
            }
        }
    }
    if (RHASH_ST_TABLE_P(hash)) {
        var.key = Qundef;
        if (RHASH_ITER_LEV(hash) == 0) {
            if (st_shift(RHASH_ST_TABLE(hash), &var.key, &var.val)) {
                return rb_assoc_new(var.key, var.val);
            }
        }
        else {
	    rb_hash_foreach(hash, shift_i_safe, (VALUE)&var);
	    if (var.key != Qundef) {
		rb_hash_delete_entry(hash, var.key);
		return rb_assoc_new(var.key, var.val);
	    }
	}
    }
    return rb_hash_default_value(hash, Qnil);
}

static int
delete_if_i(VALUE key, VALUE value, VALUE hash)
{
    if (RTEST(rb_yield_values(2, key, value))) {
	rb_hash_modify(hash);
	return ST_DELETE;
    }
    return ST_CONTINUE;
}

static VALUE
hash_enum_size(VALUE hash, VALUE args, VALUE eobj)
{
    return rb_hash_size(hash);
}

/*
 *  call-seq:
 *    hash.delete_if {|key, value| ... } -> self
 *    hash.delete_if -> new_enumerator
 *
 *  If a block given, calls the block with each key-value pair;
 *  deletes each entry for which the block returns a truthy value;
 *  returns +self+:
 *    h = {foo: 0, bar: 1, baz: 2}
 *    h.delete_if {|key, value| value > 0 } # => {:foo=>0}
 *
 *  If no block given, returns a new \Enumerator:
 *    h = {foo: 0, bar: 1, baz: 2}
 *    e = h.delete_if # => #<Enumerator: {:foo=>0, :bar=>1, :baz=>2}:delete_if>
 *    e.each { |key, value| value > 0 } # => {:foo=>0}
 */

VALUE
rb_hash_delete_if(VALUE hash)
{
    RETURN_SIZED_ENUMERATOR(hash, 0, 0, hash_enum_size);
    rb_hash_modify_check(hash);
    if (!RHASH_TABLE_EMPTY_P(hash)) {
        rb_hash_foreach(hash, delete_if_i, hash);
    }
    return hash;
}

/*
 *  call-seq:
 *    hash.reject! {|key, value| ... } -> self or nil
 *    hash.reject! -> new_enumerator
 *
 *  Returns +self+, whose remaining entries are those
 *  for which the block returns +false+ or +nil+:
 *    h = {foo: 0, bar: 1, baz: 2}
 *    h.reject! {|key, value| value < 2 } # => {:baz=>2}
 *
 *  Returns +nil+ if no entries are removed.
 *
 *  Returns a new \Enumerator if no block given:
 *    h = {foo: 0, bar: 1, baz: 2}
 *    e = h.reject! # => #<Enumerator: {:foo=>0, :bar=>1, :baz=>2}:reject!>
 *    e.each {|key, value| key.start_with?('b') } # => {:foo=>0}
 */

static VALUE
rb_hash_reject_bang(VALUE hash)
{
    st_index_t n;

    RETURN_SIZED_ENUMERATOR(hash, 0, 0, hash_enum_size);
    rb_hash_modify(hash);
    n = RHASH_SIZE(hash);
    if (!n) return Qnil;
    rb_hash_foreach(hash, delete_if_i, hash);
    if (n == RHASH_SIZE(hash)) return Qnil;
    return hash;
}

/*
 *  call-seq:
 *    hash.reject {|key, value| ... } -> new_hash
 *    hash.reject -> new_enumerator
 *
 *  Returns a new \Hash object whose entries are all those
 *  from +self+ for which the block returns +false+ or +nil+:
 *    h = {foo: 0, bar: 1, baz: 2}
 *    h1 = h.reject {|key, value| key.start_with?('b') }
 *    h1 # => {:foo=>0}
 *
 *  Returns a new \Enumerator if no block given:
 *    h = {foo: 0, bar: 1, baz: 2}
 *    e = h.reject # => #<Enumerator: {:foo=>0, :bar=>1, :baz=>2}:reject>
 *    h1 = e.each {|key, value| key.start_with?('b') }
 *    h1 # => {:foo=>0}
 */

static VALUE
rb_hash_reject(VALUE hash)
{
    VALUE result;

    RETURN_SIZED_ENUMERATOR(hash, 0, 0, hash_enum_size);
    result = hash_dup_with_compare_by_id(hash);
    if (!RHASH_EMPTY_P(hash)) {
	rb_hash_foreach(result, delete_if_i, result);
    }
    return result;
}

/*
 *  call-seq:
 *    hash.slice(*keys) -> new_hash
 *
 *  Returns a new \Hash object containing the entries for the given +keys+:
 *    h = {foo: 0, bar: 1, baz: 2}
 *    h.slice(:baz, :foo) # => {:baz=>2, :foo=>0}
 *
 *  Any given +keys+ that are not found are ignored.
 */

static VALUE
rb_hash_slice(int argc, VALUE *argv, VALUE hash)
{
    int i;
    VALUE key, value, result;

    if (argc == 0 || RHASH_EMPTY_P(hash)) {
        return copy_compare_by_id(rb_hash_new(), hash);
    }
    result = copy_compare_by_id(rb_hash_new_with_size(argc), hash);

    for (i = 0; i < argc; i++) {
	key = argv[i];
	value = rb_hash_lookup2(hash, key, Qundef);
	if (value != Qundef)
	    rb_hash_aset(result, key, value);
    }

    return result;
}

/*
 *  call-seq:
 *     hsh.except(*keys) -> a_hash
 *
 *  Returns a new \Hash excluding entries for the given +keys+:
 *     h = { a: 100, b: 200, c: 300 }
 *     h.except(:a)          #=> {:b=>200, :c=>300}
 *
 *  Any given +keys+ that are not found are ignored.
 */

static VALUE
rb_hash_except(int argc, VALUE *argv, VALUE hash)
{
    int i;
    VALUE key, result;

    result = hash_dup_with_compare_by_id(hash);

    for (i = 0; i < argc; i++) {
        key = argv[i];
        rb_hash_delete(result, key);
    }

    return result;
}

/*
 *  call-seq:
 *    hash.values_at(*keys) -> new_array
 *
 *  Returns a new \Array containing values for the given +keys+:
 *    h = {foo: 0, bar: 1, baz: 2}
 *    h.values_at(:baz, :foo) # => [2, 0]
 *
 *  The {default values}[#class-Hash-label-Default+Values] are returned
 *  for any keys that are not found:
 *    h.values_at(:hello, :foo) # => [nil, 0]
 */

static VALUE
rb_hash_values_at(int argc, VALUE *argv, VALUE hash)
{
    VALUE result = rb_ary_new2(argc);
    long i;

    for (i=0; i<argc; i++) {
	rb_ary_push(result, rb_hash_aref(hash, argv[i]));
    }
    return result;
}

/*
 *  call-seq:
 *    hash.fetch_values(*keys) -> new_array
 *    hash.fetch_values(*keys) {|key| ... } -> new_array
 *
 *  Returns a new \Array containing the values associated with the given keys *keys:
 *    h = {foo: 0, bar: 1, baz: 2}
 *    h.fetch_values(:baz, :foo) # => [2, 0]
 *
 *  Returns a new empty \Array if no arguments given.
 *
 *  When a block is given, calls the block with each missing key,
 *  treating the block's return value as the value for that key:
 *    h = {foo: 0, bar: 1, baz: 2}
 *    values = h.fetch_values(:bar, :foo, :bad, :bam) {|key| key.to_s}
 *    values # => [1, 0, "bad", "bam"]
 *
 *  When no block is given, raises an exception if any given key is not found.
 */

static VALUE
rb_hash_fetch_values(int argc, VALUE *argv, VALUE hash)
{
    VALUE result = rb_ary_new2(argc);
    long i;

    for (i=0; i<argc; i++) {
	rb_ary_push(result, rb_hash_fetch(hash, argv[i]));
    }
    return result;
}

static int
keep_if_i(VALUE key, VALUE value, VALUE hash)
{
    if (!RTEST(rb_yield_values(2, key, value))) {
	rb_hash_modify(hash);
	return ST_DELETE;
    }
    return ST_CONTINUE;
}

/*
 *  call-seq:
 *    hash.select {|key, value| ... } -> new_hash
 *    hash.select -> new_enumerator
 *
 *  Hash#filter is an alias for Hash#select.
 *
 *  Returns a new \Hash object whose entries are those for which the block returns a truthy value:
 *    h = {foo: 0, bar: 1, baz: 2}
 *    h.select {|key, value| value < 2 } # => {:foo=>0, :bar=>1}
 *
 *  Returns a new \Enumerator if no block given:
 *    h = {foo: 0, bar: 1, baz: 2}
 *    e = h.select # => #<Enumerator: {:foo=>0, :bar=>1, :baz=>2}:select>
 *    e.each {|key, value| value < 2 } # => {:foo=>0, :bar=>1}
 */

static VALUE
rb_hash_select(VALUE hash)
{
    VALUE result;

    RETURN_SIZED_ENUMERATOR(hash, 0, 0, hash_enum_size);
    result = hash_dup_with_compare_by_id(hash);
    if (!RHASH_EMPTY_P(hash)) {
	rb_hash_foreach(result, keep_if_i, result);
    }
    return result;
}

/*
 *  call-seq:
 *    hash.select! {|key, value| ... } -> self or nil
 *    hash.select! -> new_enumerator
 *
 *  Hash#filter! is an alias for Hash#select!.
 *
 *  Returns +self+, whose entries are those for which the block returns a truthy value:
 *    h = {foo: 0, bar: 1, baz: 2}
 *    h.select! {|key, value| value < 2 }  => {:foo=>0, :bar=>1}
 *
 *  Returns +nil+ if no entries were removed.
 *
 *  Returns a new \Enumerator if no block given:
 *    h = {foo: 0, bar: 1, baz: 2}
 *    e = h.select!  # => #<Enumerator: {:foo=>0, :bar=>1, :baz=>2}:select!>
 *    e.each { |key, value| value < 2 } # => {:foo=>0, :bar=>1}
 */

static VALUE
rb_hash_select_bang(VALUE hash)
{
    st_index_t n;

    RETURN_SIZED_ENUMERATOR(hash, 0, 0, hash_enum_size);
    rb_hash_modify_check(hash);
    n = RHASH_SIZE(hash);
    if (!n) return Qnil;
    rb_hash_foreach(hash, keep_if_i, hash);
    if (n == RHASH_SIZE(hash)) return Qnil;
    return hash;
}

/*
 *  call-seq:
 *    hash.keep_if {|key, value| ... } -> self
 *    hash.keep_if -> new_enumerator
 *
 *  Calls the block for each key-value pair;
 *  retains the entry if the block returns a truthy value;
 *  otherwise deletes the entry; returns +self+.
 *    h = {foo: 0, bar: 1, baz: 2}
 *    h.keep_if { |key, value| key.start_with?('b') } # => {:bar=>1, :baz=>2}
 *
 *  Returns a new \Enumerator if no block given:
 *    h = {foo: 0, bar: 1, baz: 2}
 *    e = h.keep_if # => #<Enumerator: {:foo=>0, :bar=>1, :baz=>2}:keep_if>
 *    e.each { |key, value| key.start_with?('b') } # => {:bar=>1, :baz=>2}
 */

static VALUE
rb_hash_keep_if(VALUE hash)
{
    RETURN_SIZED_ENUMERATOR(hash, 0, 0, hash_enum_size);
    rb_hash_modify_check(hash);
    if (!RHASH_TABLE_EMPTY_P(hash)) {
        rb_hash_foreach(hash, keep_if_i, hash);
    }
    return hash;
}

static int
clear_i(VALUE key, VALUE value, VALUE dummy)
{
    return ST_DELETE;
}

/*
 *  call-seq:
 *    hash.clear -> self
 *
 *  Removes all hash entries; returns +self+.
 */

VALUE
rb_hash_clear(VALUE hash)
{
    rb_hash_modify_check(hash);

    if (RHASH_ITER_LEV(hash) > 0) {
        rb_hash_foreach(hash, clear_i, 0);
    }
    else if (RHASH_AR_TABLE_P(hash)) {
        ar_clear(hash);
    }
    else {
        st_clear(RHASH_ST_TABLE(hash));
    }

    return hash;
}

static int
hash_aset(st_data_t *key, st_data_t *val, struct update_arg *arg, int existing)
{
    *val = arg->arg;
    return ST_CONTINUE;
}

VALUE
rb_hash_key_str(VALUE key)
{
    if (!RB_FL_ANY_RAW(key, FL_EXIVAR) && RBASIC_CLASS(key) == rb_cString) {
        return rb_fstring(key);
    }
    else {
	return rb_str_new_frozen(key);
    }
}

static int
hash_aset_str(st_data_t *key, st_data_t *val, struct update_arg *arg, int existing)
{
    if (!existing && !RB_OBJ_FROZEN(*key)) {
	*key = rb_hash_key_str(*key);
    }
    return hash_aset(key, val, arg, existing);
}

NOINSERT_UPDATE_CALLBACK(hash_aset)
NOINSERT_UPDATE_CALLBACK(hash_aset_str)

/*
 *  call-seq:
 *    hash[key] = value -> value
 *    hash.store(key, value)
 *
 *  Hash#store is an alias for Hash#[]=.

 *  Associates the given +value+ with the given +key+; returns +value+.
 *
 *  If the given +key+ exists, replaces its value with the given +value+;
 *  the ordering is not affected
 *  (see {Entry Order}[#class-Hash-label-Entry+Order]):
 *    h = {foo: 0, bar: 1}
 *    h[:foo] = 2 # => 2
 *    h.store(:bar, 3) # => 3
 *    h # => {:foo=>2, :bar=>3}
 *
 *  If +key+ does not exist, adds the +key+ and +value+;
 *  the new entry is last in the order
 *  (see {Entry Order}[#class-Hash-label-Entry+Order]):
 *    h = {foo: 0, bar: 1}
 *    h[:baz] = 2 # => 2
 *    h.store(:bat, 3) # => 3
 *    h # => {:foo=>0, :bar=>1, :baz=>2, :bat=>3}
 */

VALUE
rb_hash_aset(VALUE hash, VALUE key, VALUE val)
{
    int iter_lev = RHASH_ITER_LEV(hash);

    rb_hash_modify(hash);

    if (RHASH_TABLE_NULL_P(hash)) {
	if (iter_lev > 0) no_new_key();
        ar_alloc_table(hash);
    }

    if (RHASH_TYPE(hash) == &identhash || rb_obj_class(key) != rb_cString) {
	RHASH_UPDATE_ITER(hash, iter_lev, key, hash_aset, val);
    }
    else {
	RHASH_UPDATE_ITER(hash, iter_lev, key, hash_aset_str, val);
    }
    return val;
}

/*
 *  call-seq:
 *    hash.replace(other_hash) -> self
 *
 *  Replaces the entire contents of +self+ with the contents of +other_hash+;
 *  returns +self+:
 *    h = {foo: 0, bar: 1, baz: 2}
 *    h.replace({bat: 3, bam: 4}) # => {:bat=>3, :bam=>4}
 */

static VALUE
rb_hash_replace(VALUE hash, VALUE hash2)
{
    rb_hash_modify_check(hash);
    if (hash == hash2) return hash;
    if (RHASH_ITER_LEV(hash) > 0) {
        rb_raise(rb_eRuntimeError, "can't replace hash during iteration");
    }
    hash2 = to_hash(hash2);

    COPY_DEFAULT(hash, hash2);

    if (RHASH_AR_TABLE_P(hash)) {
        ar_free_and_clear_table(hash);
    }
    else {
        st_free_table(RHASH_ST_TABLE(hash));
        RHASH_ST_CLEAR(hash);
    }
    hash_copy(hash, hash2);
    if (RHASH_EMPTY_P(hash2) && RHASH_ST_TABLE_P(hash2)) {
        /* ident hash */
        RHASH_ST_TABLE_SET(hash, st_init_table_with_size(RHASH_TYPE(hash2), 0));
    }

    rb_gc_writebarrier_remember(hash);

    return hash;
}

/*
 *  call-seq:
 *     hash.length -> integer
 *     hash.size -> integer
 *
 *  Returns the count of entries in +self+:
 *    {foo: 0, bar: 1, baz: 2}.length # => 3
 *
 *  Hash#length is an alias for Hash#size.
 */

VALUE
rb_hash_size(VALUE hash)
{
    return INT2FIX(RHASH_SIZE(hash));
}

size_t
rb_hash_size_num(VALUE hash)
{
    return (long)RHASH_SIZE(hash);
}

/*
 *  call-seq:
 *    hash.empty? -> true or false
 *
 *  Returns +true+ if there are no hash entries, +false+ otherwise:
 *    {}.empty? # => true
 *    {foo: 0, bar: 1, baz: 2}.empty? # => false
 */

static VALUE
rb_hash_empty_p(VALUE hash)
{
    return RBOOL(RHASH_EMPTY_P(hash));
}

static int
each_value_i(VALUE key, VALUE value, VALUE _)
{
    rb_yield(value);
    return ST_CONTINUE;
}

/*
 *  call-seq:
 *    hash.each_value {|value| ... } -> self
 *    hash.each_value -> new_enumerator
 *
 *  Calls the given block with each value; returns +self+:
 *    h = {foo: 0, bar: 1, baz: 2}
 *    h.each_value {|value| puts value } # => {:foo=>0, :bar=>1, :baz=>2}
 *  Output:
 *    0
 *    1
 *    2
 *
 *  Returns a new \Enumerator if no block given:
 *    h = {foo: 0, bar: 1, baz: 2}
 *    e = h.each_value # => #<Enumerator: {:foo=>0, :bar=>1, :baz=>2}:each_value>
 *    h1 = e.each {|value| puts value }
 *    h1 # => {:foo=>0, :bar=>1, :baz=>2}
 *  Output:
 *    0
 *    1
 *    2
 */

static VALUE
rb_hash_each_value(VALUE hash)
{
    RETURN_SIZED_ENUMERATOR(hash, 0, 0, hash_enum_size);
    rb_hash_foreach(hash, each_value_i, 0);
    return hash;
}

static int
each_key_i(VALUE key, VALUE value, VALUE _)
{
    rb_yield(key);
    return ST_CONTINUE;
}

/*
 *  call-seq:
 *    hash.each_key {|key| ... } -> self
 *    hash.each_key -> new_enumerator
 *
 *  Calls the given block with each key; returns +self+:
 *    h = {foo: 0, bar: 1, baz: 2}
 *    h.each_key {|key| puts key }  # => {:foo=>0, :bar=>1, :baz=>2}
 *  Output:
 *    foo
 *    bar
 *    baz
 *
 *  Returns a new \Enumerator if no block given:
 *    h = {foo: 0, bar: 1, baz: 2}
 *    e = h.each_key # => #<Enumerator: {:foo=>0, :bar=>1, :baz=>2}:each_key>
 *    h1 = e.each {|key| puts key }
 *    h1 # => {:foo=>0, :bar=>1, :baz=>2}
 *  Output:
 *    foo
 *    bar
 *    baz
 */
static VALUE
rb_hash_each_key(VALUE hash)
{
    RETURN_SIZED_ENUMERATOR(hash, 0, 0, hash_enum_size);
    rb_hash_foreach(hash, each_key_i, 0);
    return hash;
}

static int
each_pair_i(VALUE key, VALUE value, VALUE _)
{
    rb_yield(rb_assoc_new(key, value));
    return ST_CONTINUE;
}

static int
each_pair_i_fast(VALUE key, VALUE value, VALUE _)
{
    VALUE argv[2];
    argv[0] = key;
    argv[1] = value;
    rb_yield_values2(2, argv);
    return ST_CONTINUE;
}

/*
 *  call-seq:
 *    hash.each {|key, value| ... } -> self
 *    hash.each_pair {|key, value| ... } -> self
 *    hash.each -> new_enumerator
 *    hash.each_pair -> new_enumerator
 *
 *  Hash#each is an alias for Hash#each_pair.

 *  Calls the given block with each key-value pair; returns +self+:
 *    h = {foo: 0, bar: 1, baz: 2}
 *    h.each_pair {|key, value| puts "#{key}: #{value}"} # => {:foo=>0, :bar=>1, :baz=>2}
 *  Output:
 *    foo: 0
 *    bar: 1
 *    baz: 2
 *
 *  Returns a new \Enumerator if no block given:
 *    h = {foo: 0, bar: 1, baz: 2}
 *    e = h.each_pair # => #<Enumerator: {:foo=>0, :bar=>1, :baz=>2}:each_pair>
 *    h1 = e.each {|key, value| puts "#{key}: #{value}"}
 *    h1 # => {:foo=>0, :bar=>1, :baz=>2}
 *  Output:
 *    foo: 0
 *    bar: 1
 *    baz: 2
 */

static VALUE
rb_hash_each_pair(VALUE hash)
{
    RETURN_SIZED_ENUMERATOR(hash, 0, 0, hash_enum_size);
    if (rb_block_pair_yield_optimizable())
	rb_hash_foreach(hash, each_pair_i_fast, 0);
    else
	rb_hash_foreach(hash, each_pair_i, 0);
    return hash;
}

struct transform_keys_args{
    VALUE trans;
    VALUE result;
    int block_given;
};

static int
transform_keys_hash_i(VALUE key, VALUE value, VALUE transarg)
{
    struct transform_keys_args *p = (void *)transarg;
    VALUE trans = p->trans, result = p->result;
    VALUE new_key = rb_hash_lookup2(trans, key, Qundef);
    if (new_key == Qundef) {
        if (p->block_given)
            new_key = rb_yield(key);
        else
            new_key = key;
    }
    rb_hash_aset(result, new_key, value);
    return ST_CONTINUE;
}

static int
transform_keys_i(VALUE key, VALUE value, VALUE result)
{
    VALUE new_key = rb_yield(key);
    rb_hash_aset(result, new_key, value);
    return ST_CONTINUE;
}

/*
 *  call-seq:
 *    hash.transform_keys {|key| ... } -> new_hash
 *    hash.transform_keys(hash2) -> new_hash
 *    hash.transform_keys(hash2) {|other_key| ...} -> new_hash
 *    hash.transform_keys -> new_enumerator
 *
 *  Returns a new \Hash object; each entry has:
 *  * A key provided by the block.
 *  * The value from +self+.
 *
 *  An optional hash argument can be provided to map keys to new keys.
 *  Any key not given will be mapped using the provided block,
 *  or remain the same if no block is given.
 *
 *  Transform keys:
 *      h = {foo: 0, bar: 1, baz: 2}
 *      h1 = h.transform_keys {|key| key.to_s }
 *      h1 # => {"foo"=>0, "bar"=>1, "baz"=>2}
 *
 *      h.transform_keys(foo: :bar, bar: :foo)
 *      #=> {bar: 0, foo: 1, baz: 2}
 *
 *      h.transform_keys(foo: :hello, &:to_s)
 *      #=> {:hello=>0, "bar"=>1, "baz"=>2}
 *
 *  Overwrites values for duplicate keys:
 *    h = {foo: 0, bar: 1, baz: 2}
 *    h1 = h.transform_keys {|key| :bat }
 *    h1 # => {:bat=>2}
 *
 *  Returns a new \Enumerator if no block given:
 *    h = {foo: 0, bar: 1, baz: 2}
 *    e = h.transform_keys # => #<Enumerator: {:foo=>0, :bar=>1, :baz=>2}:transform_keys>
 *    h1 = e.each { |key| key.to_s }
 *    h1 # => {"foo"=>0, "bar"=>1, "baz"=>2}
 */
static VALUE
rb_hash_transform_keys(int argc, VALUE *argv, VALUE hash)
{
    VALUE result;
    struct transform_keys_args transarg = {0};

    argc = rb_check_arity(argc, 0, 1);
    if (argc > 0) {
        transarg.trans = to_hash(argv[0]);
        transarg.block_given = rb_block_given_p();
    }
    else {
        RETURN_SIZED_ENUMERATOR(hash, 0, 0, hash_enum_size);
    }
    result = rb_hash_new();
    if (!RHASH_EMPTY_P(hash)) {
        if (transarg.trans) {
            transarg.result = result;
            rb_hash_foreach(hash, transform_keys_hash_i, (VALUE)&transarg);
        }
        else {
            rb_hash_foreach(hash, transform_keys_i, result);
        }
    }

    return result;
}

static int flatten_i(VALUE key, VALUE val, VALUE ary);

/*
 *  call-seq:
 *    hash.transform_keys! {|key| ... } -> self
 *    hash.transform_keys!(hash2) -> self
 *    hash.transform_keys!(hash2) {|other_key| ...} -> self
 *    hash.transform_keys! -> new_enumerator
 *
 *  Same as Hash#transform_keys but modifies the receiver in place
 *  instead of returning a new hash.
 */
static VALUE
rb_hash_transform_keys_bang(int argc, VALUE *argv, VALUE hash)
{
    VALUE trans = 0;
    int block_given = 0;

    argc = rb_check_arity(argc, 0, 1);
    if (argc > 0) {
        trans = to_hash(argv[0]);
        block_given = rb_block_given_p();
    }
    else {
        RETURN_SIZED_ENUMERATOR(hash, 0, 0, hash_enum_size);
    }
    rb_hash_modify_check(hash);
    if (!RHASH_TABLE_EMPTY_P(hash)) {
        long i;
        VALUE new_keys = hash_alloc(0);
        VALUE pairs = rb_ary_tmp_new(RHASH_SIZE(hash) * 2);
        rb_hash_foreach(hash, flatten_i, pairs);
        for (i = 0; i < RARRAY_LEN(pairs); i += 2) {
            VALUE key = RARRAY_AREF(pairs, i), new_key, val;

            if (!trans) {
                new_key = rb_yield(key);
            }
            else if ((new_key = rb_hash_lookup2(trans, key, Qundef)) != Qundef) {
                /* use the transformed key */
            }
            else if (block_given) {
                new_key = rb_yield(key);
            }
            else {
                new_key = key;
            }
            val = RARRAY_AREF(pairs, i+1);
            if (!hash_stlike_lookup(new_keys, key, NULL)) {
                rb_hash_stlike_delete(hash, &key, NULL);
            }
            rb_hash_aset(hash, new_key, val);
            rb_hash_aset(new_keys, new_key, Qnil);
        }
        rb_ary_clear(pairs);
        rb_hash_clear(new_keys);
    }
    return hash;
}

static int
transform_values_foreach_func(st_data_t key, st_data_t value, st_data_t argp, int error)
{
    return ST_REPLACE;
}

static int
transform_values_foreach_replace(st_data_t *key, st_data_t *value, st_data_t argp, int existing)
{
    VALUE new_value = rb_yield((VALUE)*value);
    VALUE hash = (VALUE)argp;
    rb_hash_modify(hash);
    RB_OBJ_WRITE(hash, value, new_value);
    return ST_CONTINUE;
}

/*
 *  call-seq:
 *    hash.transform_values {|value| ... } -> new_hash
 *    hash.transform_values -> new_enumerator
 *
 *  Returns a new \Hash object; each entry has:
 *  * A key from +self+.
 *  * A value provided by the block.
 *
 *  Transform values:
 *    h = {foo: 0, bar: 1, baz: 2}
 *    h1 = h.transform_values {|value| value * 100}
 *    h1 # => {:foo=>0, :bar=>100, :baz=>200}
 *
 *  Returns a new \Enumerator if no block given:
 *    h = {foo: 0, bar: 1, baz: 2}
 *    e = h.transform_values # => #<Enumerator: {:foo=>0, :bar=>1, :baz=>2}:transform_values>
 *    h1 = e.each { |value| value * 100}
 *    h1 # => {:foo=>0, :bar=>100, :baz=>200}
 */
static VALUE
rb_hash_transform_values(VALUE hash)
{
    VALUE result;

    RETURN_SIZED_ENUMERATOR(hash, 0, 0, hash_enum_size);
    result = hash_dup_with_compare_by_id(hash);
    SET_DEFAULT(result, Qnil);

    if (!RHASH_EMPTY_P(hash)) {
        rb_hash_stlike_foreach_with_replace(result, transform_values_foreach_func, transform_values_foreach_replace, result);
    }

    return result;
}

/*
 *  call-seq:
 *    hash.transform_values! {|value| ... } -> self
 *    hash.transform_values! -> new_enumerator
 *
 *  Returns +self+, whose keys are unchanged, and whose values are determined by the given block.
 *    h = {foo: 0, bar: 1, baz: 2}
 *    h.transform_values! {|value| value * 100} # => {:foo=>0, :bar=>100, :baz=>200}
 *
 *  Returns a new \Enumerator if no block given:
 *    h = {foo: 0, bar: 1, baz: 2}
 *    e = h.transform_values! # => #<Enumerator: {:foo=>0, :bar=>100, :baz=>200}:transform_values!>
 *    h1 = e.each {|value| value * 100}
 *    h1 # => {:foo=>0, :bar=>100, :baz=>200}
 */
static VALUE
rb_hash_transform_values_bang(VALUE hash)
{
    RETURN_SIZED_ENUMERATOR(hash, 0, 0, hash_enum_size);
    rb_hash_modify_check(hash);

    if (!RHASH_TABLE_EMPTY_P(hash)) {
        rb_hash_stlike_foreach_with_replace(hash, transform_values_foreach_func, transform_values_foreach_replace, hash);
    }

    return hash;
}

static int
to_a_i(VALUE key, VALUE value, VALUE ary)
{
    rb_ary_push(ary, rb_assoc_new(key, value));
    return ST_CONTINUE;
}

/*
 *  call-seq:
 *    hash.to_a -> new_array
 *
 *  Returns a new \Array of 2-element \Array objects;
 *  each nested \Array contains a key-value pair from +self+:
 *    h = {foo: 0, bar: 1, baz: 2}
 *    h.to_a # => [[:foo, 0], [:bar, 1], [:baz, 2]]
 */

static VALUE
rb_hash_to_a(VALUE hash)
{
    VALUE ary;

    ary = rb_ary_new_capa(RHASH_SIZE(hash));
    rb_hash_foreach(hash, to_a_i, ary);

    return ary;
}

static int
inspect_i(VALUE key, VALUE value, VALUE str)
{
    VALUE str2;

    str2 = rb_inspect(key);
    if (RSTRING_LEN(str) > 1) {
	rb_str_buf_cat_ascii(str, ", ");
    }
    else {
	rb_enc_copy(str, str2);
    }
    rb_str_buf_append(str, str2);
    rb_str_buf_cat_ascii(str, "=>");
    str2 = rb_inspect(value);
    rb_str_buf_append(str, str2);

    return ST_CONTINUE;
}

static VALUE
inspect_hash(VALUE hash, VALUE dummy, int recur)
{
    VALUE str;

    if (recur) return rb_usascii_str_new2("{...}");
    str = rb_str_buf_new2("{");
    rb_hash_foreach(hash, inspect_i, str);
    rb_str_buf_cat2(str, "}");

    return str;
}

/*
 *  call-seq:
 *    hash.inspect -> new_string
 *
 *  Returns a new \String containing the hash entries:
 *    h = {foo: 0, bar: 1, baz: 2}
 *    h.inspect # => "{:foo=>0, :bar=>1, :baz=>2}"
 *
 *  Hash#to_s is an alias for Hash#inspect.
 */

static VALUE
rb_hash_inspect(VALUE hash)
{
    if (RHASH_EMPTY_P(hash))
	return rb_usascii_str_new2("{}");
    return rb_exec_recursive(inspect_hash, hash, 0);
}

/*
 *  call-seq:
 *    hash.to_hash -> self
 *
 *  Returns +self+.
 */
static VALUE
rb_hash_to_hash(VALUE hash)
{
    return hash;
}

VALUE
rb_hash_set_pair(VALUE hash, VALUE arg)
{
    VALUE pair;

    pair = rb_check_array_type(arg);
    if (NIL_P(pair)) {
        rb_raise(rb_eTypeError, "wrong element type %s (expected array)",
                 rb_builtin_class_name(arg));
    }
    if (RARRAY_LEN(pair) != 2) {
        rb_raise(rb_eArgError, "element has wrong array length (expected 2, was %ld)",
                 RARRAY_LEN(pair));
    }
    rb_hash_aset(hash, RARRAY_AREF(pair, 0), RARRAY_AREF(pair, 1));
    return hash;
}

static int
to_h_i(VALUE key, VALUE value, VALUE hash)
{
    rb_hash_set_pair(hash, rb_yield_values(2, key, value));
    return ST_CONTINUE;
}

static VALUE
rb_hash_to_h_block(VALUE hash)
{
    VALUE h = rb_hash_new_with_size(RHASH_SIZE(hash));
    rb_hash_foreach(hash, to_h_i, h);
    return h;
}

/*
 *  call-seq:
 *    hash.to_h -> self or new_hash
 *    hash.to_h {|key, value| ... } -> new_hash
 *
 *  For an instance of \Hash, returns +self+.
 *
 *  For a subclass of \Hash, returns a new \Hash
 *  containing the content of +self+.
 *
 *  When a block is given, returns a new \Hash object
 *  whose content is based on the block;
 *  the block should return a 2-element \Array object
 *  specifying the key-value pair to be included in the returned \Array:
 *    h = {foo: 0, bar: 1, baz: 2}
 *    h1 = h.to_h {|key, value| [value, key] }
 *    h1 # => {0=>:foo, 1=>:bar, 2=>:baz}
 */

static VALUE
rb_hash_to_h(VALUE hash)
{
    if (rb_block_given_p()) {
        return rb_hash_to_h_block(hash);
    }
    if (rb_obj_class(hash) != rb_cHash) {
	const VALUE flags = RBASIC(hash)->flags;
        hash = hash_dup(hash, rb_cHash, flags & RHASH_PROC_DEFAULT);
    }
    return hash;
}

static int
keys_i(VALUE key, VALUE value, VALUE ary)
{
    rb_ary_push(ary, key);
    return ST_CONTINUE;
}

/*
 *  call-seq:
 *    hash.keys -> new_array
 *
 *  Returns a new \Array containing all keys in +self+:
 *    h = {foo: 0, bar: 1, baz: 2}
 *    h.keys # => [:foo, :bar, :baz]
 */

MJIT_FUNC_EXPORTED VALUE
rb_hash_keys(VALUE hash)
{
    st_index_t size = RHASH_SIZE(hash);
    VALUE keys =  rb_ary_new_capa(size);

    if (size == 0) return keys;

    if (ST_DATA_COMPATIBLE_P(VALUE)) {
        RARRAY_PTR_USE_TRANSIENT(keys, ptr, {
            if (RHASH_AR_TABLE_P(hash)) {
                size = ar_keys(hash, ptr, size);
            }
            else {
                st_table *table = RHASH_ST_TABLE(hash);
                size = st_keys(table, ptr, size);
            }
        });
        rb_gc_writebarrier_remember(keys);
	rb_ary_set_len(keys, size);
    }
    else {
	rb_hash_foreach(hash, keys_i, keys);
    }

    return keys;
}

static int
values_i(VALUE key, VALUE value, VALUE ary)
{
    rb_ary_push(ary, value);
    return ST_CONTINUE;
}

/*
 *  call-seq:
 *    hash.values -> new_array
 *
 *  Returns a new \Array containing all values in +self+:
 *    h = {foo: 0, bar: 1, baz: 2}
 *    h.values # => [0, 1, 2]
 */

VALUE
rb_hash_values(VALUE hash)
{
    VALUE values;
    st_index_t size = RHASH_SIZE(hash);

    values = rb_ary_new_capa(size);
    if (size == 0) return values;

    if (ST_DATA_COMPATIBLE_P(VALUE)) {
        if (RHASH_AR_TABLE_P(hash)) {
            rb_gc_writebarrier_remember(values);
            RARRAY_PTR_USE_TRANSIENT(values, ptr, {
                size = ar_values(hash, ptr, size);
            });
        }
        else if (RHASH_ST_TABLE_P(hash)) {
            st_table *table = RHASH_ST_TABLE(hash);
            rb_gc_writebarrier_remember(values);
            RARRAY_PTR_USE_TRANSIENT(values, ptr, {
                size = st_values(table, ptr, size);
            });
        }
	rb_ary_set_len(values, size);
    }

    else {
	rb_hash_foreach(hash, values_i, values);
    }

    return values;
}

/*
 *  call-seq:
 *    hash.include?(key) -> true or false
 *    hash.has_key?(key) -> true or false
 *    hash.key?(key) -> true or false
 *    hash.member?(key) -> true or false

 *  Methods #has_key?, #key?, and #member? are aliases for \#include?.
 *
 *  Returns +true+ if +key+ is a key in +self+, otherwise +false+.
 */

MJIT_FUNC_EXPORTED VALUE
rb_hash_has_key(VALUE hash, VALUE key)
{
    return RBOOL(hash_stlike_lookup(hash, key, NULL));
}

static int
rb_hash_search_value(VALUE key, VALUE value, VALUE arg)
{
    VALUE *data = (VALUE *)arg;

    if (rb_equal(value, data[1])) {
	data[0] = Qtrue;
	return ST_STOP;
    }
    return ST_CONTINUE;
}

/*
 *  call-seq:
 *    hash.has_value?(value) -> true or false
 *    hash.value?(value) -> true or false
 *
 *  Method #value? is an alias for \#has_value?.
 *
 *  Returns +true+ if +value+ is a value in +self+, otherwise +false+.
 */

static VALUE
rb_hash_has_value(VALUE hash, VALUE val)
{
    VALUE data[2];

    data[0] = Qfalse;
    data[1] = val;
    rb_hash_foreach(hash, rb_hash_search_value, (VALUE)data);
    return data[0];
}

struct equal_data {
    VALUE result;
    VALUE hash;
    int eql;
};

static int
eql_i(VALUE key, VALUE val1, VALUE arg)
{
    struct equal_data *data = (struct equal_data *)arg;
    st_data_t val2;

    if (!hash_stlike_lookup(data->hash, key, &val2)) {
        data->result = Qfalse;
        return ST_STOP;
    }
    else {
        if (!(data->eql ? rb_eql(val1, (VALUE)val2) : (int)rb_equal(val1, (VALUE)val2))) {
            data->result = Qfalse;
            return ST_STOP;
        }
        return ST_CONTINUE;
    }
}

static VALUE
recursive_eql(VALUE hash, VALUE dt, int recur)
{
    struct equal_data *data;

    if (recur) return Qtrue;	/* Subtle! */
    data = (struct equal_data*)dt;
    data->result = Qtrue;
    rb_hash_foreach(hash, eql_i, dt);

    return data->result;
}

static VALUE
hash_equal(VALUE hash1, VALUE hash2, int eql)
{
    struct equal_data data;

    if (hash1 == hash2) return Qtrue;
    if (!RB_TYPE_P(hash2, T_HASH)) {
	if (!rb_respond_to(hash2, idTo_hash)) {
	    return Qfalse;
	}
	if (eql) {
	    if (rb_eql(hash2, hash1)) {
		return Qtrue;
	    }
	    else {
		return Qfalse;
	    }
	}
	else {
	    return rb_equal(hash2, hash1);
	}
    }
    if (RHASH_SIZE(hash1) != RHASH_SIZE(hash2))
	return Qfalse;
    if (!RHASH_TABLE_EMPTY_P(hash1) && !RHASH_TABLE_EMPTY_P(hash2)) {
        if (RHASH_TYPE(hash1) != RHASH_TYPE(hash2)) {
            return Qfalse;
        }
        else {
            data.hash = hash2;
            data.eql = eql;
            return rb_exec_recursive_paired(recursive_eql, hash1, hash2, (VALUE)&data);
        }
    }

#if 0
    if (!(rb_equal(RHASH_IFNONE(hash1), RHASH_IFNONE(hash2)) &&
          FL_TEST(hash1, RHASH_PROC_DEFAULT) == FL_TEST(hash2, RHASH_PROC_DEFAULT)))
	return Qfalse;
#endif
    return Qtrue;
}

/*
 *  call-seq:
 *    hash == object -> true or false
 *
 *  Returns +true+ if all of the following are true:
 *  * +object+ is a \Hash object.
 *  * +hash+ and +object+ have the same keys (regardless of order).
 *  * For each key +key+, <tt>hash[key] == object[key]</tt>.
 *
 *  Otherwise, returns +false+.
 *
 *  Equal:
 *    h1 = {foo: 0, bar: 1, baz: 2}
 *    h2 = {foo: 0, bar: 1, baz: 2}
 *    h1 == h2 # => true
 *    h3 = {baz: 2, bar: 1, foo: 0}
 *    h1 == h3 # => true
 */

static VALUE
rb_hash_equal(VALUE hash1, VALUE hash2)
{
    return hash_equal(hash1, hash2, FALSE);
}

/*
 *  call-seq:
 *    hash.eql? object -> true or false
 *
 *  Returns +true+ if all of the following are true:
 *  * +object+ is a \Hash object.
 *  * +hash+ and +object+ have the same keys (regardless of order).
 *  * For each key +key+, <tt>h[key] eql? object[key]</tt>.
 *
 *  Otherwise, returns +false+.
 *
 *  Equal:
 *    h1 = {foo: 0, bar: 1, baz: 2}
 *    h2 = {foo: 0, bar: 1, baz: 2}
 *    h1.eql? h2 # => true
 *    h3 = {baz: 2, bar: 1, foo: 0}
 *    h1.eql? h3 # => true
 */

static VALUE
rb_hash_eql(VALUE hash1, VALUE hash2)
{
    return hash_equal(hash1, hash2, TRUE);
}

static int
hash_i(VALUE key, VALUE val, VALUE arg)
{
    st_index_t *hval = (st_index_t *)arg;
    st_index_t hdata[2];

    hdata[0] = rb_hash(key);
    hdata[1] = rb_hash(val);
    *hval ^= st_hash(hdata, sizeof(hdata), 0);
    return ST_CONTINUE;
}

/*
 *  call-seq:
 *    hash.hash -> an_integer
 *
 *  Returns the \Integer hash-code for the hash.
 *
 *  Two \Hash objects have the same hash-code if their content is the same
 *  (regardless or order):
 *    h1 = {foo: 0, bar: 1, baz: 2}
 *    h2 = {baz: 2, bar: 1, foo: 0}
 *    h2.hash == h1.hash # => true
 *    h2.eql? h1 # => true
 */

static VALUE
rb_hash_hash(VALUE hash)
{
    st_index_t size = RHASH_SIZE(hash);
    st_index_t hval = rb_hash_start(size);
    hval = rb_hash_uint(hval, (st_index_t)rb_hash_hash);
    if (size) {
	rb_hash_foreach(hash, hash_i, (VALUE)&hval);
    }
    hval = rb_hash_end(hval);
    return ST2FIX(hval);
}

static int
rb_hash_invert_i(VALUE key, VALUE value, VALUE hash)
{
    rb_hash_aset(hash, value, key);
    return ST_CONTINUE;
}

/*
 *  call-seq:
 *    hash.invert -> new_hash
 *
 *  Returns a new \Hash object with the each key-value pair inverted:
 *    h = {foo: 0, bar: 1, baz: 2}
 *    h1 = h.invert
 *    h1 # => {0=>:foo, 1=>:bar, 2=>:baz}
 *
 *  Overwrites any repeated new keys:
 *  (see {Entry Order}[#class-Hash-label-Entry+Order]):
 *    h = {foo: 0, bar: 0, baz: 0}
 *    h.invert # => {0=>:baz}
 */

static VALUE
rb_hash_invert(VALUE hash)
{
    VALUE h = rb_hash_new_with_size(RHASH_SIZE(hash));

    rb_hash_foreach(hash, rb_hash_invert_i, h);
    return h;
}

static int
rb_hash_update_callback(st_data_t *key, st_data_t *value, struct update_arg *arg, int existing)
{
    *value = arg->arg;
    return ST_CONTINUE;
}

NOINSERT_UPDATE_CALLBACK(rb_hash_update_callback)

static int
rb_hash_update_i(VALUE key, VALUE value, VALUE hash)
{
    RHASH_UPDATE(hash, key, rb_hash_update_callback, value);
    return ST_CONTINUE;
}

static int
rb_hash_update_block_callback(st_data_t *key, st_data_t *value, struct update_arg *arg, int existing)
{
    st_data_t newvalue = arg->arg;

    if (existing) {
        newvalue = (st_data_t)rb_yield_values(3, (VALUE)*key, (VALUE)*value, (VALUE)newvalue);
    }
    *value = newvalue;
    return ST_CONTINUE;
}

NOINSERT_UPDATE_CALLBACK(rb_hash_update_block_callback)

static int
rb_hash_update_block_i(VALUE key, VALUE value, VALUE hash)
{
    RHASH_UPDATE(hash, key, rb_hash_update_block_callback, value);
    return ST_CONTINUE;
}

/*
 *  call-seq:
 *    hash.merge! -> self
 *    hash.merge!(*other_hashes) -> self
 *    hash.merge!(*other_hashes) { |key, old_value, new_value| ... } -> self
 *
 *  Merges each of +other_hashes+ into +self+; returns +self+.
 *
 *  Each argument in +other_hashes+ must be a \Hash.
 *
 *  \Method #update is an alias for \#merge!.
 *
 *  With arguments and no block:
 *  * Returns +self+, after the given hashes are merged into it.
 *  * The given hashes are merged left to right.
 *  * Each new entry is added at the end.
 *  * Each duplicate-key entry's value overwrites the previous value.
 *
 *  Example:
 *    h = {foo: 0, bar: 1, baz: 2}
 *    h1 = {bat: 3, bar: 4}
 *    h2 = {bam: 5, bat:6}
 *    h.merge!(h1, h2) # => {:foo=>0, :bar=>4, :baz=>2, :bat=>6, :bam=>5}
 *
 *  With arguments and a block:
 *  * Returns +self+, after the given hashes are merged.
 *  *  The given hashes are merged left to right.
 *  *  Each new-key entry is added at the end.
 *  *  For each duplicate key:
 *     * Calls the block with the key and the old and new values.
 *     * The block's return value becomes the new value for the entry.
 *
 *  Example:
 *    h = {foo: 0, bar: 1, baz: 2}
 *    h1 = {bat: 3, bar: 4}
 *    h2 = {bam: 5, bat:6}
 *    h3 = h.merge!(h1, h2) { |key, old_value, new_value| old_value + new_value }
 *    h3 # => {:foo=>0, :bar=>5, :baz=>2, :bat=>9, :bam=>5}
 *
 *  With no arguments:
 *  * Returns +self+, unmodified.
 *  * The block, if given, is ignored.
 *
 *  Example:
 *    h = {foo: 0, bar: 1, baz: 2}
 *    h.merge # => {:foo=>0, :bar=>1, :baz=>2}
 *    h1 = h.merge! { |key, old_value, new_value| raise 'Cannot happen' }
 *    h1 # => {:foo=>0, :bar=>1, :baz=>2}
 */

static VALUE
rb_hash_update(int argc, VALUE *argv, VALUE self)
{
    int i;
    bool block_given = rb_block_given_p();

    rb_hash_modify(self);
    for (i = 0; i < argc; i++){
        VALUE hash = to_hash(argv[i]);
        if (block_given) {
            rb_hash_foreach(hash, rb_hash_update_block_i, self);
        }
        else {
            rb_hash_foreach(hash, rb_hash_update_i, self);
        }
    }
    return self;
}

struct update_func_arg {
    VALUE hash;
    VALUE value;
    rb_hash_update_func *func;
};

static int
rb_hash_update_func_callback(st_data_t *key, st_data_t *value, struct update_arg *arg, int existing)
{
    struct update_func_arg *uf_arg = (struct update_func_arg *)arg->arg;
    VALUE newvalue = uf_arg->value;

    if (existing) {
	newvalue = (*uf_arg->func)((VALUE)*key, (VALUE)*value, newvalue);
    }
    *value = newvalue;
    return ST_CONTINUE;
}

NOINSERT_UPDATE_CALLBACK(rb_hash_update_func_callback)

static int
rb_hash_update_func_i(VALUE key, VALUE value, VALUE arg0)
{
    struct update_func_arg *arg = (struct update_func_arg *)arg0;
    VALUE hash = arg->hash;

    arg->value = value;
    RHASH_UPDATE(hash, key, rb_hash_update_func_callback, (VALUE)arg);
    return ST_CONTINUE;
}

VALUE
rb_hash_update_by(VALUE hash1, VALUE hash2, rb_hash_update_func *func)
{
    rb_hash_modify(hash1);
    hash2 = to_hash(hash2);
    if (func) {
	struct update_func_arg arg;
	arg.hash = hash1;
	arg.func = func;
	rb_hash_foreach(hash2, rb_hash_update_func_i, (VALUE)&arg);
    }
    else {
	rb_hash_foreach(hash2, rb_hash_update_i, hash1);
    }
    return hash1;
}

/*
 *  call-seq:
 *    hash.merge -> copy_of_self
 *    hash.merge(*other_hashes) -> new_hash
 *    hash.merge(*other_hashes) { |key, old_value, new_value| ... } -> new_hash
 *
 *  Returns the new \Hash formed by merging each of +other_hashes+
 *  into a copy of +self+.
 *
 *  Each argument in +other_hashes+ must be a \Hash.
 *
 *  ---
 *
 *  With arguments and no block:
 *  * Returns the new \Hash object formed by merging each successive
 *    \Hash in +other_hashes+ into +self+.
 *  * Each new-key entry is added at the end.
 *  * Each duplicate-key entry's value overwrites the previous value.
 *
 *  Example:
 *    h = {foo: 0, bar: 1, baz: 2}
 *    h1 = {bat: 3, bar: 4}
 *    h2 = {bam: 5, bat:6}
 *    h.merge(h1, h2) # => {:foo=>0, :bar=>4, :baz=>2, :bat=>6, :bam=>5}
 *
 *  With arguments and a block:
 *  * Returns a new \Hash object that is the merge of +self+ and each given hash.
 *  * The given hashes are merged left to right.
 *  * Each new-key entry is added at the end.
 *  * For each duplicate key:
 *    * Calls the block with the key and the old and new values.
 *    * The block's return value becomes the new value for the entry.
 *
 *  Example:
 *    h = {foo: 0, bar: 1, baz: 2}
 *    h1 = {bat: 3, bar: 4}
 *    h2 = {bam: 5, bat:6}
 *    h3 = h.merge(h1, h2) { |key, old_value, new_value| old_value + new_value }
 *    h3 # => {:foo=>0, :bar=>5, :baz=>2, :bat=>9, :bam=>5}
 *
 *  With no arguments:
 *  * Returns a copy of +self+.
 *  * The block, if given, is ignored.
 *
 *  Example:
 *    h = {foo: 0, bar: 1, baz: 2}
 *    h.merge # => {:foo=>0, :bar=>1, :baz=>2}
 *    h1 = h.merge { |key, old_value, new_value| raise 'Cannot happen' }
 *    h1 # => {:foo=>0, :bar=>1, :baz=>2}
 */

static VALUE
rb_hash_merge(int argc, VALUE *argv, VALUE self)
{
    return rb_hash_update(argc, argv, copy_compare_by_id(rb_hash_dup(self), self));
}

static int
assoc_cmp(VALUE a, VALUE b)
{
    return !RTEST(rb_equal(a, b));
}

static VALUE
lookup2_call(VALUE arg)
{
    VALUE *args = (VALUE *)arg;
    return rb_hash_lookup2(args[0], args[1], Qundef);
}

struct reset_hash_type_arg {
    VALUE hash;
    const struct st_hash_type *orighash;
};

static VALUE
reset_hash_type(VALUE arg)
{
    struct reset_hash_type_arg *p = (struct reset_hash_type_arg *)arg;
    HASH_ASSERT(RHASH_ST_TABLE_P(p->hash));
    RHASH_ST_TABLE(p->hash)->type = p->orighash;
    return Qundef;
}

static int
assoc_i(VALUE key, VALUE val, VALUE arg)
{
    VALUE *args = (VALUE *)arg;

    if (RTEST(rb_equal(args[0], key))) {
	args[1] = rb_assoc_new(key, val);
	return ST_STOP;
    }
    return ST_CONTINUE;
}

/*
 *  call-seq:
 *    hash.assoc(key) -> new_array or nil
 *
 *  If the given +key+ is found, returns a 2-element \Array containing that key and its value:
 *    h = {foo: 0, bar: 1, baz: 2}
 *    h.assoc(:bar) # => [:bar, 1]
 *
 *  Returns +nil+ if key +key+ is not found.
 */

static VALUE
rb_hash_assoc(VALUE hash, VALUE key)
{
    st_table *table;
    const struct st_hash_type *orighash;
    VALUE args[2];

    if (RHASH_EMPTY_P(hash)) return Qnil;

    ar_force_convert_table(hash, __FILE__, __LINE__);
    HASH_ASSERT(RHASH_ST_TABLE_P(hash));
    table = RHASH_ST_TABLE(hash);
    orighash = table->type;

    if (orighash != &identhash) {
	VALUE value;
	struct reset_hash_type_arg ensure_arg;
	struct st_hash_type assochash;

	assochash.compare = assoc_cmp;
	assochash.hash = orighash->hash;
        table->type = &assochash;
	args[0] = hash;
	args[1] = key;
	ensure_arg.hash = hash;
	ensure_arg.orighash = orighash;
	value = rb_ensure(lookup2_call, (VALUE)&args, reset_hash_type, (VALUE)&ensure_arg);
	if (value != Qundef) return rb_assoc_new(key, value);
    }

    args[0] = key;
    args[1] = Qnil;
    rb_hash_foreach(hash, assoc_i, (VALUE)args);
    return args[1];
}

static int
rassoc_i(VALUE key, VALUE val, VALUE arg)
{
    VALUE *args = (VALUE *)arg;

    if (RTEST(rb_equal(args[0], val))) {
	args[1] = rb_assoc_new(key, val);
	return ST_STOP;
    }
    return ST_CONTINUE;
}

/*
 *  call-seq:
 *    hash.rassoc(value) -> new_array or nil
 *
 *  Returns a new 2-element \Array consisting of the key and value
 *  of the first-found entry whose value is <tt>==</tt> to value
 *  (see {Entry Order}[#class-Hash-label-Entry+Order]):
 *    h = {foo: 0, bar: 1, baz: 1}
 *    h.rassoc(1) # => [:bar, 1]
 *
 *  Returns +nil+ if no such value found.
 */

static VALUE
rb_hash_rassoc(VALUE hash, VALUE obj)
{
    VALUE args[2];

    args[0] = obj;
    args[1] = Qnil;
    rb_hash_foreach(hash, rassoc_i, (VALUE)args);
    return args[1];
}

static int
flatten_i(VALUE key, VALUE val, VALUE ary)
{
    VALUE pair[2];

    pair[0] = key;
    pair[1] = val;
    rb_ary_cat(ary, pair, 2);

    return ST_CONTINUE;
}

/*
 *  call-seq:
 *     hash.flatten -> new_array
 *     hash.flatten(level) -> new_array
 *
 *  Returns a new \Array object that is a 1-dimensional flattening of +self+.
 *
 *  ---
 *
 *  By default, nested Arrays are not flattened:
 *    h = {foo: 0, bar: [:bat, 3], baz: 2}
 *    h.flatten # => [:foo, 0, :bar, [:bat, 3], :baz, 2]
 *
 *  Takes the depth of recursive flattening from \Integer argument +level+:
 *    h = {foo: 0, bar: [:bat, [:baz, [:bat, ]]]}
 *    h.flatten(1) # => [:foo, 0, :bar, [:bat, [:baz, [:bat]]]]
 *    h.flatten(2) # => [:foo, 0, :bar, :bat, [:baz, [:bat]]]
 *    h.flatten(3) # => [:foo, 0, :bar, :bat, :baz, [:bat]]
 *    h.flatten(4) # => [:foo, 0, :bar, :bat, :baz, :bat]
 *
 *  When +level+ is negative, flattens all nested Arrays:
 *    h = {foo: 0, bar: [:bat, [:baz, [:bat, ]]]}
 *    h.flatten(-1) # => [:foo, 0, :bar, :bat, :baz, :bat]
 *    h.flatten(-2) # => [:foo, 0, :bar, :bat, :baz, :bat]
 *
 *  When +level+ is zero, returns the equivalent of #to_a :
 *    h = {foo: 0, bar: [:bat, 3], baz: 2}
 *    h.flatten(0) # => [[:foo, 0], [:bar, [:bat, 3]], [:baz, 2]]
 *    h.flatten(0) == h.to_a # => true
 */

static VALUE
rb_hash_flatten(int argc, VALUE *argv, VALUE hash)
{
    VALUE ary;

    rb_check_arity(argc, 0, 1);

    if (argc) {
	int level = NUM2INT(argv[0]);

	if (level == 0) return rb_hash_to_a(hash);

	ary = rb_ary_new_capa(RHASH_SIZE(hash) * 2);
	rb_hash_foreach(hash, flatten_i, ary);
	level--;

	if (level > 0) {
	    VALUE ary_flatten_level = INT2FIX(level);
	    rb_funcallv(ary, id_flatten_bang, 1, &ary_flatten_level);
	}
	else if (level < 0) {
	    /* flatten recursively */
	    rb_funcallv(ary, id_flatten_bang, 0, 0);
	}
    }
    else {
	ary = rb_ary_new_capa(RHASH_SIZE(hash) * 2);
	rb_hash_foreach(hash, flatten_i, ary);
    }

    return ary;
}

static int
delete_if_nil(VALUE key, VALUE value, VALUE hash)
{
    if (NIL_P(value)) {
	return ST_DELETE;
    }
    return ST_CONTINUE;
}

static int
set_if_not_nil(VALUE key, VALUE value, VALUE hash)
{
    if (!NIL_P(value)) {
	rb_hash_aset(hash, key, value);
    }
    return ST_CONTINUE;
}

/*
 *  call-seq:
 *    hash.compact -> new_hash
 *
 *  Returns a copy of +self+ with all +nil+-valued entries removed:
 *    h = {foo: 0, bar: nil, baz: 2, bat: nil}
 *    h1 = h.compact
 *    h1 # => {:foo=>0, :baz=>2}
 */

static VALUE
rb_hash_compact(VALUE hash)
{
    VALUE result = rb_hash_new();
    if (!RHASH_EMPTY_P(hash)) {
	rb_hash_foreach(hash, set_if_not_nil, result);
    }
    return result;
}

/*
 *  call-seq:
 *    hash.compact! -> self or nil
 *
 *  Returns +self+ with all its +nil+-valued entries removed (in place):
 *    h = {foo: 0, bar: nil, baz: 2, bat: nil}
 *    h.compact! # => {:foo=>0, :baz=>2}
 *
 *  Returns +nil+ if no entries were removed.
 */

static VALUE
rb_hash_compact_bang(VALUE hash)
{
    st_index_t n;
    rb_hash_modify_check(hash);
    n = RHASH_SIZE(hash);
    if (n) {
	rb_hash_foreach(hash, delete_if_nil, hash);
        if (n != RHASH_SIZE(hash))
	    return hash;
    }
    return Qnil;
}

static st_table *rb_init_identtable_with_size(st_index_t size);

/*
 *  call-seq:
 *    hash.compare_by_identity -> self
 *
 *  Sets +self+ to consider only identity in comparing keys;
 *  two keys are considered the same only if they are the same object;
 *  returns +self+.
 *
 *  By default, these two object are considered to be the same key,
 *  so +s1+ will overwrite +s0+:
 *    s0 = 'x'
 *    s1 = 'x'
 *    h = {}
 *    h.compare_by_identity? # => false
 *    h[s0] = 0
 *    h[s1] = 1
 *    h # => {"x"=>1}
 *
 *  After calling \#compare_by_identity, the keys are considered to be different,
 *  and therefore do not overwrite each other:
 *    h = {}
 *    h.compare_by_identity # => {}
 *    h.compare_by_identity? # => true
 *    h[s0] = 0
 *    h[s1] = 1
 *    h # => {"x"=>0, "x"=>1}
 */

VALUE
rb_hash_compare_by_id(VALUE hash)
{
    VALUE tmp;
    st_table *identtable;

    if (rb_hash_compare_by_id_p(hash)) return hash;

    rb_hash_modify_check(hash);
    ar_force_convert_table(hash, __FILE__, __LINE__);
    HASH_ASSERT(RHASH_ST_TABLE_P(hash));

    tmp = hash_alloc(0);
    identtable = rb_init_identtable_with_size(RHASH_SIZE(hash));
    RHASH_ST_TABLE_SET(tmp, identtable);
    rb_hash_foreach(hash, rb_hash_rehash_i, (VALUE)tmp);
    st_free_table(RHASH_ST_TABLE(hash));
    RHASH_ST_TABLE_SET(hash, identtable);
    RHASH_ST_CLEAR(tmp);
    rb_gc_force_recycle(tmp);

    return hash;
}

/*
 *  call-seq:
 *    hash.compare_by_identity? -> true or false
 *
 *  Returns +true+ if #compare_by_identity has been called, +false+ otherwise.
 */

MJIT_FUNC_EXPORTED VALUE
rb_hash_compare_by_id_p(VALUE hash)
{
    return RBOOL(RHASH_ST_TABLE_P(hash) && RHASH_ST_TABLE(hash)->type == &identhash);
}

VALUE
rb_ident_hash_new(void)
{
    VALUE hash = rb_hash_new();
    RHASH_ST_TABLE_SET(hash, st_init_table(&identhash));
    return hash;
}

VALUE
rb_ident_hash_new_with_size(st_index_t size)
{
    VALUE hash = rb_hash_new();
    RHASH_ST_TABLE_SET(hash, st_init_table_with_size(&identhash, size));
    return hash;
}

st_table *
rb_init_identtable(void)
{
    return st_init_table(&identhash);
}

static st_table *
rb_init_identtable_with_size(st_index_t size)
{
    return st_init_table_with_size(&identhash, size);
}

static int
any_p_i(VALUE key, VALUE value, VALUE arg)
{
    VALUE ret = rb_yield(rb_assoc_new(key, value));
    if (RTEST(ret)) {
	*(VALUE *)arg = Qtrue;
	return ST_STOP;
    }
    return ST_CONTINUE;
}

static int
any_p_i_fast(VALUE key, VALUE value, VALUE arg)
{
    VALUE ret = rb_yield_values(2, key, value);
    if (RTEST(ret)) {
	*(VALUE *)arg = Qtrue;
	return ST_STOP;
    }
    return ST_CONTINUE;
}

static int
any_p_i_pattern(VALUE key, VALUE value, VALUE arg)
{
    VALUE ret = rb_funcall(((VALUE *)arg)[1], idEqq, 1, rb_assoc_new(key, value));
    if (RTEST(ret)) {
	*(VALUE *)arg = Qtrue;
	return ST_STOP;
    }
    return ST_CONTINUE;
}

/*
 *  call-seq:
 *    hash.any? -> true or false
 *    hash.any?(object) -> true or false
 *    hash.any? {|key, value| ... } -> true or false
 *
 *  Returns +true+ if any element satisfies a given criterion;
 *  +false+ otherwise.
 *
 *  With no argument and no block,
 *  returns +true+ if +self+ is non-empty; +false+ if empty.
 *
 *  With argument +object+ and no block,
 *  returns +true+ if for any key +key+
 *  <tt>h.assoc(key) == object</tt>:
 *   h = {foo: 0, bar: 1, baz: 2}
 *   h.any?([:bar, 1]) # => true
 *   h.any?([:bar, 0]) # => false
 *   h.any?([:baz, 1]) # => false
 *
 *  With no argument and a block,
 *  calls the block with each key-value pair;
 *  returns +true+ if the block returns any truthy value,
 *  +false+ otherwise:
 *    h = {foo: 0, bar: 1, baz: 2}
 *    h.any? {|key, value| value < 3 } # => true
 *    h.any? {|key, value| value > 3 } # => false
 */

static VALUE
rb_hash_any_p(int argc, VALUE *argv, VALUE hash)
{
    VALUE args[2];
    args[0] = Qfalse;

    rb_check_arity(argc, 0, 1);
    if (RHASH_EMPTY_P(hash)) return Qfalse;
    if (argc) {
        if (rb_block_given_p()) {
            rb_warn("given block not used");
        }
	args[1] = argv[0];

	rb_hash_foreach(hash, any_p_i_pattern, (VALUE)args);
    }
    else {
	if (!rb_block_given_p()) {
	    /* yields pairs, never false */
	    return Qtrue;
	}
        if (rb_block_pair_yield_optimizable())
	    rb_hash_foreach(hash, any_p_i_fast, (VALUE)args);
	else
	    rb_hash_foreach(hash, any_p_i, (VALUE)args);
    }
    return args[0];
}

/*
 *  call-seq:
 *    hash.dig(key, *identifiers) -> object
 *
 *  Finds and returns the object in nested objects
 *  that is specified by +key+ and +identifiers+.
 *  The nested objects may be instances of various classes.
 *  See {Dig Methods}[rdoc-ref:dig_methods.rdoc].
 *
 *  Nested Hashes:
 *    h = {foo: {bar: {baz: 2}}}
 *    h.dig(:foo) # => {:bar=>{:baz=>2}}
 *    h.dig(:foo, :bar) # => {:baz=>2}
 *    h.dig(:foo, :bar, :baz) # => 2
 *    h.dig(:foo, :bar, :BAZ) # => nil
 *
 *  Nested Hashes and Arrays:
 *    h = {foo: {bar: [:a, :b, :c]}}
 *    h.dig(:foo, :bar, 2) # => :c
 *
 *  This method will use the {default values}[#class-Hash-label-Default+Values]
 *  for keys that are not present:
 *    h = {foo: {bar: [:a, :b, :c]}}
 *    h.dig(:hello) # => nil
 *    h.default_proc = -> (hash, _key) { hash }
 *    h.dig(:hello, :world) # => h
 *    h.dig(:hello, :world, :foo, :bar, 2) # => :c
 */

static VALUE
rb_hash_dig(int argc, VALUE *argv, VALUE self)
{
    rb_check_arity(argc, 1, UNLIMITED_ARGUMENTS);
    self = rb_hash_aref(self, *argv);
    if (!--argc) return self;
    ++argv;
    return rb_obj_dig(argc, argv, self, Qnil);
}

static int
hash_le_i(VALUE key, VALUE value, VALUE arg)
{
    VALUE *args = (VALUE *)arg;
    VALUE v = rb_hash_lookup2(args[0], key, Qundef);
    if (v != Qundef && rb_equal(value, v)) return ST_CONTINUE;
    args[1] = Qfalse;
    return ST_STOP;
}

static VALUE
hash_le(VALUE hash1, VALUE hash2)
{
    VALUE args[2];
    args[0] = hash2;
    args[1] = Qtrue;
    rb_hash_foreach(hash1, hash_le_i, (VALUE)args);
    return args[1];
}

/*
 *  call-seq:
 *    hash <= other_hash -> true or false
 *
 *  Returns +true+ if +hash+ is a subset of +other_hash+, +false+ otherwise:
 *    h1 = {foo: 0, bar: 1}
 *    h2 = {foo: 0, bar: 1, baz: 2}
 *    h1 <= h2 # => true
 *    h2 <= h1 # => false
 *    h1 <= h1 # => true
 */
static VALUE
rb_hash_le(VALUE hash, VALUE other)
{
    other = to_hash(other);
    if (RHASH_SIZE(hash) > RHASH_SIZE(other)) return Qfalse;
    return hash_le(hash, other);
}

/*
 *  call-seq:
 *    hash < other_hash -> true or false
 *
 *  Returns +true+ if +hash+ is a proper subset of +other_hash+, +false+ otherwise:
 *    h1 = {foo: 0, bar: 1}
 *    h2 = {foo: 0, bar: 1, baz: 2}
 *    h1 < h2 # => true
 *    h2 < h1 # => false
 *    h1 < h1 # => false
 */
static VALUE
rb_hash_lt(VALUE hash, VALUE other)
{
    other = to_hash(other);
    if (RHASH_SIZE(hash) >= RHASH_SIZE(other)) return Qfalse;
    return hash_le(hash, other);
}

/*
 *  call-seq:
 *    hash >= other_hash -> true or false
 *
 *  Returns +true+ if +hash+ is a superset of +other_hash+, +false+ otherwise:
 *    h1 = {foo: 0, bar: 1, baz: 2}
 *    h2 = {foo: 0, bar: 1}
 *    h1 >= h2 # => true
 *    h2 >= h1 # => false
 *    h1 >= h1 # => true
 */
static VALUE
rb_hash_ge(VALUE hash, VALUE other)
{
    other = to_hash(other);
    if (RHASH_SIZE(hash) < RHASH_SIZE(other)) return Qfalse;
    return hash_le(other, hash);
}

/*
 *  call-seq:
 *    hash > other_hash -> true or false
 *
 *  Returns +true+ if +hash+ is a proper superset of +other_hash+, +false+ otherwise:
 *    h1 = {foo: 0, bar: 1, baz: 2}
 *    h2 = {foo: 0, bar: 1}
 *    h1 > h2 # => true
 *    h2 > h1 # => false
 *    h1 > h1 # => false
 */
static VALUE
rb_hash_gt(VALUE hash, VALUE other)
{
    other = to_hash(other);
    if (RHASH_SIZE(hash) <= RHASH_SIZE(other)) return Qfalse;
    return hash_le(other, hash);
}

static VALUE
hash_proc_call(RB_BLOCK_CALL_FUNC_ARGLIST(key, hash))
{
    rb_check_arity(argc, 1, 1);
    return rb_hash_aref(hash, *argv);
}

/*
 *  call-seq:
 *    hash.to_proc -> proc
 *
 *  Returns a \Proc object that maps a key to its value:
 *    h = {foo: 0, bar: 1, baz: 2}
 *    proc = h.to_proc
 *    proc.class # => Proc
 *    proc.call(:foo) # => 0
 *    proc.call(:bar) # => 1
 *    proc.call(:nosuch) # => nil
 */
static VALUE
rb_hash_to_proc(VALUE hash)
{
    return rb_func_lambda_new(hash_proc_call, hash, 1, 1);
}

static VALUE
rb_hash_deconstruct_keys(VALUE hash, VALUE keys)
{
    return hash;
}

static int
add_new_i(st_data_t *key, st_data_t *val, st_data_t arg, int existing)
{
    VALUE *args = (VALUE *)arg;
    if (existing) return ST_STOP;
    RB_OBJ_WRITTEN(args[0], Qundef, (VALUE)*key);
    RB_OBJ_WRITE(args[0], (VALUE *)val, args[1]);
    return ST_CONTINUE;
}

/*
 * add +key+ to +val+ pair if +hash+ does not contain +key+.
 * returns non-zero if +key+ was contained.
 */
int
rb_hash_add_new_element(VALUE hash, VALUE key, VALUE val)
{
    st_table *tbl;
    int ret = 0;
    VALUE args[2];
    args[0] = hash;
    args[1] = val;

    if (RHASH_AR_TABLE_P(hash)) {
        hash_ar_table(hash);

        ret = ar_update(hash, (st_data_t)key, add_new_i, (st_data_t)args);
        if (ret != -1) {
            return ret;
        }
        ar_try_convert_table(hash);
    }
    tbl = RHASH_TBL_RAW(hash);
    return st_update(tbl, (st_data_t)key, add_new_i, (st_data_t)args);

}

static st_data_t
key_stringify(VALUE key)
{
    return (rb_obj_class(key) == rb_cString && !RB_OBJ_FROZEN(key)) ?
        rb_hash_key_str(key) : key;
}

static void
ar_bulk_insert(VALUE hash, long argc, const VALUE *argv)
{
    long i;
    for (i = 0; i < argc; ) {
        st_data_t k = key_stringify(argv[i++]);
        st_data_t v = argv[i++];
        ar_insert(hash, k, v);
        RB_OBJ_WRITTEN(hash, Qundef, k);
        RB_OBJ_WRITTEN(hash, Qundef, v);
    }
}

void
rb_hash_bulk_insert(long argc, const VALUE *argv, VALUE hash)
{
    HASH_ASSERT(argc % 2 == 0);
    if (argc > 0) {
        st_index_t size = argc / 2;

        if (RHASH_TABLE_NULL_P(hash)) {
            if (size <= RHASH_AR_TABLE_MAX_SIZE) {
                hash_ar_table(hash);
            }
            else {
                RHASH_TBL_RAW(hash);
            }
        }

        if (RHASH_AR_TABLE_P(hash) &&
            (RHASH_AR_TABLE_SIZE(hash) + size <= RHASH_AR_TABLE_MAX_SIZE)) {
            ar_bulk_insert(hash, argc, argv);
        }
        else {
            rb_hash_bulk_insert_into_st_table(argc, argv, hash);
        }
    }
}

static char **origenviron;
#ifdef _WIN32
#define GET_ENVIRON(e) ((e) = rb_w32_get_environ())
#define FREE_ENVIRON(e) rb_w32_free_environ(e)
static char **my_environ;
#undef environ
#define environ my_environ
#undef getenv
#define getenv(n) rb_w32_ugetenv(n)
#elif defined(__APPLE__)
#undef environ
#define environ (*_NSGetEnviron())
#define GET_ENVIRON(e) (e)
#define FREE_ENVIRON(e)
#else
extern char **environ;
#define GET_ENVIRON(e) (e)
#define FREE_ENVIRON(e)
#endif
#ifdef ENV_IGNORECASE
#define ENVMATCH(s1, s2) (STRCASECMP((s1), (s2)) == 0)
#define ENVNMATCH(s1, s2, n) (STRNCASECMP((s1), (s2), (n)) == 0)
#else
#define ENVMATCH(n1, n2) (strcmp((n1), (n2)) == 0)
#define ENVNMATCH(s1, s2, n) (memcmp((s1), (s2), (n)) == 0)
#endif

static rb_nativethread_lock_t env_lock;

static const char*
getenv_with_lock(const char *name)
{
    rb_native_mutex_lock(&env_lock);
    char *result = getenv(name);
    rb_native_mutex_unlock(&env_lock);
    return result;
}

static inline rb_encoding *
env_encoding(void)
{
#ifdef _WIN32
    return rb_utf8_encoding();
#else
    return rb_locale_encoding();
#endif
}

static VALUE
env_enc_str_new(const char *ptr, long len, rb_encoding *enc)
{
    VALUE str = rb_external_str_new_with_enc(ptr, len, enc);

    rb_obj_freeze(str);
    return str;
}

static VALUE
env_enc_str_new_cstr(const char *ptr, rb_encoding *enc)
{
    return env_enc_str_new(ptr, strlen(ptr), enc);
}

static VALUE
env_str_new(const char *ptr, long len)
{
    return env_enc_str_new(ptr, len, env_encoding());
}

static VALUE
env_str_new2(const char *ptr)
{
    if (!ptr) return Qnil;
    return env_str_new(ptr, strlen(ptr));
}

static const char TZ_ENV[] = "TZ";

static VALUE
env_name_new(const char *name, const char *ptr)
{
    return env_enc_str_new_cstr(ptr, env_encoding());
}

static void *
get_env_cstr(
    VALUE str,
    const char *name)
{
    char *var;
    rb_encoding *enc = rb_enc_get(str);
    if (!rb_enc_asciicompat(enc)) {
	rb_raise(rb_eArgError, "bad environment variable %s: ASCII incompatible encoding: %s",
		 name, rb_enc_name(enc));
    }
    var = RSTRING_PTR(str);
    if (memchr(var, '\0', RSTRING_LEN(str))) {
	rb_raise(rb_eArgError, "bad environment variable %s: contains null byte", name);
    }
    return rb_str_fill_terminator(str, 1); /* ASCII compatible */
}

#define get_env_ptr(var, val) \
    (var = get_env_cstr(val, #var))

static inline const char *
env_name(volatile VALUE *s)
{
    const char *name;
    SafeStringValue(*s);
    get_env_ptr(name, *s);
    return name;
}

#define env_name(s) env_name(&(s))

static VALUE env_aset(VALUE nm, VALUE val);

static void
reset_by_modified_env(const char *nam)
{
    /*
     * ENV['TZ'] = nil has a special meaning.
     * TZ is no longer considered up-to-date and ruby call tzset() as needed.
     * It could be useful if sysadmin change /etc/localtime.
     * This hack might works only on Linux glibc.
     */
    if (ENVMATCH(nam, TZ_ENV)) {
        ruby_reset_timezone();
    }
}

static VALUE
env_delete(VALUE name)
{
    const char *nam = env_name(name);
    const char *val = getenv_with_lock(nam);

    reset_by_modified_env(nam);

    if (val) {
	VALUE value = env_str_new2(val);

	ruby_setenv(nam, 0);
	return value;
    }
    return Qnil;
}

/*
 * call-seq:
 *   ENV.delete(name)                           -> value
 *   ENV.delete(name) { |name| block }          -> value
 *   ENV.delete(missing_name)                   -> nil
 *   ENV.delete(missing_name) { |name| block }  -> block_value
 *
 * Deletes the environment variable with +name+ if it exists and returns its value:
 *   ENV['foo'] = '0'
 *   ENV.delete('foo') # => '0'
 *
 * If a block is not given and the named environment variable does not exist, returns +nil+.
 *
 * If a block given and the environment variable does not exist,
 * yields +name+ to the block and returns the value of the block:
 *   ENV.delete('foo') { |name| name * 2 } # => "foofoo"
 *
 * If a block given and the environment variable exists,
 * deletes the environment variable and returns its value (ignoring the block):
 *   ENV['foo'] = '0'
 *   ENV.delete('foo') { |name| raise 'ignored' } # => "0"
 *
 * Raises an exception if +name+ is invalid.
 * See {Invalid Names and Values}[#class-ENV-label-Invalid+Names+and+Values].
 */
static VALUE
env_delete_m(VALUE obj, VALUE name)
{
    VALUE val;

    val = env_delete(name);
    if (NIL_P(val) && rb_block_given_p()) val = rb_yield(name);
    return val;
}

/*
 * call-seq:
 *   ENV[name] -> value
 *
 * Returns the value for the environment variable +name+ if it exists:
 *   ENV['foo'] = '0'
 *   ENV['foo'] # => "0"
 * Returns +nil+ if the named variable does not exist.
 *
 * Raises an exception if +name+ is invalid.
 * See {Invalid Names and Values}[#class-ENV-label-Invalid+Names+and+Values].
 */
static VALUE
rb_f_getenv(VALUE obj, VALUE name)
{
    const char *nam, *env;

    nam = env_name(name);
    env = getenv_with_lock(nam);
    if (env) {
	return env_name_new(nam, env);
    }
    return Qnil;
}

/*
 * call-seq:
 *   ENV.fetch(name)                  -> value
 *   ENV.fetch(name, default)         -> value
 *   ENV.fetch(name) { |name| block } -> value
 *
 * If +name+ is the name of an environment variable, returns its value:
 *   ENV['foo'] = '0'
 *   ENV.fetch('foo') # => '0'
 * Otherwise if a block is given (but not a default value),
 * yields +name+ to the block and returns the block's return value:
 *   ENV.fetch('foo') { |name| :need_not_return_a_string } # => :need_not_return_a_string
 * Otherwise if a default value is given (but not a block), returns the default value:
 *   ENV.delete('foo')
 *   ENV.fetch('foo', :default_need_not_be_a_string) # => :default_need_not_be_a_string
 * If the environment variable does not exist and both default and block are given,
 * issues a warning ("warning: block supersedes default value argument"),
 * yields +name+ to the block, and returns the block's return value:
 *   ENV.fetch('foo', :default) { |name| :block_return } # => :block_return
 * Raises KeyError if +name+ is valid, but not found,
 * and neither default value nor block is given:
 *   ENV.fetch('foo') # Raises KeyError (key not found: "foo")
 * Raises an exception if +name+ is invalid.
 * See {Invalid Names and Values}[#class-ENV-label-Invalid+Names+and+Values].
 */
static VALUE
env_fetch(int argc, VALUE *argv, VALUE _)
{
    VALUE key;
    long block_given;
    const char *nam, *env;

    rb_check_arity(argc, 1, 2);
    key = argv[0];
    block_given = rb_block_given_p();
    if (block_given && argc == 2) {
	rb_warn("block supersedes default value argument");
    }
    nam = env_name(key);
    env = getenv_with_lock(nam);
    if (!env) {
	if (block_given) return rb_yield(key);
	if (argc == 1) {
	    rb_key_err_raise(rb_sprintf("key not found: \"%"PRIsVALUE"\"", key), envtbl, key);
	}
	return argv[1];
    }
    return env_name_new(nam, env);
}

int
rb_env_path_tainted(void)
{
    rb_warn_deprecated_to_remove_at(3.2, "rb_env_path_tainted", NULL);
    return 0;
}

#if defined(_WIN32) || (defined(HAVE_SETENV) && defined(HAVE_UNSETENV))
#elif defined __sun
static int
in_origenv(const char *str)
{
    char **env;
    for (env = origenviron; *env; ++env) {
	if (*env == str) return 1;
    }
    return 0;
}
#else
static int
envix(const char *nam)
{
    register int i, len = strlen(nam);
    char **env;

    rb_native_mutex_lock(&env_lock);
    env = GET_ENVIRON(environ);
    for (i = 0; env[i]; i++) {
	if (ENVNMATCH(env[i],nam,len) && env[i][len] == '=')
	    break;			/* memcmp must come first to avoid */
    }					/* potential SEGV's */
    FREE_ENVIRON(environ);
    rb_native_mutex_unlock(&env_lock);
    return i;
}
#endif

#if defined(_WIN32)
static size_t
getenvsize(const WCHAR* p)
{
    const WCHAR* porg = p;
    while (*p++) p += lstrlenW(p) + 1;
    return p - porg + 1;
}

static size_t
getenvblocksize(void)
{
#ifdef _MAX_ENV
    return _MAX_ENV;
#else
    return 32767;
#endif
}

static int
check_envsize(size_t n)
{
    if (_WIN32_WINNT < 0x0600 && rb_w32_osver() < 6) {
	/* https://msdn.microsoft.com/en-us/library/windows/desktop/ms682653(v=vs.85).aspx */
	/* Windows Server 2003 and Windows XP: The maximum size of the
	 * environment block for the process is 32,767 characters. */
	WCHAR* p = GetEnvironmentStringsW();
	if (!p) return -1; /* never happen */
	n += getenvsize(p);
	FreeEnvironmentStringsW(p);
	if (n >= getenvblocksize()) {
	    return -1;
	}
    }
    return 0;
}
#endif

#if defined(_WIN32) || \
  (defined(__sun) && !(defined(HAVE_SETENV) && defined(HAVE_UNSETENV)))

NORETURN(static void invalid_envname(const char *name));

static void
invalid_envname(const char *name)
{
    rb_syserr_fail_str(EINVAL, rb_sprintf("ruby_setenv(%s)", name));
}

static const char *
check_envname(const char *name)
{
    if (strchr(name, '=')) {
	invalid_envname(name);
    }
    return name;
}
#endif

void
ruby_setenv(const char *name, const char *value)
{
#if defined(_WIN32)
# if defined(MINGW_HAS_SECURE_API) || RUBY_MSVCRT_VERSION >= 80
#   define HAVE__WPUTENV_S 1
# endif
    VALUE buf;
    WCHAR *wname;
    WCHAR *wvalue = 0;
    int failed = 0;
    int len;
    check_envname(name);
    len = MultiByteToWideChar(CP_UTF8, 0, name, -1, NULL, 0);
    if (value) {
	int len2;
	len2 = MultiByteToWideChar(CP_UTF8, 0, value, -1, NULL, 0);
	if (check_envsize((size_t)len + len2)) { /* len and len2 include '\0' */
	    goto fail;  /* 2 for '=' & '\0' */
	}
	wname = ALLOCV_N(WCHAR, buf, len + len2);
	wvalue = wname + len;
	MultiByteToWideChar(CP_UTF8, 0, name, -1, wname, len);
	MultiByteToWideChar(CP_UTF8, 0, value, -1, wvalue, len2);
#ifndef HAVE__WPUTENV_S
	wname[len-1] = L'=';
#endif
    }
    else {
	wname = ALLOCV_N(WCHAR, buf, len + 1);
	MultiByteToWideChar(CP_UTF8, 0, name, -1, wname, len);
	wvalue = wname + len;
	*wvalue = L'\0';
#ifndef HAVE__WPUTENV_S
	wname[len-1] = L'=';
#endif
    }
    rb_native_mutex_lock(&env_lock);
#ifndef HAVE__WPUTENV_S
    failed = _wputenv(wname);
#else
    failed = _wputenv_s(wname, wvalue);
#endif
    rb_native_mutex_unlock(&env_lock);
    ALLOCV_END(buf);
    /* even if putenv() failed, clean up and try to delete the
     * variable from the system area. */
    if (!value || !*value) {
	/* putenv() doesn't handle empty value */
	if (!SetEnvironmentVariable(name, value) &&
	    GetLastError() != ERROR_ENVVAR_NOT_FOUND) goto fail;
    }
    if (failed) {
      fail:
	invalid_envname(name);
    }
#elif defined(HAVE_SETENV) && defined(HAVE_UNSETENV)
    if (value) {
        rb_native_mutex_lock(&env_lock);
	bool setenv_fail = setenv(name, value, 1);
	rb_native_mutex_unlock(&env_lock);
	if (setenv_fail)
	    rb_sys_fail_str(rb_sprintf("setenv(%s)", name));
    }
    else {
#ifdef VOID_UNSETENV
	unsetenv(name);
#else
        rb_native_mutex_lock(&env_lock);
	bool unsetenv_fail = unsetenv(name);
	rb_native_mutex_unlock(&env_lock);
	if (unsetenv_fail)
	    rb_sys_fail_str(rb_sprintf("unsetenv(%s)", name));
#endif
    }
#elif defined __sun
    /* Solaris 9 (or earlier) does not have setenv(3C) and unsetenv(3C). */
    /* The below code was tested on Solaris 10 by:
         % ./configure ac_cv_func_setenv=no ac_cv_func_unsetenv=no
    */
    rb_native_mutex_lock(&env_lock);
    size_t len, mem_size;
    char **env_ptr, *str, *mem_ptr;

    check_envname(name);
    len = strlen(name);
    if (value) {
	mem_size = len + strlen(value) + 2;
	mem_ptr = malloc(mem_size);
	if (mem_ptr == NULL)
	    rb_sys_fail_str(rb_sprintf("malloc("PRIuSIZE")", mem_size));
	snprintf(mem_ptr, mem_size, "%s=%s", name, value);
    }
    for (env_ptr = GET_ENVIRON(environ); (str = *env_ptr) != 0; ++env_ptr) {
	if (!strncmp(str, name, len) && str[len] == '=') {
	    if (!in_origenv(str)) free(str);
	    while ((env_ptr[0] = env_ptr[1]) != 0) env_ptr++;
	    break;
	}
    }
    if (value) {
	bool putenv_fail = putenv(mem_ptr);
	rb_native_mutex_unlock(&env_lock);
	if (putenv_fail) {
	    free(mem_ptr);
	    rb_sys_fail_str(rb_sprintf("putenv(%s)", name));
	}
    }
    else {
	rb_native_mutex_unlock(&env_lock);
    }
#else  /* WIN32 */
    size_t len;
    int i;

    i=envix(name);		        /* where does it go? */

    if (environ == origenviron) {	/* need we copy environment? */
	int j;
	int max;
	char **tmpenv;

	for (max = i; environ[max]; max++) ;
	tmpenv = ALLOC_N(char*, max+2);
	for (j=0; j<max; j++)		/* copy environment */
	    tmpenv[j] = ruby_strdup(environ[j]);
	tmpenv[max] = 0;
	environ = tmpenv;		/* tell exec where it is now */
    }
    if (environ[i]) {
	char **envp = origenviron;
	while (*envp && *envp != environ[i]) envp++;
	if (!*envp)
	    xfree(environ[i]);
	if (!value) {
	    while (environ[i]) {
		environ[i] = environ[i+1];
		i++;
	    }
	    return;
	}
    }
    else {			/* does not exist yet */
	if (!value) return;
	REALLOC_N(environ, char*, i+2);	/* just expand it a bit */
	environ[i+1] = 0;	/* make sure it's null terminated */
    }
    len = strlen(name) + strlen(value) + 2;
    environ[i] = ALLOC_N(char, len);
    snprintf(environ[i],len,"%s=%s",name,value); /* all that work just for this */
#endif /* WIN32 */
}

void
ruby_unsetenv(const char *name)
{
    ruby_setenv(name, 0);
}

/*
 * call-seq:
 *   ENV[name] = value      -> value
 *   ENV.store(name, value) -> value
 *
 * ENV.store is an alias for ENV.[]=.
 *
 * Creates, updates, or deletes the named environment variable, returning the value.
 * Both +name+ and +value+ may be instances of String.
 * See {Valid Names and Values}[#class-ENV-label-Valid+Names+and+Values].
 *
 * - If the named environment variable does not exist:
 *   - If +value+ is +nil+, does nothing.
 *       ENV.clear
 *       ENV['foo'] = nil # => nil
 *       ENV.include?('foo') # => false
 *       ENV.store('bar', nil) # => nil
 *       ENV.include?('bar') # => false
 *   - If +value+ is not +nil+, creates the environment variable with +name+ and +value+:
 *       # Create 'foo' using ENV.[]=.
 *       ENV['foo'] = '0' # => '0'
 *       ENV['foo'] # => '0'
 *       # Create 'bar' using ENV.store.
 *       ENV.store('bar', '1') # => '1'
 *       ENV['bar'] # => '1'
 * - If the named environment variable exists:
 *   - If +value+ is not +nil+, updates the environment variable with value +value+:
 *       # Update 'foo' using ENV.[]=.
 *       ENV['foo'] = '2' # => '2'
 *       ENV['foo'] # => '2'
 *       # Update 'bar' using ENV.store.
 *       ENV.store('bar', '3') # => '3'
 *       ENV['bar'] # => '3'
 *   - If +value+ is +nil+, deletes the environment variable:
 *       # Delete 'foo' using ENV.[]=.
 *       ENV['foo'] = nil # => nil
 *       ENV.include?('foo') # => false
 *       # Delete 'bar' using ENV.store.
 *       ENV.store('bar', nil) # => nil
 *       ENV.include?('bar') # => false
 *
 * Raises an exception if +name+ or +value+ is invalid.
 * See {Invalid Names and Values}[#class-ENV-label-Invalid+Names+and+Values].
 */
static VALUE
env_aset_m(VALUE obj, VALUE nm, VALUE val)
{
    return env_aset(nm, val);
}

static VALUE
env_aset(VALUE nm, VALUE val)
{
    char *name, *value;

    if (NIL_P(val)) {
        env_delete(nm);
	return Qnil;
    }
    SafeStringValue(nm);
    SafeStringValue(val);
    /* nm can be modified in `val.to_str`, don't get `name` before
     * check for `val` */
    get_env_ptr(name, nm);
    get_env_ptr(value, val);

    ruby_setenv(name, value);
    reset_by_modified_env(name);
    return val;
}

static int
env_entry_count(void)
{
    int i;
    char **env;
    env = GET_ENVIRON(environ);
    for (i=0; env[i]; i++)
	;
    FREE_ENVIRON(environ);
    return i;
}

static void
copy_env_pairs(const char **arr, int size)
{
    char **env;
    env = GET_ENVIRON(environ);
    for (int i = 0; i < size; i++) {
	const char *p = *env;
	arr[i] = p;
	env++;
    }
    FREE_ENVIRON(environ);
}

static VALUE
env_keys(int raw)
{
    VALUE ary;
    rb_encoding *enc = raw ? 0 : rb_locale_encoding();

    ary = rb_ary_new();
    rb_native_mutex_lock(&env_lock);
    int pair_count = env_entry_count();
    const char *env_pairs[pair_count];
    copy_env_pairs(env_pairs, pair_count);
    rb_native_mutex_unlock(&env_lock);

    for (int current_pair = 0; current_pair < pair_count; current_pair++) {
	const char *p = env_pairs[current_pair];
	char *s = strchr(p, '=');
	if (s) {
            size_t l = s - p;
            VALUE e = raw ? rb_utf8_str_new(p, l) : env_enc_str_new(p, l, enc);
            rb_ary_push(ary, e);
	}
    }
    return ary;
}

/*
 * call-seq:
 *   ENV.keys -> array of names
 *
 * Returns all variable names in an Array:
 *   ENV.replace('foo' => '0', 'bar' => '1')
 *   ENV.keys # => ['bar', 'foo']
 * The order of the names is OS-dependent.
 * See {About Ordering}[#class-ENV-label-About+Ordering].
 *
 * Returns the empty Array if ENV is empty.
 */

static VALUE
env_f_keys(VALUE _)
{
    return env_keys(FALSE);
}

static VALUE
rb_env_size(VALUE ehash, VALUE args, VALUE eobj)
{
    char **env;
    long cnt = 0;

    rb_native_mutex_lock(&env_lock);
    env = GET_ENVIRON(environ);
    for (; *env ; ++env) {
	if (strchr(*env, '=')) {
	    cnt++;
	}
    }
    FREE_ENVIRON(environ);
    rb_native_mutex_unlock(&env_lock);
    return LONG2FIX(cnt);
}

/*
 * call-seq:
 *   ENV.each_key { |name| block } -> ENV
 *   ENV.each_key                  -> an_enumerator
 *
 * Yields each environment variable name:
 *   ENV.replace('foo' => '0', 'bar' => '1') # => ENV
 *   names = []
 *   ENV.each_key { |name| names.push(name) } # => ENV
 *   names # => ["bar", "foo"]
 *
 * Returns an Enumerator if no block given:
 *   e = ENV.each_key # => #<Enumerator: {"bar"=>"1", "foo"=>"0"}:each_key>
 *   names = []
 *   e.each { |name| names.push(name) } # => ENV
 *   names # => ["bar", "foo"]
 */
static VALUE
env_each_key(VALUE ehash)
{
    VALUE keys;
    long i;

    RETURN_SIZED_ENUMERATOR(ehash, 0, 0, rb_env_size);
    keys = env_keys(FALSE);
    for (i=0; i<RARRAY_LEN(keys); i++) {
	rb_yield(RARRAY_AREF(keys, i));
    }
    return ehash;
}

static VALUE
env_values(void)
{
    VALUE ary;

    ary = rb_ary_new();
    rb_native_mutex_lock(&env_lock);
    int pair_count = env_entry_count();
    const char *env_pairs[pair_count];
    copy_env_pairs(env_pairs, pair_count);
    rb_native_mutex_unlock(&env_lock);

    for (int current_pair = 0; current_pair < pair_count; current_pair++) {
	const char *p = env_pairs[current_pair];
	char *s = strchr(p, '=');
	if (s) {
	    rb_ary_push(ary, env_str_new2(s+1));
	}
    }
    return ary;
}

/*
 * call-seq:
 *   ENV.values -> array of values
 *
 * Returns all environment variable values in an Array:
 *   ENV.replace('foo' => '0', 'bar' => '1')
 *   ENV.values # => ['1', '0']
 * The order of the values is OS-dependent.
 * See {About Ordering}[#class-ENV-label-About+Ordering].
 *
 * Returns the empty Array if ENV is empty.
 */
static VALUE
env_f_values(VALUE _)
{
    return env_values();
}

/*
 * call-seq:
 *   ENV.each_value { |value| block } -> ENV
 *   ENV.each_value                   -> an_enumerator
 *
 * Yields each environment variable value:
 *   ENV.replace('foo' => '0', 'bar' => '1') # => ENV
 *   values = []
 *   ENV.each_value { |value| values.push(value) } # => ENV
 *   values # => ["1", "0"]
 *
 * Returns an Enumerator if no block given:
 *   e = ENV.each_value # => #<Enumerator: {"bar"=>"1", "foo"=>"0"}:each_value>
 *   values = []
 *   e.each { |value| values.push(value) } # => ENV
 *   values # => ["1", "0"]
 */
static VALUE
env_each_value(VALUE ehash)
{
    VALUE values;
    long i;

    RETURN_SIZED_ENUMERATOR(ehash, 0, 0, rb_env_size);
    values = env_values();
    for (i=0; i<RARRAY_LEN(values); i++) {
	rb_yield(RARRAY_AREF(values, i));
    }
    return ehash;
}

/*
 * call-seq:
 *   ENV.each      { |name, value| block } -> ENV
 *   ENV.each                              -> an_enumerator
 *   ENV.each_pair { |name, value| block } -> ENV
 *   ENV.each_pair                         -> an_enumerator
 *
 * Yields each environment variable name and its value as a 2-element \Array:
 *   h = {}
 *   ENV.each_pair { |name, value| h[name] = value } # => ENV
 *   h # => {"bar"=>"1", "foo"=>"0"}
 *
 * Returns an Enumerator if no block given:
 *   h = {}
 *   e = ENV.each_pair # => #<Enumerator: {"bar"=>"1", "foo"=>"0"}:each_pair>
 *   e.each { |name, value| h[name] = value } # => ENV
 *   h # => {"bar"=>"1", "foo"=>"0"}
 */
static VALUE
env_each_pair(VALUE ehash)
{
    VALUE ary;
    long i;

    RETURN_SIZED_ENUMERATOR(ehash, 0, 0, rb_env_size);

    ary = rb_ary_new();
    rb_native_mutex_lock(&env_lock);
    int pair_count = env_entry_count();
    const char *env_pairs[pair_count];
    copy_env_pairs(env_pairs, pair_count);
    rb_native_mutex_unlock(&env_lock);

    for (int current_pair = 0; current_pair < pair_count; current_pair++) {
	const char *p = env_pairs[current_pair];
	char *s = strchr(p, '=');
	if (s) {
	    rb_ary_push(ary, env_str_new(p, s-p));
	    rb_ary_push(ary, env_str_new2(s+1));
	}
    }

    if (rb_block_pair_yield_optimizable()) {
	for (i=0; i<RARRAY_LEN(ary); i+=2) {
	    rb_yield_values(2, RARRAY_AREF(ary, i), RARRAY_AREF(ary, i+1));
	}
    }
    else {
	for (i=0; i<RARRAY_LEN(ary); i+=2) {
	    rb_yield(rb_assoc_new(RARRAY_AREF(ary, i), RARRAY_AREF(ary, i+1)));
	}
    }
    return ehash;
}

/*
 * call-seq:
 *   ENV.reject! { |name, value| block } -> ENV or nil
 *   ENV.reject!                         -> an_enumerator
 *
 * Similar to ENV.delete_if, but returns +nil+ if no changes were made.
 *
 * Yields each environment variable name and its value as a 2-element Array,
 * deleting each environment variable for which the block returns a truthy value,
 * and returning ENV (if any deletions) or +nil+ (if not):
 *   ENV.replace('foo' => '0', 'bar' => '1', 'baz' => '2')
 *   ENV.reject! { |name, value| name.start_with?('b') } # => ENV
 *   ENV # => {"foo"=>"0"}
 *   ENV.reject! { |name, value| name.start_with?('b') } # => nil
 *
 * Returns an Enumerator if no block given:
 *   ENV.replace('foo' => '0', 'bar' => '1', 'baz' => '2')
 *   e = ENV.reject! # => #<Enumerator: {"bar"=>"1", "baz"=>"2", "foo"=>"0"}:reject!>
 *   e.each { |name, value| name.start_with?('b') } # => ENV
 *   ENV # => {"foo"=>"0"}
 *   e.each { |name, value| name.start_with?('b') } # => nil
 */
static VALUE
env_reject_bang(VALUE ehash)
{
    VALUE keys;
    long i;
    int del = 0;

    RETURN_SIZED_ENUMERATOR(ehash, 0, 0, rb_env_size);
    keys = env_keys(FALSE);
    RBASIC_CLEAR_CLASS(keys);
    for (i=0; i<RARRAY_LEN(keys); i++) {
	VALUE val = rb_f_getenv(Qnil, RARRAY_AREF(keys, i));
	if (!NIL_P(val)) {
	    if (RTEST(rb_yield_values(2, RARRAY_AREF(keys, i), val))) {
                env_delete(RARRAY_AREF(keys, i));
		del++;
	    }
	}
    }
    RB_GC_GUARD(keys);
    if (del == 0) return Qnil;
    return envtbl;
}

/*
 * call-seq:
 *   ENV.delete_if { |name, value| block } -> ENV
 *   ENV.delete_if                         -> an_enumerator
 *
 * Yields each environment variable name and its value as a 2-element Array,
 * deleting each environment variable for which the block returns a truthy value,
 * and returning ENV (regardless of whether any deletions):
 *   ENV.replace('foo' => '0', 'bar' => '1', 'baz' => '2')
 *   ENV.delete_if { |name, value| name.start_with?('b') } # => ENV
 *   ENV # => {"foo"=>"0"}
 *   ENV.delete_if { |name, value| name.start_with?('b') } # => ENV
 *
 * Returns an Enumerator if no block given:
 *   ENV.replace('foo' => '0', 'bar' => '1', 'baz' => '2')
 *   e = ENV.delete_if # => #<Enumerator: {"bar"=>"1", "baz"=>"2", "foo"=>"0"}:delete_if!>
 *   e.each { |name, value| name.start_with?('b') } # => ENV
 *   ENV # => {"foo"=>"0"}
 *   e.each { |name, value| name.start_with?('b') } # => ENV
 */
static VALUE
env_delete_if(VALUE ehash)
{
    RETURN_SIZED_ENUMERATOR(ehash, 0, 0, rb_env_size);
    env_reject_bang(ehash);
    return envtbl;
}

/*
 * call-seq:
 *   ENV.values_at(*names) -> array of values
 *
 * Returns an Array containing the environment variable values associated with
 * the given names:
 *   ENV.replace('foo' => '0', 'bar' => '1', 'baz' => '2')
 *   ENV.values_at('foo', 'baz') # => ["0", "2"]
 *
 * Returns +nil+ in the Array for each name that is not an ENV name:
 *   ENV.values_at('foo', 'bat', 'bar', 'bam') # => ["0", nil, "1", nil]
 *
 * Returns an empty \Array if no names given.
 *
 * Raises an exception if any name is invalid.
 * See {Invalid Names and Values}[#class-ENV-label-Invalid+Names+and+Values].
 */
static VALUE
env_values_at(int argc, VALUE *argv, VALUE _)
{
    VALUE result;
    long i;

    result = rb_ary_new();
    for (i=0; i<argc; i++) {
	rb_ary_push(result, rb_f_getenv(Qnil, argv[i]));
    }
    return result;
}

/*
 * call-seq:
 *   ENV.select { |name, value| block } -> hash of name/value pairs
 *   ENV.select                         -> an_enumerator
 *   ENV.filter { |name, value| block } -> hash of name/value pairs
 *   ENV.filter                         -> an_enumerator
 *
 * ENV.filter is an alias for ENV.select.
 *
 * Yields each environment variable name and its value as a 2-element Array,
 * returning a Hash of the names and values for which the block returns a truthy value:
 *   ENV.replace('foo' => '0', 'bar' => '1', 'baz' => '2')
 *   ENV.select { |name, value| name.start_with?('b') } # => {"bar"=>"1", "baz"=>"2"}
 *   ENV.filter { |name, value| name.start_with?('b') } # => {"bar"=>"1", "baz"=>"2"}
 *
 * Returns an Enumerator if no block given:
 *   e = ENV.select # => #<Enumerator: {"bar"=>"1", "baz"=>"2", "foo"=>"0"}:select>
 *   e.each { |name, value | name.start_with?('b') } # => {"bar"=>"1", "baz"=>"2"}
 *   e = ENV.filter # => #<Enumerator: {"bar"=>"1", "baz"=>"2", "foo"=>"0"}:filter>
 *   e.each { |name, value | name.start_with?('b') } # => {"bar"=>"1", "baz"=>"2"}
 */
static VALUE
env_select(VALUE ehash)
{
    VALUE result;
    VALUE keys;
    long i;

    RETURN_SIZED_ENUMERATOR(ehash, 0, 0, rb_env_size);
    result = rb_hash_new();
    keys = env_keys(FALSE);
    for (i = 0; i < RARRAY_LEN(keys); ++i) {
	VALUE key = RARRAY_AREF(keys, i);
	VALUE val = rb_f_getenv(Qnil, key);
	if (!NIL_P(val)) {
	    if (RTEST(rb_yield_values(2, key, val))) {
		rb_hash_aset(result, key, val);
	    }
	}
    }
    RB_GC_GUARD(keys);

    return result;
}

/*
 * call-seq:
 *   ENV.select! { |name, value| block } -> ENV or nil
 *   ENV.select!                         -> an_enumerator
 *   ENV.filter! { |name, value| block } -> ENV or nil
 *   ENV.filter!                         -> an_enumerator
 *
 * ENV.filter! is an alias for ENV.select!.
 *
 * Yields each environment variable name and its value as a 2-element Array,
 * deleting each entry for which the block returns +false+ or +nil+,
 * and returning ENV if any deletions made, or +nil+ otherwise:
 *
 *   ENV.replace('foo' => '0', 'bar' => '1', 'baz' => '2')
 *   ENV.select! { |name, value| name.start_with?('b') } # => ENV
 *   ENV # => {"bar"=>"1", "baz"=>"2"}
 *   ENV.select! { |name, value| true } # => nil
 *
 *   ENV.replace('foo' => '0', 'bar' => '1', 'baz' => '2')
 *   ENV.filter! { |name, value| name.start_with?('b') } # => ENV
 *   ENV # => {"bar"=>"1", "baz"=>"2"}
 *   ENV.filter! { |name, value| true } # => nil
 *
 * Returns an Enumerator if no block given:
 *
 *   ENV.replace('foo' => '0', 'bar' => '1', 'baz' => '2')
 *   e = ENV.select! # => #<Enumerator: {"bar"=>"1", "baz"=>"2"}:select!>
 *   e.each { |name, value| name.start_with?('b') } # => ENV
 *   ENV # => {"bar"=>"1", "baz"=>"2"}
 *   e.each { |name, value| true } # => nil
 *
 *   ENV.replace('foo' => '0', 'bar' => '1', 'baz' => '2')
 *   e = ENV.filter! # => #<Enumerator: {"bar"=>"1", "baz"=>"2"}:filter!>
 *   e.each { |name, value| name.start_with?('b') } # => ENV
 *   ENV # => {"bar"=>"1", "baz"=>"2"}
 *   e.each { |name, value| true } # => nil
 */
static VALUE
env_select_bang(VALUE ehash)
{
    VALUE keys;
    long i;
    int del = 0;

    RETURN_SIZED_ENUMERATOR(ehash, 0, 0, rb_env_size);
    keys = env_keys(FALSE);
    RBASIC_CLEAR_CLASS(keys);
    for (i=0; i<RARRAY_LEN(keys); i++) {
	VALUE val = rb_f_getenv(Qnil, RARRAY_AREF(keys, i));
	if (!NIL_P(val)) {
	    if (!RTEST(rb_yield_values(2, RARRAY_AREF(keys, i), val))) {
                env_delete(RARRAY_AREF(keys, i));
		del++;
	    }
	}
    }
    RB_GC_GUARD(keys);
    if (del == 0) return Qnil;
    return envtbl;
}

/*
 * call-seq:
 *   ENV.keep_if { |name, value| block } -> ENV
 *   ENV.keep_if                         -> an_enumerator
 *
 * Yields each environment variable name and its value as a 2-element Array,
 * deleting each environment variable for which the block returns +false+ or +nil+,
 * and returning ENV:
 *   ENV.replace('foo' => '0', 'bar' => '1', 'baz' => '2')
 *   ENV.keep_if { |name, value| name.start_with?('b') } # => ENV
 *   ENV # => {"bar"=>"1", "baz"=>"2"}
 *
 * Returns an Enumerator if no block given:
 *   ENV.replace('foo' => '0', 'bar' => '1', 'baz' => '2')
 *   e = ENV.keep_if # => #<Enumerator: {"bar"=>"1", "baz"=>"2", "foo"=>"0"}:keep_if>
 *   e.each { |name, value| name.start_with?('b') } # => ENV
 *   ENV # => {"bar"=>"1", "baz"=>"2"}
 */
static VALUE
env_keep_if(VALUE ehash)
{
    RETURN_SIZED_ENUMERATOR(ehash, 0, 0, rb_env_size);
    env_select_bang(ehash);
    return envtbl;
}

/*
 * call-seq:
 *   ENV.slice(*names) -> hash of name/value pairs
 *
 * Returns a Hash of the given ENV names and their corresponding values:
 *   ENV.replace('foo' => '0', 'bar' => '1', 'baz' => '2', 'bat' => '3')
 *   ENV.slice('foo', 'baz') # => {"foo"=>"0", "baz"=>"2"}
 *   ENV.slice('baz', 'foo') # => {"baz"=>"2", "foo"=>"0"}
 * Raises an exception if any of the +names+ is invalid
 * (see {Invalid Names and Values}[#class-ENV-label-Invalid+Names+and+Values]):
 *   ENV.slice('foo', 'bar', :bat) # Raises TypeError (no implicit conversion of Symbol into String)
 */
static VALUE
env_slice(int argc, VALUE *argv, VALUE _)
{
    int i;
    VALUE key, value, result;

    if (argc == 0) {
        return rb_hash_new();
    }
    result = rb_hash_new_with_size(argc);

    for (i = 0; i < argc; i++) {
        key = argv[i];
        value = rb_f_getenv(Qnil, key);
        if (value != Qnil)
            rb_hash_aset(result, key, value);
    }

    return result;
}

VALUE
rb_env_clear(void)
{
    VALUE keys;
    long i;

    keys = env_keys(TRUE);
    for (i=0; i<RARRAY_LEN(keys); i++) {
        VALUE key = RARRAY_AREF(keys, i);
        const char *nam = RSTRING_PTR(key);
        ruby_setenv(nam, 0);
    }
    RB_GC_GUARD(keys);
    return envtbl;
}

/*
 * call-seq:
 *   ENV.clear -> ENV
 *
 * Removes every environment variable; returns ENV:
 *   ENV.replace('foo' => '0', 'bar' => '1')
 *   ENV.size # => 2
 *   ENV.clear # => ENV
 *   ENV.size # => 0
 */
static VALUE
env_clear(VALUE _)
{
    return rb_env_clear();
}

/*
 * call-seq:
 *   ENV.to_s -> "ENV"
 *
 * Returns String 'ENV':
 *   ENV.to_s # => "ENV"
 */
static VALUE
env_to_s(VALUE _)
{
    return rb_usascii_str_new2("ENV");
}

/*
 * call-seq:
 *   ENV.inspect -> a_string
 *
 * Returns the contents of the environment as a String:
 *   ENV.replace('foo' => '0', 'bar' => '1')
 *   ENV.inspect # => "{\"bar\"=>\"1\", \"foo\"=>\"0\"}"
 */
static VALUE
env_inspect(VALUE _)
{
    VALUE str, i;

    str = rb_str_buf_new2("{");
    rb_native_mutex_lock(&env_lock);
    int pair_count = env_entry_count();
    const char *env_pairs[pair_count];
    copy_env_pairs(env_pairs, pair_count);
    rb_native_mutex_unlock(&env_lock);

    for (int current_pair = 0; current_pair < pair_count; current_pair++) {
	const char *p = env_pairs[current_pair];
	char *s = strchr(p, '=');

	if (current_pair != 0) {
	    rb_str_buf_cat2(str, ", ");
	}
	if (s) {
	    rb_str_buf_cat2(str, "\"");
	    rb_str_buf_cat(str, p, s-p);
	    rb_str_buf_cat2(str, "\"=>");
	    i = rb_inspect(rb_str_new2(s+1));
	    rb_str_buf_append(str, i);
	}
    }
    rb_str_buf_cat2(str, "}");

    return str;
}

/*
 * call-seq:
 *   ENV.to_a -> array of 2-element arrays
 *
 * Returns the contents of ENV as an Array of 2-element Arrays,
 * each of which is a name/value pair:
 *   ENV.replace('foo' => '0', 'bar' => '1')
 *   ENV.to_a # => [["bar", "1"], ["foo", "0"]]
 */
static VALUE
env_to_a(VALUE _)
{
    VALUE ary;

    ary = rb_ary_new();
    rb_native_mutex_lock(&env_lock);
    int pair_count = env_entry_count();
    const char *env_pairs[pair_count];
    copy_env_pairs(env_pairs, pair_count);
    rb_native_mutex_unlock(&env_lock);

    for (int current_pair = 0; current_pair < pair_count; current_pair++) {
	const char *p = env_pairs[current_pair];
	char *s = strchr(p, '=');
	if (s) {
	    rb_ary_push(ary, rb_assoc_new(env_str_new(p, s-p),
					  env_str_new2(s+1)));
	}
    }
    return ary;
}

/*
 * call-seq:
 *   ENV.rehash -> nil
 *
 * (Provided for compatibility with Hash.)
 *
 * Does not modify ENV; returns +nil+.
 */
static VALUE
env_none(VALUE _)
{
    return Qnil;
}

/*
 * call-seq:
 *   ENV.length -> an_integer
 *   ENV.size   -> an_integer
 *
 * Returns the count of environment variables:
 *   ENV.replace('foo' => '0', 'bar' => '1')
 *   ENV.length # => 2
 *   ENV.size # => 2
 */
static VALUE
env_size(VALUE _)
{
    rb_native_mutex_lock(&env_lock);
    int i = env_entry_count();
    rb_native_mutex_unlock(&env_lock);
    return INT2FIX(i);
}

/*
 * call-seq:
 *   ENV.empty? -> true or false
 *
 * Returns +true+ when there are no environment variables, +false+ otherwise:
 *   ENV.clear
 *   ENV.empty? # => true
 *   ENV['foo'] = '0'
 *   ENV.empty? # => false
 */
static VALUE
env_empty_p(VALUE _)
{
    char **env;

    rb_native_mutex_lock(&env_lock);
    env = GET_ENVIRON(environ);
    if (env[0] == 0) {
	FREE_ENVIRON(environ);
	rb_native_mutex_unlock(&env_lock);
	return Qtrue;
    }
    FREE_ENVIRON(environ);
    rb_native_mutex_unlock(&env_lock);
    return Qfalse;
}

/*
 * call-seq:
 *   ENV.include?(name) -> true or false
 *   ENV.has_key?(name) -> true or false
 *   ENV.member?(name)  -> true or false
 *   ENV.key?(name)     -> true or false
 *
 * ENV.has_key?, ENV.member?, and ENV.key? are aliases for ENV.include?.
 *
 * Returns +true+ if there is an environment variable with the given +name+:
 *   ENV.replace('foo' => '0', 'bar' => '1')
 *   ENV.include?('foo') # => true
 * Returns +false+ if +name+ is a valid String and there is no such environment variable:
 *   ENV.include?('baz') # => false
 * Returns +false+ if +name+ is the empty String or is a String containing character <code>'='</code>:
 *   ENV.include?('') # => false
 *   ENV.include?('=') # => false
 * Raises an exception if +name+ is a String containing the NUL character <code>"\0"</code>:
 *   ENV.include?("\0") # Raises ArgumentError (bad environment variable name: contains null byte)
 * Raises an exception if +name+ has an encoding that is not ASCII-compatible:
 *   ENV.include?("\xa1\xa1".force_encoding(Encoding::UTF_16LE))
 *   # Raises ArgumentError (bad environment variable name: ASCII incompatible encoding: UTF-16LE)
 * Raises an exception if +name+ is not a String:
 *   ENV.include?(Object.new) # TypeError (no implicit conversion of Object into String)
 */
static VALUE
env_has_key(VALUE env, VALUE key)
{
    const char *s;

    s = env_name(key);
<<<<<<< HEAD
    if (getenv_with_lock(s)) return Qtrue;
    return Qfalse;
=======
    return RBOOL(getenv(s));
>>>>>>> e0a5c3d2
}

/*
 * call-seq:
 *   ENV.assoc(name) -> [name, value] or nil
 *
 * Returns a 2-element Array containing the name and value of the environment variable
 * for +name+ if it exists:
 *   ENV.replace('foo' => '0', 'bar' => '1')
 *   ENV.assoc('foo') # => ['foo', '0']
 * Returns +nil+ if +name+ is a valid String and there is no such environment variable.
 *
 * Returns +nil+ if +name+ is the empty String or is a String containing character <code>'='</code>.
 *
 * Raises an exception if +name+ is a String containing the NUL character <code>"\0"</code>:
 *   ENV.assoc("\0") # Raises ArgumentError (bad environment variable name: contains null byte)
 * Raises an exception if +name+ has an encoding that is not ASCII-compatible:
 *   ENV.assoc("\xa1\xa1".force_encoding(Encoding::UTF_16LE))
 *   # Raises ArgumentError (bad environment variable name: ASCII incompatible encoding: UTF-16LE)
 * Raises an exception if +name+ is not a String:
 *   ENV.assoc(Object.new) # TypeError (no implicit conversion of Object into String)
 */
static VALUE
env_assoc(VALUE env, VALUE key)
{
    const char *s, *e;

    s = env_name(key);
    e = getenv_with_lock(s);
    if (e) return rb_assoc_new(key, env_str_new2(e));
    return Qnil;
}

/*
 * call-seq:
 *   ENV.value?(value)     -> true or false
 *   ENV.has_value?(value) -> true or false
 *
 * Returns +true+ if +value+ is the value for some environment variable name, +false+ otherwise:
 *   ENV.replace('foo' => '0', 'bar' => '1')
 *   ENV.value?('0') # => true
 *   ENV.has_value?('0') # => true
 *   ENV.value?('2') # => false
 *   ENV.has_value?('2') # => false
 */
static VALUE
env_has_value(VALUE dmy, VALUE obj)
{
    char **env;

    obj = rb_check_string_type(obj);
    if (NIL_P(obj)) return Qnil;
    rb_native_mutex_lock(&env_lock);
    env = GET_ENVIRON(environ);
    while (*env) {
	char *s = strchr(*env, '=');
	if (s++) {
	    long len = strlen(s);
	    if (RSTRING_LEN(obj) == len && strncmp(s, RSTRING_PTR(obj), len) == 0) {
		FREE_ENVIRON(environ);
		rb_native_mutex_unlock(&env_lock);
		return Qtrue;
	    }
	}
	env++;
    }
    FREE_ENVIRON(environ);
    rb_native_mutex_unlock(&env_lock);
    return Qfalse;
}

/*
 * call-seq:
 *   ENV.rassoc(value) -> [name, value] or nil
 *
 * Returns a 2-element Array containing the name and value of the
 * *first* *found* environment variable that has value +value+, if one
 * exists:
 *   ENV.replace('foo' => '0', 'bar' => '0')
 *   ENV.rassoc('0') # => ["bar", "0"]
 * The order in which environment variables are examined is OS-dependent.
 * See {About Ordering}[#class-ENV-label-About+Ordering].
 *
 * Returns +nil+ if there is no such environment variable.
 */
static VALUE
env_rassoc(VALUE dmy, VALUE obj)
{
    char **env;

    obj = rb_check_string_type(obj);
    if (NIL_P(obj)) return Qnil;
    rb_native_mutex_lock(&env_lock);
    env = GET_ENVIRON(environ);
    while (*env) {
	const char *p = *env;
	char *s = strchr(p, '=');
	if (s++) {
	    long len = strlen(s);
	    if (RSTRING_LEN(obj) == len && strncmp(s, RSTRING_PTR(obj), len) == 0) {
	    	FREE_ENVIRON(environ);
		rb_native_mutex_unlock(&env_lock);
                VALUE result = rb_assoc_new(rb_str_new(p, s-p-1), obj);
		return result;
	    }
	}
	env++;
    }
    FREE_ENVIRON(environ);
    rb_native_mutex_unlock(&env_lock);
    return Qnil;
}

/*
 * call-seq:
 *   ENV.key(value) -> name or nil
 *
 * Returns the name of the first environment variable with +value+, if it exists:
 *   ENV.replace('foo' => '0', 'bar' => '0')
 *   ENV.key('0') # => "foo"
 * The order in which environment variables are examined is OS-dependent.
 * See {About Ordering}[#class-ENV-label-About+Ordering].
 *
 * Returns +nil+ if there is no such value.
 *
 * Raises an exception if +value+ is invalid:
 *   ENV.key(Object.new) # raises TypeError (no implicit conversion of Object into String)
 * See {Invalid Names and Values}[#class-ENV-label-Invalid+Names+and+Values].
 */
static VALUE
env_key(VALUE dmy, VALUE value)
{
    VALUE str;

    SafeStringValue(value);
    rb_native_mutex_lock(&env_lock);
    int pair_count = env_entry_count();
    const char *env_pairs[pair_count];
    copy_env_pairs(env_pairs, pair_count);
    rb_native_mutex_unlock(&env_lock);

    for (int current_pair = 0; current_pair < pair_count; current_pair++) {
	const char *p = env_pairs[current_pair];
	char *s = strchr(p, '=');
	if (s++) {
	    long len = strlen(s);
	    if (RSTRING_LEN(value) == len && strncmp(s, RSTRING_PTR(value), len) == 0) {
		str = env_str_new(p, s-p-1);
		return str;
	    }
	}
    }
    return Qnil;
}

static VALUE
env_to_hash(void)
{
    VALUE hash;

    hash = rb_hash_new();
    rb_native_mutex_lock(&env_lock);
    int pair_count = env_entry_count();
    const char *env_pairs[pair_count];
    copy_env_pairs(env_pairs, pair_count);
    rb_native_mutex_unlock(&env_lock);

    for (int current_pair = 0; current_pair < pair_count; current_pair++) {
	const char *p = env_pairs[current_pair];
	char *s = strchr(p, '=');
	if (s) {
	    rb_hash_aset(hash, env_str_new(p, s-p),
			       env_str_new2(s+1));
	}
    }
    return hash;
}

VALUE
rb_envtbl(void)
{
    return envtbl;
}

VALUE
rb_env_to_hash(void)
{
    return env_to_hash();
}

/*
 * call-seq:
 *   ENV.to_hash -> hash of name/value pairs
 *
 * Returns a Hash containing all name/value pairs from ENV:
 *   ENV.replace('foo' => '0', 'bar' => '1')
 *   ENV.to_hash # => {"bar"=>"1", "foo"=>"0"}
 */

static VALUE
env_f_to_hash(VALUE _)
{
    return env_to_hash();
}

/*
 * call-seq:
 *   ENV.to_h                        -> hash of name/value pairs
 *   ENV.to_h {|name, value| block } -> hash of name/value pairs
 *
 * With no block, returns a Hash containing all name/value pairs from ENV:
 *   ENV.replace('foo' => '0', 'bar' => '1')
 *   ENV.to_h # => {"bar"=>"1", "foo"=>"0"}
 * With a block, returns a Hash whose items are determined by the block.
 * Each name/value pair in ENV is yielded to the block.
 * The block must return a 2-element Array (name/value pair)
 * that is added to the return Hash as a key and value:
 *   ENV.to_h { |name, value| [name.to_sym, value.to_i] } # => {:bar=>1, :foo=>0}
 * Raises an exception if the block does not return an Array:
 *   ENV.to_h { |name, value| name } # Raises TypeError (wrong element type String (expected array))
 * Raises an exception if the block returns an Array of the wrong size:
 *   ENV.to_h { |name, value| [name] } # Raises ArgumentError (element has wrong array length (expected 2, was 1))
 */
static VALUE
env_to_h(VALUE _)
{
    VALUE hash = env_to_hash();
    if (rb_block_given_p()) {
        hash = rb_hash_to_h_block(hash);
    }
    return hash;
}

/*
 *  call-seq:
 *     ENV.except(*keys) -> a_hash
 *
 *  Returns a hash except the given keys from ENV and their values.
 *
 *     ENV                       #=> {"LANG"=>"en_US.UTF-8", "TERM"=>"xterm-256color", "HOME"=>"/Users/rhc"}
 *     ENV.except("TERM","HOME") #=> {"LANG"=>"en_US.UTF-8"}
 */
static VALUE
env_except(int argc, VALUE *argv, VALUE _)
{
    int i;
    VALUE key, hash = env_to_hash();

    for (i = 0; i < argc; i++) {
        key = argv[i];
        rb_hash_delete(hash, key);
    }

    return hash;
}

/*
 * call-seq:
 *   ENV.reject { |name, value| block } -> hash of name/value pairs
 *   ENV.reject                         -> an_enumerator
 *
 * Yields each environment variable name and its value as a 2-element Array.
 * Returns a Hash whose items are determined by the block.
 * When the block returns a truthy value, the name/value pair is added to the return Hash;
 * otherwise the pair is ignored:
 *   ENV.replace('foo' => '0', 'bar' => '1', 'baz' => '2')
 *   ENV.reject { |name, value| name.start_with?('b') } # => {"foo"=>"0"}
 * Returns an Enumerator if no block given:
 *   e = ENV.reject
 *   e.each { |name, value| name.start_with?('b') } # => {"foo"=>"0"}
 */
static VALUE
env_reject(VALUE _)
{
    return rb_hash_delete_if(env_to_hash());
}

NORETURN(static VALUE env_freeze(VALUE self));
/*
 * call-seq:
 *   ENV.freeze
 *
 * Raises an exception:
 *   ENV.freeze # Raises TypeError (cannot freeze ENV)
 */
static VALUE
env_freeze(VALUE self)
{
    rb_raise(rb_eTypeError, "cannot freeze ENV");
    UNREACHABLE_RETURN(self);
}

/*
 * call-seq:
 *   ENV.shift -> [name, value] or nil
 *
 * Removes the first environment variable from ENV and returns
 * a 2-element Array containing its name and value:
 *   ENV.replace('foo' => '0', 'bar' => '1')
 *   ENV.to_hash # => {'bar' => '1', 'foo' => '0'}
 *   ENV.shift # => ['bar', '1']
 *   ENV.to_hash # => {'foo' => '0'}
 * Exactly which environment variable is "first" is OS-dependent.
 * See {About Ordering}[#class-ENV-label-About+Ordering].
 *
 * Returns +nil+ if the environment is empty.
 */
static VALUE
env_shift(VALUE _)
{
    char **env;
    VALUE result = Qnil;

    rb_native_mutex_lock(&env_lock);
    env = GET_ENVIRON(environ);
    if (*env) {
	const char *p = *env;
	rb_native_mutex_unlock(&env_lock);
	char *s = strchr(p, '=');
	if (s) {
	    VALUE key = env_str_new(p, s-p);
	    VALUE val = env_str_new2(getenv_with_lock(RSTRING_PTR(key)));
            env_delete(key);
	    result = rb_assoc_new(key, val);
	}
	rb_native_mutex_lock(&env_lock);
    }

    FREE_ENVIRON(environ);
    rb_native_mutex_unlock(&env_lock);
    return result;
}

/*
 * call-seq:
 *   ENV.invert -> hash of value/name pairs
 *
 * Returns a Hash whose keys are the ENV values,
 * and whose values are the corresponding ENV names:
 *   ENV.replace('foo' => '0', 'bar' => '1')
 *   ENV.invert # => {"1"=>"bar", "0"=>"foo"}
 * For a duplicate ENV value, overwrites the hash entry:
 *   ENV.replace('foo' => '0', 'bar' => '0')
 *   ENV.invert # => {"0"=>"foo"}
 * Note that the order of the ENV processing is OS-dependent,
 * which means that the order of overwriting is also OS-dependent.
 * See {About Ordering}[#class-ENV-label-About+Ordering].
 */
static VALUE
env_invert(VALUE _)
{
    return rb_hash_invert(env_to_hash());
}

static void
keylist_delete(VALUE keys, VALUE key)
{
    long keylen, elen;
    const char *keyptr, *eptr;
    RSTRING_GETMEM(key, keyptr, keylen);
    /* Don't stop at first key, as it is possible to have
       multiple environment values with the same key.
    */
    for (long i=0; i<RARRAY_LEN(keys); i++) {
        VALUE e = RARRAY_AREF(keys, i);
        RSTRING_GETMEM(e, eptr, elen);
        if (elen != keylen) continue;
        if (!ENVNMATCH(keyptr, eptr, elen)) continue;
        rb_ary_delete_at(keys, i);
        i--;
    }
}

static int
env_replace_i(VALUE key, VALUE val, VALUE keys)
{
    env_name(key);
    env_aset(key, val);

    keylist_delete(keys, key);
    return ST_CONTINUE;
}

/*
 * call-seq:
 *   ENV.replace(hash) -> ENV
 *
 * Replaces the entire content of the environment variables
 * with the name/value pairs in the given +hash+;
 * returns ENV.
 *
 * Replaces the content of ENV with the given pairs:
 *   ENV.replace('foo' => '0', 'bar' => '1') # => ENV
 *   ENV.to_hash # => {"bar"=>"1", "foo"=>"0"}
 *
 * Raises an exception if a name or value is invalid
 * (see {Invalid Names and Values}[#class-ENV-label-Invalid+Names+and+Values]):
 *   ENV.replace('foo' => '0', :bar => '1') # Raises TypeError (no implicit conversion of Symbol into String)
 *   ENV.replace('foo' => '0', 'bar' => 1) # Raises TypeError (no implicit conversion of Integer into String)
 *   ENV.to_hash # => {"bar"=>"1", "foo"=>"0"}
 */
static VALUE
env_replace(VALUE env, VALUE hash)
{
    VALUE keys;
    long i;

    keys = env_keys(TRUE);
    if (env == hash) return env;
    hash = to_hash(hash);
    rb_hash_foreach(hash, env_replace_i, keys);

    for (i=0; i<RARRAY_LEN(keys); i++) {
        env_delete(RARRAY_AREF(keys, i));
    }
    RB_GC_GUARD(keys);
    return env;
}

static int
env_update_i(VALUE key, VALUE val, VALUE _)
{
    env_aset(key, val);
    return ST_CONTINUE;
}

static int
env_update_block_i(VALUE key, VALUE val, VALUE _)
{
    VALUE oldval = rb_f_getenv(Qnil, key);
    if (!NIL_P(oldval)) {
	val = rb_yield_values(3, key, oldval, val);
    }
    env_aset(key, val);
    return ST_CONTINUE;
}

/*
 * call-seq:
 *   ENV.update(hash)                                     -> ENV
 *   ENV.update(hash) { |name, env_val, hash_val| block } -> ENV
 *   ENV.merge!(hash)                                     -> ENV
 *   ENV.merge!(hash) { |name, env_val, hash_val| block } -> ENV
 *
 * ENV.update is an alias for ENV.merge!.
 *
 * Adds to ENV each key/value pair in the given +hash+; returns ENV:
 *   ENV.replace('foo' => '0', 'bar' => '1')
 *   ENV.merge!('baz' => '2', 'bat' => '3') # => {"bar"=>"1", "bat"=>"3", "baz"=>"2", "foo"=>"0"}
 * Deletes the ENV entry for a hash value that is +nil+:
 *   ENV.merge!('baz' => nil, 'bat' => nil) # => {"bar"=>"1", "foo"=>"0"}
 * For an already-existing name, if no block given, overwrites the ENV value:
 *   ENV.merge!('foo' => '4') # => {"bar"=>"1", "foo"=>"4"}
 * For an already-existing name, if block given,
 * yields the name, its ENV value, and its hash value;
 * the block's return value becomes the new name:
 *   ENV.merge!('foo' => '5') { |name, env_val, hash_val | env_val + hash_val } # => {"bar"=>"1", "foo"=>"45"}
 * Raises an exception if a name or value is invalid
 * (see {Invalid Names and Values}[#class-ENV-label-Invalid+Names+and+Values]);
 *   ENV.replace('foo' => '0', 'bar' => '1')
 *   ENV.merge!('foo' => '6', :bar => '7', 'baz' => '9') # Raises TypeError (no implicit conversion of Symbol into String)
 *   ENV # => {"bar"=>"1", "foo"=>"6"}
 *   ENV.merge!('foo' => '7', 'bar' => 8, 'baz' => '9') # Raises TypeError (no implicit conversion of Integer into String)
 *   ENV # => {"bar"=>"1", "foo"=>"7"}
 * Raises an exception if the block returns an invalid name:
 * (see {Invalid Names and Values}[#class-ENV-label-Invalid+Names+and+Values]):
 *   ENV.merge!('bat' => '8', 'foo' => '9') { |name, env_val, hash_val | 10 } # Raises TypeError (no implicit conversion of Integer into String)
 *   ENV # => {"bar"=>"1", "bat"=>"8", "foo"=>"7"}
 *
 * Note that for the exceptions above,
 * hash pairs preceding an invalid name or value are processed normally;
 * those following are ignored.
 */
static VALUE
env_update(VALUE env, VALUE hash)
{
    if (env == hash) return env;
    hash = to_hash(hash);
    rb_foreach_func *func = rb_block_given_p() ?
        env_update_block_i : env_update_i;
    rb_hash_foreach(hash, func, 0);
    return env;
}

/*
 * call-seq:
 *   ENV.clone(freeze: nil) -> ENV
 *
 * Returns ENV itself, and warns because ENV is a wrapper for the
 * process-wide environment variables and a clone is useless.
 * If +freeze+ keyword is given and not +nil+ or +false+, raises ArgumentError.
 * If +freeze+ keyword is given and +true+, raises TypeError, as ENV storage
 * cannot be frozen.
 */
static VALUE
env_clone(int argc, VALUE *argv, VALUE obj)
{
    if (argc) {
        VALUE opt, kwfreeze;
        if (rb_scan_args(argc, argv, "0:", &opt) < argc) {
            kwfreeze = rb_get_freeze_opt(1, &opt);
            if (RTEST(kwfreeze)) {
                rb_raise(rb_eTypeError, "cannot freeze ENV");
            }
        }
    }

    rb_warn_deprecated("ENV.clone", "ENV.to_h");
    return envtbl;
}

NORETURN(static VALUE env_dup(VALUE));
/*
 * call-seq:
 *   ENV.dup # raises TypeError
 *
 * Raises TypeError, because ENV is a singleton object.
 * Use #to_h to get a copy of ENV data as a hash.
 */
static VALUE
env_dup(VALUE obj)
{
    rb_raise(rb_eTypeError, "Cannot dup ENV, use ENV.to_h to get a copy of ENV as a hash");
}

/*
 *  A \Hash maps each of its unique keys to a specific value.
 *
 *  A \Hash has certain similarities to an \Array, but:
 *  - An \Array index is always an \Integer.
 *  - A \Hash key can be (almost) any object.
 *
 *  === \Hash \Data Syntax
 *
 *  The older syntax for \Hash data uses the "hash rocket," <tt>=></tt>:
 *
 *    h = {:foo => 0, :bar => 1, :baz => 2}
 *    h # => {:foo=>0, :bar=>1, :baz=>2}
 *
 *  Alternatively, but only for a \Hash key that's a \Symbol,
 *  you can use a newer JSON-style syntax,
 *  where each bareword becomes a \Symbol:
 *
 *    h = {foo: 0, bar: 1, baz: 2}
 *    h # => {:foo=>0, :bar=>1, :baz=>2}
 *
 *  You can also use a \String in place of a bareword:
 *
 *    h = {'foo': 0, 'bar': 1, 'baz': 2}
 *    h # => {:foo=>0, :bar=>1, :baz=>2}
 *
 *  And you can mix the styles:
 *
 *    h = {foo: 0, :bar => 1, 'baz': 2}
 *    h # => {:foo=>0, :bar=>1, :baz=>2}
 *
 *  But it's an error to try the JSON-style syntax
 *  for a key that's not a bareword or a String:
 *
 *    # Raises SyntaxError (syntax error, unexpected ':', expecting =>):
 *    h = {0: 'zero'}
 *
 *  === Common Uses
 *
 *  You can use a \Hash to give names to objects:
 *
 *    person = {name: 'Matz', language: 'Ruby'}
 *    person # => {:name=>"Matz", :language=>"Ruby"}
 *
 *  You can use a \Hash to give names to method arguments:
 *
 *    def some_method(hash)
 *      p hash
 *    end
 *    some_method({foo: 0, bar: 1, baz: 2}) # => {:foo=>0, :bar=>1, :baz=>2}
 *
 *  Note: when the last argument in a method call is a \Hash,
 *  the curly braces may be omitted:
 *
 *    some_method(foo: 0, bar: 1, baz: 2) # => {:foo=>0, :bar=>1, :baz=>2}
 *
 *  You can use a \Hash to initialize an object:
 *
 *    class Dev
 *      attr_accessor :name, :language
 *      def initialize(hash)
 *        self.name = hash[:name]
 *        self.language = hash[:language]
 *      end
 *    end
 *    matz = Dev.new(name: 'Matz', language: 'Ruby')
 *    matz # => #<Dev: @name="Matz", @language="Ruby">
 *
 *  === Creating a \Hash
 *
 *  Here are three ways to create a \Hash:
 *
 *  - \Method <tt>Hash.new</tt>
 *  - \Method <tt>Hash[]</tt>
 *  - Literal form: <tt>{}</tt>.
 *
 *  ---
 *
 *  You can create a \Hash by calling method Hash.new.
 *
 *  Create an empty Hash:
 *
 *    h = Hash.new
 *    h # => {}
 *    h.class # => Hash
 *
 *  ---
 *
 *  You can create a \Hash by calling method Hash.[].
 *
 *  Create an empty Hash:
 *
 *    h = Hash[]
 *    h # => {}
 *
 *  Create a \Hash with initial entries:
 *
 *    h = Hash[foo: 0, bar: 1, baz: 2]
 *    h # => {:foo=>0, :bar=>1, :baz=>2}
 *
 *  ---
 *
 *  You can create a \Hash by using its literal form (curly braces).
 *
 *  Create an empty \Hash:
 *
 *    h = {}
 *    h # => {}
 *
 *  Create a \Hash with initial entries:
 *
 *    h = {foo: 0, bar: 1, baz: 2}
 *    h # => {:foo=>0, :bar=>1, :baz=>2}
 *
 *
 *  === \Hash Value Basics
 *
 *  The simplest way to retrieve a \Hash value (instance method #[]):
 *
 *    h = {foo: 0, bar: 1, baz: 2}
 *    h[:foo] # => 0
 *
 *  The simplest way to create or update a \Hash value (instance method #[]=):
 *
 *    h = {foo: 0, bar: 1, baz: 2}
 *    h[:bat] = 3 # => 3
 *    h # => {:foo=>0, :bar=>1, :baz=>2, :bat=>3}
 *    h[:foo] = 4 # => 4
 *    h # => {:foo=>4, :bar=>1, :baz=>2, :bat=>3}
 *
 *  The simplest way to delete a \Hash entry (instance method #delete):
 *
 *    h = {foo: 0, bar: 1, baz: 2}
 *    h.delete(:bar) # => 1
 *    h # => {:foo=>0, :baz=>2}
 *
 *  === Entry Order
 *
 *  A \Hash object presents its entries in the order of their creation. This is seen in:
 *
 *  - Iterative methods such as <tt>each</tt>, <tt>each_key</tt>, <tt>each_pair</tt>, <tt>each_value</tt>.
 *  - Other order-sensitive methods such as <tt>shift</tt>, <tt>keys</tt>, <tt>values</tt>.
 *  - The \String returned by method <tt>inspect</tt>.
 *
 *  A new \Hash has its initial ordering per the given entries:
 *
 *    h = Hash[foo: 0, bar: 1]
 *    h # => {:foo=>0, :bar=>1}
 *
 *  New entries are added at the end:
 *
 *    h[:baz] = 2
 *    h # => {:foo=>0, :bar=>1, :baz=>2}
 *
 *  Updating a value does not affect the order:
 *
 *    h[:baz] = 3
 *    h # => {:foo=>0, :bar=>1, :baz=>3}
 *
 *  But re-creating a deleted entry can affect the order:
 *
 *    h.delete(:foo)
 *    h[:foo] = 5
 *    h # => {:bar=>1, :baz=>3, :foo=>5}
 *
 *  === \Hash Keys
 *
 *  ==== \Hash Key Equivalence
 *
 *  Two objects are treated as the same \hash key when their <code>hash</code> value
 *  is identical and the two objects are <code>eql?</code> to each other.
 *
 *  ==== Modifying an Active \Hash Key
 *
 *  Modifying a \Hash key while it is in use damages the hash's index.
 *
 *  This \Hash has keys that are Arrays:
 *
 *    a0 = [ :foo, :bar ]
 *    a1 = [ :baz, :bat ]
 *    h = {a0 => 0, a1 => 1}
 *    h.include?(a0) # => true
 *    h[a0] # => 0
 *    a0.hash # => 110002110
 *
 *  Modifying array element <tt>a0[0]</tt> changes its hash value:
 *
 *    a0[0] = :bam
 *    a0.hash # => 1069447059
 *
 *  And damages the \Hash index:
 *
 *    h.include?(a0) # => false
 *    h[a0] # => nil
 *
 *  You can repair the hash index using method +rehash+:
 *
 *    h.rehash # => {[:bam, :bar]=>0, [:baz, :bat]=>1}
 *    h.include?(a0) # => true
 *    h[a0] # => 0
 *
 *  A \String key is always safe.
 *  That's because an unfrozen \String
 *  passed as a key will be replaced by a duplicated and frozen \String:
 *
 *    s = 'foo'
 *    s.frozen? # => false
 *    h = {s => 0}
 *    first_key = h.keys.first
 *    first_key.frozen? # => true
 *
 *  ==== User-Defined \Hash Keys
 *
 *  To be useable as a \Hash key, objects must implement the methods <code>hash</code> and <code>eql?</code>.
 *  Note: this requirement does not apply if the \Hash uses #compare_by_identity since comparison will then
 *  rely on the keys' object id instead of <code>hash</code> and <code>eql?</code>.
 *
 *  \Object defines basic implementation for <code>hash</code> and <code>eq?</code> that makes each object
 *  a distinct key. Typically, user-defined classes will want to override these methods to provide meaningful
 *  behavior, or for example inherit \Struct that has useful definitions for these.
 *
 *  A typical implementation of <code>hash</code> is based on the
 *  object's data while <code>eql?</code> is usually aliased to the overridden
 *  <code>==</code> method:
 *
 *    class Book
 *      attr_reader :author, :title
 *
 *      def initialize(author, title)
 *        @author = author
 *        @title = title
 *      end
 *
 *      def ==(other)
 *        self.class === other &&
 *          other.author == @author &&
 *          other.title == @title
 *      end
 *
 *      alias eql? ==
 *
 *      def hash
 *        @author.hash ^ @title.hash # XOR
 *      end
 *    end
 *
 *    book1 = Book.new 'matz', 'Ruby in a Nutshell'
 *    book2 = Book.new 'matz', 'Ruby in a Nutshell'
 *
 *    reviews = {}
 *
 *    reviews[book1] = 'Great reference!'
 *    reviews[book2] = 'Nice and compact!'
 *
 *    reviews.length #=> 1
 *
 *  === Default Values
 *
 *  The methods #[], #values_at and #dig need to return the value associated to a certain key.
 *  When that key is not found, that value will be determined by its default proc (if any)
 *  or else its default (initially `nil`).
 *
 *  You can retrieve the default value with method #default:
 *
 *    h = Hash.new
 *    h.default # => nil
 *
 *  You can set the default value by passing an argument to method Hash.new or
 *  with method #default=
 *
 *    h = Hash.new(-1)
 *    h.default # => -1
 *    h.default = 0
 *    h.default # => 0
 *
 *  This default value is returned for #[], #values_at and #dig when a key is
 *  not found:
 *
 *    counts = {foo: 42}
 *    counts.default # => nil (default)
 *    counts[:foo] = 42
 *    counts[:bar] # => nil
 *    counts.default = 0
 *    counts[:bar] # => 0
 *    counts.values_at(:foo, :bar, :baz) # => [42, 0, 0]
 *    counts.dig(:bar) # => 0
 *
 *  Note that the default value is used without being duplicated. It is not advised to set
 *  the default value to a mutable object:
 *
 *    synonyms = Hash.new([])
 *    synonyms[:hello] # => []
 *    synonyms[:hello] << :hi # => [:hi], but this mutates the default!
 *    synonyms.default # => [:hi]
 *    synonyms[:world] << :universe
 *    synonyms[:world] # => [:hi, :universe], oops
 *    synonyms.keys # => [], oops
 *
 *  To use a mutable object as default, it is recommended to use a default proc
 *
 *  ==== Default \Proc
 *
 *  When the default proc for a \Hash is set (i.e., not +nil+),
 *  the default value returned by method #[] is determined by the default proc alone.
 *
 *  You can retrieve the default proc with method #default_proc:
 *
 *    h = Hash.new
 *    h.default_proc # => nil
 *
 *  You can set the default proc by calling Hash.new with a block or
 *  calling the method #default_proc=
 *
 *    h = Hash.new { |hash, key| "Default value for #{key}" }
 *    h.default_proc.class # => Proc
 *    h.default_proc = proc { |hash, key| "Default value for #{key.inspect}" }
 *    h.default_proc.class # => Proc
 *
 *  When the default proc is set (i.e., not +nil+)
 *  and method #[] is called with with a non-existent key,
 *  #[] calls the default proc with both the \Hash object itself and the missing key,
 *  then returns the proc's return value:
 *
 *    h = Hash.new { |hash, key| "Default value for #{key}" }
 *    h[:nosuch] # => "Default value for nosuch"
 *
 *  Note that in the example above no entry for key +:nosuch+ is created:
 *
 *    h.include?(:nosuch) # => false
 *
 *  However, the proc itself can add a new entry:
 *
 *    synonyms = Hash.new { |hash, key| hash[key] = [] }
 *    synonyms.include?(:hello) # => false
 *    synonyms[:hello] << :hi # => [:hi]
 *    synonyms[:world] << :universe # => [:universe]
 *    synonyms.keys # => [:hello, :world]
 *
 *  Note that setting the default proc will clear the default value and vice versa.
 *
 *  === What's Here
 *
 *  First, what's elsewhere. \Class \Hash:
 *
 *  - Inherits from {class Object}[Object.html#class-Object-label-What-27s+Here].
 *  - Includes {module Enumerable}[Enumerable.html#module-Enumerable-label-What-27s+Here],
 *    which provides dozens of additional methods.
 *
 *  Here, class \Hash provides methods that are useful for:
 *
 *  - {Creating a Hash}[#class-Hash-label-Methods+for+Creating+a+Hash]
 *  - {Setting Hash State}[#class-Hash-label-Methods+for+Setting+Hash+State]
 *  - {Querying}[#class-Hash-label-Methods+for+Querying]
 *  - {Comparing}[#class-Hash-label-Methods+for+Comparing]
 *  - {Fetching}[#class-Hash-label-Methods+for+Fetching]
 *  - {Assigning}[#class-Hash-label-Methods+for+Assigning]
 *  - {Deleting}[#class-Hash-label-Methods+for+Deleting]
 *  - {Iterating}[#class-Hash-label-Methods+for+Iterating]
 *  - {Converting}[#class-Hash-label-Methods+for+Converting]
 *  - {Transforming Keys and Values}[#class-Hash-label-Methods+for+Transforming+Keys+and+Values]
 *  - {And more....}[#class-Hash-label-Other+Methods]
 *
 *  \Class \Hash also includes methods from module Enumerable.
 *
 *  ==== Methods for Creating a \Hash
 *
 *  ::[]:: Returns a new hash populated with given objects.
 *  ::new:: Returns a new empty hash.
 *  ::try_convert:: Returns a new hash created from a given object.
 *
 *  ==== Methods for Setting \Hash State
 *
 *  #compare_by_identity:: Sets +self+ to consider only identity in comparing keys.
 *  #default=:: Sets the default to a given value.
 *  #default_proc=:: Sets the default proc to a given proc.
 *  #rehash:: Rebuilds the hash table by recomputing the hash index for each key.
 *
 *  ==== Methods for Querying
 *
 *  #any?:: Returns whether any element satisfies a given criterion.
 *  #compare_by_identity?:: Returns whether the hash considers only identity when comparing keys.
 *  #default:: Returns the default value, or the default value for a given key.
 *  #default_proc:: Returns the default proc.
 *  #empty?:: Returns whether there are no entries.
 *  #eql?:: Returns whether a given object is equal to +self+.
 *  #hash:: Returns the integer hash code.
 *  #has_value?:: Returns whether a given object is a value in +self+.
 *  #include?, #has_key?, #member?, #key?:: Returns whether a given object is a key in +self+.
 *  #length, #size:: Returns the count of entries.
 *  #value?:: Returns whether a given object is a value in +self+.
 *
 *  ==== Methods for Comparing
 *
 *  {#<}[#method-i-3C]:: Returns whether +self+ is a proper subset of a given object.
 *  {#<=}[#method-i-3C-3D]:: Returns whether +self+ is a subset of a given object.
 *  {#==}[#method-i-3D-3D]:: Returns whether a given object is equal to +self+.
 *  {#>}[#method-i-3E]:: Returns whether +self+ is a proper superset of a given object
 *  {#>=}[#method-i-3E-3D]:: Returns whether +self+ is a proper superset of a given object.
 *
 *  ==== Methods for Fetching
 *
 *  #[]:: Returns the value associated with a given key.
 *  #assoc:: Returns a 2-element array containing a given key and its value.
 *  #dig:: Returns the object in nested objects that is specified
 *         by a given key and additional arguments.
 *  #fetch:: Returns the value for a given key.
 *  #fetch_values:: Returns array containing the values associated with given keys.
 *  #key:: Returns the key for the first-found entry with a given value.
 *  #keys:: Returns an array containing all keys in +self+.
 *  #rassoc:: Returns a 2-element array consisting of the key and value
              of the first-found entry having a given value.
 *  #values:: Returns an array containing all values in +self+/
 *  #values_at:: Returns an array containing values for given keys.
 *
 *  ==== Methods for Assigning
 *
 *  #[]=, #store:: Associates a given key with a given value.
 *  #merge:: Returns the hash formed by merging each given hash into a copy of +self+.
 *  #merge!, #update:: Merges each given hash into +self+.
 *  #replace:: Replaces the entire contents of +self+ with the contents of a givan hash.
 *
 *  ==== Methods for Deleting
 *
 *  These methods remove entries from +self+:
 *
 *  #clear:: Removes all entries from +self+.
 *  #compact!:: Removes all +nil+-valued entries from +self+.
 *  #delete:: Removes the entry for a given key.
 *  #delete_if:: Removes entries selected by a given block.
 *  #filter!, #select!:: Keep only those entries selected by a given block.
 *  #keep_if:: Keep only those entries selected by a given block.
 *  #reject!:: Removes entries selected by a given block.
 *  #shift:: Removes and returns the first entry.
 *
 *  These methods return a copy of +self+ with some entries removed:
 *
 *  #compact:: Returns a copy of +self+ with all +nil+-valued entries removed.
 *  #except:: Returns a copy of +self+ with entries removed for specified keys.
 *  #filter, #select:: Returns a copy of +self+ with only those entries selected by a given block.
 *  #reject:: Returns a copy of +self+ with entries removed as specified by a given block.
 *  #slice:: Returns a hash containing the entries for given keys.
 *
 *  ==== Methods for Iterating
 *  #each, #each_pair:: Calls a given block with each key-value pair.
 *  #each_key:: Calls a given block with each key.
 *  #each_value:: Calls a given block with each value.
 *
 *  ==== Methods for Converting
 *
 *  #inspect, #to_s:: Returns a new String containing the hash entries.
 *  #to_a:: Returns a new array of 2-element arrays;
 *          each nested array contains a key-value pair from +self+.
 *  #to_h:: Returns +self+ if a \Hash;
 *          if a subclass of \Hash, returns a \Hash containing the entries from +self+.
 *  #to_hash:: Returns +self+.
 *  #to_proc:: Returns a proc that maps a given key to its value.
 *
 *  ==== Methods for Transforming Keys and Values
 *
 *  #transform_keys:: Returns a copy of +self+ with modified keys.
 *  #transform_keys!:: Modifies keys in +self+
 *  #transform_values:: Returns a copy of +self+ with modified values.
 *  #transform_values!:: Modifies values in +self+.
 *
 *  ==== Other Methods
 *  #flatten:: Returns an array that is a 1-dimensional flattening of +self+.
 *  #invert:: Returns a hash with the each key-value pair inverted.
 *
 */

void
Init_Hash(void)
{
    id_hash = rb_intern_const("hash");
    id_default = rb_intern_const("default");
    id_flatten_bang = rb_intern_const("flatten!");
    id_hash_iter_lev = rb_make_internal_id();

    rb_cHash = rb_define_class("Hash", rb_cObject);

    rb_include_module(rb_cHash, rb_mEnumerable);

    rb_define_alloc_func(rb_cHash, empty_hash_alloc);
    rb_define_singleton_method(rb_cHash, "[]", rb_hash_s_create, -1);
    rb_define_singleton_method(rb_cHash, "try_convert", rb_hash_s_try_convert, 1);
    rb_define_method(rb_cHash, "initialize", rb_hash_initialize, -1);
    rb_define_method(rb_cHash, "initialize_copy", rb_hash_replace, 1);
    rb_define_method(rb_cHash, "rehash", rb_hash_rehash, 0);

    rb_define_method(rb_cHash, "to_hash", rb_hash_to_hash, 0);
    rb_define_method(rb_cHash, "to_h", rb_hash_to_h, 0);
    rb_define_method(rb_cHash, "to_a", rb_hash_to_a, 0);
    rb_define_method(rb_cHash, "inspect", rb_hash_inspect, 0);
    rb_define_alias(rb_cHash, "to_s", "inspect");
    rb_define_method(rb_cHash, "to_proc", rb_hash_to_proc, 0);

    rb_define_method(rb_cHash, "==", rb_hash_equal, 1);
    rb_define_method(rb_cHash, "[]", rb_hash_aref, 1);
    rb_define_method(rb_cHash, "hash", rb_hash_hash, 0);
    rb_define_method(rb_cHash, "eql?", rb_hash_eql, 1);
    rb_define_method(rb_cHash, "fetch", rb_hash_fetch_m, -1);
    rb_define_method(rb_cHash, "[]=", rb_hash_aset, 2);
    rb_define_method(rb_cHash, "store", rb_hash_aset, 2);
    rb_define_method(rb_cHash, "default", rb_hash_default, -1);
    rb_define_method(rb_cHash, "default=", rb_hash_set_default, 1);
    rb_define_method(rb_cHash, "default_proc", rb_hash_default_proc, 0);
    rb_define_method(rb_cHash, "default_proc=", rb_hash_set_default_proc, 1);
    rb_define_method(rb_cHash, "key", rb_hash_key, 1);
    rb_define_method(rb_cHash, "size", rb_hash_size, 0);
    rb_define_method(rb_cHash, "length", rb_hash_size, 0);
    rb_define_method(rb_cHash, "empty?", rb_hash_empty_p, 0);

    rb_define_method(rb_cHash, "each_value", rb_hash_each_value, 0);
    rb_define_method(rb_cHash, "each_key", rb_hash_each_key, 0);
    rb_define_method(rb_cHash, "each_pair", rb_hash_each_pair, 0);
    rb_define_method(rb_cHash, "each", rb_hash_each_pair, 0);

    rb_define_method(rb_cHash, "transform_keys", rb_hash_transform_keys, -1);
    rb_define_method(rb_cHash, "transform_keys!", rb_hash_transform_keys_bang, -1);
    rb_define_method(rb_cHash, "transform_values", rb_hash_transform_values, 0);
    rb_define_method(rb_cHash, "transform_values!", rb_hash_transform_values_bang, 0);

    rb_define_method(rb_cHash, "keys", rb_hash_keys, 0);
    rb_define_method(rb_cHash, "values", rb_hash_values, 0);
    rb_define_method(rb_cHash, "values_at", rb_hash_values_at, -1);
    rb_define_method(rb_cHash, "fetch_values", rb_hash_fetch_values, -1);

    rb_define_method(rb_cHash, "shift", rb_hash_shift, 0);
    rb_define_method(rb_cHash, "delete", rb_hash_delete_m, 1);
    rb_define_method(rb_cHash, "delete_if", rb_hash_delete_if, 0);
    rb_define_method(rb_cHash, "keep_if", rb_hash_keep_if, 0);
    rb_define_method(rb_cHash, "select", rb_hash_select, 0);
    rb_define_method(rb_cHash, "select!", rb_hash_select_bang, 0);
    rb_define_method(rb_cHash, "filter", rb_hash_select, 0);
    rb_define_method(rb_cHash, "filter!", rb_hash_select_bang, 0);
    rb_define_method(rb_cHash, "reject", rb_hash_reject, 0);
    rb_define_method(rb_cHash, "reject!", rb_hash_reject_bang, 0);
    rb_define_method(rb_cHash, "slice", rb_hash_slice, -1);
    rb_define_method(rb_cHash, "except", rb_hash_except, -1);
    rb_define_method(rb_cHash, "clear", rb_hash_clear, 0);
    rb_define_method(rb_cHash, "invert", rb_hash_invert, 0);
    rb_define_method(rb_cHash, "update", rb_hash_update, -1);
    rb_define_method(rb_cHash, "replace", rb_hash_replace, 1);
    rb_define_method(rb_cHash, "merge!", rb_hash_update, -1);
    rb_define_method(rb_cHash, "merge", rb_hash_merge, -1);
    rb_define_method(rb_cHash, "assoc", rb_hash_assoc, 1);
    rb_define_method(rb_cHash, "rassoc", rb_hash_rassoc, 1);
    rb_define_method(rb_cHash, "flatten", rb_hash_flatten, -1);
    rb_define_method(rb_cHash, "compact", rb_hash_compact, 0);
    rb_define_method(rb_cHash, "compact!", rb_hash_compact_bang, 0);

    rb_define_method(rb_cHash, "include?", rb_hash_has_key, 1);
    rb_define_method(rb_cHash, "member?", rb_hash_has_key, 1);
    rb_define_method(rb_cHash, "has_key?", rb_hash_has_key, 1);
    rb_define_method(rb_cHash, "has_value?", rb_hash_has_value, 1);
    rb_define_method(rb_cHash, "key?", rb_hash_has_key, 1);
    rb_define_method(rb_cHash, "value?", rb_hash_has_value, 1);

    rb_define_method(rb_cHash, "compare_by_identity", rb_hash_compare_by_id, 0);
    rb_define_method(rb_cHash, "compare_by_identity?", rb_hash_compare_by_id_p, 0);

    rb_define_method(rb_cHash, "any?", rb_hash_any_p, -1);
    rb_define_method(rb_cHash, "dig", rb_hash_dig, -1);

    rb_define_method(rb_cHash, "<=", rb_hash_le, 1);
    rb_define_method(rb_cHash, "<", rb_hash_lt, 1);
    rb_define_method(rb_cHash, ">=", rb_hash_ge, 1);
    rb_define_method(rb_cHash, ">", rb_hash_gt, 1);

    rb_define_method(rb_cHash, "deconstruct_keys", rb_hash_deconstruct_keys, 1);

    rb_define_singleton_method(rb_cHash, "ruby2_keywords_hash?", rb_hash_s_ruby2_keywords_hash_p, 1);
    rb_define_singleton_method(rb_cHash, "ruby2_keywords_hash", rb_hash_s_ruby2_keywords_hash, 1);

    /* Document-class: ENV
     *
     * ENV is a hash-like accessor for environment variables.
     *
     * === Interaction with the Operating System
     *
     * The ENV object interacts with the operating system's environment variables:
     *
     * - When you get the value for a name in ENV, the value is retrieved from among the current environment variables.
     * - When you create or set a name-value pair in ENV, the name and value are immediately set in the environment variables.
     * - When you delete a name-value pair in ENV, it is immediately deleted from the environment variables.
     *
     * === Names and Values
     *
     * Generally, a name or value is a String.
     *
     * ==== Valid Names and Values
     *
     * Each name or value must be one of the following:
     *
     * - A String.
     * - An object that responds to \#to_str by returning a String, in which case that String will be used as the name or value.
     *
     * ==== Invalid Names and Values
     *
     * A new name:
     *
     * - May not be the empty string:
     *     ENV[''] = '0'
     *     # Raises Errno::EINVAL (Invalid argument - ruby_setenv())
     *
     * - May not contain character <code>"="</code>:
     *     ENV['='] = '0'
     *     # Raises Errno::EINVAL (Invalid argument - ruby_setenv(=))
     *
     * A new name or value:
     *
     * - May not be a non-String that does not respond to \#to_str:
     *
     *     ENV['foo'] = Object.new
     *     # Raises TypeError (no implicit conversion of Object into String)
     *     ENV[Object.new] = '0'
     *     # Raises TypeError (no implicit conversion of Object into String)
     *
     * - May not contain the NUL character <code>"\0"</code>:
     *
     *     ENV['foo'] = "\0"
     *     # Raises ArgumentError (bad environment variable value: contains null byte)
     *     ENV["\0"] == '0'
     *     # Raises ArgumentError (bad environment variable name: contains null byte)
     *
     * - May not have an ASCII-incompatible encoding such as UTF-16LE or ISO-2022-JP:
     *
     *     ENV['foo'] = '0'.force_encoding(Encoding::ISO_2022_JP)
     *     # Raises ArgumentError (bad environment variable name: ASCII incompatible encoding: ISO-2022-JP)
     *     ENV["foo".force_encoding(Encoding::ISO_2022_JP)] = '0'
     *     # Raises ArgumentError (bad environment variable name: ASCII incompatible encoding: ISO-2022-JP)
     *
     * === About Ordering
     *
     * ENV enumerates its name/value pairs in the order found
     * in the operating system's environment variables.
     * Therefore the ordering of ENV content is OS-dependent, and may be indeterminate.
     *
     * This will be seen in:
     * - A Hash returned by an ENV method.
     * - An Enumerator returned by an ENV method.
     * - An Array returned by ENV.keys, ENV.values, or ENV.to_a.
     * - The String returned by ENV.inspect.
     * - The Array returned by ENV.shift.
     * - The name returned by ENV.key.
     *
     * === About the Examples
     * Some methods in ENV return ENV itself. Typically, there are many environment variables.
     * It's not useful to display a large ENV in the examples here,
     * so most example snippets begin by resetting the contents of ENV:
     * - ENV.replace replaces ENV with a new collection of entries.
     * - ENV.clear empties ENV.
     */

    /*
     * Hack to get RDoc to regard ENV as a class:
     * envtbl = rb_define_class("ENV", rb_cObject);
     */
    origenviron = environ;
    envtbl = rb_obj_alloc(rb_cObject);
    rb_extend_object(envtbl, rb_mEnumerable);
    FL_SET_RAW(envtbl, RUBY_FL_SHAREABLE);


    rb_define_singleton_method(envtbl, "[]", rb_f_getenv, 1);
    rb_define_singleton_method(envtbl, "fetch", env_fetch, -1);
    rb_define_singleton_method(envtbl, "[]=", env_aset_m, 2);
    rb_define_singleton_method(envtbl, "store", env_aset_m, 2);
    rb_define_singleton_method(envtbl, "each", env_each_pair, 0);
    rb_define_singleton_method(envtbl, "each_pair", env_each_pair, 0);
    rb_define_singleton_method(envtbl, "each_key", env_each_key, 0);
    rb_define_singleton_method(envtbl, "each_value", env_each_value, 0);
    rb_define_singleton_method(envtbl, "delete", env_delete_m, 1);
    rb_define_singleton_method(envtbl, "delete_if", env_delete_if, 0);
    rb_define_singleton_method(envtbl, "keep_if", env_keep_if, 0);
    rb_define_singleton_method(envtbl, "slice", env_slice, -1);
    rb_define_singleton_method(envtbl, "except", env_except, -1);
    rb_define_singleton_method(envtbl, "clear", env_clear, 0);
    rb_define_singleton_method(envtbl, "reject", env_reject, 0);
    rb_define_singleton_method(envtbl, "reject!", env_reject_bang, 0);
    rb_define_singleton_method(envtbl, "select", env_select, 0);
    rb_define_singleton_method(envtbl, "select!", env_select_bang, 0);
    rb_define_singleton_method(envtbl, "filter", env_select, 0);
    rb_define_singleton_method(envtbl, "filter!", env_select_bang, 0);
    rb_define_singleton_method(envtbl, "shift", env_shift, 0);
    rb_define_singleton_method(envtbl, "freeze", env_freeze, 0);
    rb_define_singleton_method(envtbl, "invert", env_invert, 0);
    rb_define_singleton_method(envtbl, "replace", env_replace, 1);
    rb_define_singleton_method(envtbl, "update", env_update, 1);
    rb_define_singleton_method(envtbl, "merge!", env_update, 1);
    rb_define_singleton_method(envtbl, "inspect", env_inspect, 0);
    rb_define_singleton_method(envtbl, "rehash", env_none, 0);
    rb_define_singleton_method(envtbl, "to_a", env_to_a, 0);
    rb_define_singleton_method(envtbl, "to_s", env_to_s, 0);
    rb_define_singleton_method(envtbl, "key", env_key, 1);
    rb_define_singleton_method(envtbl, "size", env_size, 0);
    rb_define_singleton_method(envtbl, "length", env_size, 0);
    rb_define_singleton_method(envtbl, "empty?", env_empty_p, 0);
    rb_define_singleton_method(envtbl, "keys", env_f_keys, 0);
    rb_define_singleton_method(envtbl, "values", env_f_values, 0);
    rb_define_singleton_method(envtbl, "values_at", env_values_at, -1);
    rb_define_singleton_method(envtbl, "include?", env_has_key, 1);
    rb_define_singleton_method(envtbl, "member?", env_has_key, 1);
    rb_define_singleton_method(envtbl, "has_key?", env_has_key, 1);
    rb_define_singleton_method(envtbl, "has_value?", env_has_value, 1);
    rb_define_singleton_method(envtbl, "key?", env_has_key, 1);
    rb_define_singleton_method(envtbl, "value?", env_has_value, 1);
    rb_define_singleton_method(envtbl, "to_hash", env_f_to_hash, 0);
    rb_define_singleton_method(envtbl, "to_h", env_to_h, 0);
    rb_define_singleton_method(envtbl, "assoc", env_assoc, 1);
    rb_define_singleton_method(envtbl, "rassoc", env_rassoc, 1);
    rb_define_singleton_method(envtbl, "clone", env_clone, -1);
    rb_define_singleton_method(envtbl, "dup", env_dup, 0);

    VALUE envtbl_class = rb_singleton_class(envtbl);
    rb_undef_method(envtbl_class, "initialize");
    rb_undef_method(envtbl_class, "initialize_clone");
    rb_undef_method(envtbl_class, "initialize_copy");
    rb_undef_method(envtbl_class, "initialize_dup");

    /*
     * ENV is a Hash-like accessor for environment variables.
     *
     * See ENV (the class) for more details.
     */
    rb_define_global_const("ENV", envtbl);

    /* for callcc */
    ruby_register_rollback_func_for_ensure(hash_foreach_ensure, hash_foreach_ensure_rollback);

    HASH_ASSERT(sizeof(ar_hint_t) * RHASH_AR_TABLE_MAX_SIZE == sizeof(VALUE));
}<|MERGE_RESOLUTION|>--- conflicted
+++ resolved
@@ -6091,12 +6091,7 @@
     const char *s;
 
     s = env_name(key);
-<<<<<<< HEAD
-    if (getenv_with_lock(s)) return Qtrue;
-    return Qfalse;
-=======
-    return RBOOL(getenv(s));
->>>>>>> e0a5c3d2
+    return RBOOL(getenv_with_lock(s));
 }
 
 /*
