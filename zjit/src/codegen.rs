use std::cell::Cell;
use std::rc::Rc;
use std::ffi::{c_int, c_long, c_void};

use crate::asm::Label;
use crate::backend::current::{Reg, ALLOC_REGS};
use crate::invariants::{track_bop_assumption, track_cme_assumption, track_single_ractor_assumption, track_stable_constant_names_assumption};
use crate::gc::{append_gc_offsets, get_or_create_iseq_payload, get_or_create_iseq_payload_ptr, IseqStatus};
use crate::state::ZJITState;
use crate::stats::{counter_ptr, with_time_stat, Counter, Counter::compile_time_ns};
use crate::{asm::CodeBlock, cruby::*, options::debug, virtualmem::CodePtr};
use crate::backend::lir::{self, asm_comment, asm_ccall, Assembler, Opnd, SideExitContext, Target, CFP, C_ARG_OPNDS, C_RET_OPND, EC, NATIVE_STACK_PTR, NATIVE_BASE_PTR, SP};
use crate::hir::{iseq_to_hir, Block, BlockId, BranchEdge, Invariant, RangeType, SideExitReason, SideExitReason::*, SpecialObjectType, SELF_PARAM_IDX};
use crate::hir::{Const, FrameState, Function, Insn, InsnId};
use crate::hir_type::{types, Type};
use crate::options::get_option;

/// Ephemeral code generation state
struct JITState {
    /// Instruction sequence for the method being compiled
    iseq: IseqPtr,

    /// Low-level IR Operands indexed by High-level IR's Instruction ID
    opnds: Vec<Option<Opnd>>,

    /// Labels for each basic block indexed by the BlockId
    labels: Vec<Option<Target>>,

    /// Branches to an ISEQ that need to be compiled later
    branch_iseqs: Vec<(Rc<Branch>, IseqPtr)>,

    /// The number of bytes allocated for basic block arguments spilled onto the C stack
    c_stack_slots: usize,
}

impl JITState {
    /// Create a new JITState instance
    fn new(iseq: IseqPtr, num_insns: usize, num_blocks: usize, c_stack_slots: usize) -> Self {
        JITState {
            iseq,
            opnds: vec![None; num_insns],
            labels: vec![None; num_blocks],
            branch_iseqs: Vec::default(),
            c_stack_slots,
        }
    }

    /// Retrieve the output of a given instruction that has been compiled
    fn get_opnd(&self, insn_id: InsnId) -> Option<lir::Opnd> {
        let opnd = self.opnds[insn_id.0];
        if opnd.is_none() {
            debug!("Failed to get_opnd({insn_id})");
        }
        opnd
    }

    /// Find or create a label for a given BlockId
    fn get_label(&mut self, asm: &mut Assembler, block_id: BlockId) -> Target {
        match &self.labels[block_id.0] {
            Some(label) => label.clone(),
            None => {
                let label = asm.new_label(&format!("{block_id}"));
                self.labels[block_id.0] = Some(label.clone());
                label
            }
        }
    }
}

/// CRuby API to compile a given ISEQ
#[unsafe(no_mangle)]
pub extern "C" fn rb_zjit_iseq_gen_entry_point(iseq: IseqPtr, _ec: EcPtr) -> *const u8 {
    // Do not test the JIT code in HIR tests
    if cfg!(test) {
        return std::ptr::null();
    }

    // Reject ISEQs with very large temp stacks.
    // We cannot encode too large offsets to access locals in arm64.
    let stack_max = unsafe { rb_get_iseq_body_stack_max(iseq) };
    if stack_max >= i8::MAX as u32 {
        debug!("ISEQ stack too large: {stack_max}");
        return std::ptr::null();
    }

    // Take a lock to avoid writing to ISEQ in parallel with Ractors.
    // with_vm_lock() does nothing if the program doesn't use Ractors.
    let code_ptr = with_vm_lock(src_loc!(), || {
        with_time_stat(compile_time_ns, || gen_iseq_entry_point(iseq))
    });

    // Assert that the ISEQ compiles if RubyVM::ZJIT.assert_compiles is enabled
    if ZJITState::assert_compiles_enabled() && code_ptr.is_null() {
        let iseq_location = iseq_get_location(iseq, 0);
        panic!("Failed to compile: {iseq_location}");
    }

    code_ptr
}

/// See [gen_iseq_entry_point_body]. This wrapper is to make sure cb.mark_all_executable()
/// is called even if gen_iseq_entry_point_body() partially fails and returns a null pointer.
fn gen_iseq_entry_point(iseq: IseqPtr) -> *const u8 {
    let cb = ZJITState::get_code_block();
    let code_ptr = gen_iseq_entry_point_body(cb, iseq);

    // Always mark the code region executable if asm.compile() has been used.
    // We need to do this even if code_ptr is null because, whether gen_entry() or
    // gen_function_stub() fails or not, gen_function() has already used asm.compile().
    cb.mark_all_executable();

    code_ptr.map_or(std::ptr::null(), |ptr| ptr.raw_ptr(cb))
}

/// Compile an entry point for a given ISEQ
fn gen_iseq_entry_point_body(cb: &mut CodeBlock, iseq: IseqPtr) -> Option<CodePtr> {
    // Compile ISEQ into High-level IR
    let function = compile_iseq(iseq)?;

    // Compile the High-level IR
    let Some((start_ptr, gc_offsets, jit)) = gen_function(cb, iseq, &function) else {
        debug!("Failed to compile iseq: gen_function failed: {}", iseq_get_location(iseq, 0));
        return None;
    };

    // Compile an entry point to the JIT code
    let Some(entry_ptr) = gen_entry(cb, iseq, &function, start_ptr) else {
        debug!("Failed to compile iseq: gen_entry failed: {}", iseq_get_location(iseq, 0));
        return None;
    };

    // Stub callee ISEQs for JIT-to-JIT calls
    for (branch, callee_iseq) in jit.branch_iseqs.into_iter() {
        gen_iseq_branch(cb, callee_iseq, iseq, branch)?;
    }

    // Remember the block address to reuse it later
    let payload = get_or_create_iseq_payload(iseq);
    payload.status = IseqStatus::Compiled(start_ptr);
    append_gc_offsets(iseq, &gc_offsets);

    // Return a JIT code address
    Some(entry_ptr)
}

/// Stub a branch for a JIT-to-JIT call
fn gen_iseq_branch(cb: &mut CodeBlock, iseq: IseqPtr, caller_iseq: IseqPtr, branch: Rc<Branch>) -> Option<()> {
    // Compile a function stub
    let Some((stub_ptr, gc_offsets)) = gen_function_stub(cb, iseq, branch.clone()) else {
        // Failed to compile the stub. Bail out of compiling the caller ISEQ.
        debug!("Failed to compile iseq: could not compile stub: {} -> {}",
               iseq_get_location(caller_iseq, 0), iseq_get_location(iseq, 0));
        return None;
    };
    append_gc_offsets(iseq, &gc_offsets);

    // Update the JIT-to-JIT call to call the stub
    let stub_addr = stub_ptr.raw_ptr(cb);
    branch.regenerate(cb, |asm| {
        asm_comment!(asm, "call function stub: {}", iseq_get_location(iseq, 0));
        asm.ccall(stub_addr, vec![]);
    });
    Some(())
}

/// Write an entry to the perf map in /tmp
fn register_with_perf(iseq_name: String, start_ptr: usize, code_size: usize) {
    use std::io::Write;
    let perf_map = format!("/tmp/perf-{}.map", std::process::id());
    let Ok(mut file) = std::fs::OpenOptions::new().create(true).append(true).open(&perf_map) else {
        debug!("Failed to open perf map file: {perf_map}");
        return;
    };
    let Ok(_) = writeln!(file, "{:#x} {:#x} zjit::{}", start_ptr, code_size, iseq_name) else {
        debug!("Failed to write {iseq_name} to perf map file: {perf_map}");
        return;
    };
}

/// Compile a JIT entry
fn gen_entry(cb: &mut CodeBlock, iseq: IseqPtr, function: &Function, function_ptr: CodePtr) -> Option<CodePtr> {
    // Set up registers for CFP, EC, SP, and basic block arguments
    let mut asm = Assembler::new();
    gen_entry_prologue(&mut asm, iseq);
    gen_entry_params(&mut asm, iseq, function.block(BlockId(0)));

    // Jump to the first block using a call instruction
    asm.ccall(function_ptr.raw_ptr(cb) as *const u8, vec![]);

    // Restore registers for CFP, EC, and SP after use
    asm_comment!(asm, "return to the interpreter");
    asm.frame_teardown(lir::JIT_PRESERVED_REGS);
    asm.cret(C_RET_OPND);

    if get_option!(dump_lir) {
        println!("LIR:\nJIT entry for {}:\n{:?}", iseq_name(iseq), asm);
    }

    let result = asm.compile(cb).map(|(start_ptr, _)| start_ptr);
    if let Some(start_addr) = result {
        if get_option!(perf) {
            let start_ptr = start_addr.raw_ptr(cb) as usize;
            let end_ptr = cb.get_write_ptr().raw_ptr(cb) as usize;
            let code_size = end_ptr - start_ptr;
            let iseq_name = iseq_get_location(iseq, 0);
            register_with_perf(format!("entry for {iseq_name}"), start_ptr, code_size);
        }
    }
    result
}

/// Compile an ISEQ into machine code
fn gen_iseq(cb: &mut CodeBlock, iseq: IseqPtr) -> Option<(CodePtr, Vec<(Rc<Branch>, IseqPtr)>)> {
    // Return an existing pointer if it's already compiled
    let payload = get_or_create_iseq_payload(iseq);
    match payload.status {
        IseqStatus::Compiled(start_ptr) => return Some((start_ptr, vec![])),
        IseqStatus::CantCompile => return None,
        IseqStatus::NotCompiled => {},
    }

    // Convert ISEQ into High-level IR and optimize HIR
    let function = match compile_iseq(iseq) {
        Some(function) => function,
        None => {
            payload.status = IseqStatus::CantCompile;
            return None;
        }
    };

    // Compile the High-level IR
    let result = gen_function(cb, iseq, &function);
    if let Some((start_ptr, gc_offsets, jit)) = result {
        payload.status = IseqStatus::Compiled(start_ptr);
        append_gc_offsets(iseq, &gc_offsets);
        Some((start_ptr, jit.branch_iseqs))
    } else {
        payload.status = IseqStatus::CantCompile;
        None
    }
}

/// Compile a function
fn gen_function(cb: &mut CodeBlock, iseq: IseqPtr, function: &Function) -> Option<(CodePtr, Vec<CodePtr>, JITState)> {
    let c_stack_slots = max_num_params(function).saturating_sub(ALLOC_REGS.len());
    let mut jit = JITState::new(iseq, function.num_insns(), function.num_blocks(), c_stack_slots);
    let mut asm = Assembler::new();

    // Compile each basic block
    let reverse_post_order = function.rpo();
    for &block_id in reverse_post_order.iter() {
        let block = function.block(block_id);
        asm_comment!(
            asm, "{block_id}({}): {}",
            block.params().map(|param| format!("{param}")).collect::<Vec<_>>().join(", "),
            iseq_get_location(iseq, block.insn_idx),
        );

        // Write a label to jump to the basic block
        let label = jit.get_label(&mut asm, block_id);
        asm.write_label(label);

        // Set up the frame at the first block. :bb0-prologue:
        if block_id == BlockId(0) {
            asm.frame_setup(&[], jit.c_stack_slots);
        }

        // Compile all parameters
        for &insn_id in block.params() {
            match function.find(insn_id) {
                Insn::Param { idx } => {
                    jit.opnds[insn_id.0] = Some(gen_param(&mut asm, idx));
                },
                insn => unreachable!("Non-param insn found in block.params: {insn:?}"),
            }
        }

        // Compile all instructions
        for &insn_id in block.insns() {
            let insn = function.find(insn_id);
            if gen_insn(cb, &mut jit, &mut asm, function, insn_id, &insn).is_none() {
                debug!("Failed to compile insn: {insn_id} {insn}");
                return None;
            }
        }
        // Make sure the last patch point has enough space to insert a jump
        asm.pad_patch_point();
    }

    if get_option!(dump_lir) {
        println!("LIR:\nfn {}:\n{:?}", iseq_name(iseq), asm);
    }

    // Generate code if everything can be compiled
    let result = asm.compile(cb).map(|(start_ptr, gc_offsets)| (start_ptr, gc_offsets, jit));
    if let Some((start_ptr, _, _)) = result {
        if get_option!(perf) {
            let start_usize = start_ptr.raw_ptr(cb) as usize;
            let end_usize = cb.get_write_ptr().raw_ptr(cb) as usize;
            let code_size = end_usize - start_usize;
            let iseq_name = iseq_get_location(iseq, 0);
            register_with_perf(iseq_name, start_usize, code_size);
        }
        if ZJITState::should_log_compiled_iseqs() {
            let iseq_name = iseq_get_location(iseq, 0);
            ZJITState::log_compile(iseq_name);
        }
    }
    result
}

/// Compile an instruction
fn gen_insn(cb: &mut CodeBlock, jit: &mut JITState, asm: &mut Assembler, function: &Function, insn_id: InsnId, insn: &Insn) -> Option<()> {
    // Convert InsnId to lir::Opnd
    macro_rules! opnd {
        ($insn_id:ident) => {
            jit.get_opnd(*$insn_id)?
        };
    }

    macro_rules! opnds {
        ($insn_ids:ident) => {
            {
                Option::from_iter($insn_ids.iter().map(|insn_id| jit.get_opnd(*insn_id)))?
            }
        };
    }

    if !matches!(*insn, Insn::Snapshot { .. }) {
        asm_comment!(asm, "Insn: {insn_id} {insn}");
    }

    let out_opnd = match insn {
        Insn::Const { val: Const::Value(val) } => gen_const(*val),
        Insn::NewArray { elements, state } => gen_new_array(asm, opnds!(elements), &function.frame_state(*state)),
        Insn::NewHash { elements, state } => gen_new_hash(jit, asm, elements, &function.frame_state(*state))?,
        Insn::NewRange { low, high, flag, state } => gen_new_range(asm, opnd!(low), opnd!(high), *flag, &function.frame_state(*state)),
        Insn::ArrayDup { val, state } => gen_array_dup(asm, opnd!(val), &function.frame_state(*state)),
        Insn::StringCopy { val, chilled, state } => gen_string_copy(asm, opnd!(val), *chilled, &function.frame_state(*state)),
        Insn::StringConcat { strings, state } => gen_string_concat(jit, asm, opnds!(strings), &function.frame_state(*state))?,
        Insn::StringIntern { val, state } => gen_intern(asm, opnd!(val), &function.frame_state(*state))?,
        Insn::Param { idx } => unreachable!("block.insns should not have Insn::Param({idx})"),
        Insn::Snapshot { .. } => return Some(()), // we don't need to do anything for this instruction at the moment
        Insn::Jump(branch) => return gen_jump(jit, asm, branch),
        Insn::IfTrue { val, target } => return gen_if_true(jit, asm, opnd!(val), target),
        Insn::IfFalse { val, target } => return gen_if_false(jit, asm, opnd!(val), target),
        Insn::SendWithoutBlock { cd, state, self_val, args, .. } => gen_send_without_block(jit, asm, *cd, &function.frame_state(*state), opnd!(self_val), opnds!(args))?,
        // Give up SendWithoutBlockDirect for 6+ args since asm.ccall() doesn't support it.
        Insn::SendWithoutBlockDirect { cd, state, self_val, args, .. } if args.len() + 1 > C_ARG_OPNDS.len() => // +1 for self
            gen_send_without_block(jit, asm, *cd, &function.frame_state(*state), opnd!(self_val), opnds!(args))?,
        Insn::SendWithoutBlockDirect { cme, iseq, self_val, args, state, .. } => gen_send_without_block_direct(cb, jit, asm, *cme, *iseq, opnd!(self_val), opnds!(args), &function.frame_state(*state))?,
        Insn::InvokeBuiltin { bf, args, state, .. } => gen_invokebuiltin(jit, asm, &function.frame_state(*state), bf, opnds!(args))?,
        Insn::Return { val } => return Some(gen_return(asm, opnd!(val))?),
        Insn::FixnumAdd { left, right, state } => gen_fixnum_add(jit, asm, opnd!(left), opnd!(right), &function.frame_state(*state))?,
        Insn::FixnumSub { left, right, state } => gen_fixnum_sub(jit, asm, opnd!(left), opnd!(right), &function.frame_state(*state))?,
        Insn::FixnumMult { left, right, state } => gen_fixnum_mult(jit, asm, opnd!(left), opnd!(right), &function.frame_state(*state))?,
        Insn::FixnumEq { left, right } => gen_fixnum_eq(asm, opnd!(left), opnd!(right))?,
        Insn::FixnumNeq { left, right } => gen_fixnum_neq(asm, opnd!(left), opnd!(right))?,
        Insn::FixnumLt { left, right } => gen_fixnum_lt(asm, opnd!(left), opnd!(right))?,
        Insn::FixnumLe { left, right } => gen_fixnum_le(asm, opnd!(left), opnd!(right))?,
        Insn::FixnumGt { left, right } => gen_fixnum_gt(asm, opnd!(left), opnd!(right))?,
        Insn::FixnumGe { left, right } => gen_fixnum_ge(asm, opnd!(left), opnd!(right))?,
        Insn::FixnumAnd { left, right } => gen_fixnum_and(asm, opnd!(left), opnd!(right))?,
        Insn::FixnumOr { left, right } => gen_fixnum_or(asm, opnd!(left), opnd!(right))?,
        Insn::IsNil { val } => gen_isnil(asm, opnd!(val))?,
        Insn::Test { val } => gen_test(asm, opnd!(val))?,
        Insn::GuardType { val, guard_type, state } => gen_guard_type(jit, asm, opnd!(val), *guard_type, &function.frame_state(*state))?,
        Insn::GuardBitEquals { val, expected, state } => gen_guard_bit_equals(jit, asm, opnd!(val), *expected, &function.frame_state(*state))?,
        Insn::PatchPoint { invariant, state } => return gen_patch_point(jit, asm, invariant, &function.frame_state(*state)),
        Insn::CCall { cfun, args, name: _, return_type: _, elidable: _ } => gen_ccall(asm, *cfun, opnds!(args))?,
        Insn::GetIvar { self_val, id, state: _ } => gen_getivar(asm, opnd!(self_val), *id),
        Insn::SetGlobal { id, val, state } => return gen_setglobal(jit, asm, *id, opnd!(val), &function.frame_state(*state)),
        Insn::GetGlobal { id, state: _ } => gen_getglobal(asm, *id),
        &Insn::GetLocal { ep_offset, level } => gen_getlocal_with_ep(asm, ep_offset, level)?,
        Insn::SetLocal { val, ep_offset, level } => return gen_setlocal_with_ep(asm, opnd!(val), *ep_offset, *level),
        Insn::GetConstantPath { ic, state } => gen_get_constant_path(jit, asm, *ic, &function.frame_state(*state))?,
        Insn::SetIvar { self_val, id, val, state: _ } => return gen_setivar(asm, opnd!(self_val), *id, opnd!(val)),
        Insn::SideExit { state, reason } => return gen_side_exit(jit, asm, reason, &function.frame_state(*state)),
        Insn::PutSpecialObject { value_type } => gen_putspecialobject(asm, *value_type),
        Insn::AnyToString { val, str, state } => gen_anytostring(asm, opnd!(val), opnd!(str), &function.frame_state(*state))?,
        Insn::Defined { op_type, obj, pushval, v, state } => gen_defined(jit, asm, *op_type, *obj, *pushval, opnd!(v), &function.frame_state(*state))?,
        &Insn::IncrCounter(counter) => return Some(gen_incr_counter(asm, counter)),
        Insn::ObjToString { val, cd, state, .. } => gen_objtostring(jit, asm, opnd!(val), *cd, &function.frame_state(*state))?,
        Insn::ArrayExtend { .. }
        | Insn::ArrayMax { .. }
        | Insn::ArrayPush { .. }
        | Insn::DefinedIvar { .. }
        | Insn::FixnumDiv { .. }
        | Insn::FixnumMod { .. }
        | Insn::HashDup { .. }
<<<<<<< HEAD
        | Insn::ObjToString { .. }
=======
        | Insn::NewHash { .. }
>>>>>>> c9346a16
        | Insn::Send { .. }
        | Insn::Throw { .. }
        | Insn::ToArray { .. }
        | Insn::ToNewArray { .. }
        | Insn::Const { .. }
        => {
            debug!("ZJIT: gen_function: unexpected insn {insn}");
            return None;
        }
    };

    assert!(insn.has_output(), "Cannot write LIR output of HIR instruction with no output: {insn}");

    // If the instruction has an output, remember it in jit.opnds
    jit.opnds[insn_id.0] = Some(out_opnd);

    Some(())
}

/// Gets the EP of the ISeq of the containing method, or "local level".
/// Equivalent of GET_LEP() macro.
fn gen_get_lep(jit: &JITState, asm: &mut Assembler) -> Opnd {
    // Equivalent of get_lvar_level() in compile.c
    fn get_lvar_level(mut iseq: IseqPtr) -> u32 {
        let local_iseq = unsafe { rb_get_iseq_body_local_iseq(iseq) };
        let mut level = 0;
        while iseq != local_iseq {
            iseq = unsafe { rb_get_iseq_body_parent_iseq(iseq) };
            level += 1;
        }

        level
    }

    let level = get_lvar_level(jit.iseq);
    gen_get_ep(asm, level)
}

// Get EP at `level` from CFP
fn gen_get_ep(asm: &mut Assembler, level: u32) -> Opnd {
    // Load environment pointer EP from CFP into a register
    let ep_opnd = Opnd::mem(64, CFP, RUBY_OFFSET_CFP_EP);
    let mut ep_opnd = asm.load(ep_opnd);

    for _ in 0..level {
        // Get the previous EP from the current EP
        // See GET_PREV_EP(ep) macro
        // VALUE *prev_ep = ((VALUE *)((ep)[VM_ENV_DATA_INDEX_SPECVAL] & ~0x03))
        const UNTAGGING_MASK: Opnd = Opnd::Imm(!0x03);
        let offset = SIZEOF_VALUE_I32 * VM_ENV_DATA_INDEX_SPECVAL;
        ep_opnd = asm.load(Opnd::mem(64, ep_opnd, offset));
        ep_opnd = asm.and(ep_opnd, UNTAGGING_MASK);
    }

    ep_opnd
}

fn gen_objtostring(jit: &mut JITState, asm: &mut Assembler, val: Opnd, cd: *const rb_call_data, state: &FrameState) -> Option<Opnd> {
    gen_prepare_non_leaf_call(jit, asm, state)?;

    let iseq_opnd = Opnd::Value(jit.iseq.into());

    // TODO: Specialize for immediate types
    // Call rb_vm_objtostring(iseq, recv, cd)
    let ret = asm_ccall!(asm, rb_vm_objtostring, iseq_opnd, val, (cd as usize).into());

    // TODO: Call `to_s` on the receiver if rb_vm_objtostring returns Qundef
    // Need to replicate what CALL_SIMPLE_METHOD does
    asm_comment!(asm, "side-exit if rb_vm_objtostring returns Qundef");
    asm.cmp(ret, Qundef.into());
    asm.je(side_exit(jit, state, ObjToStringFallback)?);

    Some(ret)
}

fn gen_defined(jit: &JITState, asm: &mut Assembler, op_type: usize, obj: VALUE, pushval: VALUE, tested_value: Opnd, state: &FrameState) -> Option<Opnd> {
    match op_type as defined_type {
        DEFINED_YIELD => {
            // `yield` goes to the block handler stowed in the "local" iseq which is
            // the current iseq or a parent. Only the "method" iseq type can be passed a
            // block handler. (e.g. `yield` in the top level script is a syntax error.)
            let local_iseq = unsafe { rb_get_iseq_body_local_iseq(jit.iseq) };
            if unsafe { rb_get_iseq_body_type(local_iseq) } == ISEQ_TYPE_METHOD {
                let lep = gen_get_lep(jit, asm);
                let block_handler = asm.load(Opnd::mem(64, lep, SIZEOF_VALUE_I32 * VM_ENV_DATA_INDEX_SPECVAL));
                let pushval = asm.load(pushval.into());
                asm.cmp(block_handler, VM_BLOCK_HANDLER_NONE.into());
                Some(asm.csel_e(Qnil.into(), pushval.into()))
            } else {
                Some(Qnil.into())
            }
        }
        _ => {
            // Save the PC and SP because the callee may allocate or call #respond_to?
            gen_prepare_non_leaf_call(jit, asm, state)?;

            // TODO: Inline the cases for each op_type
            // Call vm_defined(ec, reg_cfp, op_type, obj, v)
            let def_result = asm_ccall!(asm, rb_vm_defined, EC, CFP, op_type.into(), obj.into(), tested_value);

            asm.cmp(def_result.with_num_bits(8), 0.into());
            Some(asm.csel_ne(pushval.into(), Qnil.into()))
        }
    }
}

/// Get a local variable from a higher scope or the heap. `local_ep_offset` is in number of VALUEs.
/// We generate this instruction with level=0 only when the local variable is on the heap, so we
/// can't optimize the level=0 case using the SP register.
fn gen_getlocal_with_ep(asm: &mut Assembler, local_ep_offset: u32, level: u32) -> Option<lir::Opnd> {
    let ep = gen_get_ep(asm, level);
    let offset = -(SIZEOF_VALUE_I32 * i32::try_from(local_ep_offset).ok()?);
    Some(asm.load(Opnd::mem(64, ep, offset)))
}

/// Set a local variable from a higher scope or the heap. `local_ep_offset` is in number of VALUEs.
/// We generate this instruction with level=0 only when the local variable is on the heap, so we
/// can't optimize the level=0 case using the SP register.
fn gen_setlocal_with_ep(asm: &mut Assembler, val: Opnd, local_ep_offset: u32, level: u32) -> Option<()> {
    let ep = gen_get_ep(asm, level);
    match val {
        // If we're writing a constant, non-heap VALUE, do a raw memory write without
        // running write barrier.
        lir::Opnd::Value(const_val) if const_val.special_const_p() => {
            let offset = -(SIZEOF_VALUE_I32 * i32::try_from(local_ep_offset).ok()?);
            asm.mov(Opnd::mem(64, ep, offset), val);
        }
        // We're potentially writing a reference to an IMEMO/env object,
        // so take care of the write barrier with a function.
        _ => {
            let local_index = c_int::try_from(local_ep_offset).ok().and_then(|idx| idx.checked_mul(-1))?;
            asm_ccall!(asm, rb_vm_env_write, ep, local_index.into(), val);
        }
    }
    Some(())
}

fn gen_get_constant_path(jit: &JITState, asm: &mut Assembler, ic: *const iseq_inline_constant_cache, state: &FrameState) -> Option<Opnd> {
    unsafe extern "C" {
        fn rb_vm_opt_getconstant_path(ec: EcPtr, cfp: CfpPtr, ic: *const iseq_inline_constant_cache) -> VALUE;
    }

    // Anything could be called on const_missing
    gen_prepare_non_leaf_call(jit, asm, state)?;

    Some(asm_ccall!(asm, rb_vm_opt_getconstant_path, EC, CFP, Opnd::const_ptr(ic)))
}

fn gen_invokebuiltin(jit: &JITState, asm: &mut Assembler, state: &FrameState, bf: &rb_builtin_function, args: Vec<Opnd>) -> Option<lir::Opnd> {
    // Ensure we have enough room fit ec, self, and arguments
    // TODO remove this check when we have stack args (we can use Time.new to test it)
    if bf.argc + 2 > (C_ARG_OPNDS.len() as i32) {
        return None;
    }

    // Anything can happen inside builtin functions
    gen_prepare_non_leaf_call(jit, asm, state)?;

    let mut cargs = vec![EC];
    cargs.extend(args);

    let val = asm.ccall(bf.func_ptr as *const u8, cargs);

    Some(val)
}

/// Record a patch point that should be invalidated on a given invariant
fn gen_patch_point(jit: &mut JITState, asm: &mut Assembler, invariant: &Invariant, state: &FrameState) -> Option<()> {
    let payload_ptr = get_or_create_iseq_payload_ptr(jit.iseq);
    let label = asm.new_label("patch_point").unwrap_label();
    let invariant = invariant.clone();

    // Compile a side exit. Fill nop instructions if the last patch point is too close.
    asm.patch_point(build_side_exit(jit, state, PatchPoint(invariant), Some(label))?);

    // Remember the current address as a patch point
    asm.pos_marker(move |code_ptr, cb| {
        match invariant {
            Invariant::BOPRedefined { klass, bop } => {
                let side_exit_ptr = cb.resolve_label(label);
                track_bop_assumption(klass, bop, code_ptr, side_exit_ptr, payload_ptr);
            }
            Invariant::MethodRedefined { klass: _, method: _, cme } => {
                let side_exit_ptr = cb.resolve_label(label);
                track_cme_assumption(cme, code_ptr, side_exit_ptr, payload_ptr);
            }
            Invariant::StableConstantNames { idlist } => {
                let side_exit_ptr = cb.resolve_label(label);
                track_stable_constant_names_assumption(idlist, code_ptr, side_exit_ptr, payload_ptr);
            }
            Invariant::SingleRactorMode => {
                let side_exit_ptr = cb.resolve_label(label);
                track_single_ractor_assumption(code_ptr, side_exit_ptr, payload_ptr);
            }
        }
    });
    Some(())
}

/// Lowering for [`Insn::CCall`]. This is a low-level raw call that doesn't know
/// anything about the callee, so handling for e.g. GC safety is dealt with elsewhere.
fn gen_ccall(asm: &mut Assembler, cfun: *const u8, args: Vec<Opnd>) -> Option<lir::Opnd> {
    Some(asm.ccall(cfun, args))
}

/// Emit an uncached instance variable lookup
fn gen_getivar(asm: &mut Assembler, recv: Opnd, id: ID) -> Opnd {
    asm_ccall!(asm, rb_ivar_get, recv, id.0.into())
}

/// Emit an uncached instance variable store
fn gen_setivar(asm: &mut Assembler, recv: Opnd, id: ID, val: Opnd) -> Option<()> {
    asm_ccall!(asm, rb_ivar_set, recv, id.0.into(), val);
    Some(())
}

/// Look up global variables
fn gen_getglobal(asm: &mut Assembler, id: ID) -> Opnd {
    asm_ccall!(asm, rb_gvar_get, id.0.into())
}

/// Intern a string
fn gen_intern(asm: &mut Assembler, val: Opnd, state: &FrameState) -> Option<Opnd> {
    gen_prepare_call_with_gc(asm, state);

    Some(asm_ccall!(asm, rb_str_intern, val))
}

/// Set global variables
fn gen_setglobal(jit: &mut JITState, asm: &mut Assembler, id: ID, val: Opnd, state: &FrameState) -> Option<()> {
    // When trace_var is used, setting a global variable can cause exceptions
    gen_prepare_non_leaf_call(jit, asm, state)?;

    asm_ccall!(asm, rb_gvar_set, id.0.into(), val);
    Some(())
}

/// Side-exit into the interpreter
fn gen_side_exit(jit: &mut JITState, asm: &mut Assembler, reason: &SideExitReason, state: &FrameState) -> Option<()> {
    asm.jmp(side_exit(jit, state, *reason)?);
    Some(())
}

/// Emit a special object lookup
fn gen_putspecialobject(asm: &mut Assembler, value_type: SpecialObjectType) -> Opnd {
    // Get the EP of the current CFP and load it into a register
    let ep_opnd = Opnd::mem(64, CFP, RUBY_OFFSET_CFP_EP);
    let ep_reg = asm.load(ep_opnd);

    asm_ccall!(asm, rb_vm_get_special_object, ep_reg, Opnd::UImm(u64::from(value_type)))
}

/// Compile an interpreter entry block to be inserted into an ISEQ
fn gen_entry_prologue(asm: &mut Assembler, iseq: IseqPtr) {
    asm_comment!(asm, "ZJIT entry point: {}", iseq_get_location(iseq, 0));
    // Save the registers we'll use for CFP, EP, SP
    asm.frame_setup(lir::JIT_PRESERVED_REGS, 0);

    // EC and CFP are passed as arguments
    asm.mov(EC, C_ARG_OPNDS[0]);
    asm.mov(CFP, C_ARG_OPNDS[1]);

    // Load the current SP from the CFP into REG_SP
    asm.mov(SP, Opnd::mem(64, CFP, RUBY_OFFSET_CFP_SP));

    // TODO: Support entry chain guard when ISEQ has_opt
}

/// Assign method arguments to basic block arguments at JIT entry
fn gen_entry_params(asm: &mut Assembler, iseq: IseqPtr, entry_block: &Block) {
    let num_params = entry_block.params().len() - 1; // -1 to exclude self
    if num_params > 0 {
        asm_comment!(asm, "set method params: {num_params}");

        // Fill basic block parameters.
        // Doing it in reverse is load-bearing. High index params have memory slots that might
        // require using a register to fill. Filling them first avoids clobbering.
        for idx in (0..num_params).rev() {
            let param = param_opnd(idx + 1); // +1 for self
            let local = gen_entry_param(asm, iseq, idx);

            // Funky offset adjustment to write into the native stack frame of the
            // HIR function we'll be calling into. This only makes sense in context
            // of the schedule of instructions in gen_entry() for the JIT entry point.
            //
            // The entry point needs to load VALUEs into native stack slots _before_ the
            // frame containing the slots exists. So, we anticipate the stack frame size
            // of the Function and subtract offsets based on that.
            //
            // native SP at entry point ─────►┌────────────┐   Native SP grows downwards
            //                                │            │ ↓ on all arches we support.
            //                         SP-0x8 ├────────────┤
            //                                │            │
            // where native SP         SP-0x10├────────────┤
            // would be while                 │            │
            // the HIR function ────────────► └────────────┘
            // is running
            match param {
                Opnd::Mem(lir::Mem { base: _, disp, num_bits }) => {
                    let param_slot = Opnd::mem(num_bits, NATIVE_STACK_PTR, disp - Assembler::frame_size());
                    asm.mov(param_slot, local);
                }
                // Prepare for parallel move for locals in registers
                reg @ Opnd::Reg(_) => {
                    asm.load_into(reg, local);
                }
                _ => unreachable!("on entry, params are either in memory or in reg. Got {param:?}")
            }

            // Assign local variables to the basic block arguments
        }
    }
    asm.load_into(param_opnd(SELF_PARAM_IDX), Opnd::mem(VALUE_BITS, CFP, RUBY_OFFSET_CFP_SELF));
}

/// Set branch params to basic block arguments
fn gen_branch_params(jit: &mut JITState, asm: &mut Assembler, branch: &BranchEdge) -> Option<()> {
    if !branch.args.is_empty() {
        asm_comment!(asm, "set branch params: {}", branch.args.len());
        let mut moves: Vec<(Reg, Opnd)> = vec![];
        for (idx, &arg) in branch.args.iter().enumerate() {
            match param_opnd(idx) {
                Opnd::Reg(reg) => {
                    // If a parameter is a register, we need to parallel-move it
                    moves.push((reg, jit.get_opnd(arg)?));
                },
                param => {
                    // If a parameter is memory, we set it beforehand
                    asm.mov(param, jit.get_opnd(arg)?);
                }
            }
        }
        asm.parallel_mov(moves);
    }
    Some(())
}

/// Get a method parameter on JIT entry. As of entry, whether EP is escaped or not solely
/// depends on the ISEQ type.
fn gen_entry_param(asm: &mut Assembler, iseq: IseqPtr, local_idx: usize) -> lir::Opnd {
    let ep_offset = local_idx_to_ep_offset(iseq, local_idx);

    // If the ISEQ does not escape EP, we can optimize the local variable access using the SP register.
    if !iseq_entry_escapes_ep(iseq) {
        // Create a reference to the local variable using the SP register. We assume EP == BP.
        // TODO: Implement the invalidation in rb_zjit_invalidate_ep_is_bp()
        let offs = -(SIZEOF_VALUE_I32 * (ep_offset + 1));
        Opnd::mem(64, SP, offs)
    } else {
        // Get the EP of the current CFP
        let ep_opnd = Opnd::mem(64, CFP, RUBY_OFFSET_CFP_EP);
        let ep_reg = asm.load(ep_opnd);

        // Create a reference to the local variable using cfp->ep
        let offs = -(SIZEOF_VALUE_I32 * ep_offset);
        Opnd::mem(64, ep_reg, offs)
    }
}

/// Compile a constant
fn gen_const(val: VALUE) -> lir::Opnd {
    // Just propagate the constant value and generate nothing
    Opnd::Value(val)
}

/// Compile a basic block argument
fn gen_param(asm: &mut Assembler, idx: usize) -> lir::Opnd {
    // Allocate a register or a stack slot
    match param_opnd(idx) {
        // If it's a register, insert LiveReg instruction to reserve the register
        // in the register pool for register allocation.
        param @ Opnd::Reg(_) => asm.live_reg_opnd(param),
        param => param,
    }
}

/// Compile a jump to a basic block
fn gen_jump(jit: &mut JITState, asm: &mut Assembler, branch: &BranchEdge) -> Option<()> {
    // Set basic block arguments
    gen_branch_params(jit, asm, branch);

    // Jump to the basic block
    let target = jit.get_label(asm, branch.target);
    asm.jmp(target);
    Some(())
}

/// Compile a conditional branch to a basic block
fn gen_if_true(jit: &mut JITState, asm: &mut Assembler, val: lir::Opnd, branch: &BranchEdge) -> Option<()> {
    // If val is zero, move on to the next instruction.
    let if_false = asm.new_label("if_false");
    asm.test(val, val);
    asm.jz(if_false.clone());

    // If val is not zero, set basic block arguments and jump to the branch target.
    // TODO: Consider generating the loads out-of-line
    let if_true = jit.get_label(asm, branch.target);
    gen_branch_params(jit, asm, branch);
    asm.jmp(if_true);

    asm.write_label(if_false);

    Some(())
}

/// Compile a conditional branch to a basic block
fn gen_if_false(jit: &mut JITState, asm: &mut Assembler, val: lir::Opnd, branch: &BranchEdge) -> Option<()> {
    // If val is not zero, move on to the next instruction.
    let if_true = asm.new_label("if_true");
    asm.test(val, val);
    asm.jnz(if_true.clone());

    // If val is zero, set basic block arguments and jump to the branch target.
    // TODO: Consider generating the loads out-of-line
    let if_false = jit.get_label(asm, branch.target);
    gen_branch_params(jit, asm, branch);
    asm.jmp(if_false);

    asm.write_label(if_true);

    Some(())
}

/// Compile a dynamic dispatch without block
fn gen_send_without_block(
    jit: &mut JITState,
    asm: &mut Assembler,
    cd: *const rb_call_data,
    state: &FrameState,
    self_val: Opnd,
    args: Vec<Opnd>,
) -> Option<lir::Opnd> {
    gen_spill_locals(jit, asm, state)?;
    // Spill the receiver and the arguments onto the stack.
    // They need to be on the interpreter stack to let the interpreter access them.
    // TODO: Avoid spilling operands that have been spilled before.
    // TODO: Despite https://github.com/ruby/ruby/pull/13468, Kokubun thinks this should
    // spill the whole stack in case it raises an exception. The HIR might need to change
    // for opt_aref_with, which pushes to the stack in the middle of the instruction.
    asm_comment!(asm, "spill receiver and arguments");
    for (idx, &val) in [self_val].iter().chain(args.iter()).enumerate() {
        // Currently, we don't move the SP register. So it's equal to the base pointer.
        let stack_opnd = Opnd::mem(64, SP, idx as i32 * SIZEOF_VALUE_I32);
        asm.mov(stack_opnd, val);
    }

    // Save PC and SP
    gen_save_pc(asm, state);
    gen_save_sp(asm, 1 + args.len()); // +1 for receiver

    asm_comment!(asm, "call #{} with dynamic dispatch", ruby_call_method_name(cd));
    unsafe extern "C" {
        fn rb_vm_opt_send_without_block(ec: EcPtr, cfp: CfpPtr, cd: VALUE) -> VALUE;
    }
    let ret = asm.ccall(
        rb_vm_opt_send_without_block as *const u8,
        vec![EC, CFP, (cd as usize).into()],
    );
    // TODO(max): Add a PatchPoint here that can side-exit the function if the callee messed with
    // the frame's locals

    Some(ret)
}

/// Compile a direct jump to an ISEQ call without block
fn gen_send_without_block_direct(
    cb: &mut CodeBlock,
    jit: &mut JITState,
    asm: &mut Assembler,
    cme: *const rb_callable_method_entry_t,
    iseq: IseqPtr,
    recv: Opnd,
    args: Vec<Opnd>,
    state: &FrameState,
) -> Option<lir::Opnd> {
    // Save cfp->pc and cfp->sp for the caller frame
    gen_save_pc(asm, state);
    gen_save_sp(asm, state.stack().len() - args.len() - 1); // -1 for receiver

    gen_spill_locals(jit, asm, state)?;
    gen_spill_stack(jit, asm, state)?;

    // Set up the new frame
    // TODO: Lazily materialize caller frames on side exits or when needed
    gen_push_frame(asm, args.len(), state, ControlFrame {
        recv,
        iseq,
        cme,
        frame_type: VM_FRAME_MAGIC_METHOD | VM_ENV_FLAG_LOCAL,
    });

    asm_comment!(asm, "switch to new SP register");
    let local_size = unsafe { get_iseq_body_local_table_size(iseq) } as usize;
    let sp_offset = (state.stack().len() + local_size - args.len() + VM_ENV_DATA_SIZE as usize) * SIZEOF_VALUE;
    let new_sp = asm.add(SP, sp_offset.into());
    asm.mov(SP, new_sp);

    asm_comment!(asm, "switch to new CFP");
    let new_cfp = asm.sub(CFP, RUBY_SIZEOF_CONTROL_FRAME.into());
    asm.mov(CFP, new_cfp);
    asm.store(Opnd::mem(64, EC, RUBY_OFFSET_EC_CFP), CFP);

    // Set up arguments
    let mut c_args = vec![recv];
    c_args.extend(args);

    // Make a method call. The target address will be rewritten once compiled.
    let branch = Branch::new();
    let dummy_ptr = cb.get_write_ptr().raw_ptr(cb);
    jit.branch_iseqs.push((branch.clone(), iseq));
    // TODO(max): Add a PatchPoint here that can side-exit the function if the callee messed with
    // the frame's locals
    let ret = asm.ccall_with_branch(dummy_ptr, c_args, &branch);

    // If a callee side-exits, i.e. returns Qundef, propagate the return value to the caller.
    // The caller will side-exit the callee into the interpreter.
    // TODO: Let side exit code pop all JIT frames to optimize away this cmp + je.
    asm_comment!(asm, "side-exit if callee side-exits");
    asm.cmp(ret, Qundef.into());
    // Restore the C stack pointer on exit
    asm.je(Target::SideExit { context: None, reason: CalleeSideExit, label: None });

    asm_comment!(asm, "restore SP register for the caller");
    let new_sp = asm.sub(SP, sp_offset.into());
    asm.mov(SP, new_sp);

    Some(ret)
}

/// Compile a string resurrection
fn gen_string_copy(asm: &mut Assembler, recv: Opnd, chilled: bool, state: &FrameState) -> Opnd {
    // TODO: split rb_ec_str_resurrect into separate functions
    gen_prepare_call_with_gc(asm, state);
    let chilled = if chilled { Opnd::Imm(1) } else { Opnd::Imm(0) };
    asm_ccall!(asm, rb_ec_str_resurrect, EC, recv, chilled)
}

/// Compile an array duplication instruction
fn gen_array_dup(
    asm: &mut Assembler,
    val: lir::Opnd,
    state: &FrameState,
) -> lir::Opnd {
    gen_prepare_call_with_gc(asm, state);

    asm_ccall!(asm, rb_ary_resurrect, val)
}

/// Compile a new array instruction
fn gen_new_array(
    asm: &mut Assembler,
    elements: Vec<Opnd>,
    state: &FrameState,
) -> lir::Opnd {
    gen_prepare_call_with_gc(asm, state);

    let length: c_long = elements.len().try_into().expect("Unable to fit length of elements into c_long");

    let new_array = asm_ccall!(asm, rb_ary_new_capa, length.into());

    for val in elements {
        asm_ccall!(asm, rb_ary_push, new_array, val);
    }

    new_array
}

/// Compile a new hash instruction
fn gen_new_hash(
    jit: &mut JITState,
    asm: &mut Assembler,
    elements: &Vec<(InsnId, InsnId)>,
    state: &FrameState,
) -> Option<lir::Opnd> {
    gen_prepare_non_leaf_call(jit, asm, state)?;

    let cap: c_long = elements.len().try_into().expect("Unable to fit length of elements into c_long");
    let new_hash = asm_ccall!(asm, rb_hash_new_with_size, lir::Opnd::Imm(cap));

    if !elements.is_empty() {
        let mut pairs = Vec::new();
        for (key_id, val_id) in elements.iter() {
            let key = jit.get_opnd(*key_id)?;
            let val = jit.get_opnd(*val_id)?;
            pairs.push(key);
            pairs.push(val);
        }

        let n = pairs.len();

        // Calculate the compile-time NATIVE_STACK_PTR offset from NATIVE_BASE_PTR
        // At this point, frame_setup(&[], jit.c_stack_slots) has been called,
        // which allocated aligned_stack_bytes(jit.c_stack_slots) on the stack
        let frame_size = aligned_stack_bytes(jit.c_stack_slots);
        let allocation_size = aligned_stack_bytes(n);

        asm_comment!(asm, "allocate {} bytes on C stack for {} hash elements", allocation_size, n);
        asm.sub_into(NATIVE_STACK_PTR, allocation_size.into());

        // Calculate the total offset from NATIVE_BASE_PTR to our buffer
        let total_offset_from_base = (frame_size + allocation_size) as i32;

        for (idx, &pair_opnd) in pairs.iter().enumerate() {
            let slot_offset = -total_offset_from_base + (idx as i32 * SIZEOF_VALUE_I32);
            asm.mov(
                Opnd::mem(VALUE_BITS, NATIVE_BASE_PTR, slot_offset),
                pair_opnd
            );
        }

        let argv = asm.lea(Opnd::mem(64, NATIVE_BASE_PTR, -total_offset_from_base));

        let argc = (elements.len() * 2) as ::std::os::raw::c_long;
        asm_ccall!(asm, rb_hash_bulk_insert, lir::Opnd::Imm(argc), argv, new_hash);

        asm_comment!(asm, "restore C stack pointer");
        asm.add_into(NATIVE_STACK_PTR, allocation_size.into());
    }

    Some(new_hash)
}

/// Compile a new range instruction
fn gen_new_range(
    asm: &mut Assembler,
    low: lir::Opnd,
    high: lir::Opnd,
    flag: RangeType,
    state: &FrameState,
) -> lir::Opnd {
    gen_prepare_call_with_gc(asm, state);

    // Call rb_range_new(low, high, flag)
    asm_ccall!(asm, rb_range_new, low, high, (flag as i64).into())
}

/// Compile code that exits from JIT code with a return value
fn gen_return(asm: &mut Assembler, val: lir::Opnd) -> Option<()> {
    // Pop the current frame (ec->cfp++)
    // Note: the return PC is already in the previous CFP
    asm_comment!(asm, "pop stack frame");
    let incr_cfp = asm.add(CFP, RUBY_SIZEOF_CONTROL_FRAME.into());
    asm.mov(CFP, incr_cfp);
    asm.mov(Opnd::mem(64, EC, RUBY_OFFSET_EC_CFP), CFP);

    // Order here is important. Because we're about to tear down the frame,
    // we need to load the return value, which might be part of the frame.
    asm.load_into(C_RET_OPND, val);

    // Return from the function
    asm.frame_teardown(&[]); // matching the setup in :bb0-prologue:
    asm.cret(C_RET_OPND);
    Some(())
}

/// Compile Fixnum + Fixnum
fn gen_fixnum_add(jit: &mut JITState, asm: &mut Assembler, left: lir::Opnd, right: lir::Opnd, state: &FrameState) -> Option<lir::Opnd> {
    // Add left + right and test for overflow
    let left_untag = asm.sub(left, Opnd::Imm(1));
    let out_val = asm.add(left_untag, right);
    asm.jo(side_exit(jit, state, FixnumAddOverflow)?);

    Some(out_val)
}

/// Compile Fixnum - Fixnum
fn gen_fixnum_sub(jit: &mut JITState, asm: &mut Assembler, left: lir::Opnd, right: lir::Opnd, state: &FrameState) -> Option<lir::Opnd> {
    // Subtract left - right and test for overflow
    let val_untag = asm.sub(left, right);
    asm.jo(side_exit(jit, state, FixnumSubOverflow)?);
    let out_val = asm.add(val_untag, Opnd::Imm(1));

    Some(out_val)
}

/// Compile Fixnum * Fixnum
fn gen_fixnum_mult(jit: &mut JITState, asm: &mut Assembler, left: lir::Opnd, right: lir::Opnd, state: &FrameState) -> Option<lir::Opnd> {
    // Do some bitwise gymnastics to handle tag bits
    // x * y is translated to (x >> 1) * (y - 1) + 1
    let left_untag = asm.rshift(left, Opnd::UImm(1));
    let right_untag = asm.sub(right, Opnd::UImm(1));
    let out_val = asm.mul(left_untag, right_untag);

    // Test for overflow
    asm.jo_mul(side_exit(jit, state, FixnumMultOverflow)?);
    let out_val = asm.add(out_val, Opnd::UImm(1));

    Some(out_val)
}

/// Compile Fixnum == Fixnum
fn gen_fixnum_eq(asm: &mut Assembler, left: lir::Opnd, right: lir::Opnd) -> Option<lir::Opnd> {
    asm.cmp(left, right);
    Some(asm.csel_e(Qtrue.into(), Qfalse.into()))
}

/// Compile Fixnum != Fixnum
fn gen_fixnum_neq(asm: &mut Assembler, left: lir::Opnd, right: lir::Opnd) -> Option<lir::Opnd> {
    asm.cmp(left, right);
    Some(asm.csel_ne(Qtrue.into(), Qfalse.into()))
}

/// Compile Fixnum < Fixnum
fn gen_fixnum_lt(asm: &mut Assembler, left: lir::Opnd, right: lir::Opnd) -> Option<lir::Opnd> {
    asm.cmp(left, right);
    Some(asm.csel_l(Qtrue.into(), Qfalse.into()))
}

/// Compile Fixnum <= Fixnum
fn gen_fixnum_le(asm: &mut Assembler, left: lir::Opnd, right: lir::Opnd) -> Option<lir::Opnd> {
    asm.cmp(left, right);
    Some(asm.csel_le(Qtrue.into(), Qfalse.into()))
}

/// Compile Fixnum > Fixnum
fn gen_fixnum_gt(asm: &mut Assembler, left: lir::Opnd, right: lir::Opnd) -> Option<lir::Opnd> {
    asm.cmp(left, right);
    Some(asm.csel_g(Qtrue.into(), Qfalse.into()))
}

/// Compile Fixnum >= Fixnum
fn gen_fixnum_ge(asm: &mut Assembler, left: lir::Opnd, right: lir::Opnd) -> Option<lir::Opnd> {
    asm.cmp(left, right);
    Some(asm.csel_ge(Qtrue.into(), Qfalse.into()))
}

/// Compile Fixnum & Fixnum
fn gen_fixnum_and(asm: &mut Assembler, left: lir::Opnd, right: lir::Opnd) -> Option<lir::Opnd> {
    Some(asm.and(left, right))
}

/// Compile Fixnum | Fixnum
fn gen_fixnum_or(asm: &mut Assembler, left: lir::Opnd, right: lir::Opnd) -> Option<lir::Opnd> {
    Some(asm.or(left, right))
}

// Compile val == nil
fn gen_isnil(asm: &mut Assembler, val: lir::Opnd) -> Option<lir::Opnd> {
    asm.cmp(val, Qnil.into());
    // TODO: Implement and use setcc
    Some(asm.csel_e(Opnd::Imm(1), Opnd::Imm(0)))
}

fn gen_anytostring(asm: &mut Assembler, val: lir::Opnd, str: lir::Opnd, state: &FrameState) -> Option<lir::Opnd> {
    gen_prepare_call_with_gc(asm, state);

    Some(asm_ccall!(asm, rb_obj_as_string_result, str, val))
}

/// Evaluate if a value is truthy
/// Produces a CBool type (0 or 1)
/// In Ruby, only nil and false are falsy
/// Everything else evaluates to true
fn gen_test(asm: &mut Assembler, val: lir::Opnd) -> Option<lir::Opnd> {
    // Test if any bit (outside of the Qnil bit) is on
    // See RB_TEST(), include/ruby/internal/special_consts.h
    asm.test(val, Opnd::Imm(!Qnil.as_i64()));
    Some(asm.csel_e(0.into(), 1.into()))
}

/// Compile a type check with a side exit
fn gen_guard_type(jit: &mut JITState, asm: &mut Assembler, val: lir::Opnd, guard_type: Type, state: &FrameState) -> Option<lir::Opnd> {
    if guard_type.is_subtype(types::Fixnum) {
        asm.test(val, Opnd::UImm(RUBY_FIXNUM_FLAG as u64));
        asm.jz(side_exit(jit, state, GuardType(guard_type))?);
    } else if guard_type.is_subtype(types::Flonum) {
        // Flonum: (val & RUBY_FLONUM_MASK) == RUBY_FLONUM_FLAG
        let masked = asm.and(val, Opnd::UImm(RUBY_FLONUM_MASK as u64));
        asm.cmp(masked, Opnd::UImm(RUBY_FLONUM_FLAG as u64));
        asm.jne(side_exit(jit, state, GuardType(guard_type))?);
    } else if guard_type.is_subtype(types::StaticSymbol) {
        // Static symbols have (val & 0xff) == RUBY_SYMBOL_FLAG
        // Use 8-bit comparison like YJIT does
        debug_assert!(val.try_num_bits(8).is_some(), "GuardType should not be used for a known constant, but val was: {val:?}");
        asm.cmp(val.try_num_bits(8)?, Opnd::UImm(RUBY_SYMBOL_FLAG as u64));
        asm.jne(side_exit(jit, state, GuardType(guard_type))?);
    } else if guard_type.is_subtype(types::NilClass) {
        asm.cmp(val, Qnil.into());
        asm.jne(side_exit(jit, state, GuardType(guard_type))?);
    } else if guard_type.is_subtype(types::TrueClass) {
        asm.cmp(val, Qtrue.into());
        asm.jne(side_exit(jit, state, GuardType(guard_type))?);
    } else if guard_type.is_subtype(types::FalseClass) {
        asm.cmp(val, Qfalse.into());
        asm.jne(side_exit(jit, state, GuardType(guard_type))?);
    } else if guard_type.is_immediate() {
        // All immediate types' guard should have been handled above
        panic!("unexpected immediate guard type: {guard_type}");
    } else if let Some(expected_class) = guard_type.runtime_exact_ruby_class() {
        asm_comment!(asm, "guard exact class for non-immediate types");

        // If val isn't in a register, load it to use it as the base of Opnd::mem later.
        // TODO: Max thinks codegen should not care about the shapes of the operands except to create them. (Shopify/ruby#685)
        let val = match val {
            Opnd::Reg(_) | Opnd::VReg { .. } => val,
            _ => asm.load(val),
        };

        // Check if it's a special constant
        let side_exit = side_exit(jit, state, GuardType(guard_type))?;
        asm.test(val, (RUBY_IMMEDIATE_MASK as u64).into());
        asm.jnz(side_exit.clone());

        // Check if it's false
        asm.cmp(val, Qfalse.into());
        asm.je(side_exit.clone());

        // Load the class from the object's klass field
        let klass = asm.load(Opnd::mem(64, val, RUBY_OFFSET_RBASIC_KLASS));

        asm.cmp(klass, Opnd::Value(expected_class));
        asm.jne(side_exit);
    } else {
        unimplemented!("unsupported type: {guard_type}");
    }
    Some(val)
}

/// Compile an identity check with a side exit
fn gen_guard_bit_equals(jit: &mut JITState, asm: &mut Assembler, val: lir::Opnd, expected: VALUE, state: &FrameState) -> Option<lir::Opnd> {
    asm.cmp(val, Opnd::Value(expected));
    asm.jnz(side_exit(jit, state, GuardBitEquals(expected))?);
    Some(val)
}

/// Generate code that increments a counter in ZJIT stats
fn gen_incr_counter(asm: &mut Assembler, counter: Counter) -> () {
    let ptr = counter_ptr(counter);
    let ptr_reg = asm.load(Opnd::const_ptr(ptr as *const u8));
    let counter_opnd = Opnd::mem(64, ptr_reg, 0);

    // Increment and store the updated value
    asm.incr_counter(counter_opnd, Opnd::UImm(1));
}

/// Save the incremented PC on the CFP.
/// This is necessary when callees can raise or allocate.
fn gen_save_pc(asm: &mut Assembler, state: &FrameState) {
    let opcode: usize = state.get_opcode().try_into().unwrap();
    let next_pc: *const VALUE = unsafe { state.pc.offset(insn_len(opcode) as isize) };

    asm_comment!(asm, "save PC to CFP");
    asm.mov(Opnd::mem(64, CFP, RUBY_OFFSET_CFP_PC), Opnd::const_ptr(next_pc));
}

/// Save the current SP on the CFP
fn gen_save_sp(asm: &mut Assembler, stack_size: usize) {
    // Update cfp->sp which will be read by the interpreter. We also have the SP register in JIT
    // code, and ZJIT's codegen currently assumes the SP register doesn't move, e.g. gen_param().
    // So we don't update the SP register here. We could update the SP register to avoid using
    // an extra register for asm.lea(), but you'll need to manage the SP offset like YJIT does.
    asm_comment!(asm, "save SP to CFP: {}", stack_size);
    let sp_addr = asm.lea(Opnd::mem(64, SP, stack_size as i32 * SIZEOF_VALUE_I32));
    let cfp_sp = Opnd::mem(64, CFP, RUBY_OFFSET_CFP_SP);
    asm.mov(cfp_sp, sp_addr);
}

/// Spill locals onto the stack.
fn gen_spill_locals(jit: &JITState, asm: &mut Assembler, state: &FrameState) -> Option<()> {
    // TODO: Avoid spilling locals that have been spilled before and not changed.
    asm_comment!(asm, "spill locals");
    for (idx, &insn_id) in state.locals().enumerate() {
        asm.mov(Opnd::mem(64, SP, (-local_idx_to_ep_offset(jit.iseq, idx) - 1) * SIZEOF_VALUE_I32), jit.get_opnd(insn_id)?);
    }
    Some(())
}

/// Spill the virtual stack onto the stack.
fn gen_spill_stack(jit: &JITState, asm: &mut Assembler, state: &FrameState) -> Option<()> {
    // This function does not call gen_save_sp() at the moment because
    // gen_send_without_block_direct() spills stack slots above SP for arguments.
    asm_comment!(asm, "spill stack");
    for (idx, &insn_id) in state.stack().enumerate() {
        asm.mov(Opnd::mem(64, SP, idx as i32 * SIZEOF_VALUE_I32), jit.get_opnd(insn_id)?);
    }
    Some(())
}

/// Prepare for calling a C function that may call an arbitrary method.
/// Use gen_prepare_call_with_gc() if the method is leaf but allocates objects.
#[must_use]
fn gen_prepare_non_leaf_call(jit: &JITState, asm: &mut Assembler, state: &FrameState) -> Option<()> {
    // TODO: Lazily materialize caller frames when needed
    // Save PC for backtraces and allocation tracing
    gen_save_pc(asm, state);

    // Save SP and spill the virtual stack in case it raises an exception
    // and the interpreter uses the stack for handling the exception
    gen_save_sp(asm, state.stack().len());
    gen_spill_stack(jit, asm, state)?;

    // Spill locals in case the method looks at caller Bindings
    gen_spill_locals(jit, asm, state)?;
    Some(())
}

/// Prepare for calling a C function that may allocate objects and trigger GC.
/// Use gen_prepare_non_leaf_call() if it may also call an arbitrary method.
fn gen_prepare_call_with_gc(asm: &mut Assembler, state: &FrameState) {
    // Save PC for allocation tracing
    gen_save_pc(asm, state);
    // Unlike YJIT, we don't need to save the stack to protect them from GC
    // because the backend spills all live registers onto the C stack on asm.ccall().
}

/// Frame metadata written by gen_push_frame()
struct ControlFrame {
    recv: Opnd,
    iseq: IseqPtr,
    cme: *const rb_callable_method_entry_t,
    frame_type: u32,
}

/// Compile an interpreter frame
fn gen_push_frame(asm: &mut Assembler, argc: usize, state: &FrameState, frame: ControlFrame) {
    // Locals are written by the callee frame on side-exits or non-leaf calls

    // See vm_push_frame() for details
    asm_comment!(asm, "push cme, specval, frame type");
    // ep[-2]: cref of cme
    let local_size = unsafe { get_iseq_body_local_table_size(frame.iseq) } as i32;
    let ep_offset = state.stack().len() as i32 + local_size - argc as i32 + VM_ENV_DATA_SIZE as i32 - 1;
    asm.store(Opnd::mem(64, SP, (ep_offset - 2) * SIZEOF_VALUE_I32), VALUE::from(frame.cme).into());
    // ep[-1]: block_handler or prev EP
    // block_handler is not supported for now
    asm.store(Opnd::mem(64, SP, (ep_offset - 1) * SIZEOF_VALUE_I32), VM_BLOCK_HANDLER_NONE.into());
    // ep[0]: ENV_FLAGS
    asm.store(Opnd::mem(64, SP, ep_offset * SIZEOF_VALUE_I32), frame.frame_type.into());

    // Write to the callee CFP
    fn cfp_opnd(offset: i32) -> Opnd {
        Opnd::mem(64, CFP, offset - (RUBY_SIZEOF_CONTROL_FRAME as i32))
    }

    asm_comment!(asm, "push callee control frame");
    // cfp_opnd(RUBY_OFFSET_CFP_PC): written by the callee frame on side-exits or non-leaf calls
    // cfp_opnd(RUBY_OFFSET_CFP_SP): written by the callee frame on side-exits or non-leaf calls
    asm.mov(cfp_opnd(RUBY_OFFSET_CFP_ISEQ), VALUE::from(frame.iseq).into());
    asm.mov(cfp_opnd(RUBY_OFFSET_CFP_SELF), frame.recv);
    let ep = asm.lea(Opnd::mem(64, SP, ep_offset * SIZEOF_VALUE_I32));
    asm.mov(cfp_opnd(RUBY_OFFSET_CFP_EP), ep);
    asm.mov(cfp_opnd(RUBY_OFFSET_CFP_BLOCK_CODE), 0.into());
}

/// Return an operand we use for the basic block argument at a given index
fn param_opnd(idx: usize) -> Opnd {
    // To simplify the implementation, allocate a fixed register or a stack slot for each basic block argument for now.
    // Note that this is implemented here as opposed to automatically inside LIR machineries.
    // TODO: Allow allocating arbitrary registers for basic block arguments
    if idx < ALLOC_REGS.len() {
        Opnd::Reg(ALLOC_REGS[idx])
    } else {
        Opnd::mem(64, NATIVE_BASE_PTR, (idx - ALLOC_REGS.len() + 1) as i32 * -SIZEOF_VALUE_I32)
    }
}

/// Inverse of ep_offset_to_local_idx(). See ep_offset_to_local_idx() for details.
fn local_idx_to_ep_offset(iseq: IseqPtr, local_idx: usize) -> i32 {
    let local_size = unsafe { get_iseq_body_local_table_size(iseq) };
    local_size_and_idx_to_ep_offset(local_size as usize, local_idx)
}

/// Convert the number of locals and a local index to an offset in the EP
pub fn local_size_and_idx_to_ep_offset(local_size: usize, local_idx: usize) -> i32 {
    local_size as i32 - local_idx as i32 - 1 + VM_ENV_DATA_SIZE as i32
}

/// Convert ISEQ into High-level IR
fn compile_iseq(iseq: IseqPtr) -> Option<Function> {
    let mut function = match iseq_to_hir(iseq) {
        Ok(function) => function,
        Err(err) => {
            let name = crate::cruby::iseq_get_location(iseq, 0);
            debug!("ZJIT: iseq_to_hir: {err:?}: {name}");
            return None;
        }
    };
    if !get_option!(disable_hir_opt) {
        function.optimize();
    }
    #[cfg(debug_assertions)]
    if let Err(err) = function.validate() {
        debug!("ZJIT: compile_iseq: {err:?}");
        return None;
    }
    Some(function)
}

/// Build a Target::SideExit for non-PatchPoint instructions
fn side_exit(jit: &mut JITState, state: &FrameState, reason: SideExitReason) -> Option<Target> {
    build_side_exit(jit, state, reason, None)
}

/// Build a Target::SideExit out of a FrameState
fn build_side_exit(jit: &mut JITState, state: &FrameState, reason: SideExitReason, label: Option<Label>) -> Option<Target> {
    let mut stack = Vec::new();
    for &insn_id in state.stack() {
        stack.push(jit.get_opnd(insn_id)?);
    }

    let mut locals = Vec::new();
    for &insn_id in state.locals() {
        locals.push(jit.get_opnd(insn_id)?);
    }

    let target = Target::SideExit {
        context: Some(SideExitContext {
            pc: state.pc,
            stack,
            locals,
        }),
        reason,
        label,
    };
    Some(target)
}

/// Return true if a given ISEQ is known to escape EP to the heap on entry.
///
/// As of vm_push_frame(), EP is always equal to BP. However, after pushing
/// a frame, some ISEQ setups call vm_bind_update_env(), which redirects EP.
fn iseq_entry_escapes_ep(iseq: IseqPtr) -> bool {
    match unsafe { get_iseq_body_type(iseq) } {
        // <main> frame is always associated to TOPLEVEL_BINDING.
        ISEQ_TYPE_MAIN |
        // Kernel#eval uses a heap EP when a Binding argument is not nil.
        ISEQ_TYPE_EVAL => true,
        _ => false,
    }
}

/// Returne the maximum number of arguments for a block in a given function
fn max_num_params(function: &Function) -> usize {
    let reverse_post_order = function.rpo();
    reverse_post_order.iter().map(|&block_id| {
        let block = function.block(block_id);
        block.params().len()
    }).max().unwrap_or(0)
}

#[cfg(target_arch = "x86_64")]
macro_rules! c_callable {
    ($(#[$outer:meta])*
    fn $f:ident $args:tt $(-> $ret:ty)? $body:block) => {
        $(#[$outer])*
        extern "sysv64" fn $f $args $(-> $ret)? $body
    };
}
#[cfg(target_arch = "aarch64")]
macro_rules! c_callable {
    ($(#[$outer:meta])*
    fn $f:ident $args:tt $(-> $ret:ty)? $body:block) => {
        $(#[$outer])*
        extern "C" fn $f $args $(-> $ret)? $body
    };
}
pub(crate) use c_callable;

c_callable! {
    /// Generated code calls this function with the SysV calling convention. See [gen_function_stub].
    /// This function is expected to be called repeatedly when ZJIT fails to compile the stub.
    /// We should be able to compile most (if not all) function stubs by side-exiting at unsupported
    /// instructions, so this should be used primarily for cb.has_dropped_bytes() situations.
    fn function_stub_hit(iseq: IseqPtr, branch_ptr: *const c_void, ec: EcPtr, sp: *mut VALUE) -> *const u8 {
        with_vm_lock(src_loc!(), || {
            /// gen_push_frame() doesn't set PC and SP, so we need to set them before exit
            fn set_pc_and_sp(iseq: IseqPtr, ec: EcPtr, sp: *mut VALUE) {
                let cfp = unsafe { get_ec_cfp(ec) };
                let pc = unsafe { rb_iseq_pc_at_idx(iseq, 0) }; // TODO: handle opt_pc once supported
                unsafe { rb_set_cfp_pc(cfp, pc) };
                unsafe { rb_set_cfp_sp(cfp, sp) };
            }

            // If we already know we can't compile the ISEQ, fail early without cb.mark_all_executable().
            // TODO: Alan thinks the payload status part of this check can happen without the VM lock, since the whole
            // code path can be made read-only. But you still need the check as is while holding the VM lock in any case.
            let cb = ZJITState::get_code_block();
            let payload = get_or_create_iseq_payload(iseq);
            if cb.has_dropped_bytes() || payload.status == IseqStatus::CantCompile {
                // Exit to the interpreter
                set_pc_and_sp(iseq, ec, sp);
                return ZJITState::get_stub_exit().raw_ptr(cb);
            }

            // Otherwise, attempt to compile the ISEQ. We have to mark_all_executable() beyond this point.
            let code_ptr = with_time_stat(compile_time_ns, || function_stub_hit_body(cb, iseq, branch_ptr));
            let code_ptr = if let Some(code_ptr) = code_ptr {
                code_ptr
            } else {
                // Exit to the interpreter
                set_pc_and_sp(iseq, ec, sp);
                ZJITState::get_stub_exit()
            };
            cb.mark_all_executable();
            code_ptr.raw_ptr(cb)
        })
    }
}

/// Compile an ISEQ for a function stub
fn function_stub_hit_body(cb: &mut CodeBlock, iseq: IseqPtr, branch_ptr: *const c_void) -> Option<CodePtr> {
    // Compile the stubbed ISEQ
    let Some((code_ptr, branch_iseqs)) = gen_iseq(cb, iseq) else {
        debug!("Failed to compile iseq: gen_iseq failed: {}", iseq_get_location(iseq, 0));
        return None;
    };

    // Stub callee ISEQs for JIT-to-JIT calls
    for (branch, callee_iseq) in branch_iseqs.into_iter() {
        gen_iseq_branch(cb, callee_iseq, iseq, branch)?;
    }

    // Update the stub to call the code pointer
    let branch = unsafe { Rc::from_raw(branch_ptr as *const Branch) };
    let code_addr = code_ptr.raw_ptr(cb);
    branch.regenerate(cb, |asm| {
        asm_comment!(asm, "call compiled function: {}", iseq_get_location(iseq, 0));
        asm.ccall(code_addr, vec![]);
    });

    Some(code_ptr)
}

/// Compile a stub for an ISEQ called by SendWithoutBlockDirect
/// TODO: Consider creating a trampoline to share some of the code among function stubs
fn gen_function_stub(cb: &mut CodeBlock, iseq: IseqPtr, branch: Rc<Branch>) -> Option<(CodePtr, Vec<CodePtr>)> {
    let mut asm = Assembler::new();
    asm_comment!(asm, "Stub: {}", iseq_get_location(iseq, 0));

    // Maintain alignment for x86_64, and set up a frame for arm64 properly
    asm.frame_setup(&[], 0);

    asm_comment!(asm, "preserve argument registers");
    for &reg in ALLOC_REGS.iter() {
        asm.cpush(Opnd::Reg(reg));
    }
    const { assert!(ALLOC_REGS.len() % 2 == 0, "x86_64 would need to push one more if we push an odd number of regs"); }

    // Compile the stubbed ISEQ
    let branch_addr = Rc::into_raw(branch);
    let jump_addr = asm_ccall!(asm, function_stub_hit,
        Opnd::Value(iseq.into()),
        Opnd::const_ptr(branch_addr as *const u8),
        EC,
        SP
    );
    asm.mov(Opnd::Reg(Assembler::SCRATCH_REG), jump_addr);

    asm_comment!(asm, "restore argument registers");
    for &reg in ALLOC_REGS.iter().rev() {
        asm.cpop_into(Opnd::Reg(reg));
    }

    // Discard the current frame since the JIT function will set it up again
    asm.frame_teardown(&[]);

    // Jump to SCRATCH_REG so that cpop_all() doesn't clobber it
    asm.jmp_opnd(Opnd::Reg(Assembler::SCRATCH_REG));
    asm.compile(cb)
}

/// Generate a trampoline that is used when a function stub fails to compile the ISEQ
pub fn gen_stub_exit(cb: &mut CodeBlock) -> Option<CodePtr> {
    let mut asm = Assembler::new();

    asm_comment!(asm, "exit from function stub");
    asm.frame_teardown(lir::JIT_PRESERVED_REGS);
    asm.cret(Qundef.into());

    asm.compile(cb).map(|(code_ptr, gc_offsets)| {
        assert_eq!(gc_offsets.len(), 0);
        code_ptr
    })
}

fn gen_string_concat(jit: &mut JITState, asm: &mut Assembler, strings: Vec<Opnd>, state: &FrameState) -> Option<Opnd> {
    let n = strings.len();

    // concatstrings shouldn't have 0 strings
    // If it happens we abort the compilation for now
    if n == 0 {
        return None;
    }

    gen_prepare_non_leaf_call(jit, asm, state)?;

    // Calculate the compile-time NATIVE_STACK_PTR offset from NATIVE_BASE_PTR
    // At this point, frame_setup(&[], jit.c_stack_slots) has been called,
    // which allocated aligned_stack_bytes(jit.c_stack_slots) on the stack
    let frame_size = aligned_stack_bytes(jit.c_stack_slots);
    let allocation_size = aligned_stack_bytes(n);

    asm_comment!(asm, "allocate {} bytes on C stack for {} strings", allocation_size, n);
    asm.sub_into(NATIVE_STACK_PTR, allocation_size.into());

    // Calculate the total offset from NATIVE_BASE_PTR to our buffer
    let total_offset_from_base = (frame_size + allocation_size) as i32;

    for (idx, &string_opnd) in strings.iter().enumerate() {
        let slot_offset = -total_offset_from_base + (idx as i32 * SIZEOF_VALUE_I32);
        asm.mov(
            Opnd::mem(VALUE_BITS, NATIVE_BASE_PTR, slot_offset),
            string_opnd
        );
    }

    let first_string_ptr = asm.lea(Opnd::mem(64, NATIVE_BASE_PTR, -total_offset_from_base));

    let result = asm_ccall!(asm, rb_str_concat_literals, n.into(), first_string_ptr);

    asm_comment!(asm, "restore C stack pointer");
    asm.add_into(NATIVE_STACK_PTR, allocation_size.into());

    Some(result)
}

/// Given the number of spill slots needed for a function, return the number of bytes
/// the function needs to allocate on the stack for the stack frame.
fn aligned_stack_bytes(num_slots: usize) -> usize {
    // Both x86_64 and arm64 require the stack to be aligned to 16 bytes.
    // Since SIZEOF_VALUE is 8 bytes, we need to round up the size to the nearest even number.
    let num_slots = num_slots + (num_slots % 2);
    num_slots * SIZEOF_VALUE
}

impl Assembler {
    /// Make a C call while marking the start and end positions of it
    fn ccall_with_branch(&mut self, fptr: *const u8, opnds: Vec<Opnd>, branch: &Rc<Branch>) -> Opnd {
        // We need to create our own branch rc objects so that we can move the closure below
        let start_branch = branch.clone();
        let end_branch = branch.clone();

        self.ccall_with_pos_markers(
            fptr,
            opnds,
            move |code_ptr, _| {
                start_branch.start_addr.set(Some(code_ptr));
            },
            move |code_ptr, _| {
                end_branch.end_addr.set(Some(code_ptr));
            },
        )
    }
}

/// Store info about an outgoing branch in a code segment
#[derive(Debug)]
struct Branch {
    /// Position where the generated code starts
    start_addr: Cell<Option<CodePtr>>,

    /// Position where the generated code ends (exclusive)
    end_addr: Cell<Option<CodePtr>>,
}

impl Branch {
    /// Allocate a new branch
    fn new() -> Rc<Self> {
        Rc::new(Branch {
            start_addr: Cell::new(None),
            end_addr: Cell::new(None),
        })
    }

    /// Regenerate a branch with a given callback
    fn regenerate(&self, cb: &mut CodeBlock, callback: impl Fn(&mut Assembler)) {
        cb.with_write_ptr(self.start_addr.get().unwrap(), |cb| {
            let mut asm = Assembler::new();
            callback(&mut asm);
            asm.compile(cb).unwrap();
            assert_eq!(self.end_addr.get().unwrap(), cb.get_write_ptr());
        });
    }
}<|MERGE_RESOLUTION|>--- conflicted
+++ resolved
@@ -388,11 +388,7 @@
         | Insn::FixnumDiv { .. }
         | Insn::FixnumMod { .. }
         | Insn::HashDup { .. }
-<<<<<<< HEAD
         | Insn::ObjToString { .. }
-=======
-        | Insn::NewHash { .. }
->>>>>>> c9346a16
         | Insn::Send { .. }
         | Insn::Throw { .. }
         | Insn::ToArray { .. }
