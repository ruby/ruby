--- conflicted
+++ resolved
@@ -1397,8 +1397,9 @@
         with_vm_lock(src_loc!(), || {
             // gen_push_frame() doesn't set PC and SP, so we need to set them before exit.
             // function_stub_hit_body() may allocate and call gc_validate_pc(), so we always set PC.
+            let iseq_call = unsafe { Rc::from_raw(iseq_call_ptr as *const IseqCall) };
             let cfp = unsafe { get_ec_cfp(ec) };
-            let pc = unsafe { rb_iseq_pc_at_idx(iseq, 0) }; // TODO: handle opt_pc once supported
+            let pc = unsafe { rb_iseq_pc_at_idx(iseq_call.iseq, 0) }; // TODO: handle opt_pc once supported
             unsafe { rb_set_cfp_pc(cfp, pc) };
             unsafe { rb_set_cfp_sp(cfp, sp) };
 
@@ -1406,19 +1407,13 @@
             // TODO: Alan thinks the payload status part of this check can happen without the VM lock, since the whole
             // code path can be made read-only. But you still need the check as is while holding the VM lock in any case.
             let cb = ZJITState::get_code_block();
-            let iseq_call = unsafe { Rc::from_raw(iseq_call_ptr as *const IseqCall) };
             let payload = get_or_create_iseq_payload(iseq_call.iseq);
             if cb.has_dropped_bytes() || payload.status == IseqStatus::CantCompile {
                 // We'll use this Rc again, so increment the ref count decremented by from_raw.
                 unsafe { Rc::increment_strong_count(iseq_call_ptr as *const IseqCall); }
 
                 // Exit to the interpreter
-<<<<<<< HEAD
-                set_pc_and_sp(iseq_call.iseq, ec, sp);
                 return ZJITState::get_exit_trampoline().raw_ptr(cb);
-=======
-                return ZJITState::get_exit_code().raw_ptr(cb);
->>>>>>> 8f7e7bfc
             }
 
             // Otherwise, attempt to compile the ISEQ. We have to mark_all_executable() beyond this point.
@@ -1427,12 +1422,7 @@
                 code_ptr
             } else {
                 // Exit to the interpreter
-<<<<<<< HEAD
-                set_pc_and_sp(iseq_call.iseq, ec, sp);
                 ZJITState::get_exit_trampoline()
-=======
-                ZJITState::get_exit_code()
->>>>>>> 8f7e7bfc
             };
             cb.mark_all_executable();
             code_ptr.raw_ptr(cb)
@@ -1612,7 +1602,7 @@
 }
 
 impl IseqCall {
-    /// Allocate a new JITCall
+    /// Allocate a new IseqCall
     fn new(iseq: IseqPtr) -> Rc<Self> {
         Rc::new(IseqCall {
             iseq,
@@ -1621,7 +1611,7 @@
         })
     }
 
-    /// Regenerate a JITCall with a given callback
+    /// Regenerate a IseqCall with a given callback
     fn regenerate(&self, cb: &mut CodeBlock, callback: impl Fn(&mut Assembler)) {
         cb.with_write_ptr(self.start_addr.get().unwrap(), |cb| {
             let mut asm = Assembler::new();
