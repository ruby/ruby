--- conflicted
+++ resolved
@@ -1910,134 +1910,9 @@
         let mut necessary = InsnSet::with_capacity(self.insns.len());
         // Now recursively traverse their data dependencies and mark those as necessary
         while let Some(insn_id) = worklist.pop_front() {
-<<<<<<< HEAD
             if necessary[insn_id.0] { continue; }
             necessary[insn_id.0] = true;
             self.worklist_traverse_single_insn(insn_id, &mut worklist);
-=======
-            if necessary.get(insn_id) { continue; }
-            necessary.insert(insn_id);
-            match self.find(insn_id) {
-                Insn::Const { .. }
-                | Insn::Param { .. }
-                | Insn::PatchPoint(..)
-                | Insn::GetLocal { .. }
-                | Insn::PutSpecialObject { .. } =>
-                    {}
-                Insn::GetConstantPath { ic: _, state } => {
-                    worklist.push_back(state);
-                }
-                Insn::ArrayMax { elements, state }
-                | Insn::NewArray { elements, state } => {
-                    worklist.extend(elements);
-                    worklist.push_back(state);
-                }
-                Insn::NewHash { elements, state } => {
-                    for (key, value) in elements {
-                        worklist.push_back(key);
-                        worklist.push_back(value);
-                    }
-                    worklist.push_back(state);
-                }
-                Insn::NewRange { low, high, state, .. } => {
-                    worklist.push_back(low);
-                    worklist.push_back(high);
-                    worklist.push_back(state);
-                }
-                Insn::StringCopy { val, .. }
-                | Insn::StringIntern { val }
-                | Insn::Return { val }
-                | Insn::Throw { val, .. }
-                | Insn::Defined { v: val, .. }
-                | Insn::Test { val }
-                | Insn::SetLocal { val, .. }
-                | Insn::IsNil { val } =>
-                    worklist.push_back(val),
-                Insn::SetGlobal { val, state, .. }
-                | Insn::GuardType { val, state, .. }
-                | Insn::GuardBitEquals { val, state, .. }
-                | Insn::ToArray { val, state }
-                | Insn::ToNewArray { val, state } => {
-                    worklist.push_back(val);
-                    worklist.push_back(state);
-                }
-                Insn::ArraySet { array, val, .. } => {
-                    worklist.push_back(array);
-                    worklist.push_back(val);
-                }
-                Insn::Snapshot { state } => {
-                    worklist.extend(&state.stack);
-                    worklist.extend(&state.locals);
-                }
-                Insn::FixnumAdd { left, right, state }
-                | Insn::FixnumSub { left, right, state }
-                | Insn::FixnumMult { left, right, state }
-                | Insn::FixnumDiv { left, right, state }
-                | Insn::FixnumMod { left, right, state }
-                | Insn::ArrayExtend { left, right, state }
-                => {
-                    worklist.push_back(left);
-                    worklist.push_back(right);
-                    worklist.push_back(state);
-                }
-                Insn::FixnumLt { left, right }
-                | Insn::FixnumLe { left, right }
-                | Insn::FixnumGt { left, right }
-                | Insn::FixnumGe { left, right }
-                | Insn::FixnumEq { left, right }
-                | Insn::FixnumNeq { left, right }
-                => {
-                    worklist.push_back(left);
-                    worklist.push_back(right);
-                }
-                Insn::Jump(BranchEdge { args, .. }) => worklist.extend(args),
-                Insn::IfTrue { val, target: BranchEdge { args, .. } } | Insn::IfFalse { val, target: BranchEdge { args, .. } } => {
-                    worklist.push_back(val);
-                    worklist.extend(args);
-                }
-                Insn::ArrayDup { val, state } | Insn::HashDup { val, state } => {
-                    worklist.push_back(val);
-                    worklist.push_back(state);
-                }
-                Insn::Send { self_val, args, state, .. }
-                | Insn::SendWithoutBlock { self_val, args, state, .. }
-                | Insn::SendWithoutBlockDirect { self_val, args, state, .. } => {
-                    worklist.push_back(self_val);
-                    worklist.extend(args);
-                    worklist.push_back(state);
-                }
-                Insn::InvokeBuiltin { args, state, .. } => {
-                    worklist.extend(args);
-                    worklist.push_back(state)
-                }
-                Insn::CCall { args, .. } => worklist.extend(args),
-                Insn::GetIvar { self_val, state, .. } | Insn::DefinedIvar { self_val, state, .. } => {
-                    worklist.push_back(self_val);
-                    worklist.push_back(state);
-                }
-                Insn::SetIvar { self_val, val, state, .. } => {
-                    worklist.push_back(self_val);
-                    worklist.push_back(val);
-                    worklist.push_back(state);
-                }
-                Insn::ArrayPush { array, val, state } => {
-                    worklist.push_back(array);
-                    worklist.push_back(val);
-                    worklist.push_back(state);
-                }
-                Insn::ObjToString { val, state, .. } => {
-                    worklist.push_back(val);
-                    worklist.push_back(state);
-                }
-                Insn::AnyToString { val, str, state, .. } => {
-                    worklist.push_back(val);
-                    worklist.push_back(str);
-                    worklist.push_back(state);
-                }
-                Insn::GetGlobal { state, .. } |
-                Insn::SideExit { state, .. } => worklist.push_back(state),
-            }
->>>>>>> 25afe7ef
         }
         // Now remove all unnecessary instructions
         for block_id in &rpo {
