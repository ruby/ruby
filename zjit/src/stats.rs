//! Counters and associated methods for events when ZJIT is run.

use std::time::Instant;

use crate::{cruby::*, hir::ParseError, options::get_option, state::{zjit_enabled_p, ZJITState}};

macro_rules! make_counters {
    (
        default {
            $($default_counter_name:ident,)+
        }
        exit {
            $($exit_counter_name:ident,)+
        }
        $($counter_name:ident,)+
    ) => {
        /// Struct containing the counter values
        #[derive(Default, Debug)]
        pub struct Counters {
            $(pub $default_counter_name: u64,)+
            $(pub $exit_counter_name: u64,)+
            $(pub $counter_name: u64,)+
        }

        /// Enum to represent a counter
        #[allow(non_camel_case_types)]
        #[derive(Clone, Copy, PartialEq, Eq, Debug)]
        pub enum Counter {
            $($default_counter_name,)+
            $($exit_counter_name,)+
            $($counter_name,)+
        }

        impl Counter {
            pub fn name(&self) -> String {
                match self {
                    $( Counter::$default_counter_name => stringify!($default_counter_name).to_string(), )+
                    $( Counter::$exit_counter_name => stringify!($exit_counter_name).to_string(), )+
                    $( Counter::$counter_name => stringify!($counter_name).to_string(), )+
                }
            }
        }

        /// Map a counter to a pointer
        pub fn counter_ptr(counter: Counter) -> *mut u64 {
            let counters = $crate::state::ZJITState::get_counters();
            match counter {
                $( Counter::$default_counter_name => std::ptr::addr_of_mut!(counters.$default_counter_name), )+
                $( Counter::$exit_counter_name => std::ptr::addr_of_mut!(counters.$exit_counter_name), )+
                $( Counter::$counter_name => std::ptr::addr_of_mut!(counters.$counter_name), )+
            }
        }

        /// List of counters that are available without --zjit-stats.
        /// They are incremented only by `incr_counter()` and don't use `gen_incr_counter()`.
        pub const DEFAULT_COUNTERS: &'static [Counter] = &[
            $( Counter::$default_counter_name, )+
        ];

        /// List of other counters that are summed as side_exit_count.
        pub const EXIT_COUNTERS: &'static [Counter] = &[
            $( Counter::$exit_counter_name, )+
        ];

        /// List of other counters that are available only for --zjit-stats.
        pub const OTHER_COUNTERS: &'static [Counter] = &[
            $( Counter::$counter_name, )+
        ];
    }
}

// Declare all the counters we track
make_counters! {
    // Default counters that are available without --zjit-stats
    default {
        compiled_iseq_count,
        failed_iseq_count,

        compile_time_ns,
        profile_time_ns,
        gc_time_ns,
        invalidation_time_ns,
    }

    // Exit counters that are summed as side_exit_count
    exit {
        // exit_: Side exits reasons
        exit_compile_error,
        exit_unknown_newarray_send,
        exit_unhandled_call_type,
        exit_unknown_special_variable,
        exit_unhandled_hir_insn,
        exit_unhandled_yarv_insn,
        exit_fixnum_add_overflow,
        exit_fixnum_sub_overflow,
        exit_fixnum_mult_overflow,
        exit_guard_type_failure,
        exit_guard_type_not_failure,
        exit_guard_bit_equals_failure,
        exit_guard_shape_failure,
        exit_patchpoint,
        exit_callee_side_exit,
        exit_obj_to_string_fallback,
        exit_interrupt,
        exit_optional_arguments,
        exit_block_param_proxy_modified,
        exit_block_param_proxy_not_iseq_or_ifunc,
    }

    // unhanded_call_: Unhandled call types
    unhandled_call_splat,
    unhandled_call_block_arg,
    unhandled_call_kwarg,
    unhandled_call_kw_splat,
    unhandled_call_tailcall,
    unhandled_call_super,
    unhandled_call_zsuper,
    unhandled_call_optsend,
    unhandled_call_kw_splat_mut,
    unhandled_call_splat_mut,
    unhandled_call_forwarding,

    // compile_error_: Compile error reasons
    compile_error_iseq_stack_too_large,
    compile_error_exception_handler,
    compile_error_out_of_memory,
    compile_error_register_spill_on_ccall,
    compile_error_register_spill_on_alloc,
    compile_error_parse_stack_underflow,
    compile_error_parse_malformed_iseq,
    compile_error_parse_validation,
    compile_error_parse_not_allowed,
    compile_error_parse_parameter_type_forwardable,

    // The number of times YARV instructions are executed on JIT code
    zjit_insn_count,

    // The number of times we do a dynamic dispatch from JIT code
    dynamic_send_count,
}

/// Increase a counter by a specified amount
pub fn incr_counter_by(counter: Counter, amount: u64) {
    let ptr = counter_ptr(counter);
    unsafe { *ptr += amount; }
}

/// Increment a counter by its identifier
macro_rules! incr_counter {
    ($counter_name:ident) => {
        $crate::stats::incr_counter_by($crate::stats::Counter::$counter_name, 1)
    }
}
pub(crate) use incr_counter;

/// The number of side exits from each YARV instruction
pub type ExitCounters = [u64; VM_INSTRUCTION_SIZE as usize];

/// Return a raw pointer to the exit counter for a given YARV opcode
pub fn exit_counter_ptr_for_opcode(opcode: u32) -> *mut u64 {
    let exit_counters = ZJITState::get_exit_counters();
    unsafe { exit_counters.get_unchecked_mut(opcode as usize) }
}

/// Return a raw pointer to the exit counter for a given call type
pub fn exit_counter_ptr_for_call_type(call_type: crate::hir::CallType) -> *mut u64 {
    use crate::hir::CallType::*;
    use crate::stats::Counter::*;
    let counter = match call_type {
        Splat      => unhandled_call_splat,
        BlockArg   => unhandled_call_block_arg,
        Kwarg      => unhandled_call_kwarg,
        KwSplat    => unhandled_call_kw_splat,
        Tailcall   => unhandled_call_tailcall,
        Super      => unhandled_call_super,
        Zsuper     => unhandled_call_zsuper,
        OptSend    => unhandled_call_optsend,
        KwSplatMut => unhandled_call_kw_splat_mut,
        SplatMut   => unhandled_call_splat_mut,
        Forwarding => unhandled_call_forwarding,
    };
    counter_ptr(counter)
}

/// Reason why ZJIT failed to produce any JIT code
#[derive(Clone, Debug, PartialEq)]
pub enum CompileError {
    IseqStackTooLarge,
    ExceptionHandler,
    OutOfMemory,
    RegisterSpillOnAlloc,
    RegisterSpillOnCCall,
    ParseError(ParseError),
}

/// Return a raw pointer to the exit counter for a given CompileError
pub fn exit_counter_for_compile_error(compile_error: &CompileError) -> Counter {
    use crate::hir::ParseError::*;
    use crate::hir::ParameterType::*;
    use crate::stats::CompileError::*;
    use crate::stats::Counter::*;
    match compile_error {
        IseqStackTooLarge     => compile_error_iseq_stack_too_large,
        ExceptionHandler      => compile_error_exception_handler,
        OutOfMemory           => compile_error_out_of_memory,
        RegisterSpillOnAlloc  => compile_error_register_spill_on_alloc,
        RegisterSpillOnCCall  => compile_error_register_spill_on_ccall,
        ParseError(parse_error) => match parse_error {
            StackUnderflow(_) => compile_error_parse_stack_underflow,
            MalformedIseq(_)  => compile_error_parse_malformed_iseq,
            Validation(_)     => compile_error_parse_validation,
            NotAllowed        => compile_error_parse_not_allowed,
            UnknownParameterType(parameter_type) => match parameter_type {
                Forwardable   => compile_error_parse_parameter_type_forwardable,
            }
        }
    }
}

pub fn exit_counter_ptr(reason: crate::hir::SideExitReason) -> *mut u64 {
    use crate::hir::SideExitReason::*;
    use crate::stats::Counter::*;
    let counter = match reason {
<<<<<<< HEAD
        UnknownNewarraySend(_)        => exit_unknown_newarray_send,
        UnhandledCallType(_)          => exit_unhandled_call_type,
        UnknownSpecialVariable(_)     => exit_unknown_special_variable,
        UnhandledHIRInsn(_)           => exit_unhandled_hir_insn,
        UnhandledYARVInsn(_)          => exit_unhandled_yarv_insn,
        FixnumAddOverflow             => exit_fixnum_add_overflow,
        FixnumSubOverflow             => exit_fixnum_sub_overflow,
        FixnumMultOverflow            => exit_fixnum_mult_overflow,
        GuardType(_)                  => exit_guard_type_failure,
        GuardBitEquals(_)             => exit_guard_bit_equals_failure,
        GuardShape(_)                 => exit_guard_shape_failure,
        PatchPoint(_)                 => exit_patchpoint,
        CalleeSideExit                => exit_callee_side_exit,
        ObjToStringFallback           => exit_obj_to_string_fallback,
        Interrupt                     => exit_interrupt,
        BlockParamProxyModified       => exit_block_param_proxy_modified,
        BlockParamProxyNotIseqOrIfunc => exit_block_param_proxy_not_iseq_or_ifunc,
=======
        UnknownNewarraySend(_)    => exit_unknown_newarray_send,
        UnhandledCallType(_)      => exit_unhandled_call_type,
        UnknownSpecialVariable(_) => exit_unknown_special_variable,
        UnhandledHIRInsn(_)       => exit_unhandled_hir_insn,
        UnhandledYARVInsn(_)      => exit_unhandled_yarv_insn,
        FixnumAddOverflow         => exit_fixnum_add_overflow,
        FixnumSubOverflow         => exit_fixnum_sub_overflow,
        FixnumMultOverflow        => exit_fixnum_mult_overflow,
        GuardType(_)              => exit_guard_type_failure,
        GuardTypeNot(_)           => exit_guard_type_not_failure,
        GuardBitEquals(_)         => exit_guard_bit_equals_failure,
        GuardShape(_)             => exit_guard_shape_failure,
        PatchPoint(_)             => exit_patchpoint,
        CalleeSideExit            => exit_callee_side_exit,
        ObjToStringFallback       => exit_obj_to_string_fallback,
        Interrupt                 => exit_interrupt,
>>>>>>> f7fe4361
    };
    counter_ptr(counter)
}

/// Primitive called in zjit.rb. Zero out all the counters.
#[unsafe(no_mangle)]
pub extern "C" fn rb_zjit_reset_stats_bang(_ec: EcPtr, _self: VALUE) -> VALUE {
    let counters = ZJITState::get_counters();
    let exit_counters = ZJITState::get_exit_counters();

    // Reset all counters to zero
    *counters = Counters::default();

    // Reset exit counters for YARV instructions
    exit_counters.as_mut_slice().fill(0);

    Qnil
}

/// Return a Hash object that contains ZJIT statistics
#[unsafe(no_mangle)]
pub extern "C" fn rb_zjit_stats(_ec: EcPtr, _self: VALUE, target_key: VALUE) -> VALUE {
    if !zjit_enabled_p() {
        return Qnil;
    }

    macro_rules! set_stat {
        ($hash:ident, $key:expr, $value:expr) => {
            let key = rust_str_to_sym($key);
            if key == target_key {
                return $value;
            } else if $hash != Qnil {
                #[allow(unused_unsafe)]
                unsafe { rb_hash_aset($hash, key, $value); }
            }
        };
    }

    macro_rules! set_stat_usize {
        ($hash:ident, $key:expr, $value:expr) => {
            set_stat!($hash, $key, VALUE::fixnum_from_usize($value as usize))
        }
    }

    macro_rules! set_stat_f64 {
        ($hash:ident, $key:expr, $value:expr) => {
            set_stat!($hash, $key, unsafe { rb_float_new($value) })
        }
    }

    let hash = if target_key.nil_p() {
        unsafe { rb_hash_new() }
    } else {
        Qnil
    };

    // Set default counters
    for &counter in DEFAULT_COUNTERS {
        set_stat_usize!(hash, &counter.name(), unsafe { *counter_ptr(counter) });
    }

    // Memory usage stats
    set_stat_usize!(hash, "code_region_bytes", ZJITState::get_code_block().mapped_region_size());

    // End of default stats. Every counter beyond this is provided only for --zjit-stats.
    if !get_option!(stats) {
        return hash;
    }

    // Set other stats-only counters
    for &counter in OTHER_COUNTERS {
        set_stat_usize!(hash, &counter.name(), unsafe { *counter_ptr(counter) });
    }

    // Set side-exit counters for each SideExitReason
    let mut side_exit_count = 0;
    for &counter in EXIT_COUNTERS {
        let count = unsafe { *counter_ptr(counter) };
        side_exit_count += count;
        set_stat_usize!(hash, &counter.name(), count);
    }
    set_stat_usize!(hash, "side_exit_count", side_exit_count);

    // Set side-exit counters for UnhandledYARVInsn
    let exit_counters = ZJITState::get_exit_counters();
    for (op_idx, count) in exit_counters.iter().enumerate().take(VM_INSTRUCTION_SIZE as usize) {
        let op_name = insn_name(op_idx);
        let key_string = "unhandled_yarv_insn_".to_owned() + &op_name;
        set_stat_usize!(hash, &key_string, *count);
    }

    // Only ZJIT_STATS builds support rb_vm_insn_count
    if unsafe { rb_vm_insn_count } > 0 {
        let vm_insn_count = unsafe { rb_vm_insn_count };
        set_stat_usize!(hash, "vm_insn_count", vm_insn_count);

        let zjit_insn_count = ZJITState::get_counters().zjit_insn_count;
        let total_insn_count = vm_insn_count + zjit_insn_count;
        set_stat_usize!(hash, "total_insn_count", total_insn_count);

        set_stat_f64!(hash, "ratio_in_zjit", 100.0 * zjit_insn_count as f64 / total_insn_count as f64);
    }

    hash
}

/// Measure the time taken by func() and add that to zjit_compile_time.
pub fn with_time_stat<F, R>(counter: Counter, func: F) -> R where F: FnOnce() -> R {
    let start = Instant::now();
    let ret = func();
    let nanos = Instant::now().duration_since(start).as_nanos();
    incr_counter_by(counter, nanos as u64);
    ret
}

/// The number of bytes ZJIT has allocated on the Rust heap.
pub fn zjit_alloc_size() -> usize {
    0 // TODO: report the actual memory usage to support --zjit-mem-size (Shopify/ruby#686)
}<|MERGE_RESOLUTION|>--- conflicted
+++ resolved
@@ -221,7 +221,6 @@
     use crate::hir::SideExitReason::*;
     use crate::stats::Counter::*;
     let counter = match reason {
-<<<<<<< HEAD
         UnknownNewarraySend(_)        => exit_unknown_newarray_send,
         UnhandledCallType(_)          => exit_unhandled_call_type,
         UnknownSpecialVariable(_)     => exit_unknown_special_variable,
@@ -231,6 +230,7 @@
         FixnumSubOverflow             => exit_fixnum_sub_overflow,
         FixnumMultOverflow            => exit_fixnum_mult_overflow,
         GuardType(_)                  => exit_guard_type_failure,
+        GuardTypeNot(_)               => exit_guard_type_not_failure,
         GuardBitEquals(_)             => exit_guard_bit_equals_failure,
         GuardShape(_)                 => exit_guard_shape_failure,
         PatchPoint(_)                 => exit_patchpoint,
@@ -239,24 +239,6 @@
         Interrupt                     => exit_interrupt,
         BlockParamProxyModified       => exit_block_param_proxy_modified,
         BlockParamProxyNotIseqOrIfunc => exit_block_param_proxy_not_iseq_or_ifunc,
-=======
-        UnknownNewarraySend(_)    => exit_unknown_newarray_send,
-        UnhandledCallType(_)      => exit_unhandled_call_type,
-        UnknownSpecialVariable(_) => exit_unknown_special_variable,
-        UnhandledHIRInsn(_)       => exit_unhandled_hir_insn,
-        UnhandledYARVInsn(_)      => exit_unhandled_yarv_insn,
-        FixnumAddOverflow         => exit_fixnum_add_overflow,
-        FixnumSubOverflow         => exit_fixnum_sub_overflow,
-        FixnumMultOverflow        => exit_fixnum_mult_overflow,
-        GuardType(_)              => exit_guard_type_failure,
-        GuardTypeNot(_)           => exit_guard_type_not_failure,
-        GuardBitEquals(_)         => exit_guard_bit_equals_failure,
-        GuardShape(_)             => exit_guard_shape_failure,
-        PatchPoint(_)             => exit_patchpoint,
-        CalleeSideExit            => exit_callee_side_exit,
-        ObjToStringFallback       => exit_obj_to_string_fallback,
-        Interrupt                 => exit_interrupt,
->>>>>>> f7fe4361
     };
     counter_ptr(counter)
 }
