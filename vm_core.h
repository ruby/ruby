--- conflicted
+++ resolved
@@ -1162,19 +1162,16 @@
 
     struct rb_ext_config ext_config;
 
-<<<<<<< HEAD
+#ifdef RUBY_ASAN_ENABLED
+    void *asan_fake_stack_handle;
+#endif
+
 #if USE_MMTK
     /* Point to a MMTk Mutator struct allocated by MMTk core. */
     void* mutator;
     /* Point to a thread_local struct allocated in mmtk_support.c */
     void* mutator_local;
 #endif
-=======
-#ifdef RUBY_ASAN_ENABLED
-    void *asan_fake_stack_handle;
-#endif
-
->>>>>>> 83966a57
 } rb_thread_t;
 
 static inline unsigned int
