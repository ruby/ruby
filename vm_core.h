#ifndef RUBY_VM_CORE_H
#define RUBY_VM_CORE_H
/**********************************************************************

  vm_core.h -

  $Author$
  created at: 04/01/01 19:41:38 JST

  Copyright (C) 2004-2007 Koichi Sasada

**********************************************************************/

/*
 * Enable check mode.
 *   1: enable local assertions.
 */
#ifndef VM_CHECK_MODE

// respect RUBY_DUBUG: if given n is 0, then use RUBY_DEBUG
#define N_OR_RUBY_DEBUG(n) (((n) > 0) ? (n) : RUBY_DEBUG)

#define VM_CHECK_MODE N_OR_RUBY_DEBUG(0)
#endif

/**
 * VM Debug Level
 *
 * debug level:
 *  0: no debug output
 *  1: show instruction name
 *  2: show stack frame when control stack frame is changed
 *  3: show stack status
 *  4: show register
 *  5:
 * 10: gc check
 */

#ifndef VMDEBUG
#define VMDEBUG 0
#endif

#if 0
#undef  VMDEBUG
#define VMDEBUG 3
#endif

#include "ruby/internal/config.h"

#include <stddef.h>
#include <signal.h>
#include <stdarg.h>

#include "ruby_assert.h"

#if VM_CHECK_MODE > 0
#define VM_ASSERT(expr) RUBY_ASSERT_MESG_WHEN(VM_CHECK_MODE > 0, expr, #expr)
#define VM_UNREACHABLE(func) rb_bug(#func ": unreachable")

#else
#define VM_ASSERT(expr) ((void)0)
#define VM_UNREACHABLE(func) UNREACHABLE
#endif

#include <setjmp.h>

#include "ruby/internal/stdbool.h"
#include "ccan/list/list.h"
#include "id.h"
#include "internal.h"
#include "internal/array.h"
#include "internal/serial.h"
#include "internal/vm.h"
#include "method.h"
#include "node.h"
#include "ruby/ruby.h"
#include "ruby/st.h"
#include "ruby_atomic.h"
#include "vm_opts.h"
#include "darray.h"

#include "ruby/thread_native.h"
#if   defined(_WIN32)
#include "thread_win32.h"
#elif defined(HAVE_PTHREAD_H)
#include "thread_pthread.h"
#endif

#define RUBY_VM_THREAD_MODEL 2

/*
 * implementation selector of get_insn_info algorithm
 *   0: linear search
 *   1: binary search
 *   2: succinct bitvector
 */
#ifndef VM_INSN_INFO_TABLE_IMPL
# define VM_INSN_INFO_TABLE_IMPL 2
#endif

#if defined(NSIG_MAX)           /* POSIX issue 8 */
# undef NSIG
# define NSIG NSIG_MAX
#elif defined(_SIG_MAXSIG)      /* FreeBSD */
# undef NSIG
# define NSIG _SIG_MAXSIG
#elif defined(_SIGMAX)          /* QNX */
# define NSIG (_SIGMAX + 1)
#elif defined(NSIG)             /* 99% of everything else */
# /* take it */
#else                           /* Last resort */
# define NSIG (sizeof(sigset_t) * CHAR_BIT + 1)
#endif

#define RUBY_NSIG NSIG

#if defined(SIGCLD)
#  define RUBY_SIGCHLD    (SIGCLD)
#elif defined(SIGCHLD)
#  define RUBY_SIGCHLD    (SIGCHLD)
#else
#  define RUBY_SIGCHLD    (0)
#endif

/* platforms with broken or non-existent SIGCHLD work by polling */
#if defined(__APPLE__)
#  define SIGCHLD_LOSSY (1)
#else
#  define SIGCHLD_LOSSY (0)
#endif

/* define to 0 to test old code path */
#define WAITPID_USE_SIGCHLD (RUBY_SIGCHLD || SIGCHLD_LOSSY)

#if defined(SIGSEGV) && defined(HAVE_SIGALTSTACK) && defined(SA_SIGINFO) && !defined(__NetBSD__)
#  define USE_SIGALTSTACK
void *rb_allocate_sigaltstack(void);
void *rb_register_sigaltstack(void *);
#  define RB_ALTSTACK_INIT(var, altstack) var = rb_register_sigaltstack(altstack)
#  define RB_ALTSTACK_FREE(var) free(var)
#  define RB_ALTSTACK(var)  var
#else /* noop */
#  define RB_ALTSTACK_INIT(var, altstack)
#  define RB_ALTSTACK_FREE(var)
#  define RB_ALTSTACK(var) (0)
#endif

/*****************/
/* configuration */
/*****************/

/* gcc ver. check */
#if defined(__GNUC__) && __GNUC__ >= 2

#if OPT_TOKEN_THREADED_CODE
#if OPT_DIRECT_THREADED_CODE
#undef OPT_DIRECT_THREADED_CODE
#endif
#endif

#else /* defined(__GNUC__) && __GNUC__ >= 2 */

/* disable threaded code options */
#if OPT_DIRECT_THREADED_CODE
#undef OPT_DIRECT_THREADED_CODE
#endif
#if OPT_TOKEN_THREADED_CODE
#undef OPT_TOKEN_THREADED_CODE
#endif
#endif

/* call threaded code */
#if    OPT_CALL_THREADED_CODE
#if    OPT_DIRECT_THREADED_CODE
#undef OPT_DIRECT_THREADED_CODE
#endif /* OPT_DIRECT_THREADED_CODE */
#if    OPT_STACK_CACHING
#undef OPT_STACK_CACHING
#endif /* OPT_STACK_CACHING */
#endif /* OPT_CALL_THREADED_CODE */

void rb_vm_encoded_insn_data_table_init(void);
typedef unsigned long rb_num_t;
typedef   signed long rb_snum_t;

enum ruby_tag_type {
    RUBY_TAG_NONE	= 0x0,
    RUBY_TAG_RETURN	= 0x1,
    RUBY_TAG_BREAK	= 0x2,
    RUBY_TAG_NEXT	= 0x3,
    RUBY_TAG_RETRY	= 0x4,
    RUBY_TAG_REDO	= 0x5,
    RUBY_TAG_RAISE	= 0x6,
    RUBY_TAG_THROW	= 0x7,
    RUBY_TAG_FATAL	= 0x8,
    RUBY_TAG_MASK	= 0xf
};

#define TAG_NONE	RUBY_TAG_NONE
#define TAG_RETURN	RUBY_TAG_RETURN
#define TAG_BREAK	RUBY_TAG_BREAK
#define TAG_NEXT	RUBY_TAG_NEXT
#define TAG_RETRY	RUBY_TAG_RETRY
#define TAG_REDO	RUBY_TAG_REDO
#define TAG_RAISE	RUBY_TAG_RAISE
#define TAG_THROW	RUBY_TAG_THROW
#define TAG_FATAL	RUBY_TAG_FATAL
#define TAG_MASK	RUBY_TAG_MASK

enum ruby_vm_throw_flags {
    VM_THROW_NO_ESCAPE_FLAG = 0x8000,
    VM_THROW_STATE_MASK = 0xff
};

/* forward declarations */
struct rb_thread_struct;
struct rb_control_frame_struct;

/* iseq data type */
typedef struct rb_compile_option_struct rb_compile_option_t;

// imemo_constcache
struct iseq_inline_constant_cache_entry {
    VALUE flags;

    VALUE value;              // v0
    rb_serial_t ic_serial;    // v1
#if (SIZEOF_SERIAL_T < 2 * SIZEOF_VOIDP)
    VALUE ic_padding;         // v2
#endif
    const rb_cref_t *ic_cref; // v3
};
STATIC_ASSERT(sizeof_iseq_inline_constant_cache_entry,
              (offsetof(struct iseq_inline_constant_cache_entry, ic_cref) +
	       sizeof(const rb_cref_t *)) <= sizeof(struct RObject));

struct iseq_inline_constant_cache {
    struct iseq_inline_constant_cache_entry *entry;
    // For YJIT: the index to the opt_getinlinecache instruction in the same iseq.
    // It's set during compile time and constant once set.
    unsigned get_insn_idx;
};

struct iseq_inline_iv_cache_entry {
    struct rb_iv_index_tbl_entry *entry;
};

struct iseq_inline_cvar_cache_entry {
    struct rb_cvar_class_tbl_entry *entry;
};

union iseq_inline_storage_entry {
    struct {
	struct rb_thread_struct *running_thread;
	VALUE value;
    } once;
    struct iseq_inline_constant_cache ic_cache;
    struct iseq_inline_iv_cache_entry iv_cache;
};

struct rb_calling_info {
    const struct rb_callinfo *ci;
    const struct rb_callcache *cc;
    VALUE block_handler;
    VALUE recv;
    int argc;
    int kw_splat;
};

struct rb_execution_context_struct;

#if 1
#define CoreDataFromValue(obj, type) (type*)DATA_PTR(obj)
#else
#define CoreDataFromValue(obj, type) (type*)rb_data_object_get(obj)
#endif
#define GetCoreDataFromValue(obj, type, ptr) ((ptr) = CoreDataFromValue((obj), type))

typedef struct rb_iseq_location_struct {
    VALUE pathobj;      /* String (path) or Array [path, realpath]. Frozen. */
    VALUE base_label;   /* String */
    VALUE label;        /* String */
    VALUE first_lineno; /* TODO: may be unsigned short */
    int node_id;
    rb_code_location_t code_location;
} rb_iseq_location_t;

#define PATHOBJ_PATH     0
#define PATHOBJ_REALPATH 1

static inline VALUE
pathobj_path(VALUE pathobj)
{
    if (RB_TYPE_P(pathobj, T_STRING)) {
	return pathobj;
    }
    else {
	VM_ASSERT(RB_TYPE_P(pathobj, T_ARRAY));
	return RARRAY_AREF(pathobj, PATHOBJ_PATH);
    }
}

static inline VALUE
pathobj_realpath(VALUE pathobj)
{
    if (RB_TYPE_P(pathobj, T_STRING)) {
	return pathobj;
    }
    else {
	VM_ASSERT(RB_TYPE_P(pathobj, T_ARRAY));
	return RARRAY_AREF(pathobj, PATHOBJ_REALPATH);
    }
}

/* Forward declarations */
struct rb_mjit_unit;

// List of YJIT block versions
typedef rb_darray(struct yjit_block_version *) rb_yjit_block_array_t;
typedef rb_darray(rb_yjit_block_array_t) rb_yjit_block_array_array_t;

struct rb_iseq_constant_body {
    enum iseq_type {
	ISEQ_TYPE_TOP,
	ISEQ_TYPE_METHOD,
	ISEQ_TYPE_BLOCK,
	ISEQ_TYPE_CLASS,
	ISEQ_TYPE_RESCUE,
	ISEQ_TYPE_ENSURE,
	ISEQ_TYPE_EVAL,
	ISEQ_TYPE_MAIN,
	ISEQ_TYPE_PLAIN
    } type;              /* instruction sequence type */

    unsigned int iseq_size;
    VALUE *iseq_encoded; /* encoded iseq (insn addr and operands) */

    /**
     * parameter information
     *
     *  def m(a1, a2, ..., aM,                    # mandatory
     *        b1=(...), b2=(...), ..., bN=(...),  # optional
     *        *c,                                 # rest
     *        d1, d2, ..., dO,                    # post
     *        e1:(...), e2:(...), ..., eK:(...),  # keyword
     *        **f,                                # keyword_rest
     *        &g)                                 # block
     * =>
     *
     *  lead_num     = M
     *  opt_num      = N
     *  rest_start   = M+N
     *  post_start   = M+N+(*1)
     *  post_num     = O
     *  keyword_num  = K
     *  block_start  = M+N+(*1)+O+K
     *  keyword_bits = M+N+(*1)+O+K+(&1)
     *  size         = M+N+O+(*1)+K+(&1)+(**1) // parameter size.
     */

    struct {
	struct {
	    unsigned int has_lead   : 1;
	    unsigned int has_opt    : 1;
	    unsigned int has_rest   : 1;
	    unsigned int has_post   : 1;
	    unsigned int has_kw     : 1;
	    unsigned int has_kwrest : 1;
	    unsigned int has_block  : 1;

	    unsigned int ambiguous_param0 : 1; /* {|a|} */
	    unsigned int accepts_no_kwarg : 1;
            unsigned int ruby2_keywords: 1;
	} flags;

	unsigned int size;

	int lead_num;
	int opt_num;
	int rest_start;
	int post_start;
	int post_num;
	int block_start;

	const VALUE *opt_table; /* (opt_num + 1) entries. */
	/* opt_num and opt_table:
	 *
	 * def foo o1=e1, o2=e2, ..., oN=eN
	 * #=>
	 *   # prologue code
	 *   A1: e1
	 *   A2: e2
	 *   ...
	 *   AN: eN
	 *   AL: body
	 * opt_num = N
	 * opt_table = [A1, A2, ..., AN, AL]
	 */

	const struct rb_iseq_param_keyword {
	    int num;
	    int required_num;
	    int bits_start;
	    int rest_start;
	    const ID *table;
            VALUE *default_values;
	} *keyword;
    } param;

    rb_iseq_location_t location;

    /* insn info, must be freed */
    struct iseq_insn_info {
	const struct iseq_insn_info_entry *body;
	unsigned int *positions;
	unsigned int size;
#if VM_INSN_INFO_TABLE_IMPL == 2
	struct succ_index_table *succ_index_table;
#endif
    } insns_info;

    const ID *local_table;		/* must free */

    /* catch table */
    struct iseq_catch_table *catch_table;

    /* for child iseq */
    const struct rb_iseq_struct *parent_iseq;
    struct rb_iseq_struct *local_iseq; /* local_iseq->flip_cnt can be modified */

    union iseq_inline_storage_entry *is_entries;
    struct rb_call_data *call_data; //struct rb_call_data calls[ci_size];

    struct {
	rb_snum_t flip_count;
        VALUE script_lines;
	VALUE coverage;
        VALUE pc2branchindex;
	VALUE *original_iseq;
    } variable;

    unsigned int local_table_size;
    unsigned int is_size;
    unsigned int ci_size;
    unsigned int stack_max; /* for stack overflow check */

    char catch_except_p; /* If a frame of this ISeq may catch exception, set TRUE */
    // If true, this ISeq is leaf *and* backtraces are not used, for example,
    // by rb_profile_frames. We verify only leafness on VM_CHECK_MODE though.
    // Note that GC allocations might use backtraces due to
    // ObjectSpace#trace_object_allocations.
    // For more details, see: https://bugs.ruby-lang.org/issues/16956
    bool builtin_inline_p;
    struct rb_id_table *outer_variables;

#if USE_MJIT
    /* The following fields are MJIT related info.  */
    VALUE (*jit_func)(struct rb_execution_context_struct *,
                      struct rb_control_frame_struct *); /* function pointer for loaded native code */
    long unsigned total_calls; /* number of total calls with `mjit_exec()` */
    struct rb_mjit_unit *jit_unit;
#endif

    rb_yjit_block_array_array_t yjit_blocks; // empty, or has a size equal to iseq_size
};

/* T_IMEMO/iseq */
/* typedef rb_iseq_t is in method.h */
struct rb_iseq_struct {
    VALUE flags; /* 1 */
    VALUE wrapper; /* 2 */

    struct rb_iseq_constant_body *body;  /* 3 */

    union { /* 4, 5 words */
	struct iseq_compile_data *compile_data; /* used at compile time */

	struct {
	    VALUE obj;
	    int index;
	} loader;

        struct {
            struct rb_hook_list_struct *local_hooks;
            rb_event_flag_t global_trace_events;
        } exec;
    } aux;
};

#ifndef USE_LAZY_LOAD
#define USE_LAZY_LOAD 0
#endif

#if USE_LAZY_LOAD
const rb_iseq_t *rb_iseq_complete(const rb_iseq_t *iseq);
#endif

static inline const rb_iseq_t *
rb_iseq_check(const rb_iseq_t *iseq)
{
#if USE_LAZY_LOAD
    if (iseq->body == NULL) {
	rb_iseq_complete((rb_iseq_t *)iseq);
    }
#endif
    return iseq;
}

static inline const rb_iseq_t *
def_iseq_ptr(rb_method_definition_t *def)
{
//TODO: re-visit. to check the bug, enable this assertion.
#if VM_CHECK_MODE > 0
    if (def->type != VM_METHOD_TYPE_ISEQ) rb_bug("def_iseq_ptr: not iseq (%d)", def->type);
#endif
    return rb_iseq_check(def->body.iseq.iseqptr);
}

enum ruby_special_exceptions {
    ruby_error_reenter,
    ruby_error_nomemory,
    ruby_error_sysstack,
    ruby_error_stackfatal,
    ruby_error_stream_closed,
    ruby_special_error_count
};

enum ruby_basic_operators {
    BOP_PLUS,
    BOP_MINUS,
    BOP_MULT,
    BOP_DIV,
    BOP_MOD,
    BOP_EQ,
    BOP_EQQ,
    BOP_LT,
    BOP_LE,
    BOP_LTLT,
    BOP_AREF,
    BOP_ASET,
    BOP_LENGTH,
    BOP_SIZE,
    BOP_EMPTY_P,
    BOP_NIL_P,
    BOP_SUCC,
    BOP_GT,
    BOP_GE,
    BOP_NOT,
    BOP_NEQ,
    BOP_MATCH,
    BOP_FREEZE,
    BOP_UMINUS,
    BOP_MAX,
    BOP_MIN,
    BOP_CALL,
    BOP_AND,
    BOP_OR,

    BOP_LAST_
};

#define GetVMPtr(obj, ptr) \
  GetCoreDataFromValue((obj), rb_vm_t, (ptr))

struct rb_vm_struct;
typedef void rb_vm_at_exit_func(struct rb_vm_struct*);

typedef struct rb_at_exit_list {
    rb_vm_at_exit_func *func;
    struct rb_at_exit_list *next;
} rb_at_exit_list;

struct rb_objspace;
struct rb_objspace *rb_objspace_alloc(void);
void rb_objspace_free(struct rb_objspace *);
void rb_objspace_call_finalizer(struct rb_objspace *);

typedef struct rb_hook_list_struct {
    struct rb_event_hook_struct *hooks;
    rb_event_flag_t events;
    unsigned int need_clean;
    unsigned int running;
} rb_hook_list_t;


// see builtin.h for definition
typedef const struct rb_builtin_function *RB_BUILTIN;

typedef struct rb_vm_struct {
    VALUE self;

    struct {
        struct list_head set;
        unsigned int cnt;
        unsigned int blocking_cnt;

        struct rb_ractor_struct *main_ractor;
        struct rb_thread_struct *main_thread; // == vm->ractor.main_ractor->threads.main

        struct {
            // monitor
            rb_nativethread_lock_t lock;
            struct rb_ractor_struct *lock_owner;
            unsigned int lock_rec;

            // barrier
            bool barrier_waiting;
            unsigned int barrier_cnt;
            rb_nativethread_cond_t barrier_cond;

            // join at exit
            rb_nativethread_cond_t terminate_cond;
            bool terminate_waiting;
        } sync;
    } ractor;

#ifdef USE_SIGALTSTACK
    void *main_altstack;
#endif

    rb_serial_t fork_gen;
    rb_nativethread_lock_t waitpid_lock;
    struct list_head waiting_pids; /* PID > 0: <=> struct waitpid_state */
    struct list_head waiting_grps; /* PID <= 0: <=> struct waitpid_state */
    struct list_head waiting_fds; /* <=> struct waiting_fd */

    /* set in single-threaded processes only: */
    volatile int ubf_async_safe;

    unsigned int running: 1;
    unsigned int thread_abort_on_exception: 1;
    unsigned int thread_report_on_exception: 1;
    unsigned int thread_ignore_deadlock: 1;

    /* object management */
    VALUE mark_object_ary;
    const VALUE special_exceptions[ruby_special_error_count];

    /* load */
    VALUE top_self;
    VALUE load_path;
    VALUE load_path_snapshot;
    VALUE load_path_check_cache;
    VALUE expanded_load_path;
    VALUE loaded_features;
    VALUE loaded_features_snapshot;
    VALUE loaded_features_realpaths;
    struct st_table *loaded_features_index;
    struct st_table *loading_table;

    /* signal */
    struct {
	VALUE cmd[RUBY_NSIG];
    } trap_list;

    /* relation table of ensure - rollback for callcc */
    struct st_table *ensure_rollback_table;

    /* postponed_job (async-signal-safe, NOT thread-safe) */
    struct rb_postponed_job_struct *postponed_job_buffer;
    rb_atomic_t postponed_job_index;

    int src_encoding_index;

    /* workqueue (thread-safe, NOT async-signal-safe) */
    struct list_head workqueue; /* <=> rb_workqueue_job.jnode */
    rb_nativethread_lock_t workqueue_lock;

    VALUE orig_progname, progname;
    VALUE coverages, me2counter;
    int coverage_mode;

    st_table * defined_module_hash;

    struct rb_objspace *objspace;

    rb_at_exit_list *at_exit;

    st_table *frozen_strings;

    const struct rb_builtin_function *builtin_function_table;
    int builtin_inline_index;

    struct rb_id_table *negative_cme_table;

#ifndef VM_GLOBAL_CC_CACHE_TABLE_SIZE
#define VM_GLOBAL_CC_CACHE_TABLE_SIZE 1023
#endif
    const struct rb_callcache *global_cc_cache_table[VM_GLOBAL_CC_CACHE_TABLE_SIZE]; // vm_eval.c

#if defined(USE_VM_CLOCK) && USE_VM_CLOCK
    uint32_t clock;
#endif

    /* params */
    struct { /* size in byte */
	size_t thread_vm_stack_size;
	size_t thread_machine_stack_size;
	size_t fiber_vm_stack_size;
	size_t fiber_machine_stack_size;
    } default_params;

    short redefined_flag[BOP_LAST_];
} rb_vm_t;

/* default values */

#define RUBY_VM_SIZE_ALIGN 4096

#define RUBY_VM_THREAD_VM_STACK_SIZE          ( 128 * 1024 * sizeof(VALUE)) /*  512 KB or 1024 KB */
#define RUBY_VM_THREAD_VM_STACK_SIZE_MIN      (   2 * 1024 * sizeof(VALUE)) /*    8 KB or   16 KB */
#define RUBY_VM_THREAD_MACHINE_STACK_SIZE     ( 128 * 1024 * sizeof(VALUE)) /*  512 KB or 1024 KB */
#define RUBY_VM_THREAD_MACHINE_STACK_SIZE_MIN (  16 * 1024 * sizeof(VALUE)) /*   64 KB or  128 KB */

#define RUBY_VM_FIBER_VM_STACK_SIZE           (  16 * 1024 * sizeof(VALUE)) /*   64 KB or  128 KB */
#define RUBY_VM_FIBER_VM_STACK_SIZE_MIN       (   2 * 1024 * sizeof(VALUE)) /*    8 KB or   16 KB */
#define RUBY_VM_FIBER_MACHINE_STACK_SIZE      (  64 * 1024 * sizeof(VALUE)) /*  256 KB or  512 KB */
#if defined(__powerpc64__)
#define RUBY_VM_FIBER_MACHINE_STACK_SIZE_MIN  (  32 * 1024 * sizeof(VALUE)) /*   128 KB or  256 KB */
#else
#define RUBY_VM_FIBER_MACHINE_STACK_SIZE_MIN  (  16 * 1024 * sizeof(VALUE)) /*   64 KB or  128 KB */
#endif

#if __has_feature(memory_sanitizer) || __has_feature(address_sanitizer)
/* It seems sanitizers consume A LOT of machine stacks */
#undef  RUBY_VM_THREAD_MACHINE_STACK_SIZE
#define RUBY_VM_THREAD_MACHINE_STACK_SIZE     (1024 * 1024 * sizeof(VALUE))
#undef  RUBY_VM_THREAD_MACHINE_STACK_SIZE_MIN
#define RUBY_VM_THREAD_MACHINE_STACK_SIZE_MIN ( 512 * 1024 * sizeof(VALUE))
#undef  RUBY_VM_FIBER_MACHINE_STACK_SIZE
#define RUBY_VM_FIBER_MACHINE_STACK_SIZE      ( 256 * 1024 * sizeof(VALUE))
#undef  RUBY_VM_FIBER_MACHINE_STACK_SIZE_MIN
#define RUBY_VM_FIBER_MACHINE_STACK_SIZE_MIN  ( 128 * 1024 * sizeof(VALUE))
#endif

/* optimize insn */
#define INTEGER_REDEFINED_OP_FLAG (1 << 0)
#define FLOAT_REDEFINED_OP_FLAG  (1 << 1)
#define STRING_REDEFINED_OP_FLAG (1 << 2)
#define ARRAY_REDEFINED_OP_FLAG  (1 << 3)
#define HASH_REDEFINED_OP_FLAG   (1 << 4)
/* #define BIGNUM_REDEFINED_OP_FLAG (1 << 5) */
#define SYMBOL_REDEFINED_OP_FLAG (1 << 6)
#define TIME_REDEFINED_OP_FLAG   (1 << 7)
#define REGEXP_REDEFINED_OP_FLAG (1 << 8)
#define NIL_REDEFINED_OP_FLAG    (1 << 9)
#define TRUE_REDEFINED_OP_FLAG   (1 << 10)
#define FALSE_REDEFINED_OP_FLAG  (1 << 11)
#define PROC_REDEFINED_OP_FLAG   (1 << 12)

#define BASIC_OP_UNREDEFINED_P(op, klass) (LIKELY((GET_VM()->redefined_flag[(op)]&(klass)) == 0))

#ifndef VM_DEBUG_BP_CHECK
#define VM_DEBUG_BP_CHECK 0
#endif

#ifndef VM_DEBUG_VERIFY_METHOD_CACHE
#define VM_DEBUG_VERIFY_METHOD_CACHE (VMDEBUG != 0)
#endif

struct rb_captured_block {
    VALUE self;
    const VALUE *ep;
    union {
	const rb_iseq_t *iseq;
	const struct vm_ifunc *ifunc;
	VALUE val;
    } code;
};

enum rb_block_handler_type {
    block_handler_type_iseq,
    block_handler_type_ifunc,
    block_handler_type_symbol,
    block_handler_type_proc
};

enum rb_block_type {
    block_type_iseq,
    block_type_ifunc,
    block_type_symbol,
    block_type_proc
};

struct rb_block {
    union {
	struct rb_captured_block captured;
	VALUE symbol;
	VALUE proc;
    } as;
    enum rb_block_type type;
};

typedef struct rb_control_frame_struct {
    const VALUE *pc;		/* cfp[0] */
    VALUE *sp;			/* cfp[1] */
    const rb_iseq_t *iseq;	/* cfp[2] */
    VALUE self;			/* cfp[3] / block[0] */
    const VALUE *ep;		/* cfp[4] / block[1] */
    const void *block_code;     /* cfp[5] / block[2] */ /* iseq or ifunc or forwarded block handler */
    VALUE *__bp__;              /* cfp[6] */ /* outside vm_push_frame, use vm_base_ptr instead. */

#if VM_DEBUG_BP_CHECK
    VALUE *bp_check;		/* cfp[7] */
#endif
    // Return address for YJIT code
    void *jit_return;
} rb_control_frame_t;

extern const rb_data_type_t ruby_threadptr_data_type;

static inline struct rb_thread_struct *
rb_thread_ptr(VALUE thval)
{
    return (struct rb_thread_struct *)rb_check_typeddata(thval, &ruby_threadptr_data_type);
}

enum rb_thread_status {
    THREAD_RUNNABLE,
    THREAD_STOPPED,
    THREAD_STOPPED_FOREVER,
    THREAD_KILLED
};

#ifdef RUBY_JMP_BUF
typedef RUBY_JMP_BUF rb_jmpbuf_t;
#else
typedef void *rb_jmpbuf_t[5];
#endif

/*
  the members which are written in EC_PUSH_TAG() should be placed at
  the beginning and the end, so that entire region is accessible.
*/
struct rb_vm_tag {
    VALUE tag;
    VALUE retval;
    rb_jmpbuf_t buf;
    struct rb_vm_tag *prev;
    enum ruby_tag_type state;
    unsigned int lock_rec;
};

STATIC_ASSERT(rb_vm_tag_buf_offset, offsetof(struct rb_vm_tag, buf) > 0);
STATIC_ASSERT(rb_vm_tag_buf_end,
	      offsetof(struct rb_vm_tag, buf) + sizeof(rb_jmpbuf_t) <
	      sizeof(struct rb_vm_tag));

struct rb_unblock_callback {
    rb_unblock_function_t *func;
    void *arg;
};

struct rb_mutex_struct;

typedef struct rb_ensure_entry {
    VALUE marker;
    VALUE (*e_proc)(VALUE);
    VALUE data2;
} rb_ensure_entry_t;

typedef struct rb_ensure_list {
    struct rb_ensure_list *next;
    struct rb_ensure_entry entry;
} rb_ensure_list_t;

typedef char rb_thread_id_string_t[sizeof(rb_nativethread_id_t) * 2 + 3];

typedef struct rb_fiber_struct rb_fiber_t;

struct rb_waiting_list {
    struct rb_waiting_list *next;
    struct rb_thread_struct *thread;
    struct rb_fiber_struct *fiber;
};

struct rb_execution_context_struct {
    /* execution information */
    VALUE *vm_stack;		/* must free, must mark */
    size_t vm_stack_size;       /* size in word (byte size / sizeof(VALUE)) */
    rb_control_frame_t *cfp;

    struct rb_vm_tag *tag;

    /* interrupt flags */
    rb_atomic_t interrupt_flag;
    rb_atomic_t interrupt_mask; /* size should match flag */
#if defined(USE_VM_CLOCK) && USE_VM_CLOCK
    uint32_t checked_clock;
#endif

    rb_fiber_t *fiber_ptr;
    struct rb_thread_struct *thread_ptr;

    /* storage (ec (fiber) local) */
    struct rb_id_table *local_storage;
    VALUE local_storage_recursive_hash;
    VALUE local_storage_recursive_hash_for_trace;

    /* eval env */
    const VALUE *root_lep;
    VALUE root_svar;

    /* ensure & callcc */
    rb_ensure_list_t *ensure_list;

    /* trace information */
    struct rb_trace_arg_struct *trace_arg;

    /* temporary places */
    VALUE errinfo;
    VALUE passed_block_handler; /* for rb_iterate */

    uint8_t raised_flag; /* only 3 bits needed */

    /* n.b. only 7 bits needed, really: */
    BITFIELD(enum method_missing_reason, method_missing_reason, 8);

    VALUE private_const_reference;

    /* for GC */
    struct {
	VALUE *stack_start;
	VALUE *stack_end;
	size_t stack_maxsize;
	RUBY_ALIGNAS(SIZEOF_VALUE) jmp_buf regs;
    } machine;
};

#ifndef rb_execution_context_t
typedef struct rb_execution_context_struct rb_execution_context_t;
#define rb_execution_context_t rb_execution_context_t
#endif

// for builtin.h
#define VM_CORE_H_EC_DEFINED 1

// Set the vm_stack pointer in the execution context.
void rb_ec_set_vm_stack(rb_execution_context_t *ec, VALUE *stack, size_t size);

// Initialize the vm_stack pointer in the execution context and push the initial stack frame.
// @param ec the execution context to update.
// @param stack a pointer to the stack to use.
// @param size the size of the stack, as in `VALUE stack[size]`.
void rb_ec_initialize_vm_stack(rb_execution_context_t *ec, VALUE *stack, size_t size);

// Clear (set to `NULL`) the vm_stack pointer.
// @param ec the execution context to update.
void rb_ec_clear_vm_stack(rb_execution_context_t *ec);

struct rb_ext_config {
    bool ractor_safe;
};

typedef struct rb_ractor_struct rb_ractor_t;

#if defined(__linux__) || defined(__FreeBSD__)
# define RB_THREAD_T_HAS_NATIVE_ID
#endif

typedef struct rb_thread_struct {
    struct list_node lt_node; // managed by a ractor
    VALUE self;
    rb_ractor_t *ractor;
    rb_vm_t *vm;

    rb_execution_context_t *ec;

    VALUE last_status; /* $? */

    /* for cfunc */
    struct rb_calling_info *calling;

    /* for load(true) */
    VALUE top_self;
    VALUE top_wrapper;

    /* thread control */
    rb_nativethread_id_t thread_id;
#ifdef NON_SCALAR_THREAD_ID
    rb_thread_id_string_t thread_id_string;
#endif
#ifdef RB_THREAD_T_HAS_NATIVE_ID
    int tid;
#endif
    BITFIELD(enum rb_thread_status, status, 2);
    /* bit flags */
    unsigned int to_kill : 1;
    unsigned int abort_on_exception: 1;
    unsigned int report_on_exception: 1;
    unsigned int pending_interrupt_queue_checked: 1;
    int8_t priority; /* -3 .. 3 (RUBY_THREAD_PRIORITY_{MIN,MAX}) */
    uint32_t running_time_us; /* 12500..800000 */

    native_thread_data_t native_thread_data;
    void *blocking_region_buffer;

    VALUE thgroup;
    VALUE value;

    /* temporary place of retval on OPT_CALL_THREADED_CODE */
#if OPT_CALL_THREADED_CODE
    VALUE retval;
#endif

    /* async errinfo queue */
    VALUE pending_interrupt_queue;
    VALUE pending_interrupt_mask_stack;

    /* interrupt management */
    rb_nativethread_lock_t interrupt_lock;
    struct rb_unblock_callback unblock;
    VALUE locking_mutex;
    struct rb_mutex_struct *keeping_mutexes;

    struct rb_waiting_list *join_list;

    union {
        struct {
            VALUE proc;
            VALUE args;
            int kw_splat;
        } proc;
        struct {
            VALUE (*func)(void *);
            void *arg;
        } func;
    } invoke_arg;

    enum thread_invoke_type {
        thread_invoke_type_none = 0,
        thread_invoke_type_proc,
        thread_invoke_type_ractor_proc,
        thread_invoke_type_func
    } invoke_type;

    /* statistics data for profiler */
    VALUE stat_insn_usage;

    /* fiber */
    rb_fiber_t *root_fiber;

    VALUE scheduler;
    unsigned blocking;

    /* misc */
    VALUE name;

    struct rb_ext_config ext_config;

#ifdef USE_SIGALTSTACK
    void *altstack;
#endif
} rb_thread_t;

typedef enum {
    VM_DEFINECLASS_TYPE_CLASS           = 0x00,
    VM_DEFINECLASS_TYPE_SINGLETON_CLASS = 0x01,
    VM_DEFINECLASS_TYPE_MODULE          = 0x02,
    /* 0x03..0x06 is reserved */
    VM_DEFINECLASS_TYPE_MASK            = 0x07
} rb_vm_defineclass_type_t;

#define VM_DEFINECLASS_TYPE(x) ((rb_vm_defineclass_type_t)(x) & VM_DEFINECLASS_TYPE_MASK)
#define VM_DEFINECLASS_FLAG_SCOPED         0x08
#define VM_DEFINECLASS_FLAG_HAS_SUPERCLASS 0x10
#define VM_DEFINECLASS_SCOPED_P(x) ((x) & VM_DEFINECLASS_FLAG_SCOPED)
#define VM_DEFINECLASS_HAS_SUPERCLASS_P(x) \
    ((x) & VM_DEFINECLASS_FLAG_HAS_SUPERCLASS)

/* iseq.c */
RUBY_SYMBOL_EXPORT_BEGIN

/* node -> iseq */
rb_iseq_t *rb_iseq_new         (const rb_ast_body_t *ast, VALUE name, VALUE path, VALUE realpath,                     const rb_iseq_t *parent, enum iseq_type);
rb_iseq_t *rb_iseq_new_top     (const rb_ast_body_t *ast, VALUE name, VALUE path, VALUE realpath,                     const rb_iseq_t *parent);
rb_iseq_t *rb_iseq_new_main    (const rb_ast_body_t *ast,             VALUE path, VALUE realpath,                     const rb_iseq_t *parent);
rb_iseq_t *rb_iseq_new_eval    (const rb_ast_body_t *ast, VALUE name, VALUE path, VALUE realpath, VALUE first_lineno, const rb_iseq_t *parent, int isolated_depth);
rb_iseq_t *rb_iseq_new_with_opt(const rb_ast_body_t *ast, VALUE name, VALUE path, VALUE realpath, VALUE first_lineno, const rb_iseq_t *parent, int isolated_depth,
                                enum iseq_type, const rb_compile_option_t*);

struct iseq_link_anchor;
struct rb_iseq_new_with_callback_callback_func {
    VALUE flags;
    VALUE reserved;
    void (*func)(rb_iseq_t *, struct iseq_link_anchor *, const void *);
    const void *data;
};
static inline struct rb_iseq_new_with_callback_callback_func *
rb_iseq_new_with_callback_new_callback(
    void (*func)(rb_iseq_t *, struct iseq_link_anchor *, const void *), const void *ptr)
{
    VALUE memo = rb_imemo_new(imemo_ifunc, (VALUE)func, (VALUE)ptr, Qundef, Qfalse);
    return (struct rb_iseq_new_with_callback_callback_func *)memo;
}
rb_iseq_t *rb_iseq_new_with_callback(const struct rb_iseq_new_with_callback_callback_func * ifunc,
    VALUE name, VALUE path, VALUE realpath, VALUE first_lineno,
    const rb_iseq_t *parent, enum iseq_type, const rb_compile_option_t*);

VALUE rb_iseq_disasm(const rb_iseq_t *iseq);
int rb_iseq_disasm_insn(VALUE str, const VALUE *iseqval, size_t pos, const rb_iseq_t *iseq, VALUE child);

VALUE rb_iseq_coverage(const rb_iseq_t *iseq);

RUBY_EXTERN VALUE rb_cISeq;
RUBY_EXTERN VALUE rb_cRubyVM;
RUBY_EXTERN VALUE rb_mRubyVMFrozenCore;
RUBY_EXTERN VALUE rb_block_param_proxy;
RUBY_SYMBOL_EXPORT_END

#define GetProcPtr(obj, ptr) \
  GetCoreDataFromValue((obj), rb_proc_t, (ptr))

typedef struct {
    const struct rb_block block;
    unsigned int is_from_method: 1;	/* bool */
    unsigned int is_lambda: 1;		/* bool */
    unsigned int is_isolated: 1;        /* bool */
} rb_proc_t;

RUBY_SYMBOL_EXPORT_BEGIN
VALUE rb_proc_isolate(VALUE self);
VALUE rb_proc_isolate_bang(VALUE self);
VALUE rb_proc_ractor_make_shareable(VALUE self);
RUBY_SYMBOL_EXPORT_END

typedef struct {
    VALUE flags; /* imemo header */
    rb_iseq_t *iseq;
    const VALUE *ep;
    const VALUE *env;
    unsigned int env_size;
} rb_env_t;

extern const rb_data_type_t ruby_binding_data_type;

#define GetBindingPtr(obj, ptr) \
  GetCoreDataFromValue((obj), rb_binding_t, (ptr))

typedef struct {
    const struct rb_block block;
    const VALUE pathobj;
    unsigned short first_lineno;
} rb_binding_t;

/* used by compile time and send insn */

enum vm_check_match_type {
    VM_CHECKMATCH_TYPE_WHEN = 1,
    VM_CHECKMATCH_TYPE_CASE = 2,
    VM_CHECKMATCH_TYPE_RESCUE = 3
};

#define VM_CHECKMATCH_TYPE_MASK   0x03
#define VM_CHECKMATCH_ARRAY       0x04

enum vm_special_object_type {
    VM_SPECIAL_OBJECT_VMCORE = 1,
    VM_SPECIAL_OBJECT_CBASE,
    VM_SPECIAL_OBJECT_CONST_BASE
};

enum vm_svar_index {
    VM_SVAR_LASTLINE = 0,      /* $_ */
    VM_SVAR_BACKREF = 1,       /* $~ */

    VM_SVAR_EXTRA_START = 2,
    VM_SVAR_FLIPFLOP_START = 2 /* flipflop */
};

/* inline cache */
typedef struct iseq_inline_constant_cache *IC;
typedef struct iseq_inline_iv_cache_entry *IVC;
typedef struct iseq_inline_cvar_cache_entry *ICVARC;
typedef union iseq_inline_storage_entry *ISE;
typedef const struct rb_callinfo *CALL_INFO;
typedef const struct rb_callcache *CALL_CACHE;
typedef struct rb_call_data *CALL_DATA;

typedef VALUE CDHASH;

#ifndef FUNC_FASTCALL
#define FUNC_FASTCALL(x) x
#endif

typedef rb_control_frame_t *
  (FUNC_FASTCALL(*rb_insn_func_t))(rb_execution_context_t *, rb_control_frame_t *);

#define VM_TAGGED_PTR_SET(p, tag)  ((VALUE)(p) | (tag))
#define VM_TAGGED_PTR_REF(v, mask) ((void *)((v) & ~mask))

#define GC_GUARDED_PTR(p)     VM_TAGGED_PTR_SET((p), 0x01)
#define GC_GUARDED_PTR_REF(p) VM_TAGGED_PTR_REF((p), 0x03)
#define GC_GUARDED_PTR_P(p)   (((VALUE)(p)) & 0x01)

enum {
    /* Frame/Environment flag bits:
     *   MMMM MMMM MMMM MMMM ____ _FFF FFFF EEEX (LSB)
     *
     * X   : tag for GC marking (It seems as Fixnum)
     * EEE : 3 bits Env flags
     * FF..: 7 bits Frame flags
     * MM..: 15 bits frame magic (to check frame corruption)
     */

    /* frame types */
    VM_FRAME_MAGIC_METHOD = 0x11110001,
    VM_FRAME_MAGIC_BLOCK  = 0x22220001,
    VM_FRAME_MAGIC_CLASS  = 0x33330001,
    VM_FRAME_MAGIC_TOP    = 0x44440001,
    VM_FRAME_MAGIC_CFUNC  = 0x55550001,
    VM_FRAME_MAGIC_IFUNC  = 0x66660001,
    VM_FRAME_MAGIC_EVAL   = 0x77770001,
    VM_FRAME_MAGIC_RESCUE = 0x78880001,
    VM_FRAME_MAGIC_DUMMY  = 0x79990001,

    VM_FRAME_MAGIC_MASK   = 0x7fff0001,

    /* frame flag */
    VM_FRAME_FLAG_FINISH    = 0x0020,
    VM_FRAME_FLAG_BMETHOD   = 0x0040,
    VM_FRAME_FLAG_CFRAME    = 0x0080,
    VM_FRAME_FLAG_LAMBDA    = 0x0100,
    VM_FRAME_FLAG_MODIFIED_BLOCK_PARAM = 0x0200,
    VM_FRAME_FLAG_CFRAME_KW = 0x0400,
    VM_FRAME_FLAG_PASSED    = 0x0800,

    /* env flag */
    VM_ENV_FLAG_LOCAL       = 0x0002,
    VM_ENV_FLAG_ESCAPED     = 0x0004,
    VM_ENV_FLAG_WB_REQUIRED = 0x0008,
    VM_ENV_FLAG_ISOLATED    = 0x0010,
};

#define VM_ENV_DATA_SIZE             ( 3)

#define VM_ENV_DATA_INDEX_ME_CREF    (-2) /* ep[-2] */
#define VM_ENV_DATA_INDEX_SPECVAL    (-1) /* ep[-1] */
#define VM_ENV_DATA_INDEX_FLAGS      ( 0) /* ep[ 0] */
#define VM_ENV_DATA_INDEX_ENV        ( 1) /* ep[ 1] */

#define VM_ENV_INDEX_LAST_LVAR              (-VM_ENV_DATA_SIZE)

static inline void VM_FORCE_WRITE_SPECIAL_CONST(const VALUE *ptr, VALUE special_const_value);

static inline void
VM_ENV_FLAGS_SET(const VALUE *ep, VALUE flag)
{
    VALUE flags = ep[VM_ENV_DATA_INDEX_FLAGS];
    VM_ASSERT(FIXNUM_P(flags));
    VM_FORCE_WRITE_SPECIAL_CONST(&ep[VM_ENV_DATA_INDEX_FLAGS], flags | flag);
}

static inline void
VM_ENV_FLAGS_UNSET(const VALUE *ep, VALUE flag)
{
    VALUE flags = ep[VM_ENV_DATA_INDEX_FLAGS];
    VM_ASSERT(FIXNUM_P(flags));
    VM_FORCE_WRITE_SPECIAL_CONST(&ep[VM_ENV_DATA_INDEX_FLAGS], flags & ~flag);
}

static inline unsigned long
VM_ENV_FLAGS(const VALUE *ep, long flag)
{
    VALUE flags = ep[VM_ENV_DATA_INDEX_FLAGS];
    VM_ASSERT(FIXNUM_P(flags));
    return flags & flag;
}

static inline unsigned long
VM_FRAME_TYPE(const rb_control_frame_t *cfp)
{
    return VM_ENV_FLAGS(cfp->ep, VM_FRAME_MAGIC_MASK);
}

static inline int
VM_FRAME_LAMBDA_P(const rb_control_frame_t *cfp)
{
    return VM_ENV_FLAGS(cfp->ep, VM_FRAME_FLAG_LAMBDA) != 0;
}

static inline int
VM_FRAME_CFRAME_KW_P(const rb_control_frame_t *cfp)
{
    return VM_ENV_FLAGS(cfp->ep, VM_FRAME_FLAG_CFRAME_KW) != 0;
}

static inline int
VM_FRAME_FINISHED_P(const rb_control_frame_t *cfp)
{
    return VM_ENV_FLAGS(cfp->ep, VM_FRAME_FLAG_FINISH) != 0;
}

static inline int
VM_FRAME_BMETHOD_P(const rb_control_frame_t *cfp)
{
    return VM_ENV_FLAGS(cfp->ep, VM_FRAME_FLAG_BMETHOD) != 0;
}

static inline int
rb_obj_is_iseq(VALUE iseq)
{
    return imemo_type_p(iseq, imemo_iseq);
}

#if VM_CHECK_MODE > 0
#define RUBY_VM_NORMAL_ISEQ_P(iseq)  rb_obj_is_iseq((VALUE)iseq)
#endif

static inline int
VM_FRAME_CFRAME_P(const rb_control_frame_t *cfp)
{
    int cframe_p = VM_ENV_FLAGS(cfp->ep, VM_FRAME_FLAG_CFRAME) != 0;
    VM_ASSERT(RUBY_VM_NORMAL_ISEQ_P(cfp->iseq) != cframe_p);
    return cframe_p;
}

static inline int
VM_FRAME_RUBYFRAME_P(const rb_control_frame_t *cfp)
{
    return !VM_FRAME_CFRAME_P(cfp);
}

#define RUBYVM_CFUNC_FRAME_P(cfp) \
  (VM_FRAME_TYPE(cfp) == VM_FRAME_MAGIC_CFUNC)

#define VM_GUARDED_PREV_EP(ep)         GC_GUARDED_PTR(ep)
#define VM_BLOCK_HANDLER_NONE 0

static inline int
VM_ENV_LOCAL_P(const VALUE *ep)
{
    return VM_ENV_FLAGS(ep, VM_ENV_FLAG_LOCAL) ? 1 : 0;
}

static inline const VALUE *
VM_ENV_PREV_EP(const VALUE *ep)
{
    VM_ASSERT(VM_ENV_LOCAL_P(ep) == 0);
    return GC_GUARDED_PTR_REF(ep[VM_ENV_DATA_INDEX_SPECVAL]);
}

static inline VALUE
VM_ENV_BLOCK_HANDLER(const VALUE *ep)
{
    VM_ASSERT(VM_ENV_LOCAL_P(ep));
    return ep[VM_ENV_DATA_INDEX_SPECVAL];
}

#if VM_CHECK_MODE > 0
int rb_vm_ep_in_heap_p(const VALUE *ep);
#endif

static inline int
VM_ENV_ESCAPED_P(const VALUE *ep)
{
    VM_ASSERT(rb_vm_ep_in_heap_p(ep) == !!VM_ENV_FLAGS(ep, VM_ENV_FLAG_ESCAPED));
    return VM_ENV_FLAGS(ep, VM_ENV_FLAG_ESCAPED) ? 1 : 0;
}

#if VM_CHECK_MODE > 0
static inline int
vm_assert_env(VALUE obj)
{
    VM_ASSERT(imemo_type_p(obj, imemo_env));
    return 1;
}
#endif

RBIMPL_ATTR_NONNULL((1))
static inline VALUE
VM_ENV_ENVVAL(const VALUE *ep)
{
    VALUE envval = ep[VM_ENV_DATA_INDEX_ENV];
    VM_ASSERT(VM_ENV_ESCAPED_P(ep));
    VM_ASSERT(vm_assert_env(envval));
    return envval;
}

RBIMPL_ATTR_NONNULL((1))
static inline const rb_env_t *
VM_ENV_ENVVAL_PTR(const VALUE *ep)
{
    return (const rb_env_t *)VM_ENV_ENVVAL(ep);
}

static inline const rb_env_t *
vm_env_new(VALUE *env_ep, VALUE *env_body, unsigned int env_size, const rb_iseq_t *iseq)
{
    rb_env_t *env = (rb_env_t *)rb_imemo_new(imemo_env, (VALUE)env_ep, (VALUE)env_body, 0, (VALUE)iseq);
    env->env_size = env_size;
    env_ep[VM_ENV_DATA_INDEX_ENV] = (VALUE)env;
    return env;
}

static inline void
VM_FORCE_WRITE(const VALUE *ptr, VALUE v)
{
    *((VALUE *)ptr) = v;
}

static inline void
VM_FORCE_WRITE_SPECIAL_CONST(const VALUE *ptr, VALUE special_const_value)
{
    VM_ASSERT(RB_SPECIAL_CONST_P(special_const_value));
    VM_FORCE_WRITE(ptr, special_const_value);
}

static inline void
VM_STACK_ENV_WRITE(const VALUE *ep, int index, VALUE v)
{
    VM_ASSERT(VM_ENV_FLAGS(ep, VM_ENV_FLAG_WB_REQUIRED) == 0);
    VM_FORCE_WRITE(&ep[index], v);
}

const VALUE *rb_vm_ep_local_ep(const VALUE *ep);
const VALUE *rb_vm_proc_local_ep(VALUE proc);
void rb_vm_block_ep_update(VALUE obj, const struct rb_block *dst, const VALUE *ep);
void rb_vm_block_copy(VALUE obj, const struct rb_block *dst, const struct rb_block *src);

VALUE rb_vm_frame_block_handler(const rb_control_frame_t *cfp);

#define RUBY_VM_PREVIOUS_CONTROL_FRAME(cfp) ((cfp)+1)
#define RUBY_VM_NEXT_CONTROL_FRAME(cfp) ((cfp)-1)

#define RUBY_VM_VALID_CONTROL_FRAME_P(cfp, ecfp) \
  ((void *)(ecfp) > (void *)(cfp))

static inline const rb_control_frame_t *
RUBY_VM_END_CONTROL_FRAME(const rb_execution_context_t *ec)
{
    return (rb_control_frame_t *)(ec->vm_stack + ec->vm_stack_size);
}

static inline int
RUBY_VM_CONTROL_FRAME_STACK_OVERFLOW_P(const rb_execution_context_t *ec, const rb_control_frame_t *cfp)
{
    return !RUBY_VM_VALID_CONTROL_FRAME_P(cfp, RUBY_VM_END_CONTROL_FRAME(ec));
}

static inline int
VM_BH_ISEQ_BLOCK_P(VALUE block_handler)
{
    if ((block_handler & 0x03) == 0x01) {
#if VM_CHECK_MODE > 0
	struct rb_captured_block *captured = VM_TAGGED_PTR_REF(block_handler, 0x03);
	VM_ASSERT(imemo_type_p(captured->code.val, imemo_iseq));
#endif
	return 1;
    }
    else {
	return 0;
    }
}

static inline VALUE
VM_BH_FROM_ISEQ_BLOCK(const struct rb_captured_block *captured)
{
    VALUE block_handler = VM_TAGGED_PTR_SET(captured, 0x01);
    VM_ASSERT(VM_BH_ISEQ_BLOCK_P(block_handler));
    return block_handler;
}

static inline const struct rb_captured_block *
VM_BH_TO_ISEQ_BLOCK(VALUE block_handler)
{
    struct rb_captured_block *captured = VM_TAGGED_PTR_REF(block_handler, 0x03);
    VM_ASSERT(VM_BH_ISEQ_BLOCK_P(block_handler));
    return captured;
}

static inline int
VM_BH_IFUNC_P(VALUE block_handler)
{
    if ((block_handler & 0x03) == 0x03) {
#if VM_CHECK_MODE > 0
	struct rb_captured_block *captured = (void *)(block_handler & ~0x03);
	VM_ASSERT(imemo_type_p(captured->code.val, imemo_ifunc));
#endif
	return 1;
    }
    else {
	return 0;
    }
}

static inline VALUE
VM_BH_FROM_IFUNC_BLOCK(const struct rb_captured_block *captured)
{
    VALUE block_handler = VM_TAGGED_PTR_SET(captured, 0x03);
    VM_ASSERT(VM_BH_IFUNC_P(block_handler));
    return block_handler;
}

static inline const struct rb_captured_block *
VM_BH_TO_IFUNC_BLOCK(VALUE block_handler)
{
    struct rb_captured_block *captured = VM_TAGGED_PTR_REF(block_handler, 0x03);
    VM_ASSERT(VM_BH_IFUNC_P(block_handler));
    return captured;
}

static inline const struct rb_captured_block *
VM_BH_TO_CAPT_BLOCK(VALUE block_handler)
{
    struct rb_captured_block *captured = VM_TAGGED_PTR_REF(block_handler, 0x03);
    VM_ASSERT(VM_BH_IFUNC_P(block_handler) || VM_BH_ISEQ_BLOCK_P(block_handler));
    return captured;
}

static inline enum rb_block_handler_type
vm_block_handler_type(VALUE block_handler)
{
    if (VM_BH_ISEQ_BLOCK_P(block_handler)) {
	return block_handler_type_iseq;
    }
    else if (VM_BH_IFUNC_P(block_handler)) {
	return block_handler_type_ifunc;
    }
    else if (SYMBOL_P(block_handler)) {
	return block_handler_type_symbol;
    }
    else {
	VM_ASSERT(rb_obj_is_proc(block_handler));
	return block_handler_type_proc;
    }
}

static inline void
vm_block_handler_verify(MAYBE_UNUSED(VALUE block_handler))
{
    VM_ASSERT(block_handler == VM_BLOCK_HANDLER_NONE ||
	      (vm_block_handler_type(block_handler), 1));
}

static inline int
vm_cfp_forwarded_bh_p(const rb_control_frame_t *cfp, VALUE block_handler)
{
    return ((VALUE) cfp->block_code) == block_handler;
}

static inline enum rb_block_type
vm_block_type(const struct rb_block *block)
{
#if VM_CHECK_MODE > 0
    switch (block->type) {
      case block_type_iseq:
	VM_ASSERT(imemo_type_p(block->as.captured.code.val, imemo_iseq));
	break;
      case block_type_ifunc:
	VM_ASSERT(imemo_type_p(block->as.captured.code.val, imemo_ifunc));
	break;
      case block_type_symbol:
	VM_ASSERT(SYMBOL_P(block->as.symbol));
	break;
      case block_type_proc:
	VM_ASSERT(rb_obj_is_proc(block->as.proc));
	break;
    }
#endif
    return block->type;
}

static inline void
vm_block_type_set(const struct rb_block *block, enum rb_block_type type)
{
    struct rb_block *mb = (struct rb_block *)block;
    mb->type = type;
}

static inline const struct rb_block *
vm_proc_block(VALUE procval)
{
    VM_ASSERT(rb_obj_is_proc(procval));
    return &((rb_proc_t *)RTYPEDDATA_DATA(procval))->block;
}

static inline const rb_iseq_t *vm_block_iseq(const struct rb_block *block);
static inline const VALUE *vm_block_ep(const struct rb_block *block);

static inline const rb_iseq_t *
vm_proc_iseq(VALUE procval)
{
    return vm_block_iseq(vm_proc_block(procval));
}

static inline const VALUE *
vm_proc_ep(VALUE procval)
{
    return vm_block_ep(vm_proc_block(procval));
}

static inline const rb_iseq_t *
vm_block_iseq(const struct rb_block *block)
{
    switch (vm_block_type(block)) {
      case block_type_iseq: return rb_iseq_check(block->as.captured.code.iseq);
      case block_type_proc: return vm_proc_iseq(block->as.proc);
      case block_type_ifunc:
      case block_type_symbol: return NULL;
    }
    VM_UNREACHABLE(vm_block_iseq);
    return NULL;
}

static inline const VALUE *
vm_block_ep(const struct rb_block *block)
{
    switch (vm_block_type(block)) {
      case block_type_iseq:
      case block_type_ifunc:  return block->as.captured.ep;
      case block_type_proc:   return vm_proc_ep(block->as.proc);
      case block_type_symbol: return NULL;
    }
    VM_UNREACHABLE(vm_block_ep);
    return NULL;
}

static inline VALUE
vm_block_self(const struct rb_block *block)
{
    switch (vm_block_type(block)) {
      case block_type_iseq:
      case block_type_ifunc:
	return block->as.captured.self;
      case block_type_proc:
	return vm_block_self(vm_proc_block(block->as.proc));
      case block_type_symbol:
	return Qundef;
    }
    VM_UNREACHABLE(vm_block_self);
    return Qundef;
}

static inline VALUE
VM_BH_TO_SYMBOL(VALUE block_handler)
{
    VM_ASSERT(SYMBOL_P(block_handler));
    return block_handler;
}

static inline VALUE
VM_BH_FROM_SYMBOL(VALUE symbol)
{
    VM_ASSERT(SYMBOL_P(symbol));
    return symbol;
}

static inline VALUE
VM_BH_TO_PROC(VALUE block_handler)
{
    VM_ASSERT(rb_obj_is_proc(block_handler));
    return block_handler;
}

static inline VALUE
VM_BH_FROM_PROC(VALUE procval)
{
    VM_ASSERT(rb_obj_is_proc(procval));
    return procval;
}

/* VM related object allocate functions */
VALUE rb_thread_alloc(VALUE klass);
VALUE rb_binding_alloc(VALUE klass);
VALUE rb_proc_alloc(VALUE klass);
VALUE rb_proc_dup(VALUE self);

/* for debug */
extern void rb_vmdebug_stack_dump_raw(const rb_execution_context_t *ec, const rb_control_frame_t *cfp);
extern void rb_vmdebug_debug_print_pre(const rb_execution_context_t *ec, const rb_control_frame_t *cfp, const VALUE *_pc);
extern void rb_vmdebug_debug_print_post(const rb_execution_context_t *ec, const rb_control_frame_t *cfp
#if OPT_STACK_CACHING
    , VALUE reg_a, VALUE reg_b
#endif
);

#define SDR() rb_vmdebug_stack_dump_raw(GET_EC(), GET_EC()->cfp)
#define SDR2(cfp) rb_vmdebug_stack_dump_raw(GET_EC(), (cfp))
void rb_vm_bugreport(const void *);
typedef void (*ruby_sighandler_t)(int);
RBIMPL_ATTR_FORMAT(RBIMPL_PRINTF_FORMAT, 4, 5)
NORETURN(void rb_bug_for_fatal_signal(ruby_sighandler_t default_sighandler, int sig, const void *, const char *fmt, ...));

/* functions about thread/vm execution */
RUBY_SYMBOL_EXPORT_BEGIN
VALUE rb_iseq_eval(const rb_iseq_t *iseq);
VALUE rb_iseq_eval_main(const rb_iseq_t *iseq);
VALUE rb_iseq_path(const rb_iseq_t *iseq);
VALUE rb_iseq_realpath(const rb_iseq_t *iseq);
RUBY_SYMBOL_EXPORT_END

VALUE rb_iseq_pathobj_new(VALUE path, VALUE realpath);
void rb_iseq_pathobj_set(const rb_iseq_t *iseq, VALUE path, VALUE realpath);

int rb_ec_frame_method_id_and_class(const rb_execution_context_t *ec, ID *idp, ID *called_idp, VALUE *klassp);
void rb_ec_setup_exception(const rb_execution_context_t *ec, VALUE mesg, VALUE cause);

VALUE rb_vm_invoke_proc(rb_execution_context_t *ec, rb_proc_t *proc, int argc, const VALUE *argv, int kw_splat, VALUE block_handler);

VALUE rb_vm_make_proc_lambda(const rb_execution_context_t *ec, const struct rb_captured_block *captured, VALUE klass, int8_t is_lambda);
static inline VALUE
rb_vm_make_proc(const rb_execution_context_t *ec, const struct rb_captured_block *captured, VALUE klass)
{
    return rb_vm_make_proc_lambda(ec, captured, klass, 0);
}

static inline VALUE
rb_vm_make_lambda(const rb_execution_context_t *ec, const struct rb_captured_block *captured, VALUE klass)
{
    return rb_vm_make_proc_lambda(ec, captured, klass, 1);
}

VALUE rb_vm_make_binding(const rb_execution_context_t *ec, const rb_control_frame_t *src_cfp);
VALUE rb_vm_env_local_variables(const rb_env_t *env);
const rb_env_t *rb_vm_env_prev_env(const rb_env_t *env);
const VALUE *rb_binding_add_dynavars(VALUE bindval, rb_binding_t *bind, int dyncount, const ID *dynvars);
void rb_vm_inc_const_missing_count(void);
VALUE rb_vm_call_kw(rb_execution_context_t *ec, VALUE recv, VALUE id, int argc,
                 const VALUE *argv, const rb_callable_method_entry_t *me, int kw_splat);
MJIT_STATIC void rb_vm_pop_frame(rb_execution_context_t *ec);

void rb_gvl_destroy(rb_global_vm_lock_t *gvl);

void rb_thread_start_timer_thread(void);
void rb_thread_stop_timer_thread(void);
void rb_thread_reset_timer_thread(void);
void rb_thread_wakeup_timer_thread(int);

static inline void
rb_vm_living_threads_init(rb_vm_t *vm)
{
    list_head_init(&vm->waiting_fds);
    list_head_init(&vm->waiting_pids);
    list_head_init(&vm->workqueue);
    list_head_init(&vm->waiting_grps);
    list_head_init(&vm->ractor.set);
}

typedef int rb_backtrace_iter_func(void *, VALUE, int, VALUE);
rb_control_frame_t *rb_vm_get_ruby_level_next_cfp(const rb_execution_context_t *ec, const rb_control_frame_t *cfp);
rb_control_frame_t *rb_vm_get_binding_creatable_next_cfp(const rb_execution_context_t *ec, const rb_control_frame_t *cfp);
int rb_vm_get_sourceline(const rb_control_frame_t *);
void rb_vm_stack_to_heap(rb_execution_context_t *ec);
void ruby_thread_init_stack(rb_thread_t *th);
rb_thread_t * ruby_thread_from_native(void);
int ruby_thread_set_native(rb_thread_t *th);
int rb_vm_control_frame_id_and_class(const rb_control_frame_t *cfp, ID *idp, ID *called_idp, VALUE *klassp);
void rb_vm_rewind_cfp(rb_execution_context_t *ec, rb_control_frame_t *cfp);
MJIT_STATIC VALUE rb_vm_bh_to_procval(const rb_execution_context_t *ec, VALUE block_handler);

void rb_vm_register_special_exception_str(enum ruby_special_exceptions sp, VALUE exception_class, VALUE mesg);

#define rb_vm_register_special_exception(sp, e, m) \
    rb_vm_register_special_exception_str(sp, e, rb_usascii_str_new_static((m), (long)rb_strlen_lit(m)))

void rb_gc_mark_machine_stack(const rb_execution_context_t *ec);

void rb_vm_rewrite_cref(rb_cref_t *node, VALUE old_klass, VALUE new_klass, rb_cref_t **new_cref_ptr);

MJIT_STATIC const rb_callable_method_entry_t *rb_vm_frame_method_entry(const rb_control_frame_t *cfp);

#define sysstack_error GET_VM()->special_exceptions[ruby_error_sysstack]

#define CHECK_VM_STACK_OVERFLOW0(cfp, sp, margin) do {                       \
    STATIC_ASSERT(sizeof_sp,  sizeof(*(sp))  == sizeof(VALUE));              \
    STATIC_ASSERT(sizeof_cfp, sizeof(*(cfp)) == sizeof(rb_control_frame_t)); \
    const struct rb_control_frame_struct *bound = (void *)&(sp)[(margin)];   \
    if (UNLIKELY((cfp) <= &bound[1])) {                                      \
        vm_stackoverflow();                                                  \
    }                                                                        \
} while (0)

#define CHECK_VM_STACK_OVERFLOW(cfp, margin) \
    CHECK_VM_STACK_OVERFLOW0((cfp), (cfp)->sp, (margin))

VALUE rb_catch_protect(VALUE t, rb_block_call_func *func, VALUE data, enum ruby_tag_type *stateptr);

rb_execution_context_t *rb_vm_main_ractor_ec(rb_vm_t *vm); // ractor.c

/* for thread */

#if RUBY_VM_THREAD_MODEL == 2
MJIT_SYMBOL_EXPORT_BEGIN

RUBY_EXTERN struct rb_ractor_struct *ruby_single_main_ractor; // ractor.c
RUBY_EXTERN rb_vm_t *ruby_current_vm_ptr;
RUBY_EXTERN rb_event_flag_t ruby_vm_event_flags;
RUBY_EXTERN rb_event_flag_t ruby_vm_event_enabled_global_flags;
RUBY_EXTERN unsigned int    ruby_vm_event_local_num;

MJIT_SYMBOL_EXPORT_END

#define GET_VM()     rb_current_vm()
#define GET_RACTOR() rb_current_ractor()
#define GET_THREAD() rb_current_thread()
#define GET_EC()     rb_current_execution_context(true)

static inline rb_thread_t *
rb_ec_thread_ptr(const rb_execution_context_t *ec)
{
    return ec->thread_ptr;
}

static inline rb_ractor_t *
rb_ec_ractor_ptr(const rb_execution_context_t *ec)
{
    const rb_thread_t *th = rb_ec_thread_ptr(ec);
    if (th) {
        VM_ASSERT(th->ractor != NULL);
	return th->ractor;
    }
    else {
        return NULL;
    }
}

static inline rb_vm_t *
rb_ec_vm_ptr(const rb_execution_context_t *ec)
{
    const rb_thread_t *th = rb_ec_thread_ptr(ec);
    if (th) {
	return th->vm;
    }
    else {
	return NULL;
    }
}

static inline rb_vm_t * rb_current_vm(void);

static inline rb_execution_context_t *
rb_current_execution_context(bool expect_ec)
{
#ifdef RB_THREAD_LOCAL_SPECIFIER
  #ifdef __APPLE__
    rb_execution_context_t *ec = rb_current_ec();
  #else
    rb_execution_context_t *ec = ruby_current_ec;
  #endif
#else
    rb_execution_context_t *ec = native_tls_get(ruby_current_ec_key);
#endif
<<<<<<< HEAD

    if (ec == NULL) {
	    ec = rb_vm_main_ractor_ec(GET_VM());
    }

    VM_ASSERT(ec != NULL);
=======
    VM_ASSERT(!expect_ec || ec != NULL);
>>>>>>> ed5f8eaf
    return ec;
}

static inline rb_thread_t *
rb_current_thread(void)
{
    const rb_execution_context_t *ec = GET_EC();
    return rb_ec_thread_ptr(ec);
}

static inline rb_ractor_t *
rb_current_ractor(void)
{
    if (ruby_single_main_ractor) {
        return ruby_single_main_ractor;
    }
    else {
        const rb_execution_context_t *ec = GET_EC();
        return rb_ec_ractor_ptr(ec);
    }
}

static inline rb_vm_t *
rb_current_vm(void)
{
#if 0 // TODO: reconsider the assertions
    VM_ASSERT(ruby_current_vm_ptr == NULL ||
	      ruby_current_execution_context_ptr == NULL ||
	      rb_ec_thread_ptr(GET_EC()) == NULL ||
              rb_ec_thread_ptr(GET_EC())->status == THREAD_KILLED ||
	      rb_ec_vm_ptr(GET_EC()) == ruby_current_vm_ptr);
#endif

    return ruby_current_vm_ptr;
}

void rb_ec_vm_lock_rec_release(const rb_execution_context_t *ec,
                               unsigned int recorded_lock_rec,
                               unsigned int current_lock_rec);

static inline unsigned int
rb_ec_vm_lock_rec(const rb_execution_context_t *ec)
{
    rb_vm_t *vm = rb_ec_vm_ptr(ec);

    if (vm->ractor.sync.lock_owner != rb_ec_ractor_ptr(ec)) {
        return 0;
    }
    else {
        return vm->ractor.sync.lock_rec;
    }
}

#else
#error "unsupported thread model"
#endif

enum {
    TIMER_INTERRUPT_MASK         = 0x01,
    PENDING_INTERRUPT_MASK       = 0x02,
    POSTPONED_JOB_INTERRUPT_MASK = 0x04,
    TRAP_INTERRUPT_MASK	         = 0x08,
    TERMINATE_INTERRUPT_MASK     = 0x10,
    VM_BARRIER_INTERRUPT_MASK    = 0x20,
};

#define RUBY_VM_SET_TIMER_INTERRUPT(ec)		ATOMIC_OR((ec)->interrupt_flag, TIMER_INTERRUPT_MASK)
#define RUBY_VM_SET_INTERRUPT(ec)		ATOMIC_OR((ec)->interrupt_flag, PENDING_INTERRUPT_MASK)
#define RUBY_VM_SET_POSTPONED_JOB_INTERRUPT(ec)	ATOMIC_OR((ec)->interrupt_flag, POSTPONED_JOB_INTERRUPT_MASK)
#define RUBY_VM_SET_TRAP_INTERRUPT(ec)		ATOMIC_OR((ec)->interrupt_flag, TRAP_INTERRUPT_MASK)
#define RUBY_VM_SET_TERMINATE_INTERRUPT(ec)     ATOMIC_OR((ec)->interrupt_flag, TERMINATE_INTERRUPT_MASK)
#define RUBY_VM_SET_VM_BARRIER_INTERRUPT(ec)    ATOMIC_OR((ec)->interrupt_flag, VM_BARRIER_INTERRUPT_MASK)
#define RUBY_VM_INTERRUPTED(ec)			((ec)->interrupt_flag & ~(ec)->interrupt_mask & \
						 (PENDING_INTERRUPT_MASK|TRAP_INTERRUPT_MASK))

static inline bool
RUBY_VM_INTERRUPTED_ANY(rb_execution_context_t *ec)
{
#if defined(USE_VM_CLOCK) && USE_VM_CLOCK
    uint32_t current_clock = rb_ec_vm_ptr(ec)->clock;

    if (current_clock != ec->checked_clock) {
        ec->checked_clock = current_clock;
        RUBY_VM_SET_TIMER_INTERRUPT(ec);
    }
#endif
    return ec->interrupt_flag & ~(ec)->interrupt_mask;
}

VALUE rb_exc_set_backtrace(VALUE exc, VALUE bt);
int rb_signal_buff_size(void);
int rb_signal_exec(rb_thread_t *th, int sig);
void rb_threadptr_check_signal(rb_thread_t *mth);
void rb_threadptr_signal_raise(rb_thread_t *th, int sig);
void rb_threadptr_signal_exit(rb_thread_t *th);
int rb_threadptr_execute_interrupts(rb_thread_t *, int);
void rb_threadptr_interrupt(rb_thread_t *th);
void rb_threadptr_unlock_all_locking_mutexes(rb_thread_t *th);
void rb_threadptr_pending_interrupt_clear(rb_thread_t *th);
void rb_threadptr_pending_interrupt_enque(rb_thread_t *th, VALUE v);
VALUE rb_ec_get_errinfo(const rb_execution_context_t *ec);
void rb_ec_error_print(rb_execution_context_t * volatile ec, volatile VALUE errinfo);
void rb_execution_context_update(const rb_execution_context_t *ec);
void rb_execution_context_mark(const rb_execution_context_t *ec);
void rb_fiber_close(rb_fiber_t *fib);
void Init_native_thread(rb_thread_t *th);
int rb_vm_check_ints_blocking(rb_execution_context_t *ec);

// vm_sync.h
void rb_vm_cond_wait(rb_vm_t *vm, rb_nativethread_cond_t *cond);
void rb_vm_cond_timedwait(rb_vm_t *vm, rb_nativethread_cond_t *cond, unsigned long msec);

#define RUBY_VM_CHECK_INTS(ec) rb_vm_check_ints(ec)
static inline void
rb_vm_check_ints(rb_execution_context_t *ec)
{
    VM_ASSERT(ec == GET_EC());
    if (UNLIKELY(RUBY_VM_INTERRUPTED_ANY(ec))) {
	rb_threadptr_execute_interrupts(rb_ec_thread_ptr(ec), 0);
    }
}

/* tracer */

struct rb_trace_arg_struct {
    rb_event_flag_t event;
    rb_execution_context_t *ec;
    const rb_control_frame_t *cfp;
    VALUE self;
    ID id;
    ID called_id;
    VALUE klass;
    VALUE data;

    int klass_solved;

    /* calc from cfp */
    int lineno;
    VALUE path;
};

void rb_hook_list_mark(rb_hook_list_t *hooks);
void rb_hook_list_free(rb_hook_list_t *hooks);
void rb_hook_list_connect_tracepoint(VALUE target, rb_hook_list_t *list, VALUE tpval, unsigned int target_line);
void rb_hook_list_remove_tracepoint(rb_hook_list_t *list, VALUE tpval);

void rb_exec_event_hooks(struct rb_trace_arg_struct *trace_arg, rb_hook_list_t *hooks, int pop_p);

#define EXEC_EVENT_HOOK_ORIG(ec_, hooks_, flag_, self_, id_, called_id_, klass_, data_, pop_p_) do { \
    const rb_event_flag_t flag_arg_ = (flag_); \
    rb_hook_list_t *hooks_arg_ = (hooks_); \
    if (UNLIKELY((hooks_arg_)->events & (flag_arg_))) { \
        /* defer evaluating the other arguments */ \
        rb_exec_event_hook_orig(ec_, hooks_arg_, flag_arg_, self_, id_, called_id_, klass_, data_, pop_p_); \
    } \
} while (0)

static inline void
rb_exec_event_hook_orig(rb_execution_context_t *ec, rb_hook_list_t *hooks, rb_event_flag_t flag,
                        VALUE self, ID id, ID called_id, VALUE klass, VALUE data, int pop_p)
{
    struct rb_trace_arg_struct trace_arg;

    VM_ASSERT((hooks->events & flag) != 0);

    trace_arg.event = flag;
    trace_arg.ec = ec;
    trace_arg.cfp = ec->cfp;
    trace_arg.self = self;
    trace_arg.id = id;
    trace_arg.called_id = called_id;
    trace_arg.klass = klass;
    trace_arg.data = data;
    trace_arg.path = Qundef;
    trace_arg.klass_solved = 0;

    rb_exec_event_hooks(&trace_arg, hooks, pop_p);
}

struct rb_ractor_pub {
    VALUE self;
    uint32_t id;
    rb_hook_list_t hooks;
};

static inline rb_hook_list_t *
rb_ec_ractor_hooks(const rb_execution_context_t *ec)
{
    struct rb_ractor_pub *cr_pub = (struct rb_ractor_pub *)rb_ec_ractor_ptr(ec);
    return &cr_pub->hooks;
}

#define EXEC_EVENT_HOOK(ec_, flag_, self_, id_, called_id_, klass_, data_) \
  EXEC_EVENT_HOOK_ORIG(ec_, rb_ec_ractor_hooks(ec_), flag_, self_, id_, called_id_, klass_, data_, 0)

#define EXEC_EVENT_HOOK_AND_POP_FRAME(ec_, flag_, self_, id_, called_id_, klass_, data_) \
  EXEC_EVENT_HOOK_ORIG(ec_, rb_ec_ractor_hooks(ec_), flag_, self_, id_, called_id_, klass_, data_, 1)

static inline void
rb_exec_event_hook_script_compiled(rb_execution_context_t *ec, const rb_iseq_t *iseq, VALUE eval_script)
{
    EXEC_EVENT_HOOK(ec, RUBY_EVENT_SCRIPT_COMPILED, ec->cfp->self, 0, 0, 0,
                    NIL_P(eval_script) ? (VALUE)iseq :
                    rb_ary_new_from_args(2, eval_script, (VALUE)iseq));
}

void rb_vm_trap_exit(rb_vm_t *vm);

RUBY_SYMBOL_EXPORT_BEGIN

int rb_thread_check_trap_pending(void);

/* #define RUBY_EVENT_RESERVED_FOR_INTERNAL_USE 0x030000 */ /* from vm_core.h */
#define RUBY_EVENT_COVERAGE_LINE                0x010000
#define RUBY_EVENT_COVERAGE_BRANCH              0x020000

extern VALUE rb_get_coverages(void);
extern void rb_set_coverages(VALUE, int, VALUE);
extern void rb_clear_coverages(void);
extern void rb_reset_coverages(void);
extern void rb_resume_coverages(void);
extern void rb_suspend_coverages(void);

void rb_postponed_job_flush(rb_vm_t *vm);

// ractor.c
RUBY_EXTERN VALUE rb_eRactorUnsafeError;
RUBY_EXTERN VALUE rb_eRactorIsolationError;

RUBY_SYMBOL_EXPORT_END

#endif /* RUBY_VM_CORE_H */<|MERGE_RESOLUTION|>--- conflicted
+++ resolved
@@ -1841,16 +1841,11 @@
 #else
     rb_execution_context_t *ec = native_tls_get(ruby_current_ec_key);
 #endif
-<<<<<<< HEAD
-
     if (ec == NULL) {
 	    ec = rb_vm_main_ractor_ec(GET_VM());
     }
 
-    VM_ASSERT(ec != NULL);
-=======
     VM_ASSERT(!expect_ec || ec != NULL);
->>>>>>> ed5f8eaf
     return ec;
 }
 
