--- conflicted
+++ resolved
@@ -6081,17 +6081,6 @@
             }
         }
 
-<<<<<<< HEAD
-                if (ISEQ_COMPILE_DATA(ip)->redo_label != 0) {
-                    throw_flag = VM_THROW_NO_ESCAPE_FLAG;
-                }
-                else if (ISEQ_BODY(ip)->type == ISEQ_TYPE_BLOCK) {
-                    throw_flag = 0;
-                }
-                else if (ISEQ_BODY(ip)->type == ISEQ_TYPE_EVAL) {
-                    COMPILE_ERROR(iseq, location.line, "Invalid break");
-                    return;
-=======
         // def foo(_, **_); _; end
         //            ^^^
         if (parameters_node->keyword_rest) {
@@ -6105,7 +6094,6 @@
                     ISEQ_BODY(iseq)->param.flags.use_block = TRUE;
                     ISEQ_BODY(iseq)->param.flags.forwardable = TRUE;
                     table_size += 1;
->>>>>>> 29f2cb83
                 }
                 else {
                     table_size += 4;
@@ -7287,7 +7275,7 @@
                     throw_flag = 0;
                 }
                 else if (ISEQ_BODY(ip)->type == ISEQ_TYPE_EVAL) {
-                    COMPILE_ERROR(iseq, location.line, "Can't escape from eval with break");
+                    COMPILE_ERROR(iseq, location.line, "Invalid break");
                     return;
                 }
                 else {
@@ -8547,22 +8535,8 @@
             if (!popped) {
                 VALUE string = pm_static_literal_value(iseq, node, scope_node);
 
-<<<<<<< HEAD
-                throw_flag = VM_THROW_NO_ESCAPE_FLAG;
-                if (ISEQ_COMPILE_DATA(ip)->redo_label != 0) {
-                    /* while loop */
-                    break;
-                }
-                else if (ISEQ_BODY(ip)->type == ISEQ_TYPE_BLOCK) {
-                    break;
-                }
-                else if (ISEQ_BODY(ip)->type == ISEQ_TYPE_EVAL) {
-                    COMPILE_ERROR(iseq, location.line, "Invalid next");
-                    return;
-=======
                 if (PM_NODE_FLAG_P(node, PM_INTERPOLATED_STRING_NODE_FLAGS_FROZEN)) {
                     PUSH_INSN1(ret, location, putobject, string);
->>>>>>> 29f2cb83
                 }
                 else if (PM_NODE_FLAG_P(node, PM_INTERPOLATED_STRING_NODE_FLAGS_MUTABLE)) {
                     PUSH_INSN1(ret, location, putstring, string);
@@ -8715,22 +8689,9 @@
         PUSH_INSNL(ret, location, branchif, end_label);
         if (!popped) PUSH_INSN(ret, location, pop);
 
-<<<<<<< HEAD
-                if (ISEQ_COMPILE_DATA(ip)->redo_label != 0) {
-                    break;
-                }
-                else if (ISEQ_BODY(ip)->type == ISEQ_TYPE_BLOCK) {
-                    break;
-                }
-                else if (ISEQ_BODY(ip)->type == ISEQ_TYPE_EVAL) {
-                    COMPILE_ERROR(iseq, location.line, "Invalid redo");
-                    return;
-                }
-=======
         PUSH_LABEL(ret, set_label);
         PM_COMPILE_NOT_POPPED(cast->value);
         if (!popped) PUSH_INSN(ret, location, dup);
->>>>>>> 29f2cb83
 
         PUSH_SETLOCAL(ret, location, local_index.index, local_index.level);
         PUSH_LABEL(ret, end_label);
@@ -9086,7 +9047,7 @@
                     break;
                 }
                 else if (ISEQ_BODY(ip)->type == ISEQ_TYPE_EVAL) {
-                    COMPILE_ERROR(iseq, location.line, "Can't escape from eval with next");
+                    COMPILE_ERROR(iseq, location.line, "Invalid next");
                     return;
                 }
 
@@ -9339,7 +9300,7 @@
                     break;
                 }
                 else if (ISEQ_BODY(ip)->type == ISEQ_TYPE_EVAL) {
-                    COMPILE_ERROR(iseq, location.line, "Can't escape from eval with redo");
+                    COMPILE_ERROR(iseq, location.line, "Invalid redo");
                     return;
                 }
 
