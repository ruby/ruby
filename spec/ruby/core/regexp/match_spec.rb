# -*- encoding: utf-8 -*-
require_relative '../../spec_helper'

describe :regexp_match, shared: true do
  it "returns nil if there is no match" do
    /xyz/.send(@method,"abxyc").should be_nil
  end
end

describe "Regexp#=~" do
  it_behaves_like :regexp_match, :=~

  it "returns nil if the object is nil" do
    (/\w+/ =~ nil).should be_nil
  end

  it "returns the index of the first character of the matching region" do
    (/(.)(.)(.)/ =~ "abc").should == 0
  end

  it "returns the index too, when argument is a Symbol" do
    (/(.)(.)(.)/ =~ :abc).should == 0
  end
end

describe "Regexp#match" do
  it_behaves_like :regexp_match, :match

  it "returns a MatchData object" do
    /(.)(.)(.)/.match("abc").should be_kind_of(MatchData)
  end

  it "returns a MatchData object, when argument is a Symbol" do
    /(.)(.)(.)/.match(:abc).should be_kind_of(MatchData)
  end

  it "raises a TypeError on an uninitialized Regexp" do
    -> { Regexp.allocate.match('foo') }.should raise_error(TypeError)
  end

  describe "with [string, position]" do
    describe "when given a positive position" do
      it "matches the input at a given position" do
        /(.).(.)/.match("01234", 1).captures.should == ["1", "3"]
      end

      it "uses the start as a character offset" do
        /(.).(.)/.match("零一二三四", 1).captures.should == ["一", "三"]
      end

      it "raises an ArgumentError for an invalid encoding" do
        x96 = ([150].pack('C')).force_encoding('utf-8')
        -> { /(.).(.)/.match("Hello, #{x96} world!", 1) }.should raise_error(ArgumentError)
      end
    end

    describe "when given a negative position" do
      it "matches the input at a given position" do
        /(.).(.)/.match("01234", -4).captures.should == ["1", "3"]
      end

      it "uses the start as a character offset" do
        /(.).(.)/.match("零一二三四", -4).captures.should == ["一", "三"]
      end

      it "raises an ArgumentError for an invalid encoding" do
        x96 = ([150].pack('C')).force_encoding('utf-8')
        -> { /(.).(.)/.match("Hello, #{x96} world!", -1) }.should raise_error(ArgumentError)
      end
    end

    describe "when passed a block" do
      it "yields the MatchData" do
        /./.match("abc") {|m| ScratchPad.record m }
        ScratchPad.recorded.should be_kind_of(MatchData)
      end

      it "returns the block result" do
        /./.match("abc") { :result }.should == :result
      end

      it "does not yield if there is no match" do
        ScratchPad.record []
        /a/.match("b") {|m| ScratchPad << m }
        ScratchPad.recorded.should == []
      end
    end
  end

<<<<<<< HEAD
  it "raises TypeError when the given argument cannot be coarce to String" do
=======
  it "resets $~ if passed nil" do
    # set $~
    /./.match("a")
    $~.should be_kind_of(MatchData)

    /1/.match(nil)
    $~.should be_nil
  end

  it "raises TypeError when the given argument cannot be coerced to String" do
>>>>>>> 7bb0a7d7
    f = 1
    -> { /foo/.match(f)[0] }.should raise_error(TypeError)
  end

  it "raises TypeError when the given argument is an Exception" do
    f = Exception.new("foo")
    -> { /foo/.match(f)[0] }.should raise_error(TypeError)
  end
end

describe "Regexp#match?" do
  before :each do
    # Resetting Regexp.last_match
    /DONTMATCH/.match ''
  end

  context "when matches the given value" do
    it "returns true but does not set Regexp.last_match" do
      /string/i.match?('string').should be_true
      Regexp.last_match.should be_nil
    end
  end

  it "returns false when does not match the given value" do
    /STRING/.match?('string').should be_false
  end

<<<<<<< HEAD
    it "takes matching position as the 2nd argument" do
      /str/i.match?('string', 0).should be_true
      /str/i.match?('string', 1).should be_false
    end
=======
  it "takes matching position as the 2nd argument" do
    /str/i.match?('string', 0).should be_true
    /str/i.match?('string', 1).should be_false
  end

  it "returns false when given nil" do
    /./.match?(nil).should be_false
>>>>>>> 7bb0a7d7
  end
end

describe "Regexp#~" do
  it "matches against the contents of $_" do
    $_ = "input data"
    (~ /at/).should == 7
  end
end<|MERGE_RESOLUTION|>--- conflicted
+++ resolved
@@ -87,20 +87,7 @@
     end
   end
 
-<<<<<<< HEAD
   it "raises TypeError when the given argument cannot be coarce to String" do
-=======
-  it "resets $~ if passed nil" do
-    # set $~
-    /./.match("a")
-    $~.should be_kind_of(MatchData)
-
-    /1/.match(nil)
-    $~.should be_nil
-  end
-
-  it "raises TypeError when the given argument cannot be coerced to String" do
->>>>>>> 7bb0a7d7
     f = 1
     -> { /foo/.match(f)[0] }.should raise_error(TypeError)
   end
@@ -128,20 +115,9 @@
     /STRING/.match?('string').should be_false
   end
 
-<<<<<<< HEAD
-    it "takes matching position as the 2nd argument" do
-      /str/i.match?('string', 0).should be_true
-      /str/i.match?('string', 1).should be_false
-    end
-=======
   it "takes matching position as the 2nd argument" do
     /str/i.match?('string', 0).should be_true
     /str/i.match?('string', 1).should be_false
-  end
-
-  it "returns false when given nil" do
-    /./.match?(nil).should be_false
->>>>>>> 7bb0a7d7
   end
 end
 
