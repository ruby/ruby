#include <assert.h>
#include "insns.inc"
#include "internal.h"
#include "vm_core.h"
#include "vm_sync.h"
#include "vm_callinfo.h"
#include "builtin.h"
#include "internal/compile.h"
#include "insns_info.inc"
#include "ujit_compile.h"
#include "ujit_asm.h"
#include "ujit_utils.h"

// TODO: give ujit_examples.inc some more meaningful file name
// eg ujit_hook.h
#include "ujit_examples.inc"

#ifdef _WIN32
#define PLATFORM_SUPPORTED_P 0
#else
#define PLATFORM_SUPPORTED_P 1
#endif

bool rb_ujit_enabled;

// Hash table of encoded instructions
extern st_table *rb_encoded_insn_data;

// Code generation context
typedef struct ctx_struct
{
    // Current PC
    VALUE *pc;

    // Difference between the current stack pointer and actual stack top
    int32_t stack_diff;

    const rb_iseq_t *iseq;

} ctx_t;

// MicroJIT code generation function signature
typedef bool (*codegen_fn)(codeblock_t* cb, codeblock_t* ocb, ctx_t* ctx);

// Map from YARV opcodes to code generation functions
static st_table *gen_fns;

// Code block into which we write machine code
static codeblock_t block;
static codeblock_t* cb = NULL;

// Code block into which we write out-of-line machine code
static codeblock_t outline_block;
static codeblock_t* ocb = NULL;

// Keep track of mapping from instructions to generated code
// See comment for rb_encoded_insn_data in iseq.c
static void
addr2insn_bookkeeping(void *code_ptr, int insn)
{
    const void * const *table = rb_vm_get_insns_address_table();
    const void * const translated_address = table[insn];
    st_data_t encoded_insn_data;
    if (st_lookup(rb_encoded_insn_data, (st_data_t)translated_address, &encoded_insn_data)) {
        st_insert(rb_encoded_insn_data, (st_data_t)code_ptr, encoded_insn_data);
    }
    else {
        rb_bug("ujit: failed to find info for original instruction while dealing with addr2insn");
    }
}

static int
opcode_at_pc(const rb_iseq_t *iseq, const VALUE *pc)
{
    const VALUE at_pc = *pc;
    if (FL_TEST_RAW((VALUE)iseq, ISEQ_TRANSLATED)) {
        return rb_vm_insn_addr2insn((const void *)at_pc);
    }
    else {
        return (int)at_pc;
    }
}

// Get the current instruction opcode from the context object
int ctx_get_opcode(ctx_t *ctx)
{
    return opcode_at_pc(ctx->iseq, ctx->pc);
}


// Get an instruction argument from the context object
VALUE ctx_get_arg(ctx_t* ctx, size_t arg_idx)
{
    assert (arg_idx + 1 < insn_len(ctx_get_opcode(ctx)));
    return *(ctx->pc + arg_idx + 1);
}

/*
Get an operand for the adjusted stack pointer address
*/
x86opnd_t ctx_sp_opnd(ctx_t* ctx, size_t n)
{
    int32_t offset = (ctx->stack_diff) * 8;
    return mem_opnd(64, RSI, offset);
}

/*
Make space on the stack for N values
Return a pointer to the new stack top
*/
x86opnd_t ctx_stack_push(ctx_t* ctx, size_t n)
{
    ctx->stack_diff += n;

    // SP points just above the topmost value
    int32_t offset = (ctx->stack_diff - 1) * 8;
    return mem_opnd(64, RSI, offset);
}

/*
Pop N values off the stack
Return a pointer to the stack top before the pop operation
*/
x86opnd_t ctx_stack_pop(ctx_t* ctx, size_t n)
{
    // SP points just above the topmost value
    int32_t offset = (ctx->stack_diff - 1) * 8;
    x86opnd_t top = mem_opnd(64, RSI, offset);

    ctx->stack_diff -= n;

    return top;
}

x86opnd_t ctx_stack_opnd(ctx_t* ctx, int32_t idx)
{
    // SP points just above the topmost value
    int32_t offset = (ctx->stack_diff - 1 - idx) * 8;
    x86opnd_t opnd = mem_opnd(64, RSI, offset);

    return opnd;
}

// Ruby instruction entry
static void
ujit_gen_entry(codeblock_t* cb)
{
    for (size_t i = 0; i < sizeof(ujit_pre_call_bytes); ++i)
        cb_write_byte(cb, ujit_pre_call_bytes[i]);
}

/**
Generate an inline exit to return to the interpreter
*/
static void
ujit_gen_exit(codeblock_t* cb, ctx_t* ctx, VALUE* exit_pc)
{
    // Write the adjusted SP back into the CFP
    if (ctx->stack_diff != 0)
    {
        x86opnd_t stack_pointer = ctx_sp_opnd(ctx, 1);
        lea(cb, RSI, stack_pointer);
        mov(cb, mem_opnd(64, RDI, 8), RSI);
    }

    // Directly return the next PC, which is a constant
    mov(cb, RAX, const_ptr_opnd(exit_pc));

    // Write PC back into the CFP
    mov(cb, mem_opnd(64, RDI, 0), RAX);

    // Write the post call bytes
    for (size_t i = 0; i < sizeof(ujit_post_call_bytes); ++i)
        cb_write_byte(cb, ujit_post_call_bytes[i]);
}

/**
Generate an out-of-line exit to return to the interpreter
*/
uint8_t*
ujit_side_exit(codeblock_t* cb, ctx_t* ctx, VALUE* exit_pc)
{
    uint8_t* code_ptr = cb_get_ptr(cb, cb->write_pos);

    // Write back the old instruction at the exit PC
    // Otherwise the interpreter may jump right back to the
    // JITted code we're trying to exit
    const void * const *table = rb_vm_get_insns_address_table();
    int opcode = opcode_at_pc(ctx->iseq, exit_pc);
    void* old_instr = (void*)table[opcode];
    mov(cb, RAX, const_ptr_opnd(exit_pc));
    mov(cb, RCX, const_ptr_opnd(old_instr));
    mov(cb, mem_opnd(64, RAX, 0), RCX);

    // Generate the code to exit to the interpreters
    ujit_gen_exit(cb, ctx, exit_pc);

    return code_ptr;
}

/*
Generate a chunk of machine code for one individual bytecode instruction
Eventually, this will handle multiple instructions in a sequence

MicroJIT code gets a pointer to the cfp as the first argument in RDI
See rb_ujit_empty_func(rb_control_frame_t *cfp) in iseq.c

Throughout the generated code, we store the current stack pointer in RSI

System V ABI reference:
https://wiki.osdev.org/System_V_ABI#x86-64
*/
uint8_t *
ujit_compile_insn(const rb_iseq_t *iseq, unsigned int insn_idx, unsigned int* next_ujit_idx)
{
    if (!cb) {
        return NULL;
    }
    VALUE *encoded = iseq->body->iseq_encoded;

    // NOTE: if we are ever deployed in production, we
    // should probably just log an error and return NULL here,
    // so we can fail more gracefully
    if (cb->write_pos + 1024 >= cb->mem_size)
    {
        rb_bug("out of executable memory");
    }
    if (ocb->write_pos + 1024 >= ocb->mem_size)
    {
        rb_bug("out of executable memory (outlined block)");
    }

    // Align the current write positon to cache line boundaries
    cb_align_pos(cb, 64);

    // Get a pointer to the current write position in the code block
    uint8_t *code_ptr = &cb->mem_block[cb->write_pos];
    //printf("write pos: %ld\n", cb->write_pos);

    // Get the first opcode in the sequence
    int first_opcode = opcode_at_pc(iseq, &encoded[insn_idx]);

    // Create codegen context
    ctx_t ctx;
    ctx.pc = NULL;
    ctx.stack_diff = 0;
    ctx.iseq = iseq;

    // For each instruction to compile
    size_t num_instrs;
    for (num_instrs = 0;; ++num_instrs)
    {
        // Set the current PC
        ctx.pc = &encoded[insn_idx];

        // Get the current opcode
        int opcode = ctx_get_opcode(&ctx);

        // Lookup the codegen function for this instruction
        st_data_t st_gen_fn;
        if (!rb_st_lookup(gen_fns, opcode, &st_gen_fn))
        {
            //print_int(cb, imm_opnd(num_instrs));
            //print_str(cb, insn_name(opcode));
            break;
        }

        // Write the pre call bytes before the first instruction
        if (num_instrs == 0)
        {
            ujit_gen_entry(cb);

            // Load the current SP from the CFP into RSI
            mov(cb, RSI, mem_opnd(64, RDI, 8));
        }

        // Call the code generation function
        codegen_fn gen_fn = (codegen_fn)st_gen_fn;
        if (!gen_fn(cb, ocb, &ctx))
        {
            break;
        }

    	// Move to the next instruction
        insn_idx += insn_len(opcode);
    }

    // Let the caller know how many instructions ujit compiled
    *next_ujit_idx = insn_idx;

    // If no instructions were compiled
    if (num_instrs == 0)
    {
        return NULL;
    }

    // Generate code to exit to the interpreter
    ujit_gen_exit(cb, &ctx, ctx.pc);

    addr2insn_bookkeeping(code_ptr, first_opcode);

    return code_ptr;
}

bool
gen_dup(codeblock_t* cb, codeblock_t* ocb, ctx_t* ctx)
{
    x86opnd_t dup_val = ctx_stack_pop(ctx, 1);
    x86opnd_t loc0 = ctx_stack_push(ctx, 1);
    x86opnd_t loc1 = ctx_stack_push(ctx, 1);
    mov(cb, RAX, dup_val);
    mov(cb, loc0, RAX);
    mov(cb, loc1, RAX);
    return true;
}

bool
gen_nop(codeblock_t* cb, codeblock_t* ocb, ctx_t* ctx)
{
    // Do nothing
    return true;
}

bool
gen_pop(codeblock_t* cb, codeblock_t* ocb, ctx_t* ctx)
{
    // Decrement SP
    ctx_stack_pop(ctx, 1);
    return true;
}

bool
gen_putnil(codeblock_t* cb, codeblock_t* ocb, ctx_t* ctx)
{
    // Write constant at SP
    x86opnd_t stack_top = ctx_stack_push(ctx, 1);
    mov(cb, stack_top, imm_opnd(Qnil));
    return true;
}

bool
gen_putobject(codeblock_t* cb, codeblock_t* ocb, ctx_t* ctx)
{
    // Load the argument from the bytecode sequence.
    // We need to do this as the argument can chanage due to GC compaction.
    x86opnd_t pc_imm = const_ptr_opnd((void*)ctx->pc);
    mov(cb, RAX, pc_imm);
    mov(cb, RAX, mem_opnd(64, RAX, 8)); // One after the opcode

    // Write argument at SP
    x86opnd_t stack_top = ctx_stack_push(ctx, 1);
    mov(cb, stack_top, RAX);

    return true;
}

bool
gen_putobject_int2fix(codeblock_t* cb, codeblock_t* ocb, ctx_t* ctx)
{
    int opcode = ctx_get_opcode(ctx);
    int cst_val = (opcode == BIN(putobject_INT2FIX_0_))? 0:1;

    // Write constant at SP
    x86opnd_t stack_top = ctx_stack_push(ctx, 1);
    mov(cb, stack_top, imm_opnd(INT2FIX(cst_val)));

    return true;
}

bool
gen_putself(codeblock_t* cb, codeblock_t* ocb, ctx_t* ctx)
{
    // Load self from CFP
    mov(cb, RAX, mem_opnd(64, RDI, 24));

    // Write it on the stack
    x86opnd_t stack_top = ctx_stack_push(ctx, 1);
    mov(cb, stack_top, RAX);

    return true;
}

bool
gen_getlocal_wc0(codeblock_t* cb, codeblock_t* ocb, ctx_t* ctx)
{
    // Load environment pointer EP from CFP
    mov(cb, RDX, member_opnd(RDI, rb_control_frame_t, ep));

    // Compute the offset from BP to the local
    int32_t local_idx = (int32_t)ctx_get_arg(ctx, 0);
    const int32_t offs = -8 * local_idx;

    // Load the local from the block
    mov(cb, RCX, mem_opnd(64, RDX, offs));

    // Write the local at SP
    x86opnd_t stack_top = ctx_stack_push(ctx, 1);
    mov(cb, stack_top, RCX);

    return true;
}

bool
gen_setlocal_wc0(codeblock_t* cb, codeblock_t* ocb, ctx_t* ctx)
{
    /*
    vm_env_write(const VALUE *ep, int index, VALUE v)
    {
        VALUE flags = ep[VM_ENV_DATA_INDEX_FLAGS];
        if (LIKELY((flags & VM_ENV_FLAG_WB_REQUIRED) == 0)) {
    	VM_STACK_ENV_WRITE(ep, index, v);
        }
        else {
    	vm_env_write_slowpath(ep, index, v);
        }
    }
    */

    // Load environment pointer EP from CFP
    mov(cb, RDX, member_opnd(RDI, rb_control_frame_t, ep));

    // flags & VM_ENV_FLAG_WB_REQUIRED
    x86opnd_t flags_opnd = mem_opnd(64, RDX, 8 * VM_ENV_DATA_INDEX_FLAGS);
    test(cb, flags_opnd, imm_opnd(VM_ENV_FLAG_WB_REQUIRED));

    // Create a size-exit to fall back to the interpreter
    uint8_t* side_exit = ujit_side_exit(ocb, ctx, ctx->pc);

    // if (flags & VM_ENV_FLAG_WB_REQUIRED) != 0
    jnz_ptr(cb, side_exit);

    // Pop the value to write from the stack
    x86opnd_t stack_top = ctx_stack_pop(ctx, 1);
    mov(cb, RCX, stack_top);

    // Write the value at the environment pointer
    int32_t local_idx = (int32_t)ctx_get_arg(ctx, 0);
    const int32_t offs = -8 * local_idx;
    mov(cb, mem_opnd(64, RDX, offs), RCX);

    return true;
}

bool
gen_opt_minus(codeblock_t* cb, codeblock_t* ocb, ctx_t* ctx)
{
    // Create a size-exit to fall back to the interpreter
    // Note: we generate the side-exit before popping operands from the stack
    uint8_t* side_exit = ujit_side_exit(ocb, ctx, ctx->pc);

    // TODO: make a helper function for this
    // Make sure that minus isn't redefined for integers
    mov(cb, RAX, const_ptr_opnd(ruby_current_vm_ptr));
    test(
        cb,
        member_opnd_idx(RAX, rb_vm_t, redefined_flag, BOP_MINUS),
        imm_opnd(INTEGER_REDEFINED_OP_FLAG)
    );
    jnz_ptr(cb, side_exit);

    // Get the operands and destination from the stack
    x86opnd_t arg1 = ctx_stack_pop(ctx, 1);
    x86opnd_t arg0 = ctx_stack_pop(ctx, 1);

    // If not fixnums, fall back
    test(cb, arg0, imm_opnd(RUBY_FIXNUM_FLAG));
    jz_ptr(cb, side_exit);
    test(cb, arg1, imm_opnd(RUBY_FIXNUM_FLAG));
    jz_ptr(cb, side_exit);

    // Subtract arg0 - arg1 and test for overflow
    mov(cb, RAX, arg0);
    sub(cb, RAX, arg1);
    jo_ptr(cb, side_exit);
    add(cb, RAX, imm_opnd(1));

    // Push the output on the stack
    x86opnd_t dst = ctx_stack_push(ctx, 1);
    mov(cb, dst, RAX);

    return true;
}

bool
gen_opt_send_without_block(codeblock_t* cb, codeblock_t* ocb, ctx_t* ctx)
{
    // Definitions relevant to the call cache are in vm_callinfo.h

    struct rb_call_data * cd = (struct rb_call_data *)ctx_get_arg(ctx, 0);
    int32_t argc = (int32_t)vm_ci_argc(cd->ci);
    const struct rb_callcache *cc = cd->cc;

    // Callee method ID
    ID mid = vm_ci_mid(cd->ci);

    //printf("jitting call to \"%s\", argc: %lu\n", rb_id2name(mid), argc);

    // Don't JIT calls with keyword splat
    if (vm_ci_flag(cd->ci) & VM_CALL_KW_SPLAT)
    {
        return false;
    }

    // Don't JIT calls that aren't simple
    if (!(vm_ci_flag(cd->ci) & VM_CALL_ARGS_SIMPLE))
    {
        return false;
    }

    // Don't JIT if the inline cache is not set
    if (cd->cc == vm_cc_empty())
    {
        //printf("call cache is empty\n");
        return false;
    }

    // Don't JIT if this is not a C call
    if (vm_cc_cme(cd->cc)->def->type != VM_METHOD_TYPE_CFUNC)
    {
        return false;
    }


    // Things we need to do at run-time:
    // - Check that the cached klass matches
    // - Check that method entry is not invalidated
    // - ???
    // - Create a new frame
    //   - copy function arguments?
    // - Call the C function
    // - Remove the frame










    return false;

    /*
    // Create a size-exit to fall back to the interpreter
    uint8_t* side_exit = ujit_side_exit(ocb, ctx, ctx->pc);

    struct rb_calling_info *calling = (struct rb_calling_info*)malloc(sizeof(struct rb_calling_info));
    calling->block_handler = VM_BLOCK_HANDLER_NONE;
    calling->kw_splat = 0;
    calling->argc = argc;

    mov(cb, RAX, const_ptr_opnd(cd));
    x86opnd_t ptr_to_cc = member_opnd(RAX, struct rb_call_data, cc);
    mov(cb, RAX, ptr_to_cc);

    x86opnd_t ptr_to_klass = mem_opnd(64, RAX, offsetof(struct rb_callcache, klass));
    x86opnd_t ptr_to_cme_ = mem_opnd(64, RAX, offsetof(struct rb_callcache, cme_));
    x86opnd_t ptr_to_call_ = mem_opnd(64, RAX, offsetof(struct rb_callcache, call_));
    mov(cb, R9, ptr_to_klass);
    mov(cb, RCX, ptr_to_cme_);

    // Points to the receiver operand on the stack
    x86opnd_t recv = ctx_stack_opnd(ctx, argc);
    mov(cb, RDX, recv);
    //print_int(cb, recv);

    // Store calling->recv
    mov(cb, R8, const_ptr_opnd(calling));
    x86opnd_t recv_opnd = mem_opnd(64, R8, offsetof(struct rb_calling_info, recv));
    mov(cb, recv_opnd, RDX);



    // Pointer to the klass field of the receiver
    x86opnd_t klass_opnd = mem_opnd(64, RDX, offsetof(struct RBasic, klass));

    // IDEA: Aaron suggested we could possibly treat a changed
    // class pointer as a cache miss
    // Check if we have a cache hit
    cmp(cb, R9, klass_opnd);
    jne_ptr(cb, side_exit);
    //print_int(cb, klass_opnd);
    print_str(cb, "cache klass hit");

    //#define METHOD_ENTRY_INVALIDATED(me)         ((me)->flags & IMEMO_FL_USER5)
    x86opnd_t flags_opnd = mem_opnd(64, RCX, offsetof( rb_callable_method_entry_t, flags));
    test(cb, flags_opnd, imm_opnd(IMEMO_FL_USER5));
    jnz_ptr(cb, side_exit);

    push(cb, RDI);
    push(cb, RSI);

    x86opnd_t ptr_to_pc = mem_opnd(64, RDI, offsetof(rb_control_frame_t, pc));
    mov(cb, ptr_to_pc, const_ptr_opnd(ctx->pc + insn_len(BIN(opt_send_without_block))));

    // Write the adjusted SP back into the CFP
    if (ctx->stack_diff != 0)
    {
        x86opnd_t stack_pointer = ctx_sp_opnd(ctx, 1);
        lea(cb, RSI, stack_pointer);
        mov(cb, mem_opnd(64, RDI, 8), RSI);
    }

    // val = vm_cc_call(cc)(ec, GET_CFP(), &calling, cd);
    mov(cb, RSI, RDI);
    mov(cb, RDI, const_ptr_opnd(rb_current_execution_context()));
    mov(cb, RDX, R8);
    print_int(cb, RDX);
    mov(cb, RCX, const_ptr_opnd(cd));

    call(cb, ptr_to_call_);

    pop(cb, RSI);
    pop(cb, RDI);

    size_t continue_in_jit = cb_new_label(cb, "continue_in_jit");
    cmp(cb, RAX, imm_opnd(Qundef));
    jne(cb, continue_in_jit);

    //print_str(cb, "method entry not invalidated!!!1");

    mov(cb, RDI, const_ptr_opnd(rb_current_execution_context()));
    mov(cb, RDI, mem_opnd(64, RDI, offsetof(rb_execution_context_t, cfp)));

    // Read the PC from the CFP
    mov(cb, RAX, mem_opnd(64, RDI, 0));

    // Write the post call bytes
    for (size_t i = 0; i < sizeof(ujit_post_call_bytes); ++i)
        cb_write_byte(cb, ujit_post_call_bytes[i]);

    cb_write_label(cb, continue_in_jit);
    cb_link_labels(cb);

    return true;
    */
}


void
rb_ujit_compile_iseq(const rb_iseq_t *iseq)
{
#if OPT_DIRECT_THREADED_CODE || OPT_CALL_THREADED_CODE
    RB_VM_LOCK();
    VALUE *encoded = (VALUE *)iseq->body->iseq_encoded;

    unsigned int insn_idx;
    unsigned int next_ujit_idx = 0;

    for (insn_idx = 0; insn_idx < iseq->body->iseq_size; /* */) {
        int insn = opcode_at_pc(iseq, &encoded[insn_idx]);
        int len = insn_len(insn);

        uint8_t *native_code_ptr = NULL;

        // If ujit hasn't already compiled this instruction
        if (insn_idx >= next_ujit_idx) {
            native_code_ptr = ujit_compile_insn(iseq, insn_idx, &next_ujit_idx);
        }

        if (native_code_ptr) {
            encoded[insn_idx] = (VALUE)native_code_ptr;
        }
        insn_idx += len;
    }
    RB_VM_UNLOCK();
#endif
}

void
rb_ujit_init(void)
{
    if (!ujit_scrape_successful || !PLATFORM_SUPPORTED_P)
    {
        return;
    }
<<<<<<< HEAD

=======
    rb_ujit_enabled = true;
>>>>>>> 21ecfea7
    // Initialize the code blocks
    size_t mem_size = 128 * 1024 * 1024;
    uint8_t* mem_block = alloc_exec_mem(mem_size);
    cb = &block;
    cb_init(cb, mem_block, mem_size/2);
    ocb = &outline_block;
    cb_init(ocb, mem_block + mem_size/2, mem_size/2);

    // Initialize the codegen function table
    gen_fns = rb_st_init_numtable();

    // Map YARV opcodes to the corresponding codegen functions
    st_insert(gen_fns, (st_data_t)BIN(dup), (st_data_t)&gen_dup);
    st_insert(gen_fns, (st_data_t)BIN(nop), (st_data_t)&gen_nop);
    st_insert(gen_fns, (st_data_t)BIN(pop), (st_data_t)&gen_pop);
    st_insert(gen_fns, (st_data_t)BIN(putnil), (st_data_t)&gen_putnil);
    st_insert(gen_fns, (st_data_t)BIN(putobject), (st_data_t)&gen_putobject);
    st_insert(gen_fns, (st_data_t)BIN(putobject_INT2FIX_0_), (st_data_t)&gen_putobject_int2fix);
    st_insert(gen_fns, (st_data_t)BIN(putobject_INT2FIX_1_), (st_data_t)&gen_putobject_int2fix);
    st_insert(gen_fns, (st_data_t)BIN(putself), (st_data_t)&gen_putself);
    st_insert(gen_fns, (st_data_t)BIN(getlocal_WC_0), (st_data_t)&gen_getlocal_wc0);
    st_insert(gen_fns, (st_data_t)BIN(setlocal_WC_0), (st_data_t)&gen_setlocal_wc0);
    st_insert(gen_fns, (st_data_t)BIN(opt_minus), (st_data_t)&gen_opt_minus);
    st_insert(gen_fns, (st_data_t)BIN(opt_send_without_block), (st_data_t)&gen_opt_send_without_block);
}<|MERGE_RESOLUTION|>--- conflicted
+++ resolved
@@ -675,11 +675,9 @@
     {
         return;
     }
-<<<<<<< HEAD
-
-=======
+
     rb_ujit_enabled = true;
->>>>>>> 21ecfea7
+
     // Initialize the code blocks
     size_t mem_size = 128 * 1024 * 1024;
     uint8_t* mem_block = alloc_exec_mem(mem_size);
