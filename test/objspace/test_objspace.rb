# frozen_string_literal: false
require "test/unit"
require "objspace"
begin
  require "json"
rescue LoadError
end

class TestObjSpace < Test::Unit::TestCase
  def test_memsize_of
    assert_equal(0, ObjectSpace.memsize_of(true))
    assert_equal(0, ObjectSpace.memsize_of(nil))
    assert_equal(0, ObjectSpace.memsize_of(1))
    assert_kind_of(Integer, ObjectSpace.memsize_of(Object.new))
    assert_kind_of(Integer, ObjectSpace.memsize_of(Class))
    assert_kind_of(Integer, ObjectSpace.memsize_of(""))
    assert_kind_of(Integer, ObjectSpace.memsize_of([]))
    assert_kind_of(Integer, ObjectSpace.memsize_of({}))
    assert_kind_of(Integer, ObjectSpace.memsize_of(//))
    f = File.new(__FILE__)
    assert_kind_of(Integer, ObjectSpace.memsize_of(f))
    f.close
    assert_kind_of(Integer, ObjectSpace.memsize_of(/a/.match("a")))
    assert_kind_of(Integer, ObjectSpace.memsize_of(Struct.new(:a)))

    assert_operator(ObjectSpace.memsize_of(Regexp.new("(a)"*1000).match("a"*1000)),
                    :>,
                    ObjectSpace.memsize_of(//.match("")))
  end

  def test_memsize_of_root_shared_string
    a = "a" * GC::INTERNAL_CONSTANTS[:RVARGC_MAX_ALLOCATE_SIZE]
    b = a.dup
    c = nil
    ObjectSpace.each_object(String) {|x| break c = x if x == a and x.frozen?}
    rv_size = GC::INTERNAL_CONSTANTS[:BASE_SLOT_SIZE]
    assert_equal([rv_size, rv_size, a.length + 1 + rv_size], [a, b, c].map {|x| ObjectSpace.memsize_of(x)})
  end

  def test_argf_memsize
    size = ObjectSpace.memsize_of(ARGF)
    assert_kind_of(Integer, size)
    assert_operator(size, :>, 0)
    argf = ARGF.dup
    argf.inplace_mode = nil
    size = ObjectSpace.memsize_of(argf)
    argf.inplace_mode = "inplace_mode_suffix"
    assert_equal(size, ObjectSpace.memsize_of(argf))
  end

  def test_memsize_of_all
    assert_kind_of(Integer, a = ObjectSpace.memsize_of_all)
    assert_kind_of(Integer, b = ObjectSpace.memsize_of_all(String))
    assert_operator(a, :>, b)
    assert_operator(a, :>, 0)
    assert_operator(b, :>, 0)
    assert_raise(TypeError) {ObjectSpace.memsize_of_all('error')}
  end

  def test_count_objects_size
    res = ObjectSpace.count_objects_size
    assert_not_empty(res)
    assert_operator(res[:TOTAL], :>, 0)
  end

  def test_count_objects_size_with_hash
    arg = {}
    ObjectSpace.count_objects_size(arg)
    assert_not_empty(arg)
    arg = {:TOTAL => 1 }
    ObjectSpace.count_objects_size(arg)
    assert_not_empty(arg)
  end

  def test_count_objects_size_with_wrong_type
    assert_raise(TypeError) { ObjectSpace.count_objects_size(0) }
  end

  def test_count_nodes
    res = ObjectSpace.count_nodes
    assert_not_empty(res)
    arg = {}
    ObjectSpace.count_nodes(arg)
    assert_not_empty(arg)
    bug8014 = '[ruby-core:53130] [Bug #8014]'
    assert_empty(arg.select {|k, v| !(Symbol === k && Integer === v)}, bug8014)
  end if false

  def test_count_tdata_objects
    res = ObjectSpace.count_tdata_objects
    assert_not_empty(res)
    arg = {}
    ObjectSpace.count_tdata_objects(arg)
    assert_not_empty(arg)
  end

  def test_count_imemo_objects
    res = ObjectSpace.count_imemo_objects
    assert_not_empty(res)
    assert_not_nil(res[:imemo_cref])
    assert_not_empty res.inspect

    arg = {}
    res = ObjectSpace.count_imemo_objects(arg)
    assert_not_empty(res)
  end

  def test_memsize_of_iseq
    iseqw = RubyVM::InstructionSequence.compile('def a; a = :b; a; end')
    # Use anonymous class as a basic object size because size of Object.new can be increased
    base_obj_size = ObjectSpace.memsize_of(Class.new.new)
    assert_operator(ObjectSpace.memsize_of(iseqw), :>, base_obj_size)
  end

  def test_reachable_objects_from
    opts = %w[--disable-gem --disable=frozen-string-literal -robjspace]
    assert_separately opts, "#{<<-"begin;"}\n#{<<-'end;'}"
    begin;
      assert_equal(nil, ObjectSpace.reachable_objects_from(nil))
      assert_equal([Array, 'a', 'b', 'c'], ObjectSpace.reachable_objects_from(['a', 'b', 'c']))

      assert_equal([Array, 'a', 'a', 'a'], ObjectSpace.reachable_objects_from(['a', 'a', 'a']))
      assert_equal([Array, 'a', 'a'], ObjectSpace.reachable_objects_from(['a', v = 'a', v]))
      assert_equal([Array, 'a'], ObjectSpace.reachable_objects_from([v = 'a', v, v]))

      long_ary = Array.new(1_000){''}
      max = 0

      ObjectSpace.each_object{|o|
        refs = ObjectSpace.reachable_objects_from(o)
        max = [refs.size, max].max

        unless refs.nil?
          refs.each_with_index {|ro, i|
            assert_not_nil(ro, "#{i}: this referenced object is internal object")
          }
        end
      }
      assert_operator(max, :>=, long_ary.size+1, "1000 elems + Array class")
    end;
  end

  def test_reachable_objects_during_iteration
    opts = %w[--disable-gem --disable=frozen-string-literal -robjspace]
    assert_separately opts, "#{<<-"begin;"}\n#{<<-'end;'}"
    begin;
      ObjectSpace.each_object{|o|
        o.inspect
        ObjectSpace.reachable_objects_from(Class)
      }
    end;
  end


  def test_reachable_objects_from_root
    root_objects = ObjectSpace.reachable_objects_from_root

    assert_operator(root_objects.size, :>, 0)

    root_objects.each{|category, objects|
      assert_kind_of(String, category)
      assert_kind_of(Array, objects)
      assert_operator(objects.size, :>, 0)
    }
  end

  def test_reachable_objects_size
    assert_separately %w[--disable-gem -robjspace], "#{<<~"begin;"}\n#{<<~'end;'}"
    begin;
      ObjectSpace.each_object{|o|
        ObjectSpace.reachable_objects_from(o).each{|reached_obj|
          size = ObjectSpace.memsize_of(reached_obj)
          assert_kind_of(Integer, size)
          assert_operator(size, :>=, 0)
        }
      }
    end;
  end

  def test_trace_object_allocations_stop_first
    assert_separately([], "#{<<~"begin;"}\n#{<<~'end;'}")
    begin;
      require "objspace"
      # Make sure stopping before the tracepoints are initialized doesn't raise. See [Bug #17020]
      ObjectSpace.trace_object_allocations_stop
    end;
  end

  def test_trace_object_allocations
    ObjectSpace.trace_object_allocations_clear # clear object_table to get rid of erroneous detection for c0
    Class.name
    o0 = Object.new
    ObjectSpace.trace_object_allocations{
      o1 = Object.new; line1 = __LINE__; c1 = GC.count
      o2 = "xyzzy"   ; line2 = __LINE__; c2 = GC.count
      o3 = [1, 2]    ; line3 = __LINE__; c3 = GC.count

      assert_equal(nil, ObjectSpace.allocation_sourcefile(o0))
      assert_equal(nil, ObjectSpace.allocation_sourceline(o0))
      assert_equal(nil, ObjectSpace.allocation_generation(o0))

      assert_equal(line1,    ObjectSpace.allocation_sourceline(o1))
      assert_equal(__FILE__, ObjectSpace.allocation_sourcefile(o1))
      assert_equal(c1,       ObjectSpace.allocation_generation(o1))
      assert_equal(Class.name, ObjectSpace.allocation_class_path(o1))
      assert_equal(:new,       ObjectSpace.allocation_method_id(o1))

      assert_equal(__FILE__, ObjectSpace.allocation_sourcefile(o2))
      assert_equal(line2,    ObjectSpace.allocation_sourceline(o2))
      assert_equal(c2,       ObjectSpace.allocation_generation(o2))
      assert_equal(self.class.name, ObjectSpace.allocation_class_path(o2))
      assert_equal(__method__,      ObjectSpace.allocation_method_id(o2))

      assert_equal(__FILE__, ObjectSpace.allocation_sourcefile(o3))
      assert_equal(line3,    ObjectSpace.allocation_sourceline(o3))
      assert_equal(c3,       ObjectSpace.allocation_generation(o3))
      assert_equal(self.class.name, ObjectSpace.allocation_class_path(o3))
      assert_equal(__method__,      ObjectSpace.allocation_method_id(o3))

      # [Bug #19456]
      o4 =
        # This line intentionally left blank
        # This line intentionally left blank
        1.0 / 0.0; line4 = __LINE__; _c4 = GC.count
      assert_equal(__FILE__, ObjectSpace.allocation_sourcefile(o4))
      assert_equal(line4, ObjectSpace.allocation_sourceline(o4))

      # [Bug #19482]
      EnvUtil.under_gc_stress do
        100.times do
          Class.new
        end
      end
    }
  end

  def test_trace_object_allocations_start_stop_clear
    ObjectSpace.trace_object_allocations_clear # clear object_table to get rid of erroneous detection for obj3
    GC.disable # suppress potential object reuse. see [Bug #11271]
    begin
      ObjectSpace.trace_object_allocations_start
      begin
        ObjectSpace.trace_object_allocations_start
        begin
          ObjectSpace.trace_object_allocations_start
          obj0 = Object.new
        ensure
          ObjectSpace.trace_object_allocations_stop
          obj1 = Object.new
        end
      ensure
        ObjectSpace.trace_object_allocations_stop
        obj2 = Object.new
      end
    ensure
      ObjectSpace.trace_object_allocations_stop
      obj3 = Object.new
    end

    assert_equal(__FILE__, ObjectSpace.allocation_sourcefile(obj0))
    assert_equal(__FILE__, ObjectSpace.allocation_sourcefile(obj1))
    assert_equal(__FILE__, ObjectSpace.allocation_sourcefile(obj2))
    assert_equal(nil     , ObjectSpace.allocation_sourcefile(obj3)) # after tracing

    ObjectSpace.trace_object_allocations_clear
    assert_equal(nil, ObjectSpace.allocation_sourcefile(obj0))
    assert_equal(nil, ObjectSpace.allocation_sourcefile(obj1))
    assert_equal(nil, ObjectSpace.allocation_sourcefile(obj2))
    assert_equal(nil, ObjectSpace.allocation_sourcefile(obj3))
  ensure
    GC.enable
  end

  def test_trace_object_allocations_gc_stress
    EnvUtil.under_gc_stress do
      ObjectSpace.trace_object_allocations{
        proc{}
      }
    end
    assert true # success
  end

  def test_dump_flags
    info = ObjectSpace.dump("foo".freeze)
    assert_match(/"wb_protected":true, "old":true/, info)
    assert_match(/"fstring":true/, info)
    JSON.parse(info) if defined?(JSON)
  end

  class TooComplex; end

  if defined?(RubyVM::Shape)
    def test_dump_too_complex_shape
      RubyVM::Shape::SHAPE_MAX_VARIATIONS.times do
        TooComplex.new.instance_variable_set(:"@a#{_1}", 1)
      end

      tc = TooComplex.new
      info = ObjectSpace.dump(tc)
      assert_not_match(/"too_complex_shape"/, info)
      tc.instance_variable_set(:@new_ivar, 1)
      info = ObjectSpace.dump(tc)
<<<<<<< HEAD
      omit 'too flaky with YJIT' if defined?(RubyVM::YJIT) && RubyVM::YJIT.enabled?
=======
      omit 'flaky with YJIT' if defined?(RubyVM::YJIT) && RubyVM::YJIT.enabled?
      omit 'flaky with RJIT' if defined?(RubyVM::RJIT) && RubyVM::RJIT.enabled?
>>>>>>> 875adad9
      assert_match(/"too_complex_shape":true/, info)
      if defined?(JSON)
        assert_true(JSON.parse(info)["too_complex_shape"])
      end
    end
  end

  class NotTooComplex ; end

  def test_dump_not_too_complex_shape
    tc = NotTooComplex.new
    tc.instance_variable_set(:@new_ivar, 1)
    info = ObjectSpace.dump(tc)

    assert_not_match(/"too_complex_shape"/, info)
    if defined?(JSON)
      assert_nil(JSON.parse(info)["too_complex_shape"])
    end
  end

  def test_dump_to_default
    line = nil
    info = nil
    ObjectSpace.trace_object_allocations do
      line = __LINE__ + 1
      str = "hello w"
      info = ObjectSpace.dump(str)
    end
    assert_dump_object(info, line)
  end

  def test_dump_to_io
    line = nil
    info = IO.pipe do |r, w|
      th = Thread.start {r.read}
      ObjectSpace.trace_object_allocations do
        line = __LINE__ + 1
        str = "hello w"
        ObjectSpace.dump(str, output: w)
      end
      w.close
      th.value
    end
    assert_dump_object(info, line)
  end

  def assert_dump_object(info, line)
    loc = caller_locations(1, 1)[0]
    assert_match(/"type":"STRING"/, info)
    assert_match(/"embedded":true, "bytesize":7, "value":"hello w", "encoding":"UTF-8"/, info)
    assert_match(/"file":"#{Regexp.escape __FILE__}", "line":#{line}/, info)
    assert_match(/"method":"#{loc.base_label}"/, info)
    JSON.parse(info) if defined?(JSON)
  end

  def test_dump_array
    # Empty array
    info = ObjectSpace.dump([])
    assert_include(info, '"length":0, "embedded":true')
    assert_not_include(info, '"shared":true')

    # Non-embed array
    arr = (1..10).to_a
    info = ObjectSpace.dump(arr)
    assert_include(info, '"length":10')
    assert_not_include(info, '"embedded":true')
    assert_not_include(info, '"shared":true')

    # Shared array
    arr1 = (1..10).to_a
    arr = []
    arr.replace(arr1)
    info = ObjectSpace.dump(arr)
    assert_include(info, '"length":10, "shared":true')
    assert_not_include(info, '"embedded":true')
  end

  def test_dump_object
    klass = Class.new

    # Empty object
    info = ObjectSpace.dump(klass.new)
    assert_include(info, '"embedded":true')
    assert_include(info, '"ivars":0')

    # Non-embed object
    obj = klass.new
    5.times { |i| obj.instance_variable_set("@ivar#{i}", 0) }
    info = ObjectSpace.dump(obj)
    assert_not_include(info, '"embedded":true')
    assert_include(info, '"ivars":5')
  end

  def test_dump_control_char
    assert_include(ObjectSpace.dump("\x0f"), '"value":"\u000f"')
    assert_include(ObjectSpace.dump("\C-?"), '"value":"\u007f"')
  end

  def test_dump_special_consts
    # [ruby-core:69692] [Bug #11291]
    assert_equal('null', ObjectSpace.dump(nil))
    assert_equal('true', ObjectSpace.dump(true))
    assert_equal('false', ObjectSpace.dump(false))
    assert_equal('0', ObjectSpace.dump(0))
    assert_equal('{"type":"SYMBOL", "value":"foo"}', ObjectSpace.dump(:foo))
  end

  def test_dump_singleton_class
    assert_include(ObjectSpace.dump(Object), '"name":"Object"')
    assert_include(ObjectSpace.dump(Kernel), '"name":"Kernel"')
    assert_include(ObjectSpace.dump(Object.new.singleton_class), '"real_class_name":"Object"')

    singleton = Object.new.singleton_class
    singleton_dump = ObjectSpace.dump(singleton)
    assert_include(singleton_dump, '"singleton":true')
    if defined?(JSON)
      assert_equal(Object, singleton.superclass)
      superclass_address = JSON.parse(ObjectSpace.dump(Object)).fetch('address')
      assert_equal(superclass_address, JSON.parse(singleton_dump).fetch('superclass'))
    end
  end

  def test_dump_special_floats
    assert_match(/"value":"NaN"/, ObjectSpace.dump(Float::NAN))
    assert_match(/"value":"Inf"/, ObjectSpace.dump(Float::INFINITY))
    assert_match(/"value":"\-Inf"/, ObjectSpace.dump(-Float::INFINITY))
  end

  def test_dump_dynamic_symbol
    dump = ObjectSpace.dump(("foobar%x" % rand(0x10000)).to_sym)
    assert_match(/"type":"SYMBOL"/, dump)
    assert_match(/"value":"foobar\h+"/, dump)
  end

  def test_dump_includes_imemo_type
    assert_in_out_err(%w[-robjspace], "#{<<-"begin;"}\n#{<<-'end;'}") do |output, error|
      begin;
        def dump_my_heap_please
          ObjectSpace.dump_all(output: :stdout)
        end

        p dump_my_heap_please
      end;
      assert_equal 'nil', output.pop
      heap = output.find_all { |l|
        obj = JSON.parse(l)
        obj['type'] == "IMEMO" && obj['imemo_type']
      }
      assert_operator heap.length, :>, 0
    end
  end

  def test_dump_all_full
    assert_in_out_err(%w[-robjspace], "#{<<-"begin;"}\n#{<<-'end;'}") do |output, error|
      begin;
        def dump_my_heap_please
          ObjectSpace.dump_all(output: :stdout, full: true)
        end

        p dump_my_heap_please
      end;
      assert_equal 'nil', output.pop
      heap = output.find_all { |l| JSON.parse(l)['type'] == "NONE" }
      assert_operator heap.length, :>, 0
    end
  end

  def test_dump_all_single_generation
    assert_in_out_err(%w[-robjspace], "#{<<-"begin;"}\n#{<<-'end;'}") do |output, error|
      begin;
        def dump_my_heap_please
          GC.start
          ObjectSpace.trace_object_allocations_start
          gc_gen = GC.count
          puts gc_gen
          @obj1 = Object.new
          GC.start
          @obj2 = Object.new
          ObjectSpace.dump_all(output: :stdout, since: gc_gen, shapes: false)
        end

        p dump_my_heap_please
      end;
      assert_equal 'nil', output.pop
      since = output.shift.to_i
      assert_operator output.size, :>, 0
      generations = output.map { |l| JSON.parse(l) }.map { |o| o["generation"] }.uniq.sort
      assert_equal [since, since + 1], generations
    end
  end

  def test_dump_addresses_match_dump_all_addresses
    assert_in_out_err(%w[-robjspace], "#{<<-"begin;"}\n#{<<-'end;'}") do |output, error|
      begin;
        def dump_my_heap_please
          obj = Object.new
          puts ObjectSpace.dump(obj)
          ObjectSpace.dump_all(output: $stdout)
        end

        p $stdout == dump_my_heap_please
      end;
      assert_equal 'true', output.pop
      needle = JSON.parse(output.first)
      addr = needle['address']
      found  = output.drop(1).find { |l| JSON.parse(l)['address'] == addr }
      assert found, "object #{addr} should be findable in full heap dump"
    end
  end

  def test_dump_class_addresses_match_dump_all_addresses
    assert_in_out_err(%w[-robjspace], "#{<<-"begin;"}\n#{<<-'end;'}") do |output, error|
      begin;
        def dump_my_heap_please
          obj = Object.new
          puts ObjectSpace.dump(obj)
          ObjectSpace.dump_all(output: $stdout)
        end

        p $stdout == dump_my_heap_please
      end;
      assert_equal 'true', output.pop
      needle = JSON.parse(output.first)
      addr = needle['class']
      found  = output.drop(1).find { |l| JSON.parse(l)['address'] == addr }
      assert found, "object #{addr} should be findable in full heap dump"
    end
  end

  def test_dump_objects_dumps_page_slot_sizes
    assert_in_out_err(%w[-robjspace], "#{<<-"begin;"}\n#{<<-'end;'}") do |output, error|
      begin;
        def dump_my_heap_please
          ObjectSpace.dump_all(output: $stdout)
        end

        p $stdout == dump_my_heap_please
      end;
      assert_equal 'true', output.pop
      assert(output.count > 1)
      output.each { |l|
        obj = JSON.parse(l)
        next if obj["type"] == "ROOT"
        next if obj["type"] == "SHAPE"

        assert_not_nil obj["slot_size"]
        assert_equal 0, obj["slot_size"] % GC::INTERNAL_CONSTANTS[:RVALUE_SIZE]
      }
    end
  end

  def test_dump_string_coderange
    assert_includes ObjectSpace.dump("TEST STRING"), '"coderange":"7bit"'
    unknown = "TEST STRING".dup.force_encoding(Encoding::BINARY)
    2.times do # ensure that dumping the string doesn't mutate it
      assert_includes ObjectSpace.dump(unknown), '"coderange":"unknown"'
    end
    assert_includes ObjectSpace.dump("Fée"), '"coderange":"valid"'
    assert_includes ObjectSpace.dump("\xFF"), '"coderange":"broken"'
  end

  def test_dump_escapes_method_name
    method_name = "foo\"bar"
    klass = Class.new do
      define_method(method_name) { "TEST STRING" }
    end
    ObjectSpace.trace_object_allocations_start

    obj = klass.new.send(method_name)

    dump = ObjectSpace.dump(obj)
    assert_includes dump, '"method":"foo\"bar"'

    parsed = JSON.parse(dump)
    assert_equal "foo\"bar", parsed["method"]
  ensure
    ObjectSpace.trace_object_allocations_stop
  end

  def test_dump_includes_slot_size
    str = "TEST"
    dump = ObjectSpace.dump(str)

    assert_includes dump, "\"slot_size\":#{GC::INTERNAL_CONSTANTS[:BASE_SLOT_SIZE]}"
  end

  def test_dump_reference_addresses_match_dump_all_addresses
    assert_in_out_err(%w[-robjspace], "#{<<-"begin;"}\n#{<<-'end;'}") do |output, error|
      begin;
        def dump_my_heap_please
          obj = Object.new
          obj2 = Object.new
          obj2.instance_variable_set(:@ref, obj)
          puts ObjectSpace.dump(obj)
          ObjectSpace.dump_all(output: $stdout)
        end

        p $stdout == dump_my_heap_please
      end;
      assert_equal 'true', output.pop
      needle = JSON.parse(output.first)
      addr = needle['address']
      found  = output.drop(1).find { |l| (JSON.parse(l)['references'] || []).include? addr }
      assert found, "object #{addr} should be findable in full heap dump"
    end
  end

  def assert_test_string_entry_correct_in_dump_all(output)
    # `TEST STRING` appears twice in the output of `ObjectSpace.dump_all`
    # 1. To create the T_STRING object for the literal string "TEST STRING"
    # 2. When it is assigned to the `str` variable with a new encoding
    #
    # This test makes assertions on the assignment to `str`, so we look for
    # the second appearance of /TEST STRING/ in the output
    test_string_in_dump_all = output.grep(/TEST2/)

    begin
      assert_equal(2, test_string_in_dump_all.size, "number of strings")
    rescue Test::Unit::AssertionFailedError => e
      STDERR.puts e.inspect
      STDERR.puts test_string_in_dump_all
      if test_string_in_dump_all.size == 3
        STDERR.puts "This test is skipped because it seems hard to fix."
      else
        raise
      end
    end

    entry_hash = JSON.parse(test_string_in_dump_all[1])

    assert_equal(5, entry_hash["bytesize"], "bytesize is wrong")
    assert_equal("TEST2", entry_hash["value"], "value is wrong")
    assert_equal("UTF-8", entry_hash["encoding"], "encoding is wrong")
    assert_equal("-", entry_hash["file"], "file is wrong")
    assert_equal(4, entry_hash["line"], "line is wrong")
    assert_equal("dump_my_heap_please", entry_hash["method"], "method is wrong")
    assert_not_nil(entry_hash["generation"])
  end

  def test_dump_all
    opts = %w[--disable-gem --disable=frozen-string-literal -robjspace]

    assert_in_out_err(opts, "#{<<-"begin;"}#{<<-'end;'}") do |output, error|
      begin;
        def dump_my_heap_please
          ObjectSpace.trace_object_allocations_start
          GC.start
          str = "TEST2".force_encoding("UTF-8")
          ObjectSpace.dump_all(output: :stdout)
        end

        p dump_my_heap_please
      end;

      assert_test_string_entry_correct_in_dump_all(output)
    end

    assert_in_out_err(%w[-robjspace], "#{<<-"begin;"}#{<<-'end;'}") do |(output), (error)|
      begin;
        def dump_my_heap_please
          ObjectSpace.trace_object_allocations_start
          GC.start
          (str = "TEST2").force_encoding("UTF-8")
          ObjectSpace.dump_all().path
        end

        puts dump_my_heap_please
      end;
      assert_nil(error)
      dump = File.readlines(output)
      File.unlink(output)

      assert_test_string_entry_correct_in_dump_all(dump)
    end

    if defined?(JSON)
      args = [
        "-rjson", "-",
        EnvUtil.rubybin,
        "--disable=gems", "-robjspace", "-eObjectSpace.dump_all(output: :stdout)",
      ]
      assert_ruby_status(args, "#{<<~"begin;"}\n#{<<~"end;"}")
      begin;
        IO.popen(ARGV) do |f|
          f.each_line.map { |x| JSON.load(x) }
        end
      end;
    end
  end

  def test_dump_uninitialized_file
    assert_in_out_err(%[-robjspace], <<-RUBY) do |(output), (error)|
      puts ObjectSpace.dump(File.allocate)
    RUBY
      assert_nil error
      assert_match(/"type":"FILE"/, output)
      assert_not_match(/"fd":/, output)
    end
  end

  def traverse_classes klass
    h = {}
    while klass && !h.has_key?(klass)
      h[klass] = true
      klass = ObjectSpace.internal_class_of(klass)
    end
  end

  def test_internal_class_of
    i = 0
    ObjectSpace.each_object{|o|
      traverse_classes ObjectSpace.internal_class_of(o)
      i += 1
    }
    assert_operator i, :>, 0
  end

  def test_internal_class_of_on_ast
    children = ObjectSpace.reachable_objects_from(RubyVM::AbstractSyntaxTree.parse("kadomatsu"))
    children.each {|child| ObjectSpace.internal_class_of(child).itself} # this used to crash
  end

  def test_name_error_message
    begin
      bar
    rescue => err
      _, m = ObjectSpace.reachable_objects_from(err)
    end
    assert_equal(m, m.clone)
  end

  def traverse_super_classes klass
    while klass
      klass = ObjectSpace.internal_super_of(klass)
    end
  end

  def all_super_classes klass
    klasses = []
    while klass
      klasses << klass
      klass = ObjectSpace.internal_super_of(klass)
    end
    klasses
  end

  def test_internal_super_of
    klasses = all_super_classes(String)
    String.ancestors.each{|k|
      case k
      when Class
        assert_equal(true, klasses.include?(k), k.inspect)
      when Module
        assert_equal(false, klasses.include?(k), k.inspect) # Internal object (T_ICLASS)
      end
    }

    i = 0
    ObjectSpace.each_object(Module){|o|
      traverse_super_classes ObjectSpace.internal_super_of(o)
      i += 1
    }
    assert_operator i, :>, 0
  end

  def test_count_symbols
    assert_separately(%w[-robjspace], "#{<<~';;;'}")
    h0 = ObjectSpace.count_symbols

    syms = (1..128).map{|i| ("xyzzy#{i}_#{Process.pid}_#{rand(1_000_000)}_" * 128).to_sym}
    syms << Class.new{define_method(syms[-1]){}}

    h = ObjectSpace.count_symbols
    m = proc {h0.inspect + "\n" + h.inspect}
    assert_equal 127, h[:mortal_dynamic_symbol] - h0[:mortal_dynamic_symbol],   m
    assert_equal 1, h[:immortal_dynamic_symbol] - h0[:immortal_dynamic_symbol], m
    assert_operator h[:immortal_static_symbol],  :>=, Object.methods.size, m
    assert_equal h[:immortal_symbol], h[:immortal_dynamic_symbol] + h[:immortal_static_symbol], m
    ;;;
  end

  def test_anonymous_class_name
    assert_not_include ObjectSpace.dump(Class.new), '"name"'
    assert_not_include ObjectSpace.dump(Module.new), '"name"'
  end

  def test_objspace_trace
    assert_in_out_err(%w[-robjspace/trace], "#{<<-"begin;"}\n#{<<-'end;'}") do |out, err|
      begin;
        a = "foo"
        b = "b" + "a" + "r"
        c = 42
        p a, b, c
      end;
      assert_equal ["objspace/trace is enabled"], err
      assert_equal 3, out.size
      assert_equal '"foo" @ -:2', out[0]
      assert_equal '"bar" @ -:3', out[1]
      assert_equal '42', out[2]
    end
  end

  def load_allocation_path_helper method, to_binary: false

    Tempfile.create(["test_ruby_load_allocation_path", ".rb"]) do |t|
      path = t.path
      str = "#{Time.now.to_f.to_s}_#{rand.to_s}"
      t.puts script = <<~RUBY
        # frozen-string-literal: true
        return if Time.now.to_i > 0
        $gv = 'rnd-#{str}' # unreachable, but the string literal was written
      RUBY

      t.close

      if to_binary
        bin = RubyVM::InstructionSequence.compile_file(t.path).to_binary
        bt = Tempfile.new(['test_ruby_load_allocation_path', '.yarb'], mode: File::Constants::WRONLY)
        bt.write bin
        bt.close

        path = bt.path
      end

      assert_separately(%w[-robjspace -rtempfile], <<~RUBY)
        GC.disable
        path = "#{path}"
        ObjectSpace.trace_object_allocations do
          #{method}
        end

        n = 0
        dump = ObjectSpace.dump_all(output: :string)
        dump.each_line do |line|
          if /"value":"rnd-#{str}"/ =~ line && /"frozen":true/ =~ line
            assert Regexp.new('"file":"' + "#{path}") =~ line
            assert Regexp.new('"line":') !~ line
            n += 1
          end
        rescue ArgumentError
        end

        assert_equal(1, n)
      RUBY
    ensure
      bt.unlink if bt
    end
  end

  def test_load_allocation_path_load
    load_allocation_path_helper 'load(path)'
  end

  def test_load_allocation_path_compile_file
    load_allocation_path_helper 'RubyVM::InstructionSequence.compile_file(path)'
  end

  def test_load_allocation_path_load_from_binary
    # load_allocation_path_helper 'iseq = RubyVM::InstructionSequence.load_from_binary(File.binread(path))', to_binary: true
  end

  def test_utf8_method_names
    name = "utf8_❨╯°□°❩╯︵┻━┻"
    obj = ObjectSpace.trace_object_allocations do
      __send__(name)
    end
    dump = ObjectSpace.dump(obj)
    assert_equal name, JSON.parse(dump)["method"], dump
  end

  def test_dump_shapes
    json = ObjectSpace.dump_shapes(output: :string)
    json.each_line do |line|
      assert_include(line, '"type":"SHAPE"')
    end

    assert_empty ObjectSpace.dump_shapes(output: :string, since: RubyVM.stat(:next_shape_id))
    assert_equal 2, ObjectSpace.dump_shapes(output: :string, since: RubyVM.stat(:next_shape_id) - 2).lines.size
  end

  private

  def utf8_❨╯°□°❩╯︵┻━┻
    "1#{2}"
  end
end<|MERGE_RESOLUTION|>--- conflicted
+++ resolved
@@ -300,12 +300,8 @@
       assert_not_match(/"too_complex_shape"/, info)
       tc.instance_variable_set(:@new_ivar, 1)
       info = ObjectSpace.dump(tc)
-<<<<<<< HEAD
-      omit 'too flaky with YJIT' if defined?(RubyVM::YJIT) && RubyVM::YJIT.enabled?
-=======
       omit 'flaky with YJIT' if defined?(RubyVM::YJIT) && RubyVM::YJIT.enabled?
       omit 'flaky with RJIT' if defined?(RubyVM::RJIT) && RubyVM::RJIT.enabled?
->>>>>>> 875adad9
       assert_match(/"too_complex_shape":true/, info)
       if defined?(JSON)
         assert_true(JSON.parse(info)["too_complex_shape"])
