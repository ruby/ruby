--- conflicted
+++ resolved
@@ -1006,12 +1006,8 @@
 str_alloc_embed(VALUE klass, size_t capa)
 {
     size_t size = rb_str_embed_size(capa);
-<<<<<<< HEAD
-    assert(size > 0);
-=======
     RUBY_ASSERT(size > 0);
     RUBY_ASSERT(rb_gc_size_allocatable_p(size));
->>>>>>> 5c32b31a
 
 #if USE_MMTK
     if (rb_mmtk_enabled_p()) {
@@ -1724,14 +1720,10 @@
                 (klass != RBASIC(shared)->klass) ||
                 ENCODING_GET(shared) != ENCODING_GET(orig)) {
                 str = str_new_shared(klass, shared);
-<<<<<<< HEAD
-                assert(!STR_EMBED_P(str));
                 // MMTk: `str_new_shared` above copies the string, so RSTRING_EXT(str)->strbuf is
                 // already set.  Here we add an offset `ofs` to `as.heap.ptr` so that it points to
                 // the middle of the string.
-=======
                 RUBY_ASSERT(!STR_EMBED_P(str));
->>>>>>> 5c32b31a
                 RSTRING(str)->as.heap.ptr += ofs;
                 STR_SET_LEN(str, RSTRING_LEN(str) - (ofs + rest));
             }
@@ -2200,51 +2192,23 @@
                 if (orig == str) n = 0;
             }
             str_modifiable(str);
-<<<<<<< HEAD
-            if (STR_EMBED_P(str)) { /* make noembed always */
-#if USE_MMTK
-                if (!rb_mmtk_enabled_p()) {
-#endif
-                char *new_ptr = ALLOC_N(char, (size_t)capa + termlen);
-                assert(RSTRING_LEN(str) + 1 <= str_embed_capa(str));
-                memcpy(new_ptr, RSTRING(str)->as.embed.ary, RSTRING_LEN(str) + 1);
-                RSTRING(str)->as.heap.ptr = new_ptr;
-#if USE_MMTK
-                } else {
-                    assert((size_t)RSTRING_LEN(str) + 1 <= (size_t)capa + termlen);
-                    rb_mmtk_str_new_strbuf_copy(
-                        str,
-                        (size_t)capa + termlen,
-                        str,
-                        RSTRING(str)->as.embed.ary,
-                        RSTRING_LEN(str) + 1);
-                }
-#endif
-            }
-            else if (FL_TEST(str, STR_SHARED|STR_NOFREE)) {
+            if (STR_EMBED_P(str) || FL_TEST(str, STR_SHARED|STR_NOFREE)) {
+                /* make noembed always */
                 const size_t size = (size_t)capa + termlen;
                 const char *const old_ptr = RSTRING_PTR(str);
                 const size_t osize = RSTRING_LEN(str) + TERM_LEN(str);
 #if USE_MMTK
                 if (!rb_mmtk_enabled_p()) {
 #endif
-                char *new_ptr = ALLOC_N(char, (size_t)capa + termlen);
-=======
-            if (STR_EMBED_P(str) || FL_TEST(str, STR_SHARED|STR_NOFREE)) {
-                /* make noembed always */
-                const size_t size = (size_t)capa + termlen;
-                const char *const old_ptr = RSTRING_PTR(str);
-                const size_t osize = RSTRING_LEN(str) + TERM_LEN(str);
                 char *new_ptr = ALLOC_N(char, size);
                 if (STR_EMBED_P(str)) RUBY_ASSERT((long)osize <= str_embed_capa(str));
->>>>>>> 5c32b31a
                 memcpy(new_ptr, old_ptr, osize < size ? osize : size);
                 RSTRING(str)->as.heap.ptr = new_ptr;
 #if USE_MMTK
                 } else {
                     rb_mmtk_str_new_strbuf_copy(
                         str,
-                        (size_t)capa + termlen,
+                        size,
                         RSTRING_EXT(str)->strbuf,
                         old_ptr,
                         osize < size ? osize : size);
