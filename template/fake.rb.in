--- conflicted
+++ resolved
@@ -23,13 +23,8 @@
   scan(/rb_define_global_const\("(RUBY_\w+)",[^;]*?\bMK(?:INT|(STR))\(([^()]*)\)/m) do |n, s, v|
   version[n] = arg[v] || src.value(v) || (s ? v : 0)
 end
-<<<<<<< HEAD
 arg['RUBY_DESCRIPTION_PRE'] = src.value('description_pre')
 arg['RUBY_DESCRIPTION_POST'] = src.value('description_post')
-=======
-arg['RUBY_DESCRIPTION_WITH_RJIT'] = src.value('description_with_rjit') || 'description_with_rjit'
-arg['RUBY_DESCRIPTION_WITH_YJIT'] = src.value('description_with_yjit') || 'description_with_yjit'
->>>>>>> 4e6c9567
 %>baseruby="<%=arg['BASERUBY']%>"
 _\
 =begin
@@ -45,22 +40,11 @@
   CROSS_COMPILING = RUBY_PLATFORM
   constants.grep(/^RUBY_/) {|n| remove_const n}
 % arg['versions'].each {|n, v|
-<<<<<<< HEAD
   <%=n%> = <%=v.inspect%>
-=======
-  <%=n%> = <%if n=='RUBY_DESCRIPTION' %>case
-    when RubyVM.const_defined?(:RJIT) && RubyVM::RJIT.enabled?
-      <%=arg['RUBY_DESCRIPTION_WITH_RJIT'].inspect%>
-    when RubyVM.const_defined?(:YJIT) && RubyVM::YJIT.enabled?
-      <%=arg['RUBY_DESCRIPTION_WITH_YJIT'].inspect%>
-    else
-      <%=v.inspect%>
-    end<%else%><%=v.inspect%><%end%>
->>>>>>> 4e6c9567
 % }
   options = []
-  if RubyVM.const_defined?(:MJIT) && RubyVM::MJIT.enabled?
-    options << ' +MJIT'
+  if RubyVM.const_defined?(:RJIT) && RubyVM::RJIT.enabled?
+    options << ' +RJIT'
   elsif RubyVM.const_defined?(:YJIT) && RubyVM::YJIT.enabled?
     options << ' +YJIT'
   end
