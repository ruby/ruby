<<<<<<< HEAD
return if mmtk?
=======
# regression test for callee block handler overlapping with arguments
assert_equal '3', %q{
  def foo(_req, *args) = args.last

  def call_foo = foo(0, 1, 2, 3, &->{})

  call_foo
}

# call leaf builtin with a block argument
assert_equal '0', "0.abs(&nil)"
>>>>>>> 7e51cadc

# regression test for invokeblock iseq guard
assert_equal 'ok', %q{
  return :ok unless defined?(GC.compact)
  def foo = yield
  10.times do |i|
    ret = eval("foo { #{i} }")
    raise "failed at #{i}" unless ret == i
    GC.compact
  end
  :ok
} unless defined?(RubyVM::RJIT) && RubyVM::RJIT.enabled? # Not yet working on RJIT

# regression test for overly generous guard elision
assert_equal '[0, :sum, 0, :sum]', %q{
  # In faulty versions, the following happens:
  #  1. YJIT puts object on the temp stack with type knowledge
  #     (CArray or CString) about RBASIC_CLASS(object).
  #  2. In iter=0, due to the type knowledge, YJIT generates
  #     a call to sum() without any guard on RBASIC_CLASS(object).
  #  3. In iter=1, a singleton class is added to the object,
  #     changing RBASIC_CLASS(object), falsifying the type knowledge.
  #  4. Because the code from (1) has no class guard, it is incorrectly
  #     reused and the wrong method is invoked.
  # Putting a literal is important for gaining type knowledge.
  def carray(iter)
    array = []
    array.sum(iter.times { def array.sum(_) = :sum })
  end

  def cstring(iter)
    string = ""
    string.sum(iter.times { def string.sum(_) = :sum })
  end

  [carray(0), carray(1), cstring(0), cstring(1)]
}

# regression test for return type of Integer#/
# It can return a T_BIGNUM when inputs are T_FIXNUM.
assert_equal 0x3fffffffffffffff.to_s, %q{
  def call(fixnum_min)
    (fixnum_min / -1) - 1
  end

  call(-(2**62))
}

# regression test for return type of String#<<
assert_equal 'Sub', %q{
  def call(sub) = (sub << sub).itself

  class Sub < String; end

  call(Sub.new('o')).class
}

# test splat filling required and feeding rest
assert_equal '[0, 1, 2, [3, 4]]', %q{
  public def lead_rest(a, b, *rest)
    [self, a, b, rest]
  end

  def call(args) = 0.lead_rest(*args)

  call([1, 2, 3, 4])
}

# test missing opts are nil initialized
assert_equal '[[0, 1, nil, 3], [0, 1, nil, 3], [0, 1, nil, 3, []], [0, 1, nil, 3, []]]', %q{
  public def lead_opts(a, b=binding.local_variable_get(:c), c=3)
    [self, a, b, c]
  end

  public def opts_rest(a=raise, b=binding.local_variable_get(:c), c=3, *rest)
    [self, a, b, c, rest]
  end

  def call(args)
    [
      0.lead_opts(1),
      0.lead_opts(*args),

      0.opts_rest(1),
      0.opts_rest(*args),
    ]
  end

  call([1])
}

# test filled optionals with unspecified keyword param
assert_equal 'ok', %q{
  def opt_rest_opt_kw(_=1, *, k: :ok) = k

  def call = opt_rest_opt_kw(0)

  call
}

# test splat empty array with rest param
assert_equal '[0, 1, 2, []]', %q{
  public def foo(a=1, b=2, *rest)
    [self, a, b, rest]
  end

  def call(args) = 0.foo(*args)

  call([])
}

# Regression test for yielding with autosplat to block with
# optional parameters. https://github.com/Shopify/yjit/issues/313
assert_equal '[:a, :b, :a, :b]', %q{
  def yielder(arg) = yield(arg) + yield(arg)

  yielder([:a, :b]) do |c = :c, d = :d|
    [c, d]
  end
}

# Regression test for GC mishap while doing shape transition
assert_equal '[:ok]', %q{
  # [Bug #19601]
  class RegressionTest
    def initialize
      @a = @b = @fourth_ivar_does_shape_transition = nil
    end

    def extender
      @first_extended_ivar = [:ok]
    end
  end

  GC.stress = true

  # Used to crash due to GC run in rb_ensure_iv_list_size()
  # not marking the newly allocated [:ok].
  RegressionTest.new.extender.itself
} unless RUBY_DESCRIPTION.include?('+RJIT') # Skip on RJIT since this uncovers a crash

assert_equal 'true', %q{
  # regression test for tracking type of locals for too long
  def local_setting_cmp(five)
    victim = 5
    five.define_singleton_method(:respond_to?) do |_, _|
      victim = nil
    end

    # +1 makes YJIT track that victim is a number and
    # defined? calls respond_to? from above indirectly
    unless (victim + 1) && defined?(five.something)
      # Would return wrong result if we still think `five` is a number
      victim.nil?
    end
  end

  local_setting_cmp(Object.new)
  local_setting_cmp(Object.new)
}

assert_equal '18374962167983112447', %q{
  # regression test for incorrectly discarding 32 bits of a pointer when it
  # comes to default values.
  def large_literal_default(n: 0xff00_fabcafe0_00ff)
    n
  end

  def call_graph_root
    large_literal_default
  end

  call_graph_root
  call_graph_root
}

assert_normal_exit %q{
  # regression test for a leak caught by an assert on --yjit-call-threshold=2
  Foo = 1

  eval("def foo = [#{(['Foo,']*256).join}]")

  foo
  foo

  Object.send(:remove_const, :Foo)
}

assert_normal_exit %q{
  # Test to ensure send on overriden c functions
  # doesn't corrupt the stack
  class Bar
    def bar(x)
      x
    end
  end

  class Foo
    def bar
      Bar.new
    end
  end

  foo = Foo.new
  # before this change, this line would error
  # because "s" would still be on the stack
  # String.to_s is the overridden method here
  p foo.bar.bar("s".__send__(:to_s))
}


assert_equal '[nil, nil, nil, nil, nil, nil]', %q{
  [NilClass, TrueClass, FalseClass, Integer, Float, Symbol].each do |klass|
    klass.class_eval("def foo = @foo")
  end

  [nil, true, false, 0xFABCAFE, 0.42, :cake].map do |instance|
    instance.foo
    instance.foo
  end
}

assert_equal '[nil, nil, nil, nil, nil, nil]', %q{
  # Tests defined? on non-heap objects
  [NilClass, TrueClass, FalseClass, Integer, Float, Symbol].each do |klass|
    klass.class_eval("def foo = defined?(@foo)")
  end

  [nil, true, false, 0xFABCAFE, 0.42, :cake].map do |instance|
    instance.foo
    instance.foo
  end
}

assert_equal '[nil, "instance-variable", nil, "instance-variable"]', %q{
  # defined? on object that changes shape between calls
  class Foo
    def foo
      defined?(@foo)
    end

    def add
      @foo = 1
    end

    def remove
      self.remove_instance_variable(:@foo)
    end
  end

  obj = Foo.new
  [obj.foo, (obj.add; obj.foo), (obj.remove; obj.foo), (obj.add; obj.foo)]
}

assert_equal '["instance-variable", 5]', %q{
  # defined? on object too complex for shape information
  class Foo
    def initialize
      100.times { |i| instance_variable_set("@foo#{i}", i) }
    end

    def foo
      [defined?(@foo5), @foo5]
    end
  end

  Foo.new.foo
}

assert_equal '0', %q{
  # This is a regression test for incomplete invalidation from
  # opt_setinlinecache. This test might be brittle, so
  # feel free to remove it in the future if it's too annoying.
  # This test assumes --yjit-call-threshold=2.
  module M
    Foo = 1
    def foo
      Foo
    end

    def pin_self_type_then_foo
      _ = @foo
      foo
    end

    def only_ints
      1 + self
      foo
    end
  end

  class Integer
    include M
  end

  class Sub
    include M
  end

  foo_method = M.instance_method(:foo)

  dbg = ->(message) do
    return # comment this out to get printouts

    $stderr.puts RubyVM::YJIT.disasm(foo_method)
    $stderr.puts message
  end

  2.times { 42.only_ints }

  dbg["There should be two versions of getinlineache"]

  module M
    remove_const(:Foo)
  end

  dbg["There should be no getinlinecaches"]

  2.times do
    42.only_ints
  rescue NameError => err
    _ = "caught name error #{err}"
  end

  dbg["There should be one version of getinlineache"]

  2.times do
    Sub.new.pin_self_type_then_foo
  rescue NameError
    _ = 'second specialization'
  end

  dbg["There should be two versions of getinlineache"]

  module M
    Foo = 1
  end

  dbg["There should still be two versions of getinlineache"]

  42.only_ints

  dbg["There should be no getinlinecaches"]

  # Find name of the first VM instruction in M#foo.
  insns = RubyVM::InstructionSequence.of(foo_method).to_a
  if defined?(RubyVM::YJIT.blocks_for) && (insns.last.find { Array === _1 }&.first == :opt_getinlinecache)
    RubyVM::YJIT.blocks_for(RubyVM::InstructionSequence.of(foo_method))
      .filter { _1.iseq_start_index == 0 }.count
  else
    0 # skip the test
  end
}

# Check that frozen objects are respected
assert_equal 'great', %q{
  class Foo
    attr_accessor :bar
    def initialize
      @bar = 1
      freeze
    end
  end

  foo = Foo.new

  5.times do
    begin
      foo.bar = 2
    rescue FrozenError
    end
  end

  foo.bar == 1 ? "great" : "NG"
}

# Check that global variable set works
assert_equal 'string', %q{
  def foo
    $foo = "string"
  end

  foo
}

# Check that exceptions work when setting global variables
assert_equal 'rescued', %q{
  def set_var
    $var = 100
  rescue
    :rescued
  end

  set_var
  trace_var(:$var) { raise }
  set_var
}

# Check that global variables work
assert_equal 'string', %q{
  $foo = "string"

  def foo
    $foo
  end

  foo
}

# Check that exceptions work when getting global variable
assert_equal 'rescued', %q{
  module Warning
    def warn(message)
      raise
    end
  end

  def get_var
    $=
  rescue
    :rescued
  end

  $VERBOSE = true
  get_var
  get_var
}

# Check that global tracepoints work
assert_equal 'true', %q{
  def foo
    1
  end

  foo
  foo
  foo

  called = false

  tp = TracePoint.new(:return) { |event|
    if event.method_id == :foo
      called = true
    end
  }
  tp.enable
  foo
  tp.disable
  called
}

# Check that local tracepoints work
assert_equal 'true', %q{
  def foo
    1
  end

  foo
  foo
  foo

  called = false

  tp = TracePoint.new(:return) { |_| called = true }
  tp.enable(target: method(:foo))
  foo
  tp.disable
  called
}

# Make sure that optional param methods return the correct value
assert_equal '1', %q{
  def m(ary = [])
    yield(ary)
  end

  # Warm the JIT with a 0 param call
  2.times { m { } }
  m(1) { |v| v }
}

# Test for topn
assert_equal 'array', %q{
  def threequals(a)
    case a
    when Array
      "array"
    when Hash
      "hash"
    else
      "unknown"
    end
  end

  threequals([])
  threequals([])
  threequals([])
}

# Test for opt_mod
assert_equal '2', %q{
  def mod(a, b)
    a % b
  end

  mod(7, 5)
  mod(7, 5)
}

# Test for opt_mult
assert_equal '12', %q{
  def mult(a, b)
    a * b
  end

  mult(6, 2)
  mult(6, 2)
}

# Test for opt_div
assert_equal '3', %q{
  def div(a, b)
    a / b
  end

  div(6, 2)
  div(6, 2)
}

# BOP redefined methods work when JIT compiled
assert_equal 'false', %q{
  def less_than x
    x < 10
  end

  class Integer
    def < x
      false
    end
  end

  less_than 2
  less_than 2
  less_than 2
}

# BOP redefinition works on Integer#<
assert_equal 'false', %q{
  def less_than x
    x < 10
  end

  less_than 2
  less_than 2

  class Integer
    def < x
      false
    end
  end

  less_than 2
}

# BOP redefinition works on Integer#<=
assert_equal 'false', %q{
  def le(x, y) = x <= y

  le(2, 2)

  class Integer
    def <=(_) = false
  end

  le(2, 2)
}

# BOP redefinition works on Integer#>
assert_equal 'false', %q{
  def gt(x, y) = x > y

  gt(3, 2)

  class Integer
    def >(_) = false
  end

  gt(3, 2)
}

# BOP redefinition works on Integer#>=
assert_equal 'false', %q{
  def ge(x, y) = x >= y

  ge(2, 2)

  class Integer
    def >=(_) = false
  end

  ge(2, 2)
}

# Putobject, less-than operator, fixnums
assert_equal '2', %q{
    def check_index(index)
        if 0x40000000 < index
            raise "wat? #{index}"
        end
        index
    end
    check_index 2
    check_index 2
}

# foo leaves a temp on the stack before the call
assert_equal '6', %q{
    def bar
        return 5
    end

    def foo
        return 1 + bar
    end

    foo()
    retval = foo()
}

# Method with one arguments
# foo leaves a temp on the stack before the call
assert_equal '7', %q{
    def bar(a)
        return a + 1
    end

    def foo
        return 1 + bar(5)
    end

    foo()
    retval = foo()
}

# Method with two arguments
# foo leaves a temp on the stack before the call
assert_equal '0', %q{
    def bar(a, b)
        return a - b
    end

    def foo
        return 1 + bar(1, 2)
    end

    foo()
    retval = foo()
}

# Passing argument types to callees
assert_equal '8.5', %q{
    def foo(x, y)
        x + y
    end

    def bar
        foo(7, 1.5)
    end

    bar
    bar
}

# Recursive Ruby-to-Ruby calls
assert_equal '21', %q{
    def fib(n)
        if n < 2
            return n
        end

        return fib(n-1) + fib(n-2)
    end

    r = fib(8)
}

# Ruby-to-Ruby call and C call
assert_normal_exit %q{
  def bar
    puts('hi!')
  end

  def foo
    bar
  end

  foo()
  foo()
}

# Method aliasing
assert_equal '42', %q{
  class Foo
    def method_a
      42
    end

    alias method_b method_a

    def method_a
        :somethingelse
    end
  end

  @obj = Foo.new

  def test
    @obj.method_b
  end

  test
  test
}

# Method aliasing with method from parent class
assert_equal '777', %q{
  class A
    def method_a
      777
    end
  end

  class B < A
    alias method_b method_a
  end

  @obj = B.new

  def test
    @obj.method_b
  end

  test
  test
}

# The hash method is a C function and uses the self argument
assert_equal 'true', %q{
    def lehashself
        hash
    end

    a = lehashself
    b = lehashself
    a == b
}

# Method redefinition (code invalidation) test
assert_equal '1', %q{
    def ret1
        return 1
    end

    klass = Class.new do
        def alias_then_hash(klass, method_to_redefine)
            # Redefine the method to be ret1
            klass.alias_method(method_to_redefine, :ret1)
            hash
        end
    end

    instance = klass.new

    i = 0
    while i < 12
        if i < 11
            # Redefine the bar method
            instance.alias_then_hash(klass, :bar)
        else
            # Redefine the hash method to be ret1
            retval = instance.alias_then_hash(klass, :hash)
        end
        i += 1
    end

    retval
}

# Code invalidation and opt_getinlinecache
assert_normal_exit %q{
  class Foo; end

  # Uses the class constant Foo
  def use_constant(arg)
    [Foo.new, arg]
  end

  def propagate_type
    i = Array.new
    i.itself # make it remember that i is on-heap
    use_constant(i)
  end

  propagate_type
  propagate_type
  use_constant(Foo.new)
  class Jo; end # bump global constant state
  use_constant(3)
}

# Method redefinition (code invalidation) and GC
assert_equal '7', %q{
    def bar()
        return 5
    end

    def foo()
        bar()
    end

    foo()
    foo()

    def bar()
        return 7
    end

    4.times { GC.start }

    foo()
    foo()
}

# Method redefinition with two block versions
assert_equal '7', %q{
    def bar()
        return 5
    end

    def foo(n)
        return ((n < 5)? 5:false), bar()
    end

    foo(4)
    foo(4)
    foo(10)
    foo(10)

    def bar()
        return 7
    end

    4.times { GC.start }

    foo(4)
    foo(4)[1]
}

# Method redefinition while the method is on the stack
assert_equal '[777, 1]', %q{
    def foo
        redef()
        777
    end

    def redef
        # Redefine the global foo
        eval("def foo; 1; end", TOPLEVEL_BINDING)

        # Collect dead code
        GC.stress = true
        GC.start

        # But we will return to the original foo,
        # which remains alive because it's on the stack
    end

    # Must produce [777, 1]
    [foo, foo]
}

# Test for GC safety. Don't invalidate dead iseqs.
assert_normal_exit %q{
  Class.new do
    def foo
      itself
    end

    new.foo
    new.foo
    new.foo
    new.foo
  end

  4.times { GC.start }
  def itself
    self
  end
}

# test setinstancevariable on extended objects
assert_equal '1', %q{
  class Extended
    attr_reader :one

    def write_many
      @a = 1
      @b = 2
      @c = 3
      @d = 4
      @one = 1
    end
  end

  foo = Extended.new
  foo.write_many
  foo.write_many
  foo.write_many
}

# test setinstancevariable on embedded objects
assert_equal '1', %q{
  class Embedded
    attr_reader :one

    def write_one
      @one = 1
    end
  end

  foo = Embedded.new
  foo.write_one
  foo.write_one
  foo.write_one
}

# test setinstancevariable after extension
assert_equal '[10, 11, 12, 13, 1]', %q{
  class WillExtend
    attr_reader :one

    def make_extended
      @foo1 = 10
      @foo2 = 11
      @foo3 = 12
      @foo4 = 13
    end

    def write_one
      @one = 1
    end

    def read_all
      [@foo1, @foo2, @foo3, @foo4, @one]
    end
  end

  foo = WillExtend.new
  foo.write_one
  foo.write_one
  foo.make_extended
  foo.write_one
  foo.read_all
}

# test setinstancevariable on frozen object
assert_equal 'object was not modified', %q{
  class WillFreeze
    def write
      @ivar = 1
    end
  end

  wf = WillFreeze.new
  wf.write
  wf.write
  wf.freeze

  begin
    wf.write
  rescue FrozenError
    "object was not modified"
  end
}

# Test getinstancevariable and inline caches
assert_equal '6', %q{
  class Foo
    def initialize
      @x1 = 1
      @x2 = 1
      @x2 = 1
      @x3 = 1
      @x4 = 3
    end

    def bar
      x = 1
      @x4 + @x4
    end
  end

  f = Foo.new
  f.bar
  f.bar
}

# Test that getinstancevariable codegen checks for extended table size
assert_equal "nil\n", %q{
  class A
    def read
      @ins1000
    end
  end

  ins = A.new
  other = A.new
  10.times { other.instance_variable_set(:"@otr#{_1}", 'value') }
  1001.times { ins.instance_variable_set(:"@ins#{_1}", 'value') }

  ins.read
  ins.read
  ins.read

  p other.read
}

# Test that opt_aref checks the class of the receiver
assert_equal 'special', %q{
  def foo(array)
    array[30]
  end

  foo([])
  foo([])

  special = []
  def special.[](idx)
    'special'
  end

  foo(special)
}

# Test that object references in generated code get marked and moved
assert_equal "good", %q{
  def bar
    "good"
  end

  def foo
    bar
  end

  foo
  foo

  begin
    GC.verify_compaction_references(expand_heap: true, toward: :empty)
  rescue NotImplementedError
    # in case compaction isn't supported
  end

  foo
}

# Test polymorphic getinstancevariable. T_OBJECT -> T_STRING
assert_equal 'ok', %q{
  @hello = @h1 = @h2 = @h3 = @h4 = 'ok'
  str = ""
  str.instance_variable_set(:@hello, 'ok')

  public def get
    @hello
  end

  get
  get
  str.get
  str.get
}

# Test polymorphic getinstancevariable, two different classes
assert_equal 'ok', %q{
  class Embedded
    def initialize
      @ivar = 0
    end

    def get
      @ivar
    end
  end

  class Extended < Embedded
    def initialize
      @v1 = @v2 = @v3 = @v4 = @ivar = 'ok'
    end
  end

  embed = Embedded.new
  extend = Extended.new

  embed.get
  embed.get
  extend.get
  extend.get
}

# Test megamorphic getinstancevariable
assert_equal 'ok', %q{
  parent = Class.new do
    def initialize
      @hello = @h1 = @h2 = @h3 = @h4 = 'ok'
    end

    def get
      @hello
    end
  end

  subclasses = 300.times.map { Class.new(parent) }
  subclasses.each { _1.new.get }
  parent.new.get
}

# Test polymorphic opt_aref. array -> hash
assert_equal '[42, :key]', %q{
  def index(obj, idx)
    obj[idx]
  end

  index([], 0) # get over compilation threshold

  [
    index([42], 0),
    index({0=>:key}, 0),
  ]
}

# Test polymorphic opt_aref. hash -> array -> custom class
assert_equal '[nil, nil, :custom]', %q{
  def index(obj, idx)
    obj[idx]
  end

  custom = Object.new
  def custom.[](_idx)
    :custom
  end

  index({}, 0) # get over compilation threshold

  [
    index({}, 0),
    index([], 0),
    index(custom, 0)
  ]
}

# Test polymorphic opt_aref. array -> custom class
assert_equal '[42, :custom]', %q{
  def index(obj, idx)
    obj[idx]
  end

  custom = Object.new
  def custom.[](_idx)
    :custom
  end

  index([], 0) # get over compilation threshold

  [
    index([42], 0),
    index(custom, 0)
  ]
}

# Test custom hash method with opt_aref
assert_equal '[nil, :ok]', %q{
  def index(obj, idx)
    obj[idx]
  end

  custom = Object.new
  def custom.hash
    42
  end

  h = {custom => :ok}

  [
    index(h, 0),
    index(h, custom)
  ]
}

# Test default value block for Hash with opt_aref
assert_equal '[42, :default]', %q{
  def index(obj, idx)
    obj[idx]
  end

  h = Hash.new { :default }
  h[0] = 42

  [
    index(h, 0),
    index(h, 1)
  ]
}

# Test default value block for Hash with opt_aref_with
assert_equal "false", %q{
  def index_with_string(h)
    h["foo"]
  end

  h = Hash.new { |h, k| k.frozen? }

  index_with_string(h)
  index_with_string(h)
}

# A regression test for making sure cfp->sp is proper when
# hitting stubs. See :stub-sp-flush:
assert_equal 'ok', %q{
  class D
    def foo
      Object.new
    end
  end

  GC.stress = true
  10.times do
    D.new.foo
    #    ^
    #  This hits a stub with sp_offset > 0
  end

  :ok
}

# Test polymorphic callsite, cfunc -> iseq
assert_equal '[Cfunc, Iseq]', %q{
  public def call_itself
    itself # the polymorphic callsite
  end

  class Cfunc; end

  class Iseq
    def itself
      self
    end
  end

  call_itself # cross threshold

  [Cfunc.call_itself, Iseq.call_itself]
}

# Test polymorphic callsite, iseq -> cfunc
assert_equal '[Iseq, Cfunc]', %q{
  public def call_itself
    itself # the polymorphic callsite
  end

  class Cfunc; end

  class Iseq
    def itself
      self
    end
  end

  call_itself # cross threshold

  [Iseq.call_itself, Cfunc.call_itself]
}

# attr_reader method
assert_equal '[100, 299]', %q{
  class A
    attr_reader :foo

    def initialize
      @foo = 100
    end

    # Make it extended
    def fill!
      @bar = @jojo = @as = @sdfsdf = @foo = 299
    end
  end

  def bar(ins)
    ins.foo
  end

  ins = A.new
  oth = A.new
  oth.fill!

  bar(ins)
  bar(oth)

  [bar(ins), bar(oth)]
}

# get ivar on object, then on hash
assert_equal '[42, 100]', %q{
  class Hash
    attr_accessor :foo
  end

  class A
    attr_reader :foo

    def initialize
      @foo = 42
    end
  end

  def use(val)
    val.foo
  end


  h = {}
  h.foo = 100
  obj = A.new

  use(obj)
  [use(obj), use(h)]
}

# get ivar on String
assert_equal '[nil, nil, 42, 42]', %q{
  # @foo to exercise the getinstancevariable instruction
  public def get_foo
    @foo
  end

  get_foo
  get_foo # compile it for the top level object

  class String
    attr_reader :foo
  end

  def run
    str = String.new

    getter = str.foo
    insn = str.get_foo

    str.instance_variable_set(:@foo, 42)

    [getter, insn, str.foo, str.get_foo]
  end

  run
  run
}

# splatting an empty array on a getter
assert_equal '42', %q{
  @foo = 42
  module Kernel
    attr_reader :foo
  end

  def run
    foo(*[])
  end

  run
  run
}

# splatting an empty array on a specialized method
assert_equal 'ok', %q{
  def run
    "ok".to_s(*[])
  end

  run
  run
}

# splatting an single element array on a specialized method
assert_equal '[1]', %q{
  def run
    [].<<(*[1])
  end

  run
  run
}

# specialized method with wrong args
assert_equal 'ok', %q{
  def run(x)
    "bad".to_s(123) if x
  rescue
    :ok
  end

  run(false)
  run(true)
}

# getinstancevariable on Symbol
assert_equal '[nil, nil]', %q{
  # @foo to exercise the getinstancevariable instruction
  public def get_foo
    @foo
  end

  dyn_sym = ("a" + "b").to_sym
  sym = :static

  # compile get_foo
  dyn_sym.get_foo
  dyn_sym.get_foo

  [dyn_sym.get_foo, sym.get_foo]
}

# attr_reader on Symbol
assert_equal '[nil, nil]', %q{
  class Symbol
    attr_reader :foo
  end

  public def get_foo
    foo
  end

  dyn_sym = ("a" + "b").to_sym
  sym = :static

  # compile get_foo
  dyn_sym.get_foo
  dyn_sym.get_foo

  [dyn_sym.get_foo, sym.get_foo]
}

# passing too few arguments to method with optional parameters
assert_equal 'raised', %q{
  def opt(a, b = 0)
  end

  def use
    opt
  end

  use rescue nil
  begin
    use
    :ng
  rescue ArgumentError
    :raised
  end
}

# passing too many arguments to method with optional parameters
assert_equal 'raised', %q{
  def opt(a, b = 0)
  end

  def use
    opt(1, 2, 3, 4)
  end

  use rescue nil
  begin
    use
    :ng
  rescue ArgumentError
    :raised
  end
}

# test calling Ruby method with a block
assert_equal '[1, 2, 42]', %q{
  def thing(a, b)
    [a, b, yield]
  end

  def use
    thing(1,2) { 42 }
  end

  use
  use
}

# test calling C method with a block
assert_equal '[42, 42]', %q{
  def use(array, initial)
    array.reduce(initial) { |a, b| a + b }
  end

  use([], 0)
  [use([2, 2], 38), use([14, 14, 14], 0)]
}

# test calling block param
assert_equal '[1, 2, 42]', %q{
  def foo(&block)
    block.call
  end

  [foo {1}, foo {2}, foo {42}]
}

# test calling without block param
assert_equal '[1, false, 2, false]', %q{
  def bar
    block_given? && yield
  end

  def foo(&block)
    bar(&block)
  end

  [foo { 1 }, foo, foo { 2 }, foo]
}

# test calling block param failing
assert_equal '42', %q{
  def foo(&block)
    block.call
  end

  foo {} # warmup

  begin
    foo
  rescue NoMethodError => e
    42 if nil == e.receiver
  end
}

# test calling method taking block param
assert_equal '[Proc, 1, 2, 3, Proc]', %q{
  def three(a, b, c, &block)
    [a, b, c, block.class]
  end

  def zero(&block)
    block.class
  end

  def use_three
    three(1, 2, 3) {}
  end

  def use_zero
    zero {}
  end

  use_three
  use_zero

  [use_zero] + use_three
}

# test building empty array
assert_equal '[]', %q{
  def build_arr
    []
  end

  build_arr
  build_arr
}

# test building array of one element
assert_equal '[5]', %q{
  def build_arr(val)
    [val]
  end

  build_arr(5)
  build_arr(5)
}

# test building array of several element
assert_equal '[5, 5, 5, 5, 5]', %q{
  def build_arr(val)
    [val, val, val, val, val]
  end

  build_arr(5)
  build_arr(5)
}

# test building empty hash
assert_equal '{}', %q{
  def build_hash
    {}
  end

  build_hash
  build_hash
}

# test building hash with values
assert_equal '{:foo=>:bar}', %q{
  def build_hash(val)
    { foo: val }
  end

  build_hash(:bar)
  build_hash(:bar)
}

# test string interpolation with known types
assert_equal 'foobar', %q{
  def make_str
    foo = -"foo"
    bar = -"bar"
    "#{foo}#{bar}"
  end

  make_str
  make_str
}

# test string interpolation with unknown types
assert_equal 'foobar', %q{
  def make_str(foo, bar)
    "#{foo}#{bar}"
  end

  make_str("foo", "bar")
  make_str("foo", "bar")
}

# test string interpolation with known non-strings
assert_equal 'foo123', %q{
  def make_str
    foo = -"foo"
    bar = 123
    "#{foo}#{bar}"
  end

  make_str
  make_str
}

# test string interpolation with unknown non-strings
assert_equal 'foo123', %q{
  def make_str(foo, bar)
    "#{foo}#{bar}"
  end

  make_str("foo", 123)
  make_str("foo", 123)
}

# test that invalidation of String#to_s doesn't crash
assert_equal 'meh', %q{
  def inval_method
    "".to_s
  end

  inval_method

  class String
    def to_s
      "meh"
    end
  end

  inval_method
}

# test that overriding to_s on a String subclass works consistently
assert_equal 'meh', %q{
  class MyString < String
    def to_s
      "meh"
    end
  end

  def test_to_s(obj)
    obj.to_s
  end

  OBJ = MyString.new

  # Should return '' both times
  test_to_s("")
  test_to_s("")

  # Can return '' if YJIT optimises String#to_s too aggressively
  test_to_s(OBJ)
  test_to_s(OBJ)
}

# test string interpolation with overridden to_s
assert_equal 'foo', %q{
  class String
    def to_s
      "bad"
    end
  end

  def make_str(foo)
    "#{foo}"
  end

  make_str("foo")
  make_str("foo")
}

# Test that String unary plus returns the same object ID for an unfrozen string.
assert_equal 'true', %q{
  def jittable_method
    str = "bar"

    old_obj_id = str.object_id
    uplus_str = +str

    uplus_str.object_id == old_obj_id
  end
  jittable_method
}

# Test that String unary plus returns a different unfrozen string when given a frozen string
assert_equal 'false', %q{
  # Logic needs to be inside an ISEQ, such as a method, for YJIT to compile it
  def jittable_method
    frozen_str = "foo".freeze

    old_obj_id = frozen_str.object_id
    uplus_str = +frozen_str

    uplus_str.object_id == old_obj_id || uplus_str.frozen?
  end

  jittable_method
}

# String-subclass objects should behave as expected inside string-interpolation via concatstrings
assert_equal 'monkeys / monkeys, yo!', %q{
  class MyString < String
    # This is a terrible idea in production code, but we'd like YJIT to match CRuby
    def to_s
      super + ", yo!"
    end
  end

  def jittable_method
    m = MyString.new('monkeys')
    "#{m} / #{m.to_s}"
  end

  jittable_method
}

# String-subclass objects should behave as expected for string equality
assert_equal 'false', %q{
  class MyString < String
    # This is a terrible idea in production code, but we'd like YJIT to match CRuby
    def ==(b)
      "#{self}_" == b
    end
  end

  def jittable_method
    ma = MyString.new("a")

    # Check equality with string-subclass receiver
    ma == "a" || ma != "a_" ||
      # Check equality with string receiver
      "a_" == ma || "a" != ma ||
      # Check equality between string subclasses
      ma != MyString.new("a_") ||
      # Make sure "string always equals itself" check isn't used with overridden equality
      ma == ma
  end
  jittable_method
}

# Test to_s duplicates a string subclass object but not a string
assert_equal 'false', %q{
  class MyString < String; end

  def jittable_method
    a = "a"
    ma = MyString.new("a")

    a.object_id != a.to_s.object_id ||
      ma.object_id == ma.to_s.object_id
  end
  jittable_method
}

# Test freeze on string subclass
assert_equal 'true', %q{
  class MyString < String; end

  def jittable_method
    fma = MyString.new("a").freeze

    # Freezing a string subclass should not duplicate it
    fma.object_id == fma.freeze.object_id
  end
  jittable_method
}

# Test unary minus on string subclass
assert_equal 'true', %q{
  class MyString < String; end

  def jittable_method
    ma = MyString.new("a")
    fma = MyString.new("a").freeze

    # Unary minus on frozen string subclass should not duplicate it
    fma.object_id == (-fma).object_id &&
      # Unary minus on unfrozen string subclass should duplicate it
      ma.object_id != (-ma).object_id
  end
  jittable_method
}

# Test unary plus on string subclass
assert_equal 'true', %q{
  class MyString < String; end

  def jittable_method
    fma = MyString.new("a").freeze

    # Unary plus on frozen string subclass should not duplicate it
    fma.object_id != (+fma).object_id
  end
  jittable_method
}

# test getbyte on string class
assert_equal '[97, :nil, 97, :nil, :raised]', %q{
  def getbyte(s, i)
   byte = begin
    s.getbyte(i)
   rescue TypeError
    :raised
   end

   byte || :nil
  end

  getbyte("a", 0)
  getbyte("a", 0)

  [getbyte("a", 0), getbyte("a", 1), getbyte("a", -1), getbyte("a", -2), getbyte("a", "a")]
} unless defined?(RubyVM::RJIT) && RubyVM::RJIT.enabled? # Not yet working on RJIT

# Test << operator on string subclass
assert_equal 'abab', %q{
  class MyString < String; end

  def jittable_method
    a = -"a"
    mb = MyString.new("b")

    buf = String.new
    mbuf = MyString.new

    buf << a << mb
    mbuf << a << mb

    buf + mbuf
  end
  jittable_method
}

# test invokebuiltin as used in struct assignment
assert_equal '123', %q{
  def foo(obj)
    obj.foo = 123
  end

  struct = Struct.new(:foo)
  obj = struct.new
  foo(obj)
  foo(obj)
}

# test invokebuiltin_delegate as used inside Dir.open
assert_equal '.', %q{
  def foo(path)
    Dir.open(path).path
  end

  foo(".")
  foo(".")
}

# test invokebuiltin_delegate_leave in method called from jit
assert_normal_exit %q{
  def foo(obj)
    obj.clone
  end

  foo(Object.new)
  foo(Object.new)
}

# test invokebuiltin_delegate_leave in method called from cfunc
assert_normal_exit %q{
  def foo(obj)
    [obj].map(&:clone)
  end

  foo(Object.new)
  foo(Object.new)
}

# defining TrueClass#!
assert_equal '[false, false, :ok]', %q{
  def foo(obj)
    !obj
  end

  x = foo(true)
  y = foo(true)

  class TrueClass
    def !
      :ok
    end
  end

  z = foo(true)

  [x, y, z]
}

# defining FalseClass#!
assert_equal '[true, true, :ok]', %q{
  def foo(obj)
    !obj
  end

  x = foo(false)
  y = foo(false)

  class FalseClass
    def !
      :ok
    end
  end

  z = foo(false)

  [x, y, z]
}

# defining NilClass#!
assert_equal '[true, true, :ok]', %q{
  def foo(obj)
    !obj
  end

  x = foo(nil)
  y = foo(nil)

  class NilClass
    def !
      :ok
    end
  end

  z = foo(nil)

  [x, y, z]
}

# polymorphic opt_not
assert_equal '[true, true, false, false, false, false, false]', %q{
  def foo(obj)
    !obj
  end

  foo(0)
  [foo(nil), foo(false), foo(true), foo([]), foo(0), foo(4.2), foo(:sym)]
}

# getlocal with 2 levels
assert_equal '7', %q{
  def foo(foo, bar)
    while foo > 0
      while bar > 0
        return foo + bar
      end
    end
  end

  foo(5,2)
  foo(5,2)
}

# test pattern matching
assert_equal '[:ok, :ok]', %q{
  class C
    def destructure_keys
      {}
    end
  end

  pattern_match = ->(i) do
    case i
    in a: 0
      :ng
    else
      :ok
    end
  end

  [{}, C.new].map(&pattern_match)
}

# Call to object with singleton
assert_equal '123', %q{
  obj = Object.new
  def obj.foo
    123
  end

  def foo(obj)
    obj.foo()
  end

  foo(obj)
  foo(obj)
}

# Call method on an object that has a non-material
# singleton class.
# TODO: assert that it takes no side exits? This
# test case revealed that we were taking exits unnecessarily.
assert_normal_exit %q{
  def foo(obj)
    obj.itself
  end

  o = Object.new.singleton_class
  foo(o)
  foo(o)
}

# Call to singleton class
assert_equal '123', %q{
  class Foo
    def self.foo
      123
    end
  end

  def foo(obj)
    obj.foo()
  end

  foo(Foo)
  foo(Foo)
}

# invokesuper edge case
assert_equal '[:A, [:A, :B]]', %q{
  class B
    def foo = :B
  end

  class A < B
    def foo = [:A, super()]
  end

  A.new.foo
  A.new.foo # compile A#foo

  class C < A
    define_method(:bar, A.instance_method(:foo))
  end

  C.new.bar
}

# Same invokesuper bytecode, multiple destinations
assert_equal '[:Forward, :SecondTerminus]', %q{
  module Terminus
    def foo = :Terminus
  end

  module SecondTerminus
    def foo = :SecondTerminus
  end


  module Forward
    def foo = [:Forward, super]
  end

  class B
    include SecondTerminus
  end

  class A < B
    include Terminus
    include Forward
  end

  A.new.foo
  A.new.foo # compile

  class B
    include Forward
    alias bar foo
  end

  # A.ancestors.take(5) == [A, Forward, Terminus, B, Forward, SecondTerminus]

  A.new.bar
}

# invokesuper calling into itself
assert_equal '[:B, [:B, :m]]', %q{
  module M
    def foo = :m
  end

  class B
    include M
    def foo = [:B, super]
  end

  ins = B.new
  ins.singleton_class # materialize the singleton class
  ins.foo
  ins.foo # compile

  ins.singleton_class.define_method(:bar, B.instance_method(:foo))
  ins.bar
}

# invokesuper changed ancestor
assert_equal '[:A, [:M, :B]]', %q{
  class B
    def foo
      :B
    end
  end

  class A < B
    def foo
      [:A, super]
    end
  end

  module M
    def foo
      [:M, super]
    end
  end

  ins = A.new
  ins.foo
  ins.foo
  A.include(M)
  ins.foo
}

# invokesuper changed ancestor via prepend
assert_equal '[:A, [:M, :B]]', %q{
  class B
    def foo
      :B
    end
  end

  class A < B
    def foo
      [:A, super]
    end
  end

  module M
    def foo
      [:M, super]
    end
  end

  ins = A.new
  ins.foo
  ins.foo
  B.prepend(M)
  ins.foo
}

# invokesuper replaced method
assert_equal '[:A, :Btwo]', %q{
  class B
    def foo
      :B
    end
  end

  class A < B
    def foo
      [:A, super]
    end
  end

  ins = A.new
  ins.foo
  ins.foo
  class B
    def foo
      :Btwo
    end
  end
  ins.foo
}

# invokesuper with a block
assert_equal 'true', %q{
  class A
    def foo = block_given?
  end

  class B < A
    def foo = super()
  end

  B.new.foo { }
  B.new.foo { }
}

# invokesuper in a block
assert_equal '[0, 2]', %q{
  class A
    def foo(x) = x * 2
  end

  class B < A
    def foo
      2.times.map do |x|
        super(x)
      end
    end
  end

  B.new.foo
  B.new.foo
}

# Call to fixnum
assert_equal '[true, false]', %q{
  def is_odd(obj)
    obj.odd?
  end

  is_odd(1)
  is_odd(1)

  [is_odd(123), is_odd(456)]
}

# Call to bignum
assert_equal '[true, false]', %q{
  def is_odd(obj)
    obj.odd?
  end

  bignum = 99999999999999999999
  is_odd(bignum)
  is_odd(bignum)

  [is_odd(bignum), is_odd(bignum+1)]
}

# Call to fixnum and bignum
assert_equal '[true, false, true, false]', %q{
  def is_odd(obj)
    obj.odd?
  end

  bignum = 99999999999999999999
  is_odd(bignum)
  is_odd(bignum)
  is_odd(123)
  is_odd(123)

  [is_odd(123), is_odd(456), is_odd(bignum), is_odd(bignum+1)]
}

# Call to static and dynamic symbol
assert_equal 'bar', %q{
  def to_string(obj)
    obj.to_s
  end

  to_string(:foo)
  to_string(:foo)
  to_string((-"bar").to_sym)
  to_string((-"bar").to_sym)
}

# Call to flonum and heap float
assert_equal '[nil, nil, nil, 1]', %q{
  def is_inf(obj)
    obj.infinite?
  end

  is_inf(0.0)
  is_inf(0.0)
  is_inf(1e256)
  is_inf(1e256)

  [
    is_inf(0.0),
    is_inf(1.0),
    is_inf(1e256),
    is_inf(1.0/0.0)
  ]
}

assert_equal '[1, 2, 3, 4, 5]', %q{
  def splatarray
    [*(1..5)]
  end

  splatarray
  splatarray
}

assert_equal '[1, 1, 2, 1, 2, 3]', %q{
  def expandarray
    arr = [1, 2, 3]

    a, = arr
    b, c, = arr
    d, e, f = arr

    [a, b, c, d, e, f]
  end

  expandarray
  expandarray
}

assert_equal '[1, 1]', %q{
  def expandarray_useless_splat
    arr = (1..10).to_a

    a, * = arr
    b, (*) = arr

    [a, b]
  end

  expandarray_useless_splat
  expandarray_useless_splat
}

assert_equal '[:not_heap, nil, nil]', %q{
  def expandarray_not_heap
    a, b, c = :not_heap
    [a, b, c]
  end

  expandarray_not_heap
  expandarray_not_heap
}

assert_equal '[:not_array, nil, nil]', %q{
  def expandarray_not_array(obj)
    a, b, c = obj
    [a, b, c]
  end

  obj = Object.new
  def obj.to_ary
    [:not_array]
  end

  expandarray_not_array(obj)
  expandarray_not_array(obj)
}

assert_equal '[1, 2, nil]', %q{
  def expandarray_rhs_too_small
    a, b, c = [1, 2]
    [a, b, c]
  end

  expandarray_rhs_too_small
  expandarray_rhs_too_small
}

assert_equal '[nil, 2, nil]', %q{
  def foo(arr)
    a, b, c = arr
  end

  a, b, c1 = foo([0, 1])
  a, b, c2 = foo([0, 1, 2])
  a, b, c3 = foo([0, 1])
  [c1, c2, c3]
}

assert_equal '[1, [2]]', %q{
  def expandarray_splat
    a, *b = [1, 2]
    [a, b]
  end

  expandarray_splat
  expandarray_splat
}

assert_equal '2', %q{
  def expandarray_postarg
    *, a = [1, 2]
    a
  end

  expandarray_postarg
  expandarray_postarg
}

assert_equal '10', %q{
  obj = Object.new
  val = nil
  obj.define_singleton_method(:to_ary) { val = 10; [] }

  def expandarray_always_call_to_ary(object)
    * = object
  end

  expandarray_always_call_to_ary(obj)
  expandarray_always_call_to_ary(obj)

  val
}

# regression test of local type change
assert_equal '1.1', %q{
def bar(baz, quux)
  if baz.integer?
    baz, quux = quux, nil
  end
  baz.to_s
end

bar(123, 1.1)
bar(123, 1.1)
}

# test enabling a line TracePoint in a C method call
assert_equal '[[:line, true]]', %q{
  events = []
  events.instance_variable_set(
    :@tp,
    TracePoint.new(:line) { |tp| events << [tp.event, tp.lineno] if tp.path == __FILE__ }
  )
  def events.to_str
    @tp.enable; ''
  end

  # Stay in generated code while enabling tracing
  def events.compiled(obj)
    String(obj)
    @tp.disable; __LINE__
  end

  line = events.compiled(events)
  events[0][-1] = (events[0][-1] == line)

  events
}

# test enabling a c_return TracePoint in a C method call
assert_equal '[[:c_return, :String, :string_alias, "events_to_str"]]', %q{
  events = []
  events.instance_variable_set(:@tp, TracePoint.new(:c_return) { |tp| events << [tp.event, tp.method_id, tp.callee_id, tp.return_value] })
  def events.to_str
    @tp.enable; 'events_to_str'
  end

  # Stay in generated code while enabling tracing
  alias string_alias String
  def events.compiled(obj)
    string_alias(obj)
    @tp.disable
  end

  events.compiled(events)

  events
} unless defined?(RubyVM::RJIT) && RubyVM::RJIT.enabled? # RJIT calls extra Ruby methods

# test enabling a TracePoint that targets a particular line in a C method call
assert_equal '[true]', %q{
  events = []
  events.instance_variable_set(:@tp, TracePoint.new(:line) { |tp| events << tp.lineno })
  def events.to_str
    @tp.enable(target: method(:compiled))
    ''
  end

  # Stay in generated code while enabling tracing
  def events.compiled(obj)
    String(obj)
    __LINE__
  end

  line = events.compiled(events)
  events[0] = (events[0] == line)

  events
}

# test enabling tracing in the middle of splatarray
assert_equal '[true]', %q{
  events = []
  obj = Object.new
  obj.instance_variable_set(:@tp, TracePoint.new(:line) { |tp| events << tp.lineno })
  def obj.to_a
    @tp.enable(target: method(:compiled))
    []
  end

  # Enable tracing in the middle of the splatarray instruction
  def obj.compiled(obj)
    * = *obj
    __LINE__
  end

  obj.compiled([])
  line = obj.compiled(obj)
  events[0] = (events[0] == line)

  events
}

# test enabling tracing in the middle of opt_aref. Different since the codegen
# for it ends in a jump.
assert_equal '[true]', %q{
  def lookup(hash, tp)
    hash[42]
    tp.disable; __LINE__
  end

  lines = []
  tp = TracePoint.new(:line) { lines << _1.lineno if _1.path == __FILE__ }

  lookup(:foo, tp)
  lookup({}, tp)

  enable_tracing_on_missing = Hash.new { tp.enable }

  expected_line = lookup(enable_tracing_on_missing, tp)

  lines[0] = true if lines[0] == expected_line

  lines
}

# test enabling c_call tracing before compiling
assert_equal '[[:c_call, :itself]]', %q{
  def shouldnt_compile
    itself
  end

  events = []
  tp = TracePoint.new(:c_call) { |tp| events << [tp.event, tp.method_id] }

  # assume first call compiles
  tp.enable { shouldnt_compile }

  events
} unless defined?(RubyVM::RJIT) && RubyVM::RJIT.enabled? # RJIT calls extra Ruby methods

# test enabling c_return tracing before compiling
assert_equal '[[:c_return, :itself, main]]', %q{
  def shouldnt_compile
    itself
  end

  events = []
  tp = TracePoint.new(:c_return) { |tp| events << [tp.event, tp.method_id, tp.return_value] }

  # assume first call compiles
  tp.enable { shouldnt_compile }

  events
} unless defined?(RubyVM::RJIT) && RubyVM::RJIT.enabled? # RJIT calls extra Ruby methods

# test c_call invalidation
assert_equal '[[:c_call, :itself]]', %q{
  # enable the event once to make sure invalidation
  # happens the second time we enable it
  TracePoint.new(:c_call) {}.enable{}

  def compiled
    itself
  end

  # assume first call compiles
  compiled

  events = []
  tp = TracePoint.new(:c_call) { |tp| events << [tp.event, tp.method_id] }
  tp.enable { compiled }

  events
}

# test enabling tracing for a suspended fiber
assert_equal '[[:return, 42]]', %q{
  def traced_method
    Fiber.yield
    42
  end

  events = []
  tp = TracePoint.new(:return) { events << [_1.event, _1.return_value] }
  # assume first call compiles
  fiber = Fiber.new { traced_method }
  fiber.resume
  tp.enable(target: method(:traced_method))
  fiber.resume

  events
}

# test compiling on non-tracing ractor then running on a tracing one
assert_equal '[:itself]', %q{
  def traced_method
    itself
  end

  tracing_ractor = Ractor.new do
    # 1: start tracing
    events = []
    tp = TracePoint.new(:c_call) { events << _1.method_id }
    tp.enable
    Ractor.yield(nil)

    # 3: run compiled method on tracing ractor
    Ractor.yield(nil)
    traced_method

    events
  ensure
    tp&.disable
  end

  tracing_ractor.take

  # 2: compile on non tracing ractor
  traced_method

  tracing_ractor.take
  tracing_ractor.take
}

# Try to hit a lazy branch stub while another ractor enables tracing
assert_equal '42', %q{
  def compiled(arg)
    if arg
      arg + 1
    else
      itself
      itself
    end
  end

  ractor = Ractor.new do
    compiled(false)
    Ractor.yield(nil)
    compiled(41)
  end

  tp = TracePoint.new(:line) { itself }
  ractor.take
  tp.enable

  ractor.take
}

# Test equality with changing types
assert_equal '[true, false, false, false]', %q{
  def eq(a, b)
    a == b
  end

  [
    eq("foo", "foo"),
    eq("foo", "bar"),
    eq(:foo, "bar"),
    eq("foo", :bar)
  ]
}

# Redefined String eq
assert_equal 'true', %q{
  class String
    def ==(other)
      true
    end
  end

  def eq(a, b)
    a == b
  end

  eq("foo", "bar")
  eq("foo", "bar")
}

# Redefined Integer eq
assert_equal 'true', %q{
  class Integer
    def ==(other)
      true
    end
  end

  def eq(a, b)
    a == b
  end

  eq(1, 2)
  eq(1, 2)
}

# aset on array with invalid key
assert_normal_exit %q{
  def foo(arr)
    arr[:foo] = 123
  end

  foo([1]) rescue nil
  foo([1]) rescue nil
}

# test ractor exception on when setting ivar
assert_equal '42',  %q{
  class A
    def self.foo
      _foo = 1
      _bar = 2
      begin
        @bar = _foo + _bar
      rescue Ractor::IsolationError
        42
      end
    end
  end

  A.foo
  A.foo

  Ractor.new { A.foo }.take
}

assert_equal '["plain", "special", "sub", "plain"]', %q{
  def foo(arg)
    arg.to_s
  end

  class Sub < String
  end

  special = String.new("special")
  special.singleton_class

  [
    foo("plain"),
    foo(special),
    foo(Sub.new("sub")),
    foo("plain")
  ]
}

assert_equal '["sub", "sub"]', %q{
  def foo(arg)
    arg.to_s
  end

  class Sub < String
    def to_s
      super
    end
  end

  sub = Sub.new("sub")

  [foo(sub), foo(sub)]
}

assert_equal '[1]', %q{
  def kwargs(value:)
    value
  end

  5.times.map { kwargs(value: 1) }.uniq
}

assert_equal '[:ok]', %q{
  def kwargs(value:)
    value
  end

  5.times.map { kwargs() rescue :ok }.uniq
}

assert_equal '[:ok]', %q{
  def kwargs(a:, b: nil)
    value
  end

  5.times.map { kwargs(b: 123) rescue :ok }.uniq
}

assert_equal '[[1, 2]]', %q{
  def kwargs(left:, right:)
    [left, right]
  end

  5.times.flat_map do
    [
      kwargs(left: 1, right: 2),
      kwargs(right: 2, left: 1)
    ]
  end.uniq
}

assert_equal '[[1, 2]]', %q{
  def kwargs(lead, kwarg:)
    [lead, kwarg]
  end

  5.times.map { kwargs(1, kwarg: 2) }.uniq
}

# optional and keyword args
assert_equal '[[1, 2, 3]]', %q{
  def opt_and_kwargs(a, b=2, c: nil)
    [a,b,c]
  end

  5.times.map { opt_and_kwargs(1, c: 3) }.uniq
}

assert_equal '[[1, 2, 3]]', %q{
  def opt_and_kwargs(a, b=nil, c: nil)
    [a,b,c]
  end

  5.times.map { opt_and_kwargs(1, 2, c: 3) }.uniq
}

# Bug #18453
assert_equal '[[1, nil, 2]]', %q{
  def opt_and_kwargs(a = {}, b: nil, c: nil)
    [a, b, c]
  end

  5.times.map { opt_and_kwargs(1, c: 2) }.uniq
}

assert_equal '[[{}, nil, 1]]', %q{
  def opt_and_kwargs(a = {}, b: nil, c: nil)
    [a, b, c]
  end

  5.times.map { opt_and_kwargs(c: 1) }.uniq
}

# leading and keyword arguments are swapped into the right order
assert_equal '[[1, 2, 3, 4, 5, 6]]', %q{
  def kwargs(five, six, a:, b:, c:, d:)
    [a, b, c, d, five, six]
  end

  5.times.flat_map do
    [
      kwargs(5, 6, a: 1, b: 2, c: 3, d: 4),
      kwargs(5, 6, a: 1, b: 2, d: 4, c: 3),
      kwargs(5, 6, a: 1, c: 3, b: 2, d: 4),
      kwargs(5, 6, a: 1, c: 3, d: 4, b: 2),
      kwargs(5, 6, a: 1, d: 4, b: 2, c: 3),
      kwargs(5, 6, a: 1, d: 4, c: 3, b: 2),
      kwargs(5, 6, b: 2, a: 1, c: 3, d: 4),
      kwargs(5, 6, b: 2, a: 1, d: 4, c: 3),
      kwargs(5, 6, b: 2, c: 3, a: 1, d: 4),
      kwargs(5, 6, b: 2, c: 3, d: 4, a: 1),
      kwargs(5, 6, b: 2, d: 4, a: 1, c: 3),
      kwargs(5, 6, b: 2, d: 4, c: 3, a: 1),
      kwargs(5, 6, c: 3, a: 1, b: 2, d: 4),
      kwargs(5, 6, c: 3, a: 1, d: 4, b: 2),
      kwargs(5, 6, c: 3, b: 2, a: 1, d: 4),
      kwargs(5, 6, c: 3, b: 2, d: 4, a: 1),
      kwargs(5, 6, c: 3, d: 4, a: 1, b: 2),
      kwargs(5, 6, c: 3, d: 4, b: 2, a: 1),
      kwargs(5, 6, d: 4, a: 1, b: 2, c: 3),
      kwargs(5, 6, d: 4, a: 1, c: 3, b: 2),
      kwargs(5, 6, d: 4, b: 2, a: 1, c: 3),
      kwargs(5, 6, d: 4, b: 2, c: 3, a: 1),
      kwargs(5, 6, d: 4, c: 3, a: 1, b: 2),
      kwargs(5, 6, d: 4, c: 3, b: 2, a: 1)
    ]
  end.uniq
}

# implicit hashes get skipped and don't break compilation
assert_equal '[[:key]]', %q{
  def implicit(hash)
    hash.keys
  end

  5.times.map { implicit(key: :value) }.uniq
}

# default values on keywords don't mess up argument order
assert_equal '[2]', %q{
  def default_value
    1
  end

  def default_expression(value: default_value)
    value
  end

  5.times.map { default_expression(value: 2) }.uniq
}

# constant default values on keywords
assert_equal '[3]', %q{
  def default_expression(value: 3)
    value
  end

  5.times.map { default_expression }.uniq
}

# non-constant default values on keywords
assert_equal '[3]', %q{
  def default_value
    3
  end

  def default_expression(value: default_value)
    value
  end

  5.times.map { default_expression }.uniq
}

# reordered optional kwargs
assert_equal '[[100, 1]]', %q{
  def foo(capacity: 100, max: nil)
    [capacity, max]
  end

  5.times.map { foo(max: 1) }.uniq
}

# invalid lead param
assert_equal 'ok', %q{
  def bar(baz: 2)
    baz
  end

  def foo
    bar(1, baz: 123)
  end

  begin
    foo
    foo
  rescue ArgumentError => e
    print "ok"
  end
}

# reordered required kwargs
assert_equal '[[1, 2, 3, 4]]', %q{
  def foo(default1: 1, required1:, default2: 3, required2:)
    [default1, required1, default2, required2]
  end

  5.times.map { foo(required1: 2, required2: 4) }.uniq
}

# reordered default expression kwargs
assert_equal '[[:one, :two, 3]]', %q{
  def foo(arg1: (1+0), arg2: (2+0), arg3: (3+0))
    [arg1, arg2, arg3]
  end

  5.times.map { foo(arg2: :two, arg1: :one) }.uniq
}

# complex kwargs
assert_equal '[[1, 2, 3, 4]]', %q{
  def foo(required:, specified: 999, simple_default: 3, complex_default: "4".to_i)
    [required, specified, simple_default, complex_default]
  end

  5.times.map { foo(specified: 2, required: 1) }.uniq
}

# cfunc kwargs
assert_equal '{:foo=>123}', %q{
  def foo(bar)
    bar.store(:value, foo: 123)
    bar[:value]
  end

  foo({})
  foo({})
}

# cfunc kwargs
assert_equal '{:foo=>123}', %q{
  def foo(bar)
    bar.replace(foo: 123)
  end

  foo({})
  foo({})
}

# cfunc kwargs
assert_equal '{:foo=>123, :bar=>456}', %q{
  def foo(bar)
    bar.replace(foo: 123, bar: 456)
  end

  foo({})
  foo({})
}

# variadic cfunc kwargs
assert_equal '{:foo=>123}', %q{
  def foo(bar)
    bar.merge(foo: 123)
  end

  foo({})
  foo({})
}

# optimized cfunc kwargs
assert_equal 'false', %q{
  def foo
    :foo.eql?(foo: :foo)
  end

  foo
  foo
}

# attr_reader on frozen object
assert_equal 'false', %q{
  class Foo
    attr_reader :exception

    def failed?
      !exception.nil?
    end
  end

  foo = Foo.new.freeze
  foo.failed?
  foo.failed?
}

# regression test for doing kwarg shuffle before checking for interrupts
assert_equal 'ok', %q{
  def new_media_drop(attributes:, product_drop:, context:, sources:)
    nil.nomethod rescue nil # force YJIT to bail to side exit

    [attributes, product_drop, context, sources]
  end

  def load_medias(product_drop: nil, raw_medias:, context:)
    raw_medias.map do |raw_media|
      case new_media_drop(context: context, attributes: raw_media, product_drop: product_drop, sources: [])
      in [Hash, ProductDrop, Context, Array]
      else
        raise "bad shuffle"
      end
    end
  end

  class Context; end

  class ProductDrop
    attr_reader :title
    def initialize(title)
      @title = title
    end
  end

  # Make a thread so we have thread switching interrupts
  th = Thread.new do
    while true; end
  end
  1_000.times do |i|
    load_medias(product_drop: ProductDrop.new("foo"), raw_medias: [{}, {}], context: Context.new)
  end
  th.kill.join

  :ok
}

# regression test for tracing attr_accessor methods.
assert_equal "true", %q{
    c = Class.new do
      attr_accessor :x
      alias y x
      alias y= x=
    end
    obj = c.new

    ar_meth = obj.method(:x)
    aw_meth = obj.method(:x=)
    aar_meth = obj.method(:y)
    aaw_meth = obj.method(:y=)
    events = []
    trace = TracePoint.new(:c_call, :c_return){|tp|
      next if tp.path != __FILE__
      next if tp.method_id == :call
      case tp.event
      when :c_call
        events << [tp.event, tp.method_id, tp.callee_id]
      when :c_return
        events << [tp.event, tp.method_id, tp.callee_id, tp.return_value]
      end
    }
    test_proc = proc do
      obj.x = 1
      obj.x
      obj.y = 2
      obj.y
      aw_meth.call(1)
      ar_meth.call
      aaw_meth.call(2)
      aar_meth.call
    end
    test_proc.call # populate call caches
    trace.enable(&test_proc)
    expected = [
      [:c_call, :x=, :x=],
      [:c_return, :x=, :x=, 1],
      [:c_call, :x, :x],
      [:c_return, :x, :x, 1],
      [:c_call, :x=, :y=],
      [:c_return, :x=, :y=, 2],
      [:c_call, :x, :y],
      [:c_return, :x, :y, 2],
    ] * 2

    expected == events
}

# duphash
assert_equal '{:foo=>123}', %q{
  def foo
    {foo: 123}
  end

  foo
  foo
}

# newhash
assert_equal '{:foo=>2}', %q{
  def foo
    {foo: 1+1}
  end

  foo
  foo
}

# block invalidation edge case
assert_equal 'undef', %q{
  class A
    def foo(arg)
      arg.times { A.remove_method(:bar) }
      self
    end

    def bar
      4
    end

    def use(arg)
      # two consecutive sends. When bar is removed, the return address
      # for calling it is already on foo's control frame
      foo(arg).bar
    rescue NoMethodError
      :undef
    end
  end

  A.new.use 0
  A.new.use 0
  A.new.use 1
}

# block invalidation edge case
assert_equal 'ok', %q{
  class A
    Good = :ng
    def foo(arg)
      arg.times { A.const_set(:Good, :ok) }
      self
    end

    def id(arg)
      arg
    end

    def use(arg)
      # send followed by an opt_getinlinecache.
      # The return address remains on the control frame
      # when opt_getinlinecache is invalidated.
      foo(arg).id(Good)
    end
  end

  A.new.use 0
  A.new.use 0
  A.new.use 1
}

assert_equal 'ok', %q{
  # test hitting a branch stub when out of memory
  def nimai(jita)
    if jita
      :ng
    else
      :ok
    end
  end

  nimai(true)
  nimai(true)

  RubyVM::YJIT.simulate_oom! if defined?(RubyVM::YJIT)

  nimai(false)
}

assert_equal 'new', %q{
  # test block invalidation while out of memory
  def foo
    :old
  end

  def test
    foo
  end

  def bar
    :bar
  end


  test
  test

  RubyVM::YJIT.simulate_oom! if defined?(RubyVM::YJIT)

  # Old simulat_omm! leaves one byte of space and this fills it up
  bar
  bar

  def foo
    :new
  end

  test
}

assert_equal 'ok', %q{
  # Try to compile new method while OOM
  def foo
    :ok
  end

  RubyVM::YJIT.simulate_oom! if defined?(RubyVM::YJIT)

  foo
  foo
}

# struct aref embedded
assert_equal '2', %q{
  def foo(s)
    s.foo
  end

  S = Struct.new(:foo)
  foo(S.new(1))
  foo(S.new(2))
}

# struct aref non-embedded
assert_equal '4', %q{
  def foo(s)
    s.d
  end

  S = Struct.new(:a, :b, :c, :d, :e)
  foo(S.new(1,2,3,4,5))
  foo(S.new(1,2,3,4,5))
}

# struct aset embedded
assert_equal '123', %q{
  def foo(s)
    s.foo = 123
  end

  s = Struct.new(:foo).new
  foo(s)
  s = Struct.new(:foo).new
  foo(s)
  s.foo
}

# struct aset non-embedded
assert_equal '[1, 2, 3, 4, 5]', %q{
  def foo(s)
    s.a = 1
    s.b = 2
    s.c = 3
    s.d = 4
    s.e = 5
  end

  S = Struct.new(:a, :b, :c, :d, :e)
  s = S.new
  foo(s)
  s = S.new
  foo(s)
  [s.a, s.b, s.c, s.d, s.e]
}

# struct aref too many args
assert_equal 'ok', %q{
  def foo(s)
    s.foo(:bad)
  end

  s = Struct.new(:foo).new
  foo(s) rescue :ok
  foo(s) rescue :ok
}

# struct aset too many args
assert_equal 'ok', %q{
  def foo(s)
    s.set_foo(123, :bad)
  end

  s = Struct.new(:foo) do
    alias :set_foo :foo=
  end
  foo(s) rescue :ok
  foo(s) rescue :ok
}

# File.join is a cfunc accepting variable arguments as a Ruby array (argc = -2)
assert_equal 'foo/bar', %q{
  def foo
    File.join("foo", "bar")
  end

  foo
  foo
}

# File.join is a cfunc accepting variable arguments as a Ruby array (argc = -2)
assert_equal '', %q{
  def foo
    File.join()
  end

  foo
  foo
}

# Make sure we're correctly reading RStruct's as.ary union for embedded RStructs
assert_equal '3,12', %q{
  pt_struct = Struct.new(:x, :y)
  p = pt_struct.new(3, 12)
  def pt_inspect(pt)
    "#{pt.x},#{pt.y}"
  end

  # Make sure pt_inspect is JITted
  10.times { pt_inspect(p) }

  # Make sure it's returning '3,12' instead of e.g. '3,false'
  pt_inspect(p)
}

# Regression test for deadlock between branch_stub_hit and ractor_receive_if
assert_equal '10', %q{
  r = Ractor.new Ractor.current do |main|
    main << 1
    main << 2
    main << 3
    main << 4
    main << 5
    main << 6
    main << 7
    main << 8
    main << 9
    main << 10
  end

  a = []
  a << Ractor.receive_if{|msg| msg == 10}
  a << Ractor.receive_if{|msg| msg == 9}
  a << Ractor.receive_if{|msg| msg == 8}
  a << Ractor.receive_if{|msg| msg == 7}
  a << Ractor.receive_if{|msg| msg == 6}
  a << Ractor.receive_if{|msg| msg == 5}
  a << Ractor.receive_if{|msg| msg == 4}
  a << Ractor.receive_if{|msg| msg == 3}
  a << Ractor.receive_if{|msg| msg == 2}
  a << Ractor.receive_if{|msg| msg == 1}

  a.length
}

# checktype
assert_equal 'false', %q{
    def function()
        [1, 2] in [Integer, String]
    end
    function()
}

# opt_send_without_block (VM_METHOD_TYPE_ATTRSET)
assert_equal 'foo', %q{
    class Foo
      attr_writer :foo

      def foo()
        self.foo = "foo"
      end
    end
    foo = Foo.new
    foo.foo
}

# anytostring, intern
assert_equal 'true', %q{
    def foo()
      :"#{true}"
    end
    foo()
}

# toregexp, objtostring
assert_equal '/true/', %q{
    def foo()
      /#{true}/
    end
    foo().inspect
}

# concatstrings, objtostring
assert_equal '9001', %q{
    def foo()
      "#{9001}"
    end
    foo()
}

# opt_send_without_block (VM_METHOD_TYPE_CFUNC)
assert_equal 'nil', %q{
    def foo
      nil.inspect # argc: 0
    end
    foo
}
assert_equal '4', %q{
    def foo
      2.pow(2) # argc: 1
    end
    foo
}
assert_equal 'aba', %q{
    def foo
      "abc".tr("c", "a") # argc: 2
    end
    foo
}
assert_equal 'true', %q{
    def foo
      respond_to?(:inspect) # argc: -1
    end
    foo
}
assert_equal '["a", "b"]', %q{
    def foo
      "a\nb".lines(chomp: true) # kwargs
    end
    foo
}

# invokebuiltin
assert_equal '123', %q{
  def foo(obj)
    obj.foo = 123
  end

  struct = Struct.new(:foo)
  obj = struct.new
  foo(obj)
}

# invokebuiltin_delegate
assert_equal '.', %q{
  def foo(path)
    Dir.open(path).path
  end
  foo(".")
}

# opt_invokebuiltin_delegate_leave
assert_equal '[0]', %q{"\x00".unpack("c")}

# opt_send_without_block (VM_METHOD_TYPE_ISEQ)
assert_equal '1', %q{
  def foo = 1
  def bar = foo
  bar
}
assert_equal '[1, 2, 3]', %q{
  def foo(a, b) = [1, a, b]
  def bar = foo(2, 3)
  bar
}
assert_equal '[1, 2, 3, 4, 5, 6]', %q{
  def foo(a, b, c:, d:, e: 0, f: 6) = [a, b, c, d, e, f]
  def bar = foo(1, 2, c: 3, d: 4, e: 5)
  bar
}
assert_equal '[1, 2, 3, 4]', %q{
  def foo(a, b = 2) = [a, b]
  def bar = foo(1) + foo(3, 4)
  bar
}

assert_equal '1', %q{
  def foo(a) = a
  def bar = foo(1) { 2 }
  bar
}
assert_equal '[1, 2]', %q{
  def foo(a, &block) = [a, block.call]
  def bar = foo(1) { 2 }
  bar
}

# opt_send_without_block (VM_METHOD_TYPE_IVAR)
assert_equal 'foo', %q{
  class Foo
    attr_reader :foo

    def initialize
      @foo = "foo"
    end
  end
  Foo.new.foo
}

# opt_send_without_block (VM_METHOD_TYPE_OPTIMIZED)
assert_equal 'foo', %q{
  Foo = Struct.new(:bar)
  Foo.new("bar").bar = "foo"
}
assert_equal 'foo', %q{
  Foo = Struct.new(:bar)
  Foo.new("foo").bar
}

# getblockparamproxy
assert_equal 'foo', %q{
  def foo(&block)
    block.call
  end
  foo { "foo" }
}

# getblockparam
assert_equal 'foo', %q{
  def foo(&block)
    block
  end
  foo { "foo" }.call
}

assert_equal '[1, 2]', %q{
  def foo
    x = [2]
    [1, *x]
  end

  foo
  foo
}

# respond_to? with changing symbol
assert_equal 'false', %q{
  def foo(name)
    :sym.respond_to?(name)
  end
  foo(:to_s)
  foo(:to_s)
  foo(:not_exist)
}

# respond_to? with method being defined
assert_equal 'true', %q{
  def foo
    :sym.respond_to?(:not_yet_defined)
  end
  foo
  foo
  module Kernel
    def not_yet_defined = true
  end
  foo
}

# respond_to? with undef method
assert_equal 'false', %q{
  module Kernel
    def to_be_removed = true
  end
  def foo
    :sym.respond_to?(:to_be_removed)
  end
  foo
  foo
  class Object
    undef_method :to_be_removed
  end
  foo
}

# respond_to? with respond_to_missing?
assert_equal 'true', %q{
  class Foo
  end
  def foo(x)
    x.respond_to?(:bar)
  end
  foo(Foo.new)
  foo(Foo.new)
  class Foo
    def respond_to_missing?(*) = true
  end
  foo(Foo.new)
}

# bmethod
assert_equal '[1, 2, 3]', %q{
  one = 1
  define_method(:foo) do
    one
  end

  3.times.map { |i| foo + i }
}

# return inside bmethod
assert_equal 'ok', %q{
  define_method(:foo) do
    1.tap { return :ok }
  end

  foo
}

# bmethod optional and keywords
assert_equal '[[1, nil, 2]]', %q{
  define_method(:opt_and_kwargs) do |a = {}, b: nil, c: nil|
    [a, b, c]
  end

  5.times.map { opt_and_kwargs(1, c: 2) }.uniq
}

# bmethod with forwarded block
assert_equal '2', %q{
  define_method(:foo) do |&block|
    block.call
  end

  def bar(&block)
    foo(&block)
  end

  bar { 1 }
  bar { 2 }
}

# bmethod with forwarded block and arguments
assert_equal '5', %q{
  define_method(:foo) do |n, &block|
    n + block.call
  end

  def bar(n, &block)
    foo(n, &block)
  end

  bar(0) { 1 }
  bar(3) { 2 }
}

# bmethod with forwarded unwanted block
assert_equal '1', %q{
  one = 1
  define_method(:foo) do
    one
  end

  def bar(&block)
    foo(&block)
  end

  bar { }
  bar { }
}

# test for return stub lifetime issue
assert_equal '1', %q{
  def foo(n)
    if n == 2
      return 1.times { Object.define_method(:foo) {} }
    end

    foo(n + 1)
  end

  foo(1)
}

# case-when with redefined ===
assert_equal 'ok', %q{
  class Symbol
    def ===(a)
      true
    end
  end

  def cw(arg)
    case arg
    when :b
      :ok
    when 4
      :ng
    end
  end

  cw(4)
}

assert_equal 'threw', %q{
  def foo(args)
    wrap(*args)
  rescue ArgumentError
    'threw'
  end

  def wrap(a)
    [a]
  end

  foo([Hash.ruby2_keywords_hash({})])
}

assert_equal 'threw', %q{
  # C call
  def bar(args)
    Array(*args)
  rescue ArgumentError
    'threw'
  end

  bar([Hash.ruby2_keywords_hash({})])
}

# Test instance_of? and is_a?
assert_equal 'true', %q{
  1.instance_of?(Integer) && 1.is_a?(Integer)
}

# Test instance_of? and is_a? for singleton classes
assert_equal 'true', %q{
  a = []
  def a.test = :test
  a.instance_of?(Array) && a.is_a?(Array)
}

# Test instance_of? for singleton_class
# Yes this does really return false
assert_equal 'false', %q{
  a = []
  def a.test = :test
  a.instance_of?(a.singleton_class)
}

# Test is_a? for singleton_class
assert_equal 'true', %q{
  a = []
  def a.test = :test
  a.is_a?(a.singleton_class)
}

# Test send with splat to a cfunc
assert_equal 'true', %q{
  1.send(:==, 1, *[])
}

# Test empty splat with cfunc
assert_equal '2', %q{
  def foo
    Integer.sqrt(4, *[])
  end
  # call twice to deal with constant exiting
  foo
  foo
}

# Test non-empty splat with cfunc
assert_equal 'Hello World', %q{
  def bar
    args = ["Hello "]
    greeting = "World"
    greeting.insert(0, *args)
    greeting
  end
  bar
}

# Regression: this creates a temp stack with > 127 elements
assert_normal_exit %q{
  def foo(a)
    [
      a, a, a, a, a, a, a, a, a, a,
      a, a, a, a, a, a, a, a, a, a,
      a, a, a, a, a, a, a, a, a, a,
      a, a, a, a, a, a, a, a, a, a,
      a, a, a, a, a, a, a, a, a, a,
      a, a, a, a, a, a, a, a, a, a,
      a, a, a, a, a, a, a, a, a, a,
      a, a, a, a, a, a, a, a, a, a,
      a, a, a, a, a, a, a, a, a, a,
      a, a, a, a, a, a, a, a, a, a,
      a, a, a, a, a, a, a, a, a, a,
      a, a, a, a, a, a, a, a, a, a,
      a, a, a, a, a, a, a, a,
    ]
  end

  def entry
    foo(1)
  end

  entry
}

# Test that splat and rest combined
# properly dupe the array
assert_equal "[]", %q{
  def foo(*rest)
    rest << 1
  end

  def test(splat)
    foo(*splat)
  end

  EMPTY = []
  custom = Object.new
  def custom.to_a
    EMPTY
  end

  test(custom)
  test(custom)
  EMPTY
}

# Rest with send
assert_equal '[1, 2, 3]', %q{
  def bar(x, *rest)
    rest.insert(0, x)
  end
  send(:bar, 1, 2, 3)
}

# Fix splat block arg bad compilation
assert_equal "foo", %q{
  def literal(*args, &block)
    s = ''.dup
    literal_append(s, *args, &block)
    s
  end

  def literal_append(sql, v)
    sql << v
  end

  literal("foo")
}

# regression test for accidentally having a parameter truncated
# due to Rust/C signature mismatch. Used to crash with
# > [BUG] rb_vm_insn_addr2insn: invalid insn address ...
# or
# > ... `Err` value: TryFromIntError(())'
assert_normal_exit %q{
  n = 16384
  eval(
    "def foo(arg); " + "_=arg;" * n + '_=1;' + "Object; end"
  )
  foo 1
}

# Regression test for CantCompile not using starting_ctx
assert_normal_exit %q{
  class Integer
    def ===(other)
      false
    end
  end

  def my_func(x)
    case x
    when 1
      1
    when 2
      2
    else
      3
    end
  end

  my_func(1)
}

# Regression test for CantCompile not using starting_ctx
assert_equal "ArgumentError", %q{
  def literal(*args, &block)
    s = ''.dup
    args = [1, 2, 3]
    literal_append(s, *args, &block)
    s
  end

  def literal_append(sql, v)
    [sql.inspect, v.inspect]
  end

  begin
    literal("foo")
  rescue ArgumentError
    "ArgumentError"
  end
}

# Rest with block
# Simplified code from railsbench
assert_equal '[{"/a"=>"b", :as=>:c, :via=>:post}, [], nil]', %q{
  def match(path, *rest, &block)
    [path, rest, block]
  end

  def map_method(method, args, &block)
    options = args.last
    args.pop
    options[:via] = method
    match(*args, options, &block)
  end

  def post(*args, &block)
    map_method(:post, args, &block)
  end

  post "/a" => "b", as: :c
}

# Test rest and kw_args
assert_equal '[true, true, true, true]', %q{
  def my_func(*args, base: nil, sort: true)
    [args, base, sort]
  end

  def calling_my_func
    results = []
    results << (my_func("test") == [["test"], nil, true])
    results << (my_func("test", base: :base) == [["test"], :base, true])
    results << (my_func("test", sort: false) == [["test"], nil, false])
    results << (my_func("test", "other", base: :base) == [["test", "other"], :base, true])
    results
  end
  calling_my_func
}

# Test Integer#[] with 2 args
assert_equal '0', %q{
  3[0, 0]
}

# unspecified_bits + checkkeyword
assert_equal '2', %q{
  def callee = 1

  # checkkeyword should see unspecified_bits=0 (use bar), not Integer 1 (set bar = foo).
  def foo(foo, bar: foo) = bar

  def entry(&block)
    # write 1 at stack[3]. Calling #callee spills stack[3].
    1 + (1 + (1 + (1 + callee)))
    # &block is written to a register instead of stack[3]. When &block is popped and
    # unspecified_bits is pushed, it must be written to stack[3], not to a register.
    foo(1, bar: 2, &block)
  end

  entry # call branch_stub_hit (spill temps)
  entry # doesn't call branch_stub_hit (not spill temps)
}

# Test rest and optional_params
assert_equal '[true, true, true, true]', %q{
  def my_func(stuff, base=nil, sort=true, *args)
    [stuff, base, sort, args]
  end

  def calling_my_func
    results = []
    results << (my_func("test") == ["test", nil, true, []])
    results << (my_func("test", :base) == ["test", :base, true, []])
    results << (my_func("test", :base, false) == ["test", :base, false, []])
    results << (my_func("test", :base, false, "other", "other") == ["test", :base, false, ["other", "other"]])
    results
  end
  calling_my_func
}

# Test rest and optional_params and splat
assert_equal '[true, true, true, true, true]', %q{
  def my_func(stuff, base=nil, sort=true, *args)
    [stuff, base, sort, args]
  end

  def calling_my_func
    results = []
    splat = ["test"]
    results << (my_func(*splat) == ["test", nil, true, []])
    splat = [:base]
    results << (my_func("test", *splat) == ["test", :base, true, []])
    splat = [:base, false]
    results << (my_func("test", *splat) == ["test", :base, false, []])
    splat = [:base, false, "other", "other"]
    results << (my_func("test", *splat) == ["test", :base, false, ["other", "other"]])
    splat = ["test", :base, false, "other", "other"]
    results << (my_func(*splat) == ["test", :base, false, ["other", "other"]])
    results
  end
  calling_my_func
}

# Regresssion test: rest and optional and splat
assert_equal 'true', %q{
  def my_func(base=nil, *args)
    [base, args]
  end

  def calling_my_func
    array = []
    my_func(:base, :rest1, *array) == [:base, [:rest1]]
  end

  calling_my_func
}

# Fix failed case for large splat
assert_equal 'true', %q{
  def d(a, b=:b)
  end

  def calling_func
    ary = 1380888.times;
    d(*ary)
  end
  begin
    calling_func
  rescue ArgumentError
    true
  end
} unless defined?(RubyVM::RJIT) && RubyVM::RJIT.enabled? # Not yet working on RJIT

# Regresssion test: register allocator on expandarray
assert_equal '[]', %q{
  func = proc { [] }
  proc do
    _x, _y = func.call
  end.call
}

# Catch TAG_BREAK in a non-FINISH frame with JIT code
assert_equal '1', %q{
  def entry
    catch_break
  end

  def catch_break
    while_true do
      break
    end
    1
  end

  def while_true
    while true
      yield
    end
  end

  entry
}

assert_equal '6', %q{
  class Base
    def number = 1 + yield
  end

  class Sub < Base
    def number = super + 2
  end

  Sub.new.number { 3 }
}

# Integer multiplication and overflow
assert_equal '[6, -6, 9671406556917033397649408, -9671406556917033397649408, 21267647932558653966460912964485513216]', %q{
  def foo(a, b)
    a * b
  end

  r1 = foo(2, 3)
  r2 = foo(2, -3)
  r3 = foo(2 << 40, 2 << 41)
  r4 = foo(2 << 40, -2 << 41)
  r5 = foo(1 << 62, 1 << 62)

  [r1, r2, r3, r4, r5]
}

# Integer multiplication and overflow (minimized regression test from test-basic)
assert_equal '8515157028618240000', %q{2128789257154560000 * 4}<|MERGE_RESOLUTION|>--- conflicted
+++ resolved
@@ -1,6 +1,5 @@
-<<<<<<< HEAD
 return if mmtk?
-=======
+
 # regression test for callee block handler overlapping with arguments
 assert_equal '3', %q{
   def foo(_req, *args) = args.last
@@ -12,7 +11,6 @@
 
 # call leaf builtin with a block argument
 assert_equal '0', "0.abs(&nil)"
->>>>>>> 7e51cadc
 
 # regression test for invokeblock iseq guard
 assert_equal 'ok', %q{
