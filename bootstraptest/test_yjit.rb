--- conflicted
+++ resolved
@@ -1,6 +1,5 @@
-<<<<<<< HEAD
 return if mmtk?
-=======
+
 # regression test for invokeblock iseq guard
 assert_equal 'ok', %q{
   return :ok unless defined?(GC.compact)
@@ -12,7 +11,6 @@
   end
   :ok
 } unless defined?(RubyVM::RJIT) && RubyVM::RJIT.enabled? # Not yet working on RJIT
->>>>>>> 3049b5e3
 
 # regression test for overly generous guard elision
 assert_equal '[0, :sum, 0, :sum]', %q{
