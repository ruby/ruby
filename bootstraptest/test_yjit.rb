<<<<<<< HEAD
return if mmtk?
=======
# Regression test for GC mishap while doing shape transition
assert_equal '[:ok]', %q{
  # [Bug #19601]
  class RegressionTest
    def initialize
      @a = @b = @fourth_ivar_does_shape_transition = nil
    end

    def extender
      @first_extended_ivar = [:ok]
    end
  end

  GC.stress = true

  # Used to crash due to GC run in rb_ensure_iv_list_size()
  # not marking the newly allocated [:ok].
  RegressionTest.new.extender.itself
} unless RUBY_DESCRIPTION.include?('+RJIT') # Skip on RJIT since this uncovers a crash
>>>>>>> e7cdce83

assert_equal 'true', %q{
  # regression test for tracking type of locals for too long
  def local_setting_cmp(five)
    victim = 5
    five.define_singleton_method(:respond_to?) do |_, _|
      victim = nil
    end

    # +1 makes YJIT track that victim is a number and
    # defined? calls respond_to? from above indirectly
    unless (victim + 1) && defined?(five.something)
      # Would return wrong result if we still think `five` is a number
      victim.nil?
    end
  end

  local_setting_cmp(Object.new)
  local_setting_cmp(Object.new)
}

assert_equal '18374962167983112447', %q{
  # regression test for incorrectly discarding 32 bits of a pointer when it
  # comes to default values.
  def large_literal_default(n: 0xff00_fabcafe0_00ff)
    n
  end

  def call_graph_root
    large_literal_default
  end

  call_graph_root
  call_graph_root
}

assert_normal_exit %q{
  # regression test for a leak caught by an assert on --yjit-call-threshold=2
  Foo = 1

  eval("def foo = [#{(['Foo,']*256).join}]")

  foo
  foo

  Object.send(:remove_const, :Foo)
}

assert_normal_exit %q{
  # Test to ensure send on overriden c functions
  # doesn't corrupt the stack
  class Bar
    def bar(x)
      x
    end
  end

  class Foo
    def bar
      Bar.new
    end
  end

  foo = Foo.new
  # before this change, this line would error
  # because "s" would still be on the stack
  # String.to_s is the overridden method here
  p foo.bar.bar("s".__send__(:to_s))
}


assert_equal '[nil, nil, nil, nil, nil, nil]', %q{
  [NilClass, TrueClass, FalseClass, Integer, Float, Symbol].each do |klass|
    klass.class_eval("def foo = @foo")
  end

  [nil, true, false, 0xFABCAFE, 0.42, :cake].map do |instance|
    instance.foo
    instance.foo
  end
}

assert_equal '[nil, nil, nil, nil, nil, nil]', %q{
  # Tests defined? on non-heap objects
  [NilClass, TrueClass, FalseClass, Integer, Float, Symbol].each do |klass|
    klass.class_eval("def foo = defined?(@foo)")
  end

  [nil, true, false, 0xFABCAFE, 0.42, :cake].map do |instance|
    instance.foo
    instance.foo
  end
}

assert_equal '[nil, "instance-variable", nil, "instance-variable"]', %q{
  # defined? on object that changes shape between calls
  class Foo
    def foo
      defined?(@foo)
    end

    def add
      @foo = 1
    end

    def remove
      self.remove_instance_variable(:@foo)
    end
  end

  obj = Foo.new
  [obj.foo, (obj.add; obj.foo), (obj.remove; obj.foo), (obj.add; obj.foo)]
}

assert_equal '["instance-variable", 5]', %q{
  # defined? on object too complex for shape information
  class Foo
    def initialize
      100.times { |i| instance_variable_set("@foo#{i}", i) }
    end

    def foo
      [defined?(@foo5), @foo5]
    end
  end

  Foo.new.foo
}

assert_equal '0', %q{
  # This is a regression test for incomplete invalidation from
  # opt_setinlinecache. This test might be brittle, so
  # feel free to remove it in the future if it's too annoying.
  # This test assumes --yjit-call-threshold=2.
  module M
    Foo = 1
    def foo
      Foo
    end

    def pin_self_type_then_foo
      _ = @foo
      foo
    end

    def only_ints
      1 + self
      foo
    end
  end

  class Integer
    include M
  end

  class Sub
    include M
  end

  foo_method = M.instance_method(:foo)

  dbg = ->(message) do
    return # comment this out to get printouts

    $stderr.puts RubyVM::YJIT.disasm(foo_method)
    $stderr.puts message
  end

  2.times { 42.only_ints }

  dbg["There should be two versions of getinlineache"]

  module M
    remove_const(:Foo)
  end

  dbg["There should be no getinlinecaches"]

  2.times do
    42.only_ints
  rescue NameError => err
    _ = "caught name error #{err}"
  end

  dbg["There should be one version of getinlineache"]

  2.times do
    Sub.new.pin_self_type_then_foo
  rescue NameError
    _ = 'second specialization'
  end

  dbg["There should be two versions of getinlineache"]

  module M
    Foo = 1
  end

  dbg["There should still be two versions of getinlineache"]

  42.only_ints

  dbg["There should be no getinlinecaches"]

  # Find name of the first VM instruction in M#foo.
  insns = RubyVM::InstructionSequence.of(foo_method).to_a
  if defined?(RubyVM::YJIT.blocks_for) && (insns.last.find { Array === _1 }&.first == :opt_getinlinecache)
    RubyVM::YJIT.blocks_for(RubyVM::InstructionSequence.of(foo_method))
      .filter { _1.iseq_start_index == 0 }.count
  else
    0 # skip the test
  end
}

# Check that frozen objects are respected
assert_equal 'great', %q{
  class Foo
    attr_accessor :bar
    def initialize
      @bar = 1
      freeze
    end
  end

  foo = Foo.new

  5.times do
    begin
      foo.bar = 2
    rescue FrozenError
    end
  end

  foo.bar == 1 ? "great" : "NG"
}

# Check that global variable set works
assert_equal 'string', %q{
  def foo
    $foo = "string"
  end

  foo
}

# Check that exceptions work when setting global variables
assert_equal 'rescued', %q{
  def set_var
    $var = 100
  rescue
    :rescued
  end

  set_var
  trace_var(:$var) { raise }
  set_var
}

# Check that global variables work
assert_equal 'string', %q{
  $foo = "string"

  def foo
    $foo
  end

  foo
}

# Check that exceptions work when getting global variable
assert_equal 'rescued', %q{
  module Warning
    def warn(message)
      raise
    end
  end

  def get_var
    $=
  rescue
    :rescued
  end

  $VERBOSE = true
  get_var
  get_var
}

# Check that global tracepoints work
assert_equal 'true', %q{
  def foo
    1
  end

  foo
  foo
  foo

  called = false

  tp = TracePoint.new(:return) { |event|
    if event.method_id == :foo
      called = true
    end
  }
  tp.enable
  foo
  tp.disable
  called
}

# Check that local tracepoints work
assert_equal 'true', %q{
  def foo
    1
  end

  foo
  foo
  foo

  called = false

  tp = TracePoint.new(:return) { |_| called = true }
  tp.enable(target: method(:foo))
  foo
  tp.disable
  called
}

# Make sure that optional param methods return the correct value
assert_equal '1', %q{
  def m(ary = [])
    yield(ary)
  end

  # Warm the JIT with a 0 param call
  2.times { m { } }
  m(1) { |v| v }
}

# Test for topn
assert_equal 'array', %q{
  def threequals(a)
    case a
    when Array
      "array"
    when Hash
      "hash"
    else
      "unknown"
    end
  end

  threequals([])
  threequals([])
  threequals([])
}

# Test for opt_mod
assert_equal '2', %q{
  def mod(a, b)
    a % b
  end

  mod(7, 5)
  mod(7, 5)
}

# Test for opt_mult
assert_equal '12', %q{
  def mult(a, b)
    a * b
  end

  mult(6, 2)
  mult(6, 2)
}

# Test for opt_div
assert_equal '3', %q{
  def div(a, b)
    a / b
  end

  div(6, 2)
  div(6, 2)
}

# BOP redefined methods work when JIT compiled
assert_equal 'false', %q{
  def less_than x
    x < 10
  end

  class Integer
    def < x
      false
    end
  end

  less_than 2
  less_than 2
  less_than 2
}

# BOP redefinition works on Integer#<
assert_equal 'false', %q{
  def less_than x
    x < 10
  end

  less_than 2
  less_than 2

  class Integer
    def < x
      false
    end
  end

  less_than 2
}

# BOP redefinition works on Integer#<=
assert_equal 'false', %q{
  def le(x, y) = x <= y

  le(2, 2)

  class Integer
    def <=(_) = false
  end

  le(2, 2)
}

# BOP redefinition works on Integer#>
assert_equal 'false', %q{
  def gt(x, y) = x > y

  gt(3, 2)

  class Integer
    def >(_) = false
  end

  gt(3, 2)
}

# BOP redefinition works on Integer#>=
assert_equal 'false', %q{
  def ge(x, y) = x >= y

  ge(2, 2)

  class Integer
    def >=(_) = false
  end

  ge(2, 2)
}

# Putobject, less-than operator, fixnums
assert_equal '2', %q{
    def check_index(index)
        if 0x40000000 < index
            raise "wat? #{index}"
        end
        index
    end
    check_index 2
    check_index 2
}

# foo leaves a temp on the stack before the call
assert_equal '6', %q{
    def bar
        return 5
    end

    def foo
        return 1 + bar
    end

    foo()
    retval = foo()
}

# Method with one arguments
# foo leaves a temp on the stack before the call
assert_equal '7', %q{
    def bar(a)
        return a + 1
    end

    def foo
        return 1 + bar(5)
    end

    foo()
    retval = foo()
}

# Method with two arguments
# foo leaves a temp on the stack before the call
assert_equal '0', %q{
    def bar(a, b)
        return a - b
    end

    def foo
        return 1 + bar(1, 2)
    end

    foo()
    retval = foo()
}

# Passing argument types to callees
assert_equal '8.5', %q{
    def foo(x, y)
        x + y
    end

    def bar
        foo(7, 1.5)
    end

    bar
    bar
}

# Recursive Ruby-to-Ruby calls
assert_equal '21', %q{
    def fib(n)
        if n < 2
            return n
        end

        return fib(n-1) + fib(n-2)
    end

    r = fib(8)
}

# Ruby-to-Ruby call and C call
assert_normal_exit %q{
  def bar
    puts('hi!')
  end

  def foo
    bar
  end

  foo()
  foo()
}

# Method aliasing
assert_equal '42', %q{
  class Foo
    def method_a
      42
    end

    alias method_b method_a

    def method_a
        :somethingelse
    end
  end

  @obj = Foo.new

  def test
    @obj.method_b
  end

  test
  test
}

# Method aliasing with method from parent class
assert_equal '777', %q{
  class A
    def method_a
      777
    end
  end

  class B < A
    alias method_b method_a
  end

  @obj = B.new

  def test
    @obj.method_b
  end

  test
  test
}

# The hash method is a C function and uses the self argument
assert_equal 'true', %q{
    def lehashself
        hash
    end

    a = lehashself
    b = lehashself
    a == b
}

# Method redefinition (code invalidation) test
assert_equal '1', %q{
    def ret1
        return 1
    end

    klass = Class.new do
        def alias_then_hash(klass, method_to_redefine)
            # Redefine the method to be ret1
            klass.alias_method(method_to_redefine, :ret1)
            hash
        end
    end

    instance = klass.new

    i = 0
    while i < 12
        if i < 11
            # Redefine the bar method
            instance.alias_then_hash(klass, :bar)
        else
            # Redefine the hash method to be ret1
            retval = instance.alias_then_hash(klass, :hash)
        end
        i += 1
    end

    retval
}

# Code invalidation and opt_getinlinecache
assert_normal_exit %q{
  class Foo; end

  # Uses the class constant Foo
  def use_constant(arg)
    [Foo.new, arg]
  end

  def propagate_type
    i = Array.new
    i.itself # make it remember that i is on-heap
    use_constant(i)
  end

  propagate_type
  propagate_type
  use_constant(Foo.new)
  class Jo; end # bump global constant state
  use_constant(3)
}

# Method redefinition (code invalidation) and GC
assert_equal '7', %q{
    def bar()
        return 5
    end

    def foo()
        bar()
    end

    foo()
    foo()

    def bar()
        return 7
    end

    4.times { GC.start }

    foo()
    foo()
}

# Method redefinition with two block versions
assert_equal '7', %q{
    def bar()
        return 5
    end

    def foo(n)
        return ((n < 5)? 5:false), bar()
    end

    foo(4)
    foo(4)
    foo(10)
    foo(10)

    def bar()
        return 7
    end

    4.times { GC.start }

    foo(4)
    foo(4)[1]
}

# Method redefinition while the method is on the stack
assert_equal '[777, 1]', %q{
    def foo
        redef()
        777
    end

    def redef
        # Redefine the global foo
        eval("def foo; 1; end", TOPLEVEL_BINDING)

        # Collect dead code
        GC.stress = true
        GC.start

        # But we will return to the original foo,
        # which remains alive because it's on the stack
    end

    # Must produce [777, 1]
    [foo, foo]
}

# Test for GC safety. Don't invalidate dead iseqs.
assert_normal_exit %q{
  Class.new do
    def foo
      itself
    end

    new.foo
    new.foo
    new.foo
    new.foo
  end

  4.times { GC.start }
  def itself
    self
  end
}

# test setinstancevariable on extended objects
assert_equal '1', %q{
  class Extended
    attr_reader :one

    def write_many
      @a = 1
      @b = 2
      @c = 3
      @d = 4
      @one = 1
    end
  end

  foo = Extended.new
  foo.write_many
  foo.write_many
  foo.write_many
}

# test setinstancevariable on embedded objects
assert_equal '1', %q{
  class Embedded
    attr_reader :one

    def write_one
      @one = 1
    end
  end

  foo = Embedded.new
  foo.write_one
  foo.write_one
  foo.write_one
}

# test setinstancevariable after extension
assert_equal '[10, 11, 12, 13, 1]', %q{
  class WillExtend
    attr_reader :one

    def make_extended
      @foo1 = 10
      @foo2 = 11
      @foo3 = 12
      @foo4 = 13
    end

    def write_one
      @one = 1
    end

    def read_all
      [@foo1, @foo2, @foo3, @foo4, @one]
    end
  end

  foo = WillExtend.new
  foo.write_one
  foo.write_one
  foo.make_extended
  foo.write_one
  foo.read_all
}

# test setinstancevariable on frozen object
assert_equal 'object was not modified', %q{
  class WillFreeze
    def write
      @ivar = 1
    end
  end

  wf = WillFreeze.new
  wf.write
  wf.write
  wf.freeze

  begin
    wf.write
  rescue FrozenError
    "object was not modified"
  end
}

# Test getinstancevariable and inline caches
assert_equal '6', %q{
  class Foo
    def initialize
      @x1 = 1
      @x2 = 1
      @x2 = 1
      @x3 = 1
      @x4 = 3
    end

    def bar
      x = 1
      @x4 + @x4
    end
  end

  f = Foo.new
  f.bar
  f.bar
}

# Test that getinstancevariable codegen checks for extended table size
assert_equal "nil\n", %q{
  class A
    def read
      @ins1000
    end
  end

  ins = A.new
  other = A.new
  10.times { other.instance_variable_set(:"@otr#{_1}", 'value') }
  1001.times { ins.instance_variable_set(:"@ins#{_1}", 'value') }

  ins.read
  ins.read
  ins.read

  p other.read
}

# Test that opt_aref checks the class of the receiver
assert_equal 'special', %q{
  def foo(array)
    array[30]
  end

  foo([])
  foo([])

  special = []
  def special.[](idx)
    'special'
  end

  foo(special)
}

# Test that object references in generated code get marked and moved
assert_equal "good", %q{
  def bar
    "good"
  end

  def foo
    bar
  end

  foo
  foo

  begin
    GC.verify_compaction_references(expand_heap: true, toward: :empty)
  rescue NotImplementedError
    # in case compaction isn't supported
  end

  foo
}

# Test polymorphic getinstancevariable. T_OBJECT -> T_STRING
assert_equal 'ok', %q{
  @hello = @h1 = @h2 = @h3 = @h4 = 'ok'
  str = ""
  str.instance_variable_set(:@hello, 'ok')

  public def get
    @hello
  end

  get
  get
  str.get
  str.get
}

# Test polymorphic getinstancevariable, two different classes
assert_equal 'ok', %q{
  class Embedded
    def initialize
      @ivar = 0
    end

    def get
      @ivar
    end
  end

  class Extended < Embedded
    def initialize
      @v1 = @v2 = @v3 = @v4 = @ivar = 'ok'
    end
  end

  embed = Embedded.new
  extend = Extended.new

  embed.get
  embed.get
  extend.get
  extend.get
}

# Test megamorphic getinstancevariable
assert_equal 'ok', %q{
  parent = Class.new do
    def initialize
      @hello = @h1 = @h2 = @h3 = @h4 = 'ok'
    end

    def get
      @hello
    end
  end

  subclasses = 300.times.map { Class.new(parent) }
  subclasses.each { _1.new.get }
  parent.new.get
}

# Test polymorphic opt_aref. array -> hash
assert_equal '[42, :key]', %q{
  def index(obj, idx)
    obj[idx]
  end

  index([], 0) # get over compilation threshold

  [
    index([42], 0),
    index({0=>:key}, 0),
  ]
}

# Test polymorphic opt_aref. hash -> array -> custom class
assert_equal '[nil, nil, :custom]', %q{
  def index(obj, idx)
    obj[idx]
  end

  custom = Object.new
  def custom.[](_idx)
    :custom
  end

  index({}, 0) # get over compilation threshold

  [
    index({}, 0),
    index([], 0),
    index(custom, 0)
  ]
}

# Test polymorphic opt_aref. array -> custom class
assert_equal '[42, :custom]', %q{
  def index(obj, idx)
    obj[idx]
  end

  custom = Object.new
  def custom.[](_idx)
    :custom
  end

  index([], 0) # get over compilation threshold

  [
    index([42], 0),
    index(custom, 0)
  ]
}

# Test custom hash method with opt_aref
assert_equal '[nil, :ok]', %q{
  def index(obj, idx)
    obj[idx]
  end

  custom = Object.new
  def custom.hash
    42
  end

  h = {custom => :ok}

  [
    index(h, 0),
    index(h, custom)
  ]
}

# Test default value block for Hash with opt_aref
assert_equal '[42, :default]', %q{
  def index(obj, idx)
    obj[idx]
  end

  h = Hash.new { :default }
  h[0] = 42

  [
    index(h, 0),
    index(h, 1)
  ]
}

# A regression test for making sure cfp->sp is proper when
# hitting stubs. See :stub-sp-flush:
assert_equal 'ok', %q{
  class D
    def foo
      Object.new
    end
  end

  GC.stress = true
  10.times do
    D.new.foo
    #    ^
    #  This hits a stub with sp_offset > 0
  end

  :ok
}

# Test polymorphic callsite, cfunc -> iseq
assert_equal '[Cfunc, Iseq]', %q{
  public def call_itself
    itself # the polymorphic callsite
  end

  class Cfunc; end

  class Iseq
    def itself
      self
    end
  end

  call_itself # cross threshold

  [Cfunc.call_itself, Iseq.call_itself]
}

# Test polymorphic callsite, iseq -> cfunc
assert_equal '[Iseq, Cfunc]', %q{
  public def call_itself
    itself # the polymorphic callsite
  end

  class Cfunc; end

  class Iseq
    def itself
      self
    end
  end

  call_itself # cross threshold

  [Iseq.call_itself, Cfunc.call_itself]
}

# attr_reader method
assert_equal '[100, 299]', %q{
  class A
    attr_reader :foo

    def initialize
      @foo = 100
    end

    # Make it extended
    def fill!
      @bar = @jojo = @as = @sdfsdf = @foo = 299
    end
  end

  def bar(ins)
    ins.foo
  end

  ins = A.new
  oth = A.new
  oth.fill!

  bar(ins)
  bar(oth)

  [bar(ins), bar(oth)]
}

# get ivar on object, then on hash
assert_equal '[42, 100]', %q{
  class Hash
    attr_accessor :foo
  end

  class A
    attr_reader :foo

    def initialize
      @foo = 42
    end
  end

  def use(val)
    val.foo
  end


  h = {}
  h.foo = 100
  obj = A.new

  use(obj)
  [use(obj), use(h)]
}

# get ivar on String
assert_equal '[nil, nil, 42, 42]', %q{
  # @foo to exercise the getinstancevariable instruction
  public def get_foo
    @foo
  end

  get_foo
  get_foo # compile it for the top level object

  class String
    attr_reader :foo
  end

  def run
    str = String.new

    getter = str.foo
    insn = str.get_foo

    str.instance_variable_set(:@foo, 42)

    [getter, insn, str.foo, str.get_foo]
  end

  run
  run
}

# splatting an empty array on a getter
assert_equal '42', %q{
  @foo = 42
  module Kernel
    attr_reader :foo
  end

  def run
    foo(*[])
  end

  run
  run
}

# splatting an empty array on a specialized method
assert_equal 'ok', %q{
  def run
    "ok".to_s(*[])
  end

  run
  run
}

# splatting an single element array on a specialized method
assert_equal '[1]', %q{
  def run
    [].<<(*[1])
  end

  run
  run
}

# specialized method with wrong args
assert_equal 'ok', %q{
  def run(x)
    "bad".to_s(123) if x
  rescue
    :ok
  end

  run(false)
  run(true)
}

# getinstancevariable on Symbol
assert_equal '[nil, nil]', %q{
  # @foo to exercise the getinstancevariable instruction
  public def get_foo
    @foo
  end

  dyn_sym = ("a" + "b").to_sym
  sym = :static

  # compile get_foo
  dyn_sym.get_foo
  dyn_sym.get_foo

  [dyn_sym.get_foo, sym.get_foo]
}

# attr_reader on Symbol
assert_equal '[nil, nil]', %q{
  class Symbol
    attr_reader :foo
  end

  public def get_foo
    foo
  end

  dyn_sym = ("a" + "b").to_sym
  sym = :static

  # compile get_foo
  dyn_sym.get_foo
  dyn_sym.get_foo

  [dyn_sym.get_foo, sym.get_foo]
}

# passing too few arguments to method with optional parameters
assert_equal 'raised', %q{
  def opt(a, b = 0)
  end

  def use
    opt
  end

  use rescue nil
  begin
    use
    :ng
  rescue ArgumentError
    :raised
  end
}

# passing too many arguments to method with optional parameters
assert_equal 'raised', %q{
  def opt(a, b = 0)
  end

  def use
    opt(1, 2, 3, 4)
  end

  use rescue nil
  begin
    use
    :ng
  rescue ArgumentError
    :raised
  end
}

# test calling Ruby method with a block
assert_equal '[1, 2, 42]', %q{
  def thing(a, b)
    [a, b, yield]
  end

  def use
    thing(1,2) { 42 }
  end

  use
  use
}

# test calling C method with a block
assert_equal '[42, 42]', %q{
  def use(array, initial)
    array.reduce(initial) { |a, b| a + b }
  end

  use([], 0)
  [use([2, 2], 38), use([14, 14, 14], 0)]
}

# test calling block param
assert_equal '[1, 2, 42]', %q{
  def foo(&block)
    block.call
  end

  [foo {1}, foo {2}, foo {42}]
}

# test calling without block param
assert_equal '[1, false, 2, false]', %q{
  def bar
    block_given? && yield
  end

  def foo(&block)
    bar(&block)
  end

  [foo { 1 }, foo, foo { 2 }, foo]
}

# test calling block param failing
assert_equal '42', %q{
  def foo(&block)
    block.call
  end

  foo {} # warmup

  begin
    foo
  rescue NoMethodError => e
    42 if nil == e.receiver
  end
}

# test calling method taking block param
assert_equal '[Proc, 1, 2, 3, Proc]', %q{
  def three(a, b, c, &block)
    [a, b, c, block.class]
  end

  def zero(&block)
    block.class
  end

  def use_three
    three(1, 2, 3) {}
  end

  def use_zero
    zero {}
  end

  use_three
  use_zero

  [use_zero] + use_three
}

# test building empty array
assert_equal '[]', %q{
  def build_arr
    []
  end

  build_arr
  build_arr
}

# test building array of one element
assert_equal '[5]', %q{
  def build_arr(val)
    [val]
  end

  build_arr(5)
  build_arr(5)
}

# test building array of several element
assert_equal '[5, 5, 5, 5, 5]', %q{
  def build_arr(val)
    [val, val, val, val, val]
  end

  build_arr(5)
  build_arr(5)
}

# test building empty hash
assert_equal '{}', %q{
  def build_hash
    {}
  end

  build_hash
  build_hash
}

# test building hash with values
assert_equal '{:foo=>:bar}', %q{
  def build_hash(val)
    { foo: val }
  end

  build_hash(:bar)
  build_hash(:bar)
}

# test string interpolation with known types
assert_equal 'foobar', %q{
  def make_str
    foo = -"foo"
    bar = -"bar"
    "#{foo}#{bar}"
  end

  make_str
  make_str
}

# test string interpolation with unknown types
assert_equal 'foobar', %q{
  def make_str(foo, bar)
    "#{foo}#{bar}"
  end

  make_str("foo", "bar")
  make_str("foo", "bar")
}

# test string interpolation with known non-strings
assert_equal 'foo123', %q{
  def make_str
    foo = -"foo"
    bar = 123
    "#{foo}#{bar}"
  end

  make_str
  make_str
}

# test string interpolation with unknown non-strings
assert_equal 'foo123', %q{
  def make_str(foo, bar)
    "#{foo}#{bar}"
  end

  make_str("foo", 123)
  make_str("foo", 123)
}

# test that invalidation of String#to_s doesn't crash
assert_equal 'meh', %q{
  def inval_method
    "".to_s
  end

  inval_method

  class String
    def to_s
      "meh"
    end
  end

  inval_method
}

# test that overriding to_s on a String subclass works consistently
assert_equal 'meh', %q{
  class MyString < String
    def to_s
      "meh"
    end
  end

  def test_to_s(obj)
    obj.to_s
  end

  OBJ = MyString.new

  # Should return '' both times
  test_to_s("")
  test_to_s("")

  # Can return '' if YJIT optimises String#to_s too aggressively
  test_to_s(OBJ)
  test_to_s(OBJ)
}

# test string interpolation with overridden to_s
assert_equal 'foo', %q{
  class String
    def to_s
      "bad"
    end
  end

  def make_str(foo)
    "#{foo}"
  end

  make_str("foo")
  make_str("foo")
}

# Test that String unary plus returns the same object ID for an unfrozen string.
assert_equal 'true', %q{
  def jittable_method
    str = "bar"

    old_obj_id = str.object_id
    uplus_str = +str

    uplus_str.object_id == old_obj_id
  end
  jittable_method
}

# Test that String unary plus returns a different unfrozen string when given a frozen string
assert_equal 'false', %q{
  # Logic needs to be inside an ISEQ, such as a method, for YJIT to compile it
  def jittable_method
    frozen_str = "foo".freeze

    old_obj_id = frozen_str.object_id
    uplus_str = +frozen_str

    uplus_str.object_id == old_obj_id || uplus_str.frozen?
  end

  jittable_method
}

# String-subclass objects should behave as expected inside string-interpolation via concatstrings
assert_equal 'monkeys / monkeys, yo!', %q{
  class MyString < String
    # This is a terrible idea in production code, but we'd like YJIT to match CRuby
    def to_s
      super + ", yo!"
    end
  end

  def jittable_method
    m = MyString.new('monkeys')
    "#{m} / #{m.to_s}"
  end

  jittable_method
}

# String-subclass objects should behave as expected for string equality
assert_equal 'false', %q{
  class MyString < String
    # This is a terrible idea in production code, but we'd like YJIT to match CRuby
    def ==(b)
      "#{self}_" == b
    end
  end

  def jittable_method
    ma = MyString.new("a")

    # Check equality with string-subclass receiver
    ma == "a" || ma != "a_" ||
      # Check equality with string receiver
      "a_" == ma || "a" != ma ||
      # Check equality between string subclasses
      ma != MyString.new("a_") ||
      # Make sure "string always equals itself" check isn't used with overridden equality
      ma == ma
  end
  jittable_method
}

# Test to_s duplicates a string subclass object but not a string
assert_equal 'false', %q{
  class MyString < String; end

  def jittable_method
    a = "a"
    ma = MyString.new("a")

    a.object_id != a.to_s.object_id ||
      ma.object_id == ma.to_s.object_id
  end
  jittable_method
}

# Test freeze on string subclass
assert_equal 'true', %q{
  class MyString < String; end

  def jittable_method
    fma = MyString.new("a").freeze

    # Freezing a string subclass should not duplicate it
    fma.object_id == fma.freeze.object_id
  end
  jittable_method
}

# Test unary minus on string subclass
assert_equal 'true', %q{
  class MyString < String; end

  def jittable_method
    ma = MyString.new("a")
    fma = MyString.new("a").freeze

    # Unary minus on frozen string subclass should not duplicate it
    fma.object_id == (-fma).object_id &&
      # Unary minus on unfrozen string subclass should duplicate it
      ma.object_id != (-ma).object_id
  end
  jittable_method
}

# Test unary plus on string subclass
assert_equal 'true', %q{
  class MyString < String; end

  def jittable_method
    fma = MyString.new("a").freeze

    # Unary plus on frozen string subclass should not duplicate it
    fma.object_id != (+fma).object_id
  end
  jittable_method
}

# Test << operator on string subclass
assert_equal 'abab', %q{
  class MyString < String; end

  def jittable_method
    a = -"a"
    mb = MyString.new("b")

    buf = String.new
    mbuf = MyString.new

    buf << a << mb
    mbuf << a << mb

    buf + mbuf
  end
  jittable_method
}

# test invokebuiltin as used in struct assignment
assert_equal '123', %q{
  def foo(obj)
    obj.foo = 123
  end

  struct = Struct.new(:foo)
  obj = struct.new
  foo(obj)
  foo(obj)
}

# test invokebuiltin_delegate as used inside Dir.open
assert_equal '.', %q{
  def foo(path)
    Dir.open(path).path
  end

  foo(".")
  foo(".")
}

# test invokebuiltin_delegate_leave in method called from jit
assert_normal_exit %q{
  def foo(obj)
    obj.clone
  end

  foo(Object.new)
  foo(Object.new)
}

# test invokebuiltin_delegate_leave in method called from cfunc
assert_normal_exit %q{
  def foo(obj)
    [obj].map(&:clone)
  end

  foo(Object.new)
  foo(Object.new)
}

# defining TrueClass#!
assert_equal '[false, false, :ok]', %q{
  def foo(obj)
    !obj
  end

  x = foo(true)
  y = foo(true)

  class TrueClass
    def !
      :ok
    end
  end

  z = foo(true)

  [x, y, z]
}

# defining FalseClass#!
assert_equal '[true, true, :ok]', %q{
  def foo(obj)
    !obj
  end

  x = foo(false)
  y = foo(false)

  class FalseClass
    def !
      :ok
    end
  end

  z = foo(false)

  [x, y, z]
}

# defining NilClass#!
assert_equal '[true, true, :ok]', %q{
  def foo(obj)
    !obj
  end

  x = foo(nil)
  y = foo(nil)

  class NilClass
    def !
      :ok
    end
  end

  z = foo(nil)

  [x, y, z]
}

# polymorphic opt_not
assert_equal '[true, true, false, false, false, false, false]', %q{
  def foo(obj)
    !obj
  end

  foo(0)
  [foo(nil), foo(false), foo(true), foo([]), foo(0), foo(4.2), foo(:sym)]
}

# getlocal with 2 levels
assert_equal '7', %q{
  def foo(foo, bar)
    while foo > 0
      while bar > 0
        return foo + bar
      end
    end
  end

  foo(5,2)
  foo(5,2)
}

# test pattern matching
assert_equal '[:ok, :ok]', %q{
  class C
    def destructure_keys
      {}
    end
  end

  pattern_match = ->(i) do
    case i
    in a: 0
      :ng
    else
      :ok
    end
  end

  [{}, C.new].map(&pattern_match)
}

# Call to object with singleton
assert_equal '123', %q{
  obj = Object.new
  def obj.foo
    123
  end

  def foo(obj)
    obj.foo()
  end

  foo(obj)
  foo(obj)
}

# Call method on an object that has a non-material
# singleton class.
# TODO: assert that it takes no side exits? This
# test case revealed that we were taking exits unnecessarily.
assert_normal_exit %q{
  def foo(obj)
    obj.itself
  end

  o = Object.new.singleton_class
  foo(o)
  foo(o)
}

# Call to singleton class
assert_equal '123', %q{
  class Foo
    def self.foo
      123
    end
  end

  def foo(obj)
    obj.foo()
  end

  foo(Foo)
  foo(Foo)
}

# invokesuper edge case
assert_equal '[:A, [:A, :B]]', %q{
  class B
    def foo = :B
  end

  class A < B
    def foo = [:A, super()]
  end

  A.new.foo
  A.new.foo # compile A#foo

  class C < A
    define_method(:bar, A.instance_method(:foo))
  end

  C.new.bar
}

# Same invokesuper bytecode, multiple destinations
assert_equal '[:Forward, :SecondTerminus]', %q{
  module Terminus
    def foo = :Terminus
  end

  module SecondTerminus
    def foo = :SecondTerminus
  end


  module Forward
    def foo = [:Forward, super]
  end

  class B
    include SecondTerminus
  end

  class A < B
    include Terminus
    include Forward
  end

  A.new.foo
  A.new.foo # compile

  class B
    include Forward
    alias bar foo
  end

  # A.ancestors.take(5) == [A, Forward, Terminus, B, Forward, SecondTerminus]

  A.new.bar
}

# invokesuper calling into itself
assert_equal '[:B, [:B, :m]]', %q{
  module M
    def foo = :m
  end

  class B
    include M
    def foo = [:B, super]
  end

  ins = B.new
  ins.singleton_class # materialize the singleton class
  ins.foo
  ins.foo # compile

  ins.singleton_class.define_method(:bar, B.instance_method(:foo))
  ins.bar
}

# invokesuper changed ancestor
assert_equal '[:A, [:M, :B]]', %q{
  class B
    def foo
      :B
    end
  end

  class A < B
    def foo
      [:A, super]
    end
  end

  module M
    def foo
      [:M, super]
    end
  end

  ins = A.new
  ins.foo
  ins.foo
  A.include(M)
  ins.foo
}

# invokesuper changed ancestor via prepend
assert_equal '[:A, [:M, :B]]', %q{
  class B
    def foo
      :B
    end
  end

  class A < B
    def foo
      [:A, super]
    end
  end

  module M
    def foo
      [:M, super]
    end
  end

  ins = A.new
  ins.foo
  ins.foo
  B.prepend(M)
  ins.foo
}

# invokesuper replaced method
assert_equal '[:A, :Btwo]', %q{
  class B
    def foo
      :B
    end
  end

  class A < B
    def foo
      [:A, super]
    end
  end

  ins = A.new
  ins.foo
  ins.foo
  class B
    def foo
      :Btwo
    end
  end
  ins.foo
}

# invokesuper with a block
assert_equal 'true', %q{
  class A
    def foo = block_given?
  end

  class B < A
    def foo = super()
  end

  B.new.foo { }
  B.new.foo { }
}

# invokesuper in a block
assert_equal '[0, 2]', %q{
  class A
    def foo(x) = x * 2
  end

  class B < A
    def foo
      2.times.map do |x|
        super(x)
      end
    end
  end

  B.new.foo
  B.new.foo
}

# Call to fixnum
assert_equal '[true, false]', %q{
  def is_odd(obj)
    obj.odd?
  end

  is_odd(1)
  is_odd(1)

  [is_odd(123), is_odd(456)]
}

# Call to bignum
assert_equal '[true, false]', %q{
  def is_odd(obj)
    obj.odd?
  end

  bignum = 99999999999999999999
  is_odd(bignum)
  is_odd(bignum)

  [is_odd(bignum), is_odd(bignum+1)]
}

# Call to fixnum and bignum
assert_equal '[true, false, true, false]', %q{
  def is_odd(obj)
    obj.odd?
  end

  bignum = 99999999999999999999
  is_odd(bignum)
  is_odd(bignum)
  is_odd(123)
  is_odd(123)

  [is_odd(123), is_odd(456), is_odd(bignum), is_odd(bignum+1)]
}

# Call to static and dynamic symbol
assert_equal 'bar', %q{
  def to_string(obj)
    obj.to_s
  end

  to_string(:foo)
  to_string(:foo)
  to_string((-"bar").to_sym)
  to_string((-"bar").to_sym)
}

# Call to flonum and heap float
assert_equal '[nil, nil, nil, 1]', %q{
  def is_inf(obj)
    obj.infinite?
  end

  is_inf(0.0)
  is_inf(0.0)
  is_inf(1e256)
  is_inf(1e256)

  [
    is_inf(0.0),
    is_inf(1.0),
    is_inf(1e256),
    is_inf(1.0/0.0)
  ]
}

assert_equal '[1, 2, 3, 4, 5]', %q{
  def splatarray
    [*(1..5)]
  end

  splatarray
  splatarray
}

assert_equal '[1, 1, 2, 1, 2, 3]', %q{
  def expandarray
    arr = [1, 2, 3]

    a, = arr
    b, c, = arr
    d, e, f = arr

    [a, b, c, d, e, f]
  end

  expandarray
  expandarray
}

assert_equal '[1, 1]', %q{
  def expandarray_useless_splat
    arr = (1..10).to_a

    a, * = arr
    b, (*) = arr

    [a, b]
  end

  expandarray_useless_splat
  expandarray_useless_splat
}

assert_equal '[:not_heap, nil, nil]', %q{
  def expandarray_not_heap
    a, b, c = :not_heap
    [a, b, c]
  end

  expandarray_not_heap
  expandarray_not_heap
}

assert_equal '[:not_array, nil, nil]', %q{
  def expandarray_not_array(obj)
    a, b, c = obj
    [a, b, c]
  end

  obj = Object.new
  def obj.to_ary
    [:not_array]
  end

  expandarray_not_array(obj)
  expandarray_not_array(obj)
}

assert_equal '[1, 2, nil]', %q{
  def expandarray_rhs_too_small
    a, b, c = [1, 2]
    [a, b, c]
  end

  expandarray_rhs_too_small
  expandarray_rhs_too_small
}

assert_equal '[1, [2]]', %q{
  def expandarray_splat
    a, *b = [1, 2]
    [a, b]
  end

  expandarray_splat
  expandarray_splat
}

assert_equal '2', %q{
  def expandarray_postarg
    *, a = [1, 2]
    a
  end

  expandarray_postarg
  expandarray_postarg
}

assert_equal '10', %q{
  obj = Object.new
  val = nil
  obj.define_singleton_method(:to_ary) { val = 10; [] }

  def expandarray_always_call_to_ary(object)
    * = object
  end

  expandarray_always_call_to_ary(obj)
  expandarray_always_call_to_ary(obj)

  val
}

# regression test of local type change
assert_equal '1.1', %q{
def bar(baz, quux)
  if baz.integer?
    baz, quux = quux, nil
  end
  baz.to_s
end

bar(123, 1.1)
bar(123, 1.1)
}

# test enabling a line TracePoint in a C method call
assert_equal '[[:line, true]]', %q{
  events = []
  events.instance_variable_set(
    :@tp,
    TracePoint.new(:line) { |tp| events << [tp.event, tp.lineno] if tp.path == __FILE__ }
  )
  def events.to_str
    @tp.enable; ''
  end

  # Stay in generated code while enabling tracing
  def events.compiled(obj)
    String(obj)
    @tp.disable; __LINE__
  end

  line = events.compiled(events)
  events[0][-1] = (events[0][-1] == line)

  events
}

# test enabling a c_return TracePoint in a C method call
assert_equal '[[:c_return, :String, :string_alias, "events_to_str"]]', %q{
  events = []
  events.instance_variable_set(:@tp, TracePoint.new(:c_return) { |tp| events << [tp.event, tp.method_id, tp.callee_id, tp.return_value] })
  def events.to_str
    @tp.enable; 'events_to_str'
  end

  # Stay in generated code while enabling tracing
  alias string_alias String
  def events.compiled(obj)
    string_alias(obj)
    @tp.disable
  end

  events.compiled(events)

  events
} unless defined?(RubyVM::RJIT) && RubyVM::RJIT.enabled? # RJIT calls extra Ruby methods

# test enabling a TracePoint that targets a particular line in a C method call
assert_equal '[true]', %q{
  events = []
  events.instance_variable_set(:@tp, TracePoint.new(:line) { |tp| events << tp.lineno })
  def events.to_str
    @tp.enable(target: method(:compiled))
    ''
  end

  # Stay in generated code while enabling tracing
  def events.compiled(obj)
    String(obj)
    __LINE__
  end

  line = events.compiled(events)
  events[0] = (events[0] == line)

  events
}

# test enabling tracing in the middle of splatarray
assert_equal '[true]', %q{
  events = []
  obj = Object.new
  obj.instance_variable_set(:@tp, TracePoint.new(:line) { |tp| events << tp.lineno })
  def obj.to_a
    @tp.enable(target: method(:compiled))
    []
  end

  # Enable tracing in the middle of the splatarray instruction
  def obj.compiled(obj)
    * = *obj
    __LINE__
  end

  obj.compiled([])
  line = obj.compiled(obj)
  events[0] = (events[0] == line)

  events
}

# test enabling tracing in the middle of opt_aref. Different since the codegen
# for it ends in a jump.
assert_equal '[true]', %q{
  def lookup(hash, tp)
    hash[42]
    tp.disable; __LINE__
  end

  lines = []
  tp = TracePoint.new(:line) { lines << _1.lineno if _1.path == __FILE__ }

  lookup(:foo, tp)
  lookup({}, tp)

  enable_tracing_on_missing = Hash.new { tp.enable }

  expected_line = lookup(enable_tracing_on_missing, tp)

  lines[0] = true if lines[0] == expected_line

  lines
}

# test enabling c_call tracing before compiling
assert_equal '[[:c_call, :itself]]', %q{
  def shouldnt_compile
    itself
  end

  events = []
  tp = TracePoint.new(:c_call) { |tp| events << [tp.event, tp.method_id] }

  # assume first call compiles
  tp.enable { shouldnt_compile }

  events
} unless defined?(RubyVM::RJIT) && RubyVM::RJIT.enabled? # RJIT calls extra Ruby methods

# test enabling c_return tracing before compiling
assert_equal '[[:c_return, :itself, main]]', %q{
  def shouldnt_compile
    itself
  end

  events = []
  tp = TracePoint.new(:c_return) { |tp| events << [tp.event, tp.method_id, tp.return_value] }

  # assume first call compiles
  tp.enable { shouldnt_compile }

  events
} unless defined?(RubyVM::RJIT) && RubyVM::RJIT.enabled? # RJIT calls extra Ruby methods

# test c_call invalidation
assert_equal '[[:c_call, :itself]]', %q{
  # enable the event once to make sure invalidation
  # happens the second time we enable it
  TracePoint.new(:c_call) {}.enable{}

  def compiled
    itself
  end

  # assume first call compiles
  compiled

  events = []
  tp = TracePoint.new(:c_call) { |tp| events << [tp.event, tp.method_id] }
  tp.enable { compiled }

  events
}

# test enabling tracing for a suspended fiber
assert_equal '[[:return, 42]]', %q{
  def traced_method
    Fiber.yield
    42
  end

  events = []
  tp = TracePoint.new(:return) { events << [_1.event, _1.return_value] }
  # assume first call compiles
  fiber = Fiber.new { traced_method }
  fiber.resume
  tp.enable(target: method(:traced_method))
  fiber.resume

  events
}

# test compiling on non-tracing ractor then running on a tracing one
assert_equal '[:itself]', %q{
  def traced_method
    itself
  end

  tracing_ractor = Ractor.new do
    # 1: start tracing
    events = []
    tp = TracePoint.new(:c_call) { events << _1.method_id }
    tp.enable
    Ractor.yield(nil)

    # 3: run compiled method on tracing ractor
    Ractor.yield(nil)
    traced_method

    events
  ensure
    tp&.disable
  end

  tracing_ractor.take

  # 2: compile on non tracing ractor
  traced_method

  tracing_ractor.take
  tracing_ractor.take
}

# Try to hit a lazy branch stub while another ractor enables tracing
assert_equal '42', %q{
  def compiled(arg)
    if arg
      arg + 1
    else
      itself
      itself
    end
  end

  ractor = Ractor.new do
    compiled(false)
    Ractor.yield(nil)
    compiled(41)
  end

  tp = TracePoint.new(:line) { itself }
  ractor.take
  tp.enable

  ractor.take
}

# Test equality with changing types
assert_equal '[true, false, false, false]', %q{
  def eq(a, b)
    a == b
  end

  [
    eq("foo", "foo"),
    eq("foo", "bar"),
    eq(:foo, "bar"),
    eq("foo", :bar)
  ]
}

# Redefined String eq
assert_equal 'true', %q{
  class String
    def ==(other)
      true
    end
  end

  def eq(a, b)
    a == b
  end

  eq("foo", "bar")
  eq("foo", "bar")
}

# Redefined Integer eq
assert_equal 'true', %q{
  class Integer
    def ==(other)
      true
    end
  end

  def eq(a, b)
    a == b
  end

  eq(1, 2)
  eq(1, 2)
}

# aset on array with invalid key
assert_normal_exit %q{
  def foo(arr)
    arr[:foo] = 123
  end

  foo([1]) rescue nil
  foo([1]) rescue nil
}

# test ractor exception on when setting ivar
assert_equal '42',  %q{
  class A
    def self.foo
      _foo = 1
      _bar = 2
      begin
        @bar = _foo + _bar
      rescue Ractor::IsolationError
        42
      end
    end
  end

  A.foo
  A.foo

  Ractor.new { A.foo }.take
}

assert_equal '["plain", "special", "sub", "plain"]', %q{
  def foo(arg)
    arg.to_s
  end

  class Sub < String
  end

  special = String.new("special")
  special.singleton_class

  [
    foo("plain"),
    foo(special),
    foo(Sub.new("sub")),
    foo("plain")
  ]
}

assert_equal '["sub", "sub"]', %q{
  def foo(arg)
    arg.to_s
  end

  class Sub < String
    def to_s
      super
    end
  end

  sub = Sub.new("sub")

  [foo(sub), foo(sub)]
}

assert_equal '[1]', %q{
  def kwargs(value:)
    value
  end

  5.times.map { kwargs(value: 1) }.uniq
}

assert_equal '[:ok]', %q{
  def kwargs(value:)
    value
  end

  5.times.map { kwargs() rescue :ok }.uniq
}

assert_equal '[:ok]', %q{
  def kwargs(a:, b: nil)
    value
  end

  5.times.map { kwargs(b: 123) rescue :ok }.uniq
}

assert_equal '[[1, 2]]', %q{
  def kwargs(left:, right:)
    [left, right]
  end

  5.times.flat_map do
    [
      kwargs(left: 1, right: 2),
      kwargs(right: 2, left: 1)
    ]
  end.uniq
}

assert_equal '[[1, 2]]', %q{
  def kwargs(lead, kwarg:)
    [lead, kwarg]
  end

  5.times.map { kwargs(1, kwarg: 2) }.uniq
}

# optional and keyword args
assert_equal '[[1, 2, 3]]', %q{
  def opt_and_kwargs(a, b=2, c: nil)
    [a,b,c]
  end

  5.times.map { opt_and_kwargs(1, c: 3) }.uniq
}

assert_equal '[[1, 2, 3]]', %q{
  def opt_and_kwargs(a, b=nil, c: nil)
    [a,b,c]
  end

  5.times.map { opt_and_kwargs(1, 2, c: 3) }.uniq
}

# Bug #18453
assert_equal '[[1, nil, 2]]', %q{
  def opt_and_kwargs(a = {}, b: nil, c: nil)
    [a, b, c]
  end

  5.times.map { opt_and_kwargs(1, c: 2) }.uniq
}

assert_equal '[[{}, nil, 1]]', %q{
  def opt_and_kwargs(a = {}, b: nil, c: nil)
    [a, b, c]
  end

  5.times.map { opt_and_kwargs(c: 1) }.uniq
}

# leading and keyword arguments are swapped into the right order
assert_equal '[[1, 2, 3, 4, 5, 6]]', %q{
  def kwargs(five, six, a:, b:, c:, d:)
    [a, b, c, d, five, six]
  end

  5.times.flat_map do
    [
      kwargs(5, 6, a: 1, b: 2, c: 3, d: 4),
      kwargs(5, 6, a: 1, b: 2, d: 4, c: 3),
      kwargs(5, 6, a: 1, c: 3, b: 2, d: 4),
      kwargs(5, 6, a: 1, c: 3, d: 4, b: 2),
      kwargs(5, 6, a: 1, d: 4, b: 2, c: 3),
      kwargs(5, 6, a: 1, d: 4, c: 3, b: 2),
      kwargs(5, 6, b: 2, a: 1, c: 3, d: 4),
      kwargs(5, 6, b: 2, a: 1, d: 4, c: 3),
      kwargs(5, 6, b: 2, c: 3, a: 1, d: 4),
      kwargs(5, 6, b: 2, c: 3, d: 4, a: 1),
      kwargs(5, 6, b: 2, d: 4, a: 1, c: 3),
      kwargs(5, 6, b: 2, d: 4, c: 3, a: 1),
      kwargs(5, 6, c: 3, a: 1, b: 2, d: 4),
      kwargs(5, 6, c: 3, a: 1, d: 4, b: 2),
      kwargs(5, 6, c: 3, b: 2, a: 1, d: 4),
      kwargs(5, 6, c: 3, b: 2, d: 4, a: 1),
      kwargs(5, 6, c: 3, d: 4, a: 1, b: 2),
      kwargs(5, 6, c: 3, d: 4, b: 2, a: 1),
      kwargs(5, 6, d: 4, a: 1, b: 2, c: 3),
      kwargs(5, 6, d: 4, a: 1, c: 3, b: 2),
      kwargs(5, 6, d: 4, b: 2, a: 1, c: 3),
      kwargs(5, 6, d: 4, b: 2, c: 3, a: 1),
      kwargs(5, 6, d: 4, c: 3, a: 1, b: 2),
      kwargs(5, 6, d: 4, c: 3, b: 2, a: 1)
    ]
  end.uniq
}

# implicit hashes get skipped and don't break compilation
assert_equal '[[:key]]', %q{
  def implicit(hash)
    hash.keys
  end

  5.times.map { implicit(key: :value) }.uniq
}

# default values on keywords don't mess up argument order
assert_equal '[2]', %q{
  def default_value
    1
  end

  def default_expression(value: default_value)
    value
  end

  5.times.map { default_expression(value: 2) }.uniq
}

# constant default values on keywords
assert_equal '[3]', %q{
  def default_expression(value: 3)
    value
  end

  5.times.map { default_expression }.uniq
}

# non-constant default values on keywords
assert_equal '[3]', %q{
  def default_value
    3
  end

  def default_expression(value: default_value)
    value
  end

  5.times.map { default_expression }.uniq
}

# reordered optional kwargs
assert_equal '[[100, 1]]', %q{
  def foo(capacity: 100, max: nil)
    [capacity, max]
  end

  5.times.map { foo(max: 1) }.uniq
}

# invalid lead param
assert_equal 'ok', %q{
  def bar(baz: 2)
    baz
  end

  def foo
    bar(1, baz: 123)
  end

  begin
    foo
    foo
  rescue ArgumentError => e
    print "ok"
  end
}

# reordered required kwargs
assert_equal '[[1, 2, 3, 4]]', %q{
  def foo(default1: 1, required1:, default2: 3, required2:)
    [default1, required1, default2, required2]
  end

  5.times.map { foo(required1: 2, required2: 4) }.uniq
}

# reordered default expression kwargs
assert_equal '[[:one, :two, 3]]', %q{
  def foo(arg1: (1+0), arg2: (2+0), arg3: (3+0))
    [arg1, arg2, arg3]
  end

  5.times.map { foo(arg2: :two, arg1: :one) }.uniq
}

# complex kwargs
assert_equal '[[1, 2, 3, 4]]', %q{
  def foo(required:, specified: 999, simple_default: 3, complex_default: "4".to_i)
    [required, specified, simple_default, complex_default]
  end

  5.times.map { foo(specified: 2, required: 1) }.uniq
}

# cfunc kwargs
assert_equal '{:foo=>123}', %q{
  def foo(bar)
    bar.store(:value, foo: 123)
    bar[:value]
  end

  foo({})
  foo({})
}

# cfunc kwargs
assert_equal '{:foo=>123}', %q{
  def foo(bar)
    bar.replace(foo: 123)
  end

  foo({})
  foo({})
}

# cfunc kwargs
assert_equal '{:foo=>123, :bar=>456}', %q{
  def foo(bar)
    bar.replace(foo: 123, bar: 456)
  end

  foo({})
  foo({})
}

# variadic cfunc kwargs
assert_equal '{:foo=>123}', %q{
  def foo(bar)
    bar.merge(foo: 123)
  end

  foo({})
  foo({})
}

# optimized cfunc kwargs
assert_equal 'false', %q{
  def foo
    :foo.eql?(foo: :foo)
  end

  foo
  foo
}

# attr_reader on frozen object
assert_equal 'false', %q{
  class Foo
    attr_reader :exception

    def failed?
      !exception.nil?
    end
  end

  foo = Foo.new.freeze
  foo.failed?
  foo.failed?
}

# regression test for doing kwarg shuffle before checking for interrupts
assert_equal 'ok', %q{
  def new_media_drop(attributes:, product_drop:, context:, sources:)
    nil.nomethod rescue nil # force YJIT to bail to side exit

    [attributes, product_drop, context, sources]
  end

  def load_medias(product_drop: nil, raw_medias:, context:)
    raw_medias.map do |raw_media|
      case new_media_drop(context: context, attributes: raw_media, product_drop: product_drop, sources: [])
      in [Hash, ProductDrop, Context, Array]
      else
        raise "bad shuffle"
      end
    end
  end

  class Context; end

  class ProductDrop
    attr_reader :title
    def initialize(title)
      @title = title
    end
  end

  # Make a thread so we have thread switching interrupts
  th = Thread.new do
    while true; end
  end
  1_000.times do |i|
    load_medias(product_drop: ProductDrop.new("foo"), raw_medias: [{}, {}], context: Context.new)
  end
  th.kill.join

  :ok
}

# regression test for tracing attr_accessor methods.
assert_equal "true", %q{
    c = Class.new do
      attr_accessor :x
      alias y x
      alias y= x=
    end
    obj = c.new

    ar_meth = obj.method(:x)
    aw_meth = obj.method(:x=)
    aar_meth = obj.method(:y)
    aaw_meth = obj.method(:y=)
    events = []
    trace = TracePoint.new(:c_call, :c_return){|tp|
      next if tp.path != __FILE__
      next if tp.method_id == :call
      case tp.event
      when :c_call
        events << [tp.event, tp.method_id, tp.callee_id]
      when :c_return
        events << [tp.event, tp.method_id, tp.callee_id, tp.return_value]
      end
    }
    test_proc = proc do
      obj.x = 1
      obj.x
      obj.y = 2
      obj.y
      aw_meth.call(1)
      ar_meth.call
      aaw_meth.call(2)
      aar_meth.call
    end
    test_proc.call # populate call caches
    trace.enable(&test_proc)
    expected = [
      [:c_call, :x=, :x=],
      [:c_return, :x=, :x=, 1],
      [:c_call, :x, :x],
      [:c_return, :x, :x, 1],
      [:c_call, :x=, :y=],
      [:c_return, :x=, :y=, 2],
      [:c_call, :x, :y],
      [:c_return, :x, :y, 2],
    ] * 2

    expected == events
}

# duphash
assert_equal '{:foo=>123}', %q{
  def foo
    {foo: 123}
  end

  foo
  foo
}

# newhash
assert_equal '{:foo=>2}', %q{
  def foo
    {foo: 1+1}
  end

  foo
  foo
}

# block invalidation edge case
assert_equal 'undef', %q{
  class A
    def foo(arg)
      arg.times { A.remove_method(:bar) }
      self
    end

    def bar
      4
    end

    def use(arg)
      # two consecutive sends. When bar is removed, the return address
      # for calling it is already on foo's control frame
      foo(arg).bar
    rescue NoMethodError
      :undef
    end
  end

  A.new.use 0
  A.new.use 0
  A.new.use 1
}

# block invalidation edge case
assert_equal 'ok', %q{
  class A
    Good = :ng
    def foo(arg)
      arg.times { A.const_set(:Good, :ok) }
      self
    end

    def id(arg)
      arg
    end

    def use(arg)
      # send followed by an opt_getinlinecache.
      # The return address remains on the control frame
      # when opt_getinlinecache is invalidated.
      foo(arg).id(Good)
    end
  end

  A.new.use 0
  A.new.use 0
  A.new.use 1
}

assert_equal 'ok', %q{
  # test hitting a branch stub when out of memory
  def nimai(jita)
    if jita
      :ng
    else
      :ok
    end
  end

  nimai(true)
  nimai(true)

  RubyVM::YJIT.simulate_oom! if defined?(RubyVM::YJIT)

  nimai(false)
}

assert_equal 'new', %q{
  # test block invalidation while out of memory
  def foo
    :old
  end

  def test
    foo
  end

  def bar
    :bar
  end


  test
  test

  RubyVM::YJIT.simulate_oom! if defined?(RubyVM::YJIT)

  # Old simulat_omm! leaves one byte of space and this fills it up
  bar
  bar

  def foo
    :new
  end

  test
}

assert_equal 'ok', %q{
  # Try to compile new method while OOM
  def foo
    :ok
  end

  RubyVM::YJIT.simulate_oom! if defined?(RubyVM::YJIT)

  foo
  foo
}

# struct aref embedded
assert_equal '2', %q{
  def foo(s)
    s.foo
  end

  S = Struct.new(:foo)
  foo(S.new(1))
  foo(S.new(2))
}

# struct aref non-embedded
assert_equal '4', %q{
  def foo(s)
    s.d
  end

  S = Struct.new(:a, :b, :c, :d, :e)
  foo(S.new(1,2,3,4,5))
  foo(S.new(1,2,3,4,5))
}

# struct aset embedded
assert_equal '123', %q{
  def foo(s)
    s.foo = 123
  end

  s = Struct.new(:foo).new
  foo(s)
  s = Struct.new(:foo).new
  foo(s)
  s.foo
}

# struct aset non-embedded
assert_equal '[1, 2, 3, 4, 5]', %q{
  def foo(s)
    s.a = 1
    s.b = 2
    s.c = 3
    s.d = 4
    s.e = 5
  end

  S = Struct.new(:a, :b, :c, :d, :e)
  s = S.new
  foo(s)
  s = S.new
  foo(s)
  [s.a, s.b, s.c, s.d, s.e]
}

# struct aref too many args
assert_equal 'ok', %q{
  def foo(s)
    s.foo(:bad)
  end

  s = Struct.new(:foo).new
  foo(s) rescue :ok
  foo(s) rescue :ok
}

# struct aset too many args
assert_equal 'ok', %q{
  def foo(s)
    s.set_foo(123, :bad)
  end

  s = Struct.new(:foo) do
    alias :set_foo :foo=
  end
  foo(s) rescue :ok
  foo(s) rescue :ok
}

# File.join is a cfunc accepting variable arguments as a Ruby array (argc = -2)
assert_equal 'foo/bar', %q{
  def foo
    File.join("foo", "bar")
  end

  foo
  foo
}

# File.join is a cfunc accepting variable arguments as a Ruby array (argc = -2)
assert_equal '', %q{
  def foo
    File.join()
  end

  foo
  foo
}

# Make sure we're correctly reading RStruct's as.ary union for embedded RStructs
assert_equal '3,12', %q{
  pt_struct = Struct.new(:x, :y)
  p = pt_struct.new(3, 12)
  def pt_inspect(pt)
    "#{pt.x},#{pt.y}"
  end

  # Make sure pt_inspect is JITted
  10.times { pt_inspect(p) }

  # Make sure it's returning '3,12' instead of e.g. '3,false'
  pt_inspect(p)
}

# Regression test for deadlock between branch_stub_hit and ractor_receive_if
assert_equal '10', %q{
  r = Ractor.new Ractor.current do |main|
    main << 1
    main << 2
    main << 3
    main << 4
    main << 5
    main << 6
    main << 7
    main << 8
    main << 9
    main << 10
  end

  a = []
  a << Ractor.receive_if{|msg| msg == 10}
  a << Ractor.receive_if{|msg| msg == 9}
  a << Ractor.receive_if{|msg| msg == 8}
  a << Ractor.receive_if{|msg| msg == 7}
  a << Ractor.receive_if{|msg| msg == 6}
  a << Ractor.receive_if{|msg| msg == 5}
  a << Ractor.receive_if{|msg| msg == 4}
  a << Ractor.receive_if{|msg| msg == 3}
  a << Ractor.receive_if{|msg| msg == 2}
  a << Ractor.receive_if{|msg| msg == 1}

  a.length
}

# checktype
assert_equal 'false', %q{
    def function()
        [1, 2] in [Integer, String]
    end
    function()
}

# opt_send_without_block (VM_METHOD_TYPE_ATTRSET)
assert_equal 'foo', %q{
    class Foo
      attr_writer :foo

      def foo()
        self.foo = "foo"
      end
    end
    foo = Foo.new
    foo.foo
}

# anytostring, intern
assert_equal 'true', %q{
    def foo()
      :"#{true}"
    end
    foo()
}

# toregexp, objtostring
assert_equal '/true/', %q{
    def foo()
      /#{true}/
    end
    foo().inspect
}

# concatstrings, objtostring
assert_equal '9001', %q{
    def foo()
      "#{9001}"
    end
    foo()
}

# opt_send_without_block (VM_METHOD_TYPE_CFUNC)
assert_equal 'nil', %q{
    def foo
      nil.inspect # argc: 0
    end
    foo
}
assert_equal '4', %q{
    def foo
      2.pow(2) # argc: 1
    end
    foo
}
assert_equal 'aba', %q{
    def foo
      "abc".tr("c", "a") # argc: 2
    end
    foo
}
assert_equal 'true', %q{
    def foo
      respond_to?(:inspect) # argc: -1
    end
    foo
}
assert_equal '["a", "b"]', %q{
    def foo
      "a\nb".lines(chomp: true) # kwargs
    end
    foo
}

# invokebuiltin
assert_equal '123', %q{
  def foo(obj)
    obj.foo = 123
  end

  struct = Struct.new(:foo)
  obj = struct.new
  foo(obj)
}

# invokebuiltin_delegate
assert_equal '.', %q{
  def foo(path)
    Dir.open(path).path
  end
  foo(".")
}

# opt_invokebuiltin_delegate_leave
assert_equal '[0]', %q{"\x00".unpack("c")}

# opt_send_without_block (VM_METHOD_TYPE_ISEQ)
assert_equal '1', %q{
  def foo = 1
  def bar = foo
  bar
}
assert_equal '[1, 2, 3]', %q{
  def foo(a, b) = [1, a, b]
  def bar = foo(2, 3)
  bar
}
assert_equal '[1, 2, 3, 4, 5, 6]', %q{
  def foo(a, b, c:, d:, e: 0, f: 6) = [a, b, c, d, e, f]
  def bar = foo(1, 2, c: 3, d: 4, e: 5)
  bar
}
assert_equal '[1, 2, 3, 4]', %q{
  def foo(a, b = 2) = [a, b]
  def bar = foo(1) + foo(3, 4)
  bar
}

assert_equal '1', %q{
  def foo(a) = a
  def bar = foo(1) { 2 }
  bar
}
assert_equal '[1, 2]', %q{
  def foo(a, &block) = [a, block.call]
  def bar = foo(1) { 2 }
  bar
}

# opt_send_without_block (VM_METHOD_TYPE_IVAR)
assert_equal 'foo', %q{
  class Foo
    attr_reader :foo

    def initialize
      @foo = "foo"
    end
  end
  Foo.new.foo
}

# opt_send_without_block (VM_METHOD_TYPE_OPTIMIZED)
assert_equal 'foo', %q{
  Foo = Struct.new(:bar)
  Foo.new("bar").bar = "foo"
}
assert_equal 'foo', %q{
  Foo = Struct.new(:bar)
  Foo.new("foo").bar
}

# getblockparamproxy
assert_equal 'foo', %q{
  def foo(&block)
    block.call
  end
  foo { "foo" }
}

# getblockparam
assert_equal 'foo', %q{
  def foo(&block)
    block
  end
  foo { "foo" }.call
}

assert_equal '[1, 2]', %q{
  def foo
    x = [2]
    [1, *x]
  end

  foo
  foo
}

# respond_to? with changing symbol
assert_equal 'false', %q{
  def foo(name)
    :sym.respond_to?(name)
  end
  foo(:to_s)
  foo(:to_s)
  foo(:not_exist)
}

# respond_to? with method being defined
assert_equal 'true', %q{
  def foo
    :sym.respond_to?(:not_yet_defined)
  end
  foo
  foo
  module Kernel
    def not_yet_defined = true
  end
  foo
}

# respond_to? with undef method
assert_equal 'false', %q{
  module Kernel
    def to_be_removed = true
  end
  def foo
    :sym.respond_to?(:to_be_removed)
  end
  foo
  foo
  class Object
    undef_method :to_be_removed
  end
  foo
}

# respond_to? with respond_to_missing?
assert_equal 'true', %q{
  class Foo
  end
  def foo(x)
    x.respond_to?(:bar)
  end
  foo(Foo.new)
  foo(Foo.new)
  class Foo
    def respond_to_missing?(*) = true
  end
  foo(Foo.new)
}

# bmethod
assert_equal '[1, 2, 3]', %q{
  one = 1
  define_method(:foo) do
    one
  end

  3.times.map { |i| foo + i }
}

# return inside bmethod
assert_equal 'ok', %q{
  define_method(:foo) do
    1.tap { return :ok }
  end

  foo
}

# bmethod optional and keywords
assert_equal '[[1, nil, 2]]', %q{
  define_method(:opt_and_kwargs) do |a = {}, b: nil, c: nil|
    [a, b, c]
  end

  5.times.map { opt_and_kwargs(1, c: 2) }.uniq
}

# bmethod with forwarded block
assert_equal '2', %q{
  define_method(:foo) do |&block|
    block.call
  end

  def bar(&block)
    foo(&block)
  end

  bar { 1 }
  bar { 2 }
}

# bmethod with forwarded block and arguments
assert_equal '5', %q{
  define_method(:foo) do |n, &block|
    n + block.call
  end

  def bar(n, &block)
    foo(n, &block)
  end

  bar(0) { 1 }
  bar(3) { 2 }
}

# bmethod with forwarded unwanted block
assert_equal '1', %q{
  one = 1
  define_method(:foo) do
    one
  end

  def bar(&block)
    foo(&block)
  end

  bar { }
  bar { }
}

# test for return stub lifetime issue
assert_equal '1', %q{
  def foo(n)
    if n == 2
      return 1.times { Object.define_method(:foo) {} }
    end

    foo(n + 1)
  end

  foo(1)
}

# case-when with redefined ===
assert_equal 'ok', %q{
  class Symbol
    def ===(a)
      true
    end
  end

  def cw(arg)
    case arg
    when :b
      :ok
    when 4
      :ng
    end
  end

  cw(4)
}

assert_equal 'threw', %q{
  def foo(args)
    wrap(*args)
  rescue ArgumentError
    'threw'
  end

  def wrap(a)
    [a]
  end

  foo([Hash.ruby2_keywords_hash({})])
}

assert_equal 'threw', %q{
  # C call
  def bar(args)
    Array(*args)
  rescue ArgumentError
    'threw'
  end

  bar([Hash.ruby2_keywords_hash({})])
}

# Test instance_of? and is_a?
assert_equal 'true', %q{
  1.instance_of?(Integer) && 1.is_a?(Integer)
}

# Test instance_of? and is_a? for singleton classes
assert_equal 'true', %q{
  a = []
  def a.test = :test
  a.instance_of?(Array) && a.is_a?(Array)
}

# Test instance_of? for singleton_class
# Yes this does really return false
assert_equal 'false', %q{
  a = []
  def a.test = :test
  a.instance_of?(a.singleton_class)
}

# Test is_a? for singleton_class
assert_equal 'true', %q{
  a = []
  def a.test = :test
  a.is_a?(a.singleton_class)
}

# Test send with splat to a cfunc
assert_equal 'true', %q{
  1.send(:==, 1, *[])
}

# Test empty splat with cfunc
assert_equal '2', %q{
  def foo
    Integer.sqrt(4, *[])
  end
  # call twice to deal with constant exiting
  foo
  foo
}

# Test non-empty splat with cfunc
assert_equal 'Hello World', %q{
  def bar
    args = ["Hello "]
    greeting = "World"
    greeting.insert(0, *args)
    greeting
  end
  bar
}

# Regression: this creates a temp stack with > 127 elements
assert_normal_exit %q{
  def foo(a)
    [
      a, a, a, a, a, a, a, a, a, a,
      a, a, a, a, a, a, a, a, a, a,
      a, a, a, a, a, a, a, a, a, a,
      a, a, a, a, a, a, a, a, a, a,
      a, a, a, a, a, a, a, a, a, a,
      a, a, a, a, a, a, a, a, a, a,
      a, a, a, a, a, a, a, a, a, a,
      a, a, a, a, a, a, a, a, a, a,
      a, a, a, a, a, a, a, a, a, a,
      a, a, a, a, a, a, a, a, a, a,
      a, a, a, a, a, a, a, a, a, a,
      a, a, a, a, a, a, a, a, a, a,
      a, a, a, a, a, a, a, a,
    ]
  end

  def entry
    foo(1)
  end

  entry
}

# Test that splat and rest combined
# properly dupe the array
assert_equal "[]", %q{
  def foo(*rest)
    rest << 1
  end

  def test(splat)
    foo(*splat)
  end

  EMPTY = []
  custom = Object.new
  def custom.to_a
    EMPTY
  end

  test(custom)
  test(custom)
  EMPTY
}

# Rest with send
assert_equal '[1, 2, 3]', %q{
  def bar(x, *rest)
    rest.insert(0, x)
  end
  send(:bar, 1, 2, 3)
}

# Fix splat block arg bad compilation
assert_equal "foo", %q{
  def literal(*args, &block)
    s = ''.dup
    literal_append(s, *args, &block)
    s
  end

  def literal_append(sql, v)
    sql << v
  end

  literal("foo")
}

# regression test for accidentally having a parameter truncated
# due to Rust/C signature mismatch. Used to crash with
# > [BUG] rb_vm_insn_addr2insn: invalid insn address ...
# or
# > ... `Err` value: TryFromIntError(())'
assert_normal_exit %q{
  n = 16384
  eval(
    "def foo(arg); " + "_=arg;" * n + '_=1;' + "Object; end"
  )
  foo 1
}

# Regression test for CantCompile not using starting_ctx
assert_normal_exit %q{
  class Integer
    def ===(other)
      false
    end
  end

  def my_func(x)
    case x
    when 1
      1
    when 2
      2
    else
      3
    end
  end

  my_func(1)
}

# Regression test for CantCompile not using starting_ctx
assert_equal "ArgumentError", %q{
  def literal(*args, &block)
    s = ''.dup
    args = [1, 2, 3]
    literal_append(s, *args, &block)
    s
  end

  def literal_append(sql, v)
    [sql.inspect, v.inspect]
  end

  begin
    literal("foo")
  rescue ArgumentError
    "ArgumentError"
  end
}

# Rest with block
# Simplified code from railsbench
assert_equal '[{"/a"=>"b", :as=>:c, :via=>:post}, [], nil]', %q{
  def match(path, *rest, &block)
    [path, rest, block]
  end

  def map_method(method, args, &block)
    options = args.last
    args.pop
    options[:via] = method
    match(*args, options, &block)
  end

  def post(*args, &block)
    map_method(:post, args, &block)
  end

  post "/a" => "b", as: :c
}

# Test rest and kw_args
assert_equal '[true, true, true, true]', %q{
  def my_func(*args, base: nil, sort: true)
    [args, base, sort]
  end

  def calling_my_func
    results = []
    results << (my_func("test") == [["test"], nil, true])
    results << (my_func("test", base: :base) == [["test"], :base, true])
    results << (my_func("test", sort: false) == [["test"], nil, false])
    results << (my_func("test", "other", base: :base) == [["test", "other"], :base, true])
    results
  end
  calling_my_func
}

# Test Integer#[] with 2 args
assert_equal '0', %q{
  3[0, 0]
}

# unspecified_bits + checkkeyword
assert_equal '2', %q{
  def callee = 1

  # checkkeyword should see unspecified_bits=0 (use bar), not Integer 1 (set bar = foo).
  def foo(foo, bar: foo) = bar

  def entry(&block)
    # write 1 at stack[3]. Calling #callee spills stack[3].
    1 + (1 + (1 + (1 + callee)))
    # &block is written to a register instead of stack[3]. When &block is popped and
    # unspecified_bits is pushed, it must be written to stack[3], not to a register.
    foo(1, bar: 2, &block)
  end

  entry # call branch_stub_hit (spill temps)
  entry # doesn't call branch_stub_hit (not spill temps)
}

# Test rest and optional_params
assert_equal '[true, true, true, true]', %q{
  def my_func(stuff, base=nil, sort=true, *args)
    [stuff, base, sort, args]
  end

  def calling_my_func
    results = []
    results << (my_func("test") == ["test", nil, true, []])
    results << (my_func("test", :base) == ["test", :base, true, []])
    results << (my_func("test", :base, false) == ["test", :base, false, []])
    results << (my_func("test", :base, false, "other", "other") == ["test", :base, false, ["other", "other"]])
    results
  end
  calling_my_func
}

# Test rest and optional_params and splat
assert_equal '[true, true, true, true, true]', %q{
  def my_func(stuff, base=nil, sort=true, *args)
    [stuff, base, sort, args]
  end

  def calling_my_func
    results = []
    splat = ["test"]
    results << (my_func(*splat) == ["test", nil, true, []])
    splat = [:base]
    results << (my_func("test", *splat) == ["test", :base, true, []])
    splat = [:base, false]
    results << (my_func("test", *splat) == ["test", :base, false, []])
    splat = [:base, false, "other", "other"]
    results << (my_func("test", *splat) == ["test", :base, false, ["other", "other"]])
    splat = ["test", :base, false, "other", "other"]
    results << (my_func(*splat) == ["test", :base, false, ["other", "other"]])
    results
  end
  calling_my_func
}

# Regresssion test: rest and optional and splat
assert_equal 'true', %q{
  def my_func(base=nil, *args)
    [base, args]
  end

  def calling_my_func
    array = []
    my_func(:base, :rest1, *array) == [:base, [:rest1]]
  end

  calling_my_func
}<|MERGE_RESOLUTION|>--- conflicted
+++ resolved
@@ -1,6 +1,5 @@
-<<<<<<< HEAD
 return if mmtk?
-=======
+
 # Regression test for GC mishap while doing shape transition
 assert_equal '[:ok]', %q{
   # [Bug #19601]
@@ -20,7 +19,6 @@
   # not marking the newly allocated [:ok].
   RegressionTest.new.extender.itself
 } unless RUBY_DESCRIPTION.include?('+RJIT') # Skip on RJIT since this uncovers a crash
->>>>>>> e7cdce83
 
 assert_equal 'true', %q{
   # regression test for tracking type of locals for too long
