# regression test for popping before side exit
assert_equal "ok", %q{
  def foo(a, *) = a

  def call(args, &)
    foo(1) # spill at where the block arg will be
    foo(*args, &)
  end

  call([1, 2])

  begin
    call([])
  rescue ArgumentError
    :ok
  end
}

# regression test for send processing before side exit
assert_equal "ok", %q{
  def foo(a, *) = :foo

  def call(args)
    send(:foo, *args)
  end

  call([1, 2])

  begin
    call([])
  rescue ArgumentError
    :ok
  end
}

# test discarding extra yield arguments
assert_equal "2210150001501015", %q{
  def splat_kw(ary) = yield *ary, a: 1

  def splat(ary) = yield *ary

  def kw = yield 1, 2, a: 0

  def simple = yield 0, 1

  def calls
    [
      splat([1, 1, 2]) { |x, y| x + y },
      splat([1, 1, 2]) { |y, opt = raise| opt + y},
      splat_kw([0, 1]) { |a:| a },
      kw { |a:| a },
      kw { |a| a },
      simple { 5.itself },
      simple { |a| a },
      simple { |opt = raise| opt },
      simple { |*rest| rest },
      simple { |opt_kw: 5| opt_kw },
      # autosplat ineractions
      [0, 1, 2].yield_self { |a, b| [a, b] },
      [0, 1, 2].yield_self { |a, opt = raise| [a, opt] },
      [1].yield_self { |a, opt = 4| a + opt },
    ]
  end

  calls.join
}

# test autosplat with empty splat
assert_equal "ok", %q{
  def m(pos, splat) = yield pos, *splat

  m([:ok], []) {|v0,| v0 }
}

# regression test for send stack shifting
assert_normal_exit %q{
  def foo(a, b)
    a.singleton_methods(b)
  end

  def call_foo
    [1, 1, 1, 1, 1, 1, send(:foo, 1, 1)]
  end

  call_foo
}

# regression test for keyword splat with yield
assert_equal 'nil', %q{
  def splat_kw(kwargs) = yield(**kwargs)

  splat_kw({}) { _1 }.inspect
} unless rjit_enabled? # Not yet working on RJIT

# regression test for arity check with splat
assert_equal '[:ae, :ae]', %q{
  def req_one(a_, b_ = 1) = raise

  def test(args)
    req_one *args
  rescue ArgumentError
    :ae
  end

  [test(Array.new 5), test([])]
} unless rjit_enabled? # Not yet working on RJIT

# regression test for arity check with splat and send
assert_equal '[:ae, :ae]', %q{
  def two_reqs(a, b_, _ = 1) = a.gsub(a, a)

  def test(name, args)
    send(name, *args)
  rescue ArgumentError
    :ae
  end

  [test(:two_reqs, ["g", nil, nil, nil]), test(:two_reqs, ["g"])]
}

# regression test for GC marking stubs in invalidated code
assert_normal_exit %q{
  garbage = Array.new(10_000) { [] } # create garbage to cause iseq movement
  eval(<<~RUBY)
  def foo(n, garbage)
    if n == 2
      # 1.times.each to create a cfunc frame to preserve the JIT frame
      # which will return to a stub housed in an invalidated block
      return 1.times.each do
        Object.define_method(:foo) {}
        garbage.clear
        GC.verify_compaction_references(toward: :empty, expand_heap: true)
      end
    end

    foo(n + 1, garbage)
  end
  RUBY

  foo(1, garbage)
}

# regression test for callee block handler overlapping with arguments
assert_equal '3', %q{
  def foo(_req, *args) = args.last

  def call_foo = foo(0, 1, 2, 3, &->{})

  call_foo
}

# call leaf builtin with a block argument
assert_equal '0', "0.abs(&nil)"

# regression test for invokeblock iseq guard
assert_equal 'ok', %q{
  return :ok unless defined?(GC.compact)
  def foo = yield
  10.times do |i|
    ret = eval("foo { #{i} }")
    raise "failed at #{i}" unless ret == i
    GC.compact
  end
  :ok
} unless rjit_enabled? # Not yet working on RJIT

# regression test for overly generous guard elision
assert_equal '[0, :sum, 0, :sum]', %q{
  # In faulty versions, the following happens:
  #  1. YJIT puts object on the temp stack with type knowledge
  #     (CArray or CString) about RBASIC_CLASS(object).
  #  2. In iter=0, due to the type knowledge, YJIT generates
  #     a call to sum() without any guard on RBASIC_CLASS(object).
  #  3. In iter=1, a singleton class is added to the object,
  #     changing RBASIC_CLASS(object), falsifying the type knowledge.
  #  4. Because the code from (1) has no class guard, it is incorrectly
  #     reused and the wrong method is invoked.
  # Putting a literal is important for gaining type knowledge.
  def carray(iter)
    array = []
    array.sum(iter.times { def array.sum(_) = :sum })
  end

  def cstring(iter)
    string = ""
    string.sum(iter.times { def string.sum(_) = :sum })
  end

  [carray(0), carray(1), cstring(0), cstring(1)]
}

# regression test for return type of Integer#/
# It can return a T_BIGNUM when inputs are T_FIXNUM.
assert_equal 0x3fffffffffffffff.to_s, %q{
  def call(fixnum_min)
    (fixnum_min / -1) - 1
  end

  call(-(2**62))
}

# regression test for return type of String#<<
assert_equal 'Sub', %q{
  def call(sub) = (sub << sub).itself

  class Sub < String; end

  call(Sub.new('o')).class
}

# test splat filling required and feeding rest
assert_equal '[0, 1, 2, [3, 4]]', %q{
  public def lead_rest(a, b, *rest)
    [self, a, b, rest]
  end

  def call(args) = 0.lead_rest(*args)

  call([1, 2, 3, 4])
}

# test missing opts are nil initialized
assert_equal '[[0, 1, nil, 3], [0, 1, nil, 3], [0, 1, nil, 3, []], [0, 1, nil, 3, []]]', %q{
  public def lead_opts(a, b=binding.local_variable_get(:c), c=3)
    [self, a, b, c]
  end

  public def opts_rest(a=raise, b=binding.local_variable_get(:c), c=3, *rest)
    [self, a, b, c, rest]
  end

  def call(args)
    [
      0.lead_opts(1),
      0.lead_opts(*args),

      0.opts_rest(1),
      0.opts_rest(*args),
    ]
  end

  call([1])
}

# test filled optionals with unspecified keyword param
assert_equal 'ok', %q{
  def opt_rest_opt_kw(_=1, *, k: :ok) = k

  def call = opt_rest_opt_kw(0)

  call
}

# test splat empty array with rest param
assert_equal '[0, 1, 2, []]', %q{
  public def foo(a=1, b=2, *rest)
    [self, a, b, rest]
  end

  def call(args) = 0.foo(*args)

  call([])
}

# Regression test for yielding with autosplat to block with
# optional parameters. https://github.com/Shopify/yjit/issues/313
assert_equal '[:a, :b, :a, :b]', %q{
  def yielder(arg) = yield(arg) + yield(arg)

  yielder([:a, :b]) do |c = :c, d = :d|
    [c, d]
  end
}

# Regression test for GC mishap while doing shape transition
assert_equal '[:ok]', %q{
  # [Bug #19601]
  class RegressionTest
    def initialize
      @a = @b = @fourth_ivar_does_shape_transition = nil
    end

    def extender
      @first_extended_ivar = [:ok]
    end
  end

  GC.stress = true

  # Used to crash due to GC run in rb_ensure_iv_list_size()
  # not marking the newly allocated [:ok].
  RegressionTest.new.extender.itself
} unless rjit_enabled? # Skip on RJIT since this uncovers a crash

assert_equal 'true', %q{
  # regression test for tracking type of locals for too long
  def local_setting_cmp(five)
    victim = 5
    five.define_singleton_method(:respond_to?) do |_, _|
      victim = nil
    end

    # +1 makes YJIT track that victim is a number and
    # defined? calls respond_to? from above indirectly
    unless (victim + 1) && defined?(five.something)
      # Would return wrong result if we still think `five` is a number
      victim.nil?
    end
  end

  local_setting_cmp(Object.new)
  local_setting_cmp(Object.new)
}

assert_equal '18374962167983112447', %q{
  # regression test for incorrectly discarding 32 bits of a pointer when it
  # comes to default values.
  def large_literal_default(n: 0xff00_fabcafe0_00ff)
    n
  end

  def call_graph_root
    large_literal_default
  end

  call_graph_root
  call_graph_root
}

assert_normal_exit %q{
  # regression test for a leak caught by an assert on --yjit-call-threshold=2
  Foo = 1

  eval("def foo = [#{(['Foo,']*256).join}]")

  foo
  foo

  Object.send(:remove_const, :Foo)
}

assert_normal_exit %q{
  # Test to ensure send on overridden c functions
  # doesn't corrupt the stack
  class Bar
    def bar(x)
      x
    end
  end

  class Foo
    def bar
      Bar.new
    end
  end

  foo = Foo.new
  # before this change, this line would error
  # because "s" would still be on the stack
  # String.to_s is the overridden method here
  p foo.bar.bar("s".__send__(:to_s))
}


assert_equal '[nil, nil, nil, nil, nil, nil]', %q{
  [NilClass, TrueClass, FalseClass, Integer, Float, Symbol].each do |klass|
    klass.class_eval("def foo = @foo")
  end

  [nil, true, false, 0xFABCAFE, 0.42, :cake].map do |instance|
    instance.foo
    instance.foo
  end
}

assert_equal '[nil, nil, nil, nil, nil, nil]', %q{
  # Tests defined? on non-heap objects
  [NilClass, TrueClass, FalseClass, Integer, Float, Symbol].each do |klass|
    klass.class_eval("def foo = defined?(@foo)")
  end

  [nil, true, false, 0xFABCAFE, 0.42, :cake].map do |instance|
    instance.foo
    instance.foo
  end
}

assert_equal '[nil, "instance-variable", nil, "instance-variable"]', %q{
  # defined? on object that changes shape between calls
  class Foo
    def foo
      defined?(@foo)
    end

    def add
      @foo = 1
    end

    def remove
      self.remove_instance_variable(:@foo)
    end
  end

  obj = Foo.new
  [obj.foo, (obj.add; obj.foo), (obj.remove; obj.foo), (obj.add; obj.foo)]
}

assert_equal '["instance-variable", 5]', %q{
  # defined? on object too complex for shape information
  class Foo
    def initialize
      100.times { |i| instance_variable_set("@foo#{i}", i) }
    end

    def foo
      [defined?(@foo5), @foo5]
    end
  end

  Foo.new.foo
}

# getinstancevariable with shape too complex
assert_normal_exit %q{
  class Foo
    def initialize
      @a = 1
    end

    def getter
      @foobar
    end
  end

  # Initialize ivars in changing order, making the Foo
  # class have shape too complex
  100.times do |x|
    foo = Foo.new
    foo.instance_variable_set(:"@a#{x}", 1)
    foo.instance_variable_set(:"@foobar", 777)

    # The getter method eventually sees shape too complex
    r = foo.getter
    if r != 777
      raise "error"
    end
  end
}

assert_equal '0', %q{
  # This is a regression test for incomplete invalidation from
  # opt_setinlinecache. This test might be brittle, so
  # feel free to remove it in the future if it's too annoying.
  # This test assumes --yjit-call-threshold=2.
  module M
    Foo = 1
    def foo
      Foo
    end

    def pin_self_type_then_foo
      _ = @foo
      foo
    end

    def only_ints
      1 + self
      foo
    end
  end

  class Integer
    include M
  end

  class Sub
    include M
  end

  foo_method = M.instance_method(:foo)

  dbg = ->(message) do
    return # comment this out to get printouts

    $stderr.puts RubyVM::YJIT.disasm(foo_method)
    $stderr.puts message
  end

  2.times { 42.only_ints }

  dbg["There should be two versions of getinlineache"]

  module M
    remove_const(:Foo)
  end

  dbg["There should be no getinlinecaches"]

  2.times do
    42.only_ints
  rescue NameError => err
    _ = "caught name error #{err}"
  end

  dbg["There should be one version of getinlineache"]

  2.times do
    Sub.new.pin_self_type_then_foo
  rescue NameError
    _ = 'second specialization'
  end

  dbg["There should be two versions of getinlineache"]

  module M
    Foo = 1
  end

  dbg["There should still be two versions of getinlineache"]

  42.only_ints

  dbg["There should be no getinlinecaches"]

  # Find name of the first VM instruction in M#foo.
  insns = RubyVM::InstructionSequence.of(foo_method).to_a
  if defined?(RubyVM::YJIT.blocks_for) && (insns.last.find { Array === _1 }&.first == :opt_getinlinecache)
    RubyVM::YJIT.blocks_for(RubyVM::InstructionSequence.of(foo_method))
      .filter { _1.iseq_start_index == 0 }.count
  else
    0 # skip the test
  end
}

# Check that frozen objects are respected
assert_equal 'great', %q{
  class Foo
    attr_accessor :bar
    def initialize
      @bar = 1
      freeze
    end
  end

  foo = Foo.new

  5.times do
    begin
      foo.bar = 2
    rescue FrozenError
    end
  end

  foo.bar == 1 ? "great" : "NG"
}

# Check that global variable set works
assert_equal 'string', %q{
  def foo
    $foo = "string"
  end

  foo
}

# Check that exceptions work when setting global variables
assert_equal 'rescued', %q{
  def set_var
    $var = 100
  rescue
    :rescued
  end

  set_var
  trace_var(:$var) { raise }
  set_var
}

# Check that global variables work
assert_equal 'string', %q{
  $foo = "string"

  def foo
    $foo
  end

  foo
}

# Check that exceptions work when getting global variable
assert_equal 'rescued', %q{
  module Warning
    def warn(message)
      raise
    end
  end

  def get_var
    $=
  rescue
    :rescued
  end

  $VERBOSE = true
  get_var
  get_var
}

# Check that global tracepoints work
assert_equal 'true', %q{
  def foo
    1
  end

  foo
  foo
  foo

  called = false

  tp = TracePoint.new(:return) { |event|
    if event.method_id == :foo
      called = true
    end
  }
  tp.enable
  foo
  tp.disable
  called
}

# Check that local tracepoints work
assert_equal 'true', %q{
  def foo
    1
  end

  foo
  foo
  foo

  called = false

  tp = TracePoint.new(:return) { |_| called = true }
  tp.enable(target: method(:foo))
  foo
  tp.disable
  called
}

# Make sure that optional param methods return the correct value
assert_equal '1', %q{
  def m(ary = [])
    yield(ary)
  end

  # Warm the JIT with a 0 param call
  2.times { m { } }
  m(1) { |v| v }
}

# Test for topn
assert_equal 'array', %q{
  def threequals(a)
    case a
    when Array
      "array"
    when Hash
      "hash"
    else
      "unknown"
    end
  end

  threequals([])
  threequals([])
  threequals([])
}

# Test for opt_mod
assert_equal '2', %q{
  def mod(a, b)
    a % b
  end

  mod(7, 5)
  mod(7, 5)
}

# Test for opt_mult
assert_equal '12', %q{
  def mult(a, b)
    a * b
  end

  mult(6, 2)
  mult(6, 2)
}

# Test for opt_div
assert_equal '3', %q{
  def div(a, b)
    a / b
  end

  div(6, 2)
  div(6, 2)
}

# BOP redefined methods work when JIT compiled
assert_equal 'false', %q{
  def less_than x
    x < 10
  end

  class Integer
    def < x
      false
    end
  end

  less_than 2
  less_than 2
  less_than 2
}

# BOP redefinition works on Integer#<
assert_equal 'false', %q{
  def less_than x
    x < 10
  end

  less_than 2
  less_than 2

  class Integer
    def < x
      false
    end
  end

  less_than 2
}

# BOP redefinition works on Integer#<=
assert_equal 'false', %q{
  def le(x, y) = x <= y

  le(2, 2)

  class Integer
    def <=(_) = false
  end

  le(2, 2)
}

# BOP redefinition works on Integer#>
assert_equal 'false', %q{
  def gt(x, y) = x > y

  gt(3, 2)

  class Integer
    def >(_) = false
  end

  gt(3, 2)
}

# BOP redefinition works on Integer#>=
assert_equal 'false', %q{
  def ge(x, y) = x >= y

  ge(2, 2)

  class Integer
    def >=(_) = false
  end

  ge(2, 2)
}

# Putobject, less-than operator, fixnums
assert_equal '2', %q{
    def check_index(index)
        if 0x40000000 < index
            raise "wat? #{index}"
        end
        index
    end
    check_index 2
    check_index 2
}

# foo leaves a temp on the stack before the call
assert_equal '6', %q{
    def bar
        return 5
    end

    def foo
        return 1 + bar
    end

    foo()
    retval = foo()
}

# Method with one arguments
# foo leaves a temp on the stack before the call
assert_equal '7', %q{
    def bar(a)
        return a + 1
    end

    def foo
        return 1 + bar(5)
    end

    foo()
    retval = foo()
}

# Method with two arguments
# foo leaves a temp on the stack before the call
assert_equal '0', %q{
    def bar(a, b)
        return a - b
    end

    def foo
        return 1 + bar(1, 2)
    end

    foo()
    retval = foo()
}

# Passing argument types to callees
assert_equal '8.5', %q{
    def foo(x, y)
        x + y
    end

    def bar
        foo(7, 1.5)
    end

    bar
    bar
}

# Recursive Ruby-to-Ruby calls
assert_equal '21', %q{
    def fib(n)
        if n < 2
            return n
        end

        return fib(n-1) + fib(n-2)
    end

    r = fib(8)
}

# Ruby-to-Ruby call and C call
assert_normal_exit %q{
  def bar
    puts('hi!')
  end

  def foo
    bar
  end

  foo()
  foo()
}

# Method aliasing
assert_equal '42', %q{
  class Foo
    def method_a
      42
    end

    alias method_b method_a

    def method_a
        :somethingelse
    end
  end

  @obj = Foo.new

  def test
    @obj.method_b
  end

  test
  test
}

# Method aliasing with method from parent class
assert_equal '777', %q{
  class A
    def method_a
      777
    end
  end

  class B < A
    alias method_b method_a
  end

  @obj = B.new

  def test
    @obj.method_b
  end

  test
  test
}

# The hash method is a C function and uses the self argument
assert_equal 'true', %q{
    def lehashself
        hash
    end

    a = lehashself
    b = lehashself
    a == b
}

# Method redefinition (code invalidation) test
assert_equal '1', %q{
    def ret1
        return 1
    end

    klass = Class.new do
        def alias_then_hash(klass, method_to_redefine)
            # Redefine the method to be ret1
            klass.alias_method(method_to_redefine, :ret1)
            hash
        end
    end

    instance = klass.new

    i = 0
    while i < 12
        if i < 11
            # Redefine the bar method
            instance.alias_then_hash(klass, :bar)
        else
            # Redefine the hash method to be ret1
            retval = instance.alias_then_hash(klass, :hash)
        end
        i += 1
    end

    retval
}

# Code invalidation and opt_getinlinecache
assert_normal_exit %q{
  class Foo; end

  # Uses the class constant Foo
  def use_constant(arg)
    [Foo.new, arg]
  end

  def propagate_type
    i = Array.new
    i.itself # make it remember that i is on-heap
    use_constant(i)
  end

  propagate_type
  propagate_type
  use_constant(Foo.new)
  class Jo; end # bump global constant state
  use_constant(3)
}

# Method redefinition (code invalidation) and GC
assert_equal '7', %q{
    def bar()
        return 5
    end

    def foo()
        bar()
    end

    foo()
    foo()

    def bar()
        return 7
    end

    4.times { GC.start }

    foo()
    foo()
}

# Method redefinition with two block versions
assert_equal '7', %q{
    def bar()
        return 5
    end

    def foo(n)
        return ((n < 5)? 5:false), bar()
    end

    foo(4)
    foo(4)
    foo(10)
    foo(10)

    def bar()
        return 7
    end

    4.times { GC.start }

    foo(4)
    foo(4)[1]
}

# Method redefinition while the method is on the stack
assert_equal '[777, 1]', %q{
    def foo
        redef()
        777
    end

    def redef
        # Redefine the global foo
        eval("def foo; 1; end", TOPLEVEL_BINDING)

        # Collect dead code
        GC.stress = true
        GC.start

        # But we will return to the original foo,
        # which remains alive because it's on the stack
    end

    # Must produce [777, 1]
    [foo, foo]
}

# Test for GC safety. Don't invalidate dead iseqs.
assert_normal_exit %q{
  Class.new do
    def foo
      itself
    end

    new.foo
    new.foo
    new.foo
    new.foo
  end

  4.times { GC.start }
  def itself
    self
  end
}

# test setinstancevariable on extended objects
assert_equal '1', %q{
  class Extended
    attr_reader :one

    def write_many
      @a = 1
      @b = 2
      @c = 3
      @d = 4
      @one = 1
    end
  end

  foo = Extended.new
  foo.write_many
  foo.write_many
  foo.write_many
}

# test setinstancevariable on embedded objects
assert_equal '1', %q{
  class Embedded
    attr_reader :one

    def write_one
      @one = 1
    end
  end

  foo = Embedded.new
  foo.write_one
  foo.write_one
  foo.write_one
}

# test setinstancevariable after extension
assert_equal '[10, 11, 12, 13, 1]', %q{
  class WillExtend
    attr_reader :one

    def make_extended
      @foo1 = 10
      @foo2 = 11
      @foo3 = 12
      @foo4 = 13
    end

    def write_one
      @one = 1
    end

    def read_all
      [@foo1, @foo2, @foo3, @foo4, @one]
    end
  end

  foo = WillExtend.new
  foo.write_one
  foo.write_one
  foo.make_extended
  foo.write_one
  foo.read_all
}

# test setinstancevariable on frozen object
assert_equal 'object was not modified', %q{
  class WillFreeze
    def write
      @ivar = 1
    end
  end

  wf = WillFreeze.new
  wf.write
  wf.write
  wf.freeze

  begin
    wf.write
  rescue FrozenError
    "object was not modified"
  end
}

# Test getinstancevariable and inline caches
assert_equal '6', %q{
  class Foo
    def initialize
      @x1 = 1
      @x2 = 1
      @x2 = 1
      @x3 = 1
      @x4 = 3
    end

    def bar
      x = 1
      @x4 + @x4
    end
  end

  f = Foo.new
  f.bar
  f.bar
}

# Test that getinstancevariable codegen checks for extended table size
assert_equal "nil\n", %q{
  class A
    def read
      @ins1000
    end
  end

  ins = A.new
  other = A.new
  10.times { other.instance_variable_set(:"@otr#{_1}", 'value') }
  1001.times { ins.instance_variable_set(:"@ins#{_1}", 'value') }

  ins.read
  ins.read
  ins.read

  p other.read
}

# Test that opt_aref checks the class of the receiver
assert_equal 'special', %q{
  def foo(array)
    array[30]
  end

  foo([])
  foo([])

  special = []
  def special.[](idx)
    'special'
  end

  foo(special)
}

# Test that object references in generated code get marked and moved
assert_equal "good", %q{
  def bar
    "good"
  end

  def foo
    bar
  end

  foo
  foo

  begin
    GC.verify_compaction_references(expand_heap: true, toward: :empty)
  rescue NotImplementedError
    # in case compaction isn't supported
  end

  foo
}

# Test polymorphic getinstancevariable. T_OBJECT -> T_STRING
assert_equal 'ok', %q{
  @hello = @h1 = @h2 = @h3 = @h4 = 'ok'
  str = ""
  str.instance_variable_set(:@hello, 'ok')

  public def get
    @hello
  end

  get
  get
  str.get
  str.get
}

# Test polymorphic getinstancevariable, two different classes
assert_equal 'ok', %q{
  class Embedded
    def initialize
      @ivar = 0
    end

    def get
      @ivar
    end
  end

  class Extended < Embedded
    def initialize
      @v1 = @v2 = @v3 = @v4 = @ivar = 'ok'
    end
  end

  embed = Embedded.new
  extend = Extended.new

  embed.get
  embed.get
  extend.get
  extend.get
}

# Test megamorphic getinstancevariable
assert_equal 'ok', %q{
  parent = Class.new do
    def initialize
      @hello = @h1 = @h2 = @h3 = @h4 = 'ok'
    end

    def get
      @hello
    end
  end

  subclasses = 300.times.map { Class.new(parent) }
  subclasses.each { _1.new.get }
  parent.new.get
}

# Test polymorphic opt_aref. array -> hash
assert_equal '[42, :key]', %q{
  def index(obj, idx)
    obj[idx]
  end

  index([], 0) # get over compilation threshold

  [
    index([42], 0),
    index({0=>:key}, 0),
  ]
}

# Test polymorphic opt_aref. hash -> array -> custom class
assert_equal '[nil, nil, :custom]', %q{
  def index(obj, idx)
    obj[idx]
  end

  custom = Object.new
  def custom.[](_idx)
    :custom
  end

  index({}, 0) # get over compilation threshold

  [
    index({}, 0),
    index([], 0),
    index(custom, 0)
  ]
}

# Test polymorphic opt_aref. array -> custom class
assert_equal '[42, :custom]', %q{
  def index(obj, idx)
    obj[idx]
  end

  custom = Object.new
  def custom.[](_idx)
    :custom
  end

  index([], 0) # get over compilation threshold

  [
    index([42], 0),
    index(custom, 0)
  ]
}

# Test custom hash method with opt_aref
assert_equal '[nil, :ok]', %q{
  def index(obj, idx)
    obj[idx]
  end

  custom = Object.new
  def custom.hash
    42
  end

  h = {custom => :ok}

  [
    index(h, 0),
    index(h, custom)
  ]
}

# Test default value block for Hash with opt_aref
assert_equal '[42, :default]', %q{
  def index(obj, idx)
    obj[idx]
  end

  h = Hash.new { :default }
  h[0] = 42

  [
    index(h, 0),
    index(h, 1)
  ]
}

# Test default value block for Hash with opt_aref_with
assert_equal "false", %q{
  def index_with_string(h)
    h["foo"]
  end

  h = Hash.new { |h, k| k.frozen? }

  index_with_string(h)
  index_with_string(h)
}

# A regression test for making sure cfp->sp is proper when
# hitting stubs. See :stub-sp-flush:
assert_equal 'ok', %q{
  class D
    def foo
      Object.new
    end
  end

  GC.stress = true
  10.times do
    D.new.foo
    #    ^
    #  This hits a stub with sp_offset > 0
  end

  :ok
}

# Test polymorphic callsite, cfunc -> iseq
assert_equal '[Cfunc, Iseq]', %q{
  public def call_itself
    itself # the polymorphic callsite
  end

  class Cfunc; end

  class Iseq
    def itself
      self
    end
  end

  call_itself # cross threshold

  [Cfunc.call_itself, Iseq.call_itself]
}

# Test polymorphic callsite, iseq -> cfunc
assert_equal '[Iseq, Cfunc]', %q{
  public def call_itself
    itself # the polymorphic callsite
  end

  class Cfunc; end

  class Iseq
    def itself
      self
    end
  end

  call_itself # cross threshold

  [Iseq.call_itself, Cfunc.call_itself]
}

# attr_reader method
assert_equal '[100, 299]', %q{
  class A
    attr_reader :foo

    def initialize
      @foo = 100
    end

    # Make it extended
    def fill!
      @bar = @jojo = @as = @sdfsdf = @foo = 299
    end
  end

  def bar(ins)
    ins.foo
  end

  ins = A.new
  oth = A.new
  oth.fill!

  bar(ins)
  bar(oth)

  [bar(ins), bar(oth)]
}

# get ivar on object, then on hash
assert_equal '[42, 100]', %q{
  class Hash
    attr_accessor :foo
  end

  class A
    attr_reader :foo

    def initialize
      @foo = 42
    end
  end

  def use(val)
    val.foo
  end


  h = {}
  h.foo = 100
  obj = A.new

  use(obj)
  [use(obj), use(h)]
}

# get ivar on String
assert_equal '[nil, nil, 42, 42]', %q{
  # @foo to exercise the getinstancevariable instruction
  public def get_foo
    @foo
  end

  get_foo
  get_foo # compile it for the top level object

  class String
    attr_reader :foo
  end

  def run
    str = String.new

    getter = str.foo
    insn = str.get_foo

    str.instance_variable_set(:@foo, 42)

    [getter, insn, str.foo, str.get_foo]
  end

  run
  run
}

# splatting an empty array on a getter
assert_equal '42', %q{
  @foo = 42
  module Kernel
    attr_reader :foo
  end

  def run
    foo(*[])
  end

  run
  run
}

# splatting an empty array on a specialized method
assert_equal 'ok', %q{
  def run
    "ok".to_s(*[])
  end

  run
  run
}

# splatting an single element array on a specialized method
assert_equal '[1]', %q{
  def run
    [].<<(*[1])
  end

  run
  run
}

# specialized method with wrong args
assert_equal 'ok', %q{
  def run(x)
    "bad".to_s(123) if x
  rescue
    :ok
  end

  run(false)
  run(true)
}

# getinstancevariable on Symbol
assert_equal '[nil, nil]', %q{
  # @foo to exercise the getinstancevariable instruction
  public def get_foo
    @foo
  end

  dyn_sym = ("a" + "b").to_sym
  sym = :static

  # compile get_foo
  dyn_sym.get_foo
  dyn_sym.get_foo

  [dyn_sym.get_foo, sym.get_foo]
}

# attr_reader on Symbol
assert_equal '[nil, nil]', %q{
  class Symbol
    attr_reader :foo
  end

  public def get_foo
    foo
  end

  dyn_sym = ("a" + "b").to_sym
  sym = :static

  # compile get_foo
  dyn_sym.get_foo
  dyn_sym.get_foo

  [dyn_sym.get_foo, sym.get_foo]
}

# passing too few arguments to method with optional parameters
assert_equal 'raised', %q{
  def opt(a, b = 0)
  end

  def use
    opt
  end

  use rescue nil
  begin
    use
    :ng
  rescue ArgumentError
    :raised
  end
}

# passing too many arguments to method with optional parameters
assert_equal 'raised', %q{
  def opt(a, b = 0)
  end

  def use
    opt(1, 2, 3, 4)
  end

  use rescue nil
  begin
    use
    :ng
  rescue ArgumentError
    :raised
  end
}

# test calling Ruby method with a block
assert_equal '[1, 2, 42]', %q{
  def thing(a, b)
    [a, b, yield]
  end

  def use
    thing(1,2) { 42 }
  end

  use
  use
}

# test calling C method with a block
assert_equal '[42, 42]', %q{
  def use(array, initial)
    array.reduce(initial) { |a, b| a + b }
  end

  use([], 0)
  [use([2, 2], 38), use([14, 14, 14], 0)]
}

# test calling block param
assert_equal '[1, 2, 42]', %q{
  def foo(&block)
    block.call
  end

  [foo {1}, foo {2}, foo {42}]
}

# test calling without block param
assert_equal '[1, false, 2, false]', %q{
  def bar
    block_given? && yield
  end

  def foo(&block)
    bar(&block)
  end

  [foo { 1 }, foo, foo { 2 }, foo]
}

# test calling block param failing
assert_equal '42', %q{
  def foo(&block)
    block.call
  end

  foo {} # warmup

  begin
    foo
  rescue NoMethodError => e
    42 if nil == e.receiver
  end
}

# test calling method taking block param
assert_equal '[Proc, 1, 2, 3, Proc]', %q{
  def three(a, b, c, &block)
    [a, b, c, block.class]
  end

  def zero(&block)
    block.class
  end

  def use_three
    three(1, 2, 3) {}
  end

  def use_zero
    zero {}
  end

  use_three
  use_zero

  [use_zero] + use_three
}

# test building empty array
assert_equal '[]', %q{
  def build_arr
    []
  end

  build_arr
  build_arr
}

# test building array of one element
assert_equal '[5]', %q{
  def build_arr(val)
    [val]
  end

  build_arr(5)
  build_arr(5)
}

# test building array of several element
assert_equal '[5, 5, 5, 5, 5]', %q{
  def build_arr(val)
    [val, val, val, val, val]
  end

  build_arr(5)
  build_arr(5)
}

# test building empty hash
assert_equal '{}', %q{
  def build_hash
    {}
  end

  build_hash
  build_hash
}

# test building hash with values
assert_equal '{:foo=>:bar}', %q{
  def build_hash(val)
    { foo: val }
  end

  build_hash(:bar)
  build_hash(:bar)
}

# test string interpolation with known types
assert_equal 'foobar', %q{
  def make_str
    foo = -"foo"
    bar = -"bar"
    "#{foo}#{bar}"
  end

  make_str
  make_str
}

# test string interpolation with unknown types
assert_equal 'foobar', %q{
  def make_str(foo, bar)
    "#{foo}#{bar}"
  end

  make_str("foo", "bar")
  make_str("foo", "bar")
}

# test string interpolation with known non-strings
assert_equal 'foo123', %q{
  def make_str
    foo = -"foo"
    bar = 123
    "#{foo}#{bar}"
  end

  make_str
  make_str
}

# test string interpolation with unknown non-strings
assert_equal 'foo123', %q{
  def make_str(foo, bar)
    "#{foo}#{bar}"
  end

  make_str("foo", 123)
  make_str("foo", 123)
}

# test that invalidation of String#to_s doesn't crash
assert_equal 'meh', %q{
  def inval_method
    "".to_s
  end

  inval_method

  class String
    def to_s
      "meh"
    end
  end

  inval_method
}

# test that overriding to_s on a String subclass works consistently
assert_equal 'meh', %q{
  class MyString < String
    def to_s
      "meh"
    end
  end

  def test_to_s(obj)
    obj.to_s
  end

  OBJ = MyString.new

  # Should return '' both times
  test_to_s("")
  test_to_s("")

  # Can return '' if YJIT optimises String#to_s too aggressively
  test_to_s(OBJ)
  test_to_s(OBJ)
}

# test string interpolation with overridden to_s
assert_equal 'foo', %q{
  class String
    def to_s
      "bad"
    end
  end

  def make_str(foo)
    "#{foo}"
  end

  make_str("foo")
  make_str("foo")
}

# Test that String unary plus returns the same object ID for an unfrozen string.
assert_equal 'true', %q{
  def jittable_method
    str = "bar"

    old_obj_id = str.object_id
    uplus_str = +str

    uplus_str.object_id == old_obj_id
  end
  jittable_method
}

# Test that String unary plus returns a different unfrozen string when given a frozen string
assert_equal 'false', %q{
  # Logic needs to be inside an ISEQ, such as a method, for YJIT to compile it
  def jittable_method
    frozen_str = "foo".freeze

    old_obj_id = frozen_str.object_id
    uplus_str = +frozen_str

    uplus_str.object_id == old_obj_id || uplus_str.frozen?
  end

  jittable_method
}

# String-subclass objects should behave as expected inside string-interpolation via concatstrings
assert_equal 'monkeys / monkeys, yo!', %q{
  class MyString < String
    # This is a terrible idea in production code, but we'd like YJIT to match CRuby
    def to_s
      super + ", yo!"
    end
  end

  def jittable_method
    m = MyString.new('monkeys')
    "#{m} / #{m.to_s}"
  end

  jittable_method
}

# String-subclass objects should behave as expected for string equality
assert_equal 'false', %q{
  class MyString < String
    # This is a terrible idea in production code, but we'd like YJIT to match CRuby
    def ==(b)
      "#{self}_" == b
    end
  end

  def jittable_method
    ma = MyString.new("a")

    # Check equality with string-subclass receiver
    ma == "a" || ma != "a_" ||
      # Check equality with string receiver
      "a_" == ma || "a" != ma ||
      # Check equality between string subclasses
      ma != MyString.new("a_") ||
      # Make sure "string always equals itself" check isn't used with overridden equality
      ma == ma
  end
  jittable_method
}

# Test to_s duplicates a string subclass object but not a string
assert_equal 'false', %q{
  class MyString < String; end

  def jittable_method
    a = "a"
    ma = MyString.new("a")

    a.object_id != a.to_s.object_id ||
      ma.object_id == ma.to_s.object_id
  end
  jittable_method
}

# Test freeze on string subclass
assert_equal 'true', %q{
  class MyString < String; end

  def jittable_method
    fma = MyString.new("a").freeze

    # Freezing a string subclass should not duplicate it
    fma.object_id == fma.freeze.object_id
  end
  jittable_method
}

# Test unary minus on string subclass
assert_equal 'true', %q{
  class MyString < String; end

  def jittable_method
    ma = MyString.new("a")
    fma = MyString.new("a").freeze

    # Unary minus on frozen string subclass should not duplicate it
    fma.object_id == (-fma).object_id &&
      # Unary minus on unfrozen string subclass should duplicate it
      ma.object_id != (-ma).object_id
  end
  jittable_method
}

# Test unary plus on string subclass
assert_equal 'true', %q{
  class MyString < String; end

  def jittable_method
    fma = MyString.new("a").freeze

    # Unary plus on frozen string subclass should not duplicate it
    fma.object_id != (+fma).object_id
  end
  jittable_method
}

# test getbyte on string class
assert_equal '[97, :nil, 97, :nil, :raised]', %q{
  def getbyte(s, i)
   byte = begin
    s.getbyte(i)
   rescue TypeError
    :raised
   end

   byte || :nil
  end

  getbyte("a", 0)
  getbyte("a", 0)

  [getbyte("a", 0), getbyte("a", 1), getbyte("a", -1), getbyte("a", -2), getbyte("a", "a")]
} unless rjit_enabled? # Not yet working on RJIT

# Test << operator on string subclass
assert_equal 'abab', %q{
  class MyString < String; end

  def jittable_method
    a = -"a"
    mb = MyString.new("b")

    buf = String.new
    mbuf = MyString.new

    buf << a << mb
    mbuf << a << mb

    buf + mbuf
  end
  jittable_method
}

# test invokebuiltin as used in struct assignment
assert_equal '123', %q{
  def foo(obj)
    obj.foo = 123
  end

  struct = Struct.new(:foo)
  obj = struct.new
  foo(obj)
  foo(obj)
}

# test invokebuiltin_delegate as used inside Dir.open
assert_equal '.', %q{
  def foo(path)
    Dir.open(path).path
  end

  foo(".")
  foo(".")
}

# test invokebuiltin_delegate_leave in method called from jit
assert_normal_exit %q{
  def foo(obj)
    obj.clone
  end

  foo(Object.new)
  foo(Object.new)
}

# test invokebuiltin_delegate_leave in method called from cfunc
assert_normal_exit %q{
  def foo(obj)
    [obj].map(&:clone)
  end

  foo(Object.new)
  foo(Object.new)
}

# defining TrueClass#!
assert_equal '[false, false, :ok]', %q{
  def foo(obj)
    !obj
  end

  x = foo(true)
  y = foo(true)

  class TrueClass
    def !
      :ok
    end
  end

  z = foo(true)

  [x, y, z]
}

# defining FalseClass#!
assert_equal '[true, true, :ok]', %q{
  def foo(obj)
    !obj
  end

  x = foo(false)
  y = foo(false)

  class FalseClass
    def !
      :ok
    end
  end

  z = foo(false)

  [x, y, z]
}

# defining NilClass#!
assert_equal '[true, true, :ok]', %q{
  def foo(obj)
    !obj
  end

  x = foo(nil)
  y = foo(nil)

  class NilClass
    def !
      :ok
    end
  end

  z = foo(nil)

  [x, y, z]
}

# polymorphic opt_not
assert_equal '[true, true, false, false, false, false, false]', %q{
  def foo(obj)
    !obj
  end

  foo(0)
  [foo(nil), foo(false), foo(true), foo([]), foo(0), foo(4.2), foo(:sym)]
}

# getlocal with 2 levels
assert_equal '7', %q{
  def foo(foo, bar)
    while foo > 0
      while bar > 0
        return foo + bar
      end
    end
  end

  foo(5,2)
  foo(5,2)
}

# test pattern matching
assert_equal '[:ok, :ok]', %q{
  class C
    def destructure_keys
      {}
    end
  end

  pattern_match = ->(i) do
    case i
    in a: 0
      :ng
    else
      :ok
    end
  end

  [{}, C.new].map(&pattern_match)
}

# Call to object with singleton
assert_equal '123', %q{
  obj = Object.new
  def obj.foo
    123
  end

  def foo(obj)
    obj.foo()
  end

  foo(obj)
  foo(obj)
}

# Call method on an object that has a non-material
# singleton class.
# TODO: assert that it takes no side exits? This
# test case revealed that we were taking exits unnecessarily.
assert_normal_exit %q{
  def foo(obj)
    obj.itself
  end

  o = Object.new.singleton_class
  foo(o)
  foo(o)
}

# Call to singleton class
assert_equal '123', %q{
  class Foo
    def self.foo
      123
    end
  end

  def foo(obj)
    obj.foo()
  end

  foo(Foo)
  foo(Foo)
}

# invokesuper edge case
assert_equal '[:A, [:A, :B]]', %q{
  class B
    def foo = :B
  end

  class A < B
    def foo = [:A, super()]
  end

  A.new.foo
  A.new.foo # compile A#foo

  class C < A
    define_method(:bar, A.instance_method(:foo))
  end

  C.new.bar
}

# Same invokesuper bytecode, multiple destinations
assert_equal '[:Forward, :SecondTerminus]', %q{
  module Terminus
    def foo = :Terminus
  end

  module SecondTerminus
    def foo = :SecondTerminus
  end


  module Forward
    def foo = [:Forward, super]
  end

  class B
    include SecondTerminus
  end

  class A < B
    include Terminus
    include Forward
  end

  A.new.foo
  A.new.foo # compile

  class B
    include Forward
    alias bar foo
  end

  # A.ancestors.take(5) == [A, Forward, Terminus, B, Forward, SecondTerminus]

  A.new.bar
}

# invokesuper calling into itself
assert_equal '[:B, [:B, :m]]', %q{
  module M
    def foo = :m
  end

  class B
    include M
    def foo = [:B, super]
  end

  ins = B.new
  ins.singleton_class # materialize the singleton class
  ins.foo
  ins.foo # compile

  ins.singleton_class.define_method(:bar, B.instance_method(:foo))
  ins.bar
}

# invokesuper changed ancestor
assert_equal '[:A, [:M, :B]]', %q{
  class B
    def foo
      :B
    end
  end

  class A < B
    def foo
      [:A, super]
    end
  end

  module M
    def foo
      [:M, super]
    end
  end

  ins = A.new
  ins.foo
  ins.foo
  A.include(M)
  ins.foo
}

# invokesuper changed ancestor via prepend
assert_equal '[:A, [:M, :B]]', %q{
  class B
    def foo
      :B
    end
  end

  class A < B
    def foo
      [:A, super]
    end
  end

  module M
    def foo
      [:M, super]
    end
  end

  ins = A.new
  ins.foo
  ins.foo
  B.prepend(M)
  ins.foo
}

# invokesuper replaced method
assert_equal '[:A, :Btwo]', %q{
  class B
    def foo
      :B
    end
  end

  class A < B
    def foo
      [:A, super]
    end
  end

  ins = A.new
  ins.foo
  ins.foo
  class B
    def foo
      :Btwo
    end
  end
  ins.foo
}

# invokesuper with a block
assert_equal 'true', %q{
  class A
    def foo = block_given?
  end

  class B < A
    def foo = super()
  end

  B.new.foo { }
  B.new.foo { }
}

# invokesuper in a block
assert_equal '[0, 2]', %q{
  class A
    def foo(x) = x * 2
  end

  class B < A
    def foo
      2.times.map do |x|
        super(x)
      end
    end
  end

  B.new.foo
  B.new.foo
}

# Call to fixnum
assert_equal '[true, false]', %q{
  def is_odd(obj)
    obj.odd?
  end

  is_odd(1)
  is_odd(1)

  [is_odd(123), is_odd(456)]
}

# Call to bignum
assert_equal '[true, false]', %q{
  def is_odd(obj)
    obj.odd?
  end

  bignum = 99999999999999999999
  is_odd(bignum)
  is_odd(bignum)

  [is_odd(bignum), is_odd(bignum+1)]
}

# Call to fixnum and bignum
assert_equal '[true, false, true, false]', %q{
  def is_odd(obj)
    obj.odd?
  end

  bignum = 99999999999999999999
  is_odd(bignum)
  is_odd(bignum)
  is_odd(123)
  is_odd(123)

  [is_odd(123), is_odd(456), is_odd(bignum), is_odd(bignum+1)]
}

# Call to static and dynamic symbol
assert_equal 'bar', %q{
  def to_string(obj)
    obj.to_s
  end

  to_string(:foo)
  to_string(:foo)
  to_string((-"bar").to_sym)
  to_string((-"bar").to_sym)
}

# Call to flonum and heap float
assert_equal '[nil, nil, nil, 1]', %q{
  def is_inf(obj)
    obj.infinite?
  end

  is_inf(0.0)
  is_inf(0.0)
  is_inf(1e256)
  is_inf(1e256)

  [
    is_inf(0.0),
    is_inf(1.0),
    is_inf(1e256),
    is_inf(1.0/0.0)
  ]
}

assert_equal '[1, 2, 3, 4, 5]', %q{
  def splatarray
    [*(1..5)]
  end

  splatarray
  splatarray
}

# splatkw
assert_equal '[1, 2]', %q{
  def foo(a:) = [a, yield]

  def entry(&block)
    a = { a: 1 }
    foo(**a, &block)
  end

  entry { 2 }
}

assert_equal '[1, 1, 2, 1, 2, 3]', %q{
  def expandarray
    arr = [1, 2, 3]

    a, = arr
    b, c, = arr
    d, e, f = arr

    [a, b, c, d, e, f]
  end

  expandarray
  expandarray
}

assert_equal '[1, 1]', %q{
  def expandarray_useless_splat
    arr = (1..10).to_a

    a, * = arr
    b, (*) = arr

    [a, b]
  end

  expandarray_useless_splat
  expandarray_useless_splat
}

assert_equal '[:not_heap, nil, nil]', %q{
  def expandarray_not_heap
    a, b, c = :not_heap
    [a, b, c]
  end

  expandarray_not_heap
  expandarray_not_heap
}

assert_equal '[:not_array, nil, nil]', %q{
  def expandarray_not_array(obj)
    a, b, c = obj
    [a, b, c]
  end

  obj = Object.new
  def obj.to_ary
    [:not_array]
  end

  expandarray_not_array(obj)
  expandarray_not_array(obj)
}

assert_equal '[1, 2, nil]', %q{
  def expandarray_rhs_too_small
    a, b, c = [1, 2]
    [a, b, c]
  end

  expandarray_rhs_too_small
  expandarray_rhs_too_small
}

assert_equal '[nil, 2, nil]', %q{
  def foo(arr)
    a, b, c = arr
  end

  a, b, c1 = foo([0, 1])
  a, b, c2 = foo([0, 1, 2])
  a, b, c3 = foo([0, 1])
  [c1, c2, c3]
}

assert_equal '[1, [2]]', %q{
  def expandarray_splat
    a, *b = [1, 2]
    [a, b]
  end

  expandarray_splat
  expandarray_splat
}

assert_equal '2', %q{
  def expandarray_postarg
    *, a = [1, 2]
    a
  end

  expandarray_postarg
  expandarray_postarg
}

assert_equal '10', %q{
  obj = Object.new
  val = nil
  obj.define_singleton_method(:to_ary) { val = 10; [] }

  def expandarray_always_call_to_ary(object)
    * = object
  end

  expandarray_always_call_to_ary(obj)
  expandarray_always_call_to_ary(obj)

  val
}

# regression test of local type change
assert_equal '1.1', %q{
def bar(baz, quux)
  if baz.integer?
    baz, quux = quux, nil
  end
  baz.to_s
end

bar(123, 1.1)
bar(123, 1.1)
}

# test enabling a line TracePoint in a C method call
assert_equal '[[:line, true]]', %q{
  events = []
  events.instance_variable_set(
    :@tp,
    TracePoint.new(:line) { |tp| events << [tp.event, tp.lineno] if tp.path == __FILE__ }
  )
  def events.to_str
    @tp.enable; ''
  end

  # Stay in generated code while enabling tracing
  def events.compiled(obj)
    String(obj)
    @tp.disable; __LINE__
  end

  line = events.compiled(events)
  events[0][-1] = (events[0][-1] == line)

  events
}

# test enabling a c_return TracePoint in a C method call
assert_equal '[[:c_return, :String, :string_alias, "events_to_str"]]', %q{
  events = []
  events.instance_variable_set(:@tp, TracePoint.new(:c_return) { |tp| events << [tp.event, tp.method_id, tp.callee_id, tp.return_value] })
  def events.to_str
    @tp.enable; 'events_to_str'
  end

  # Stay in generated code while enabling tracing
  alias string_alias String
  def events.compiled(obj)
    string_alias(obj)
    @tp.disable
  end

  events.compiled(events)

  events
} unless rjit_enabled? # RJIT calls extra Ruby methods

# test enabling a TracePoint that targets a particular line in a C method call
assert_equal '[true]', %q{
  events = []
  events.instance_variable_set(:@tp, TracePoint.new(:line) { |tp| events << tp.lineno })
  def events.to_str
    @tp.enable(target: method(:compiled))
    ''
  end

  # Stay in generated code while enabling tracing
  def events.compiled(obj)
    String(obj)
    __LINE__
  end

  line = events.compiled(events)
  events[0] = (events[0] == line)

  events
}

# test enabling tracing in the middle of splatarray
assert_equal '[true]', %q{
  events = []
  obj = Object.new
  obj.instance_variable_set(:@tp, TracePoint.new(:line) { |tp| events << tp.lineno })
  def obj.to_a
    @tp.enable(target: method(:compiled))
    []
  end

  # Enable tracing in the middle of the splatarray instruction
  def obj.compiled(obj)
    * = *obj
    __LINE__
  end

  obj.compiled([])
  line = obj.compiled(obj)
  events[0] = (events[0] == line)

  events
}

# test enabling tracing in the middle of opt_aref. Different since the codegen
# for it ends in a jump.
assert_equal '[true]', %q{
  def lookup(hash, tp)
    hash[42]
    tp.disable; __LINE__
  end

  lines = []
  tp = TracePoint.new(:line) { lines << _1.lineno if _1.path == __FILE__ }

  lookup(:foo, tp)
  lookup({}, tp)

  enable_tracing_on_missing = Hash.new { tp.enable }

  expected_line = lookup(enable_tracing_on_missing, tp)

  lines[0] = true if lines[0] == expected_line

  lines
}

# test enabling c_call tracing before compiling
assert_equal '[[:c_call, :itself]]', %q{
  def shouldnt_compile
    itself
  end

  events = []
  tp = TracePoint.new(:c_call) { |tp| events << [tp.event, tp.method_id] }

  # assume first call compiles
  tp.enable { shouldnt_compile }

  events
} unless rjit_enabled? # RJIT calls extra Ruby methods

# test enabling c_return tracing before compiling
assert_equal '[[:c_return, :itself, main]]', %q{
  def shouldnt_compile
    itself
  end

  events = []
  tp = TracePoint.new(:c_return) { |tp| events << [tp.event, tp.method_id, tp.return_value] }

  # assume first call compiles
  tp.enable { shouldnt_compile }

  events
} unless rjit_enabled? # RJIT calls extra Ruby methods

# test c_call invalidation
assert_equal '[[:c_call, :itself]]', %q{
  # enable the event once to make sure invalidation
  # happens the second time we enable it
  TracePoint.new(:c_call) {}.enable{}

  def compiled
    itself
  end

  # assume first call compiles
  compiled

  events = []
  tp = TracePoint.new(:c_call) { |tp| events << [tp.event, tp.method_id] }
  tp.enable { compiled }

  events
}

# test enabling tracing for a suspended fiber
assert_equal '[[:return, 42]]', %q{
  def traced_method
    Fiber.yield
    42
  end

  events = []
  tp = TracePoint.new(:return) { events << [_1.event, _1.return_value] }
  # assume first call compiles
  fiber = Fiber.new { traced_method }
  fiber.resume
  tp.enable(target: method(:traced_method))
  fiber.resume

  events
}

# test compiling on non-tracing ractor then running on a tracing one
assert_equal '[:itself]', %q{
  def traced_method
    itself
  end

  tracing_ractor = Ractor.new do
    # 1: start tracing
    events = []
    tp = TracePoint.new(:c_call) { events << _1.method_id }
    tp.enable
    Ractor.yield(nil)

    # 3: run compiled method on tracing ractor
    Ractor.yield(nil)
    traced_method

    events
  ensure
    tp&.disable
  end

  tracing_ractor.take

  # 2: compile on non tracing ractor
  traced_method

  tracing_ractor.take
  tracing_ractor.take
}

# Try to hit a lazy branch stub while another ractor enables tracing
assert_equal '42', %q{
  def compiled(arg)
    if arg
      arg + 1
    else
      itself
      itself
    end
  end

  ractor = Ractor.new do
    compiled(false)
    Ractor.yield(nil)
    compiled(41)
  end

  tp = TracePoint.new(:line) { itself }
  ractor.take
  tp.enable

  ractor.take
}

# Test equality with changing types
assert_equal '[true, false, false, false]', %q{
  def eq(a, b)
    a == b
  end

  [
    eq("foo", "foo"),
    eq("foo", "bar"),
    eq(:foo, "bar"),
    eq("foo", :bar)
  ]
}

# Redefined String eq
assert_equal 'true', %q{
  class String
    def ==(other)
      true
    end
  end

  def eq(a, b)
    a == b
  end

  eq("foo", "bar")
  eq("foo", "bar")
}

# Redefined Integer eq
assert_equal 'true', %q{
  class Integer
    def ==(other)
      true
    end
  end

  def eq(a, b)
    a == b
  end

  eq(1, 2)
  eq(1, 2)
}

# aset on array with invalid key
assert_normal_exit %q{
  def foo(arr)
    arr[:foo] = 123
  end

  foo([1]) rescue nil
  foo([1]) rescue nil
}

# test ractor exception on when setting ivar
assert_equal '42',  %q{
  class A
    def self.foo
      _foo = 1
      _bar = 2
      begin
        @bar = _foo + _bar
      rescue Ractor::IsolationError
        42
      end
    end
  end

  A.foo
  A.foo

  Ractor.new { A.foo }.take
}

assert_equal '["plain", "special", "sub", "plain"]', %q{
  def foo(arg)
    arg.to_s
  end

  class Sub < String
  end

  special = String.new("special")
  special.singleton_class

  [
    foo("plain"),
    foo(special),
    foo(Sub.new("sub")),
    foo("plain")
  ]
}

assert_equal '["sub", "sub"]', %q{
  def foo(arg)
    arg.to_s
  end

  class Sub < String
    def to_s
      super
    end
  end

  sub = Sub.new("sub")

  [foo(sub), foo(sub)]
}

assert_equal '[1]', %q{
  def kwargs(value:)
    value
  end

  5.times.map { kwargs(value: 1) }.uniq
}

assert_equal '[:ok]', %q{
  def kwargs(value:)
    value
  end

  5.times.map { kwargs() rescue :ok }.uniq
}

assert_equal '[:ok]', %q{
  def kwargs(a:, b: nil)
    value
  end

  5.times.map { kwargs(b: 123) rescue :ok }.uniq
}

assert_equal '[[1, 2]]', %q{
  def kwargs(left:, right:)
    [left, right]
  end

  5.times.flat_map do
    [
      kwargs(left: 1, right: 2),
      kwargs(right: 2, left: 1)
    ]
  end.uniq
}

assert_equal '[[1, 2]]', %q{
  def kwargs(lead, kwarg:)
    [lead, kwarg]
  end

  5.times.map { kwargs(1, kwarg: 2) }.uniq
}

# optional and keyword args
assert_equal '[[1, 2, 3]]', %q{
  def opt_and_kwargs(a, b=2, c: nil)
    [a,b,c]
  end

  5.times.map { opt_and_kwargs(1, c: 3) }.uniq
}

assert_equal '[[1, 2, 3]]', %q{
  def opt_and_kwargs(a, b=nil, c: nil)
    [a,b,c]
  end

  5.times.map { opt_and_kwargs(1, 2, c: 3) }.uniq
}

# Bug #18453
assert_equal '[[1, nil, 2]]', %q{
  def opt_and_kwargs(a = {}, b: nil, c: nil)
    [a, b, c]
  end

  5.times.map { opt_and_kwargs(1, c: 2) }.uniq
}

assert_equal '[[{}, nil, 1]]', %q{
  def opt_and_kwargs(a = {}, b: nil, c: nil)
    [a, b, c]
  end

  5.times.map { opt_and_kwargs(c: 1) }.uniq
}

# leading and keyword arguments are swapped into the right order
assert_equal '[[1, 2, 3, 4, 5, 6]]', %q{
  def kwargs(five, six, a:, b:, c:, d:)
    [a, b, c, d, five, six]
  end

  5.times.flat_map do
    [
      kwargs(5, 6, a: 1, b: 2, c: 3, d: 4),
      kwargs(5, 6, a: 1, b: 2, d: 4, c: 3),
      kwargs(5, 6, a: 1, c: 3, b: 2, d: 4),
      kwargs(5, 6, a: 1, c: 3, d: 4, b: 2),
      kwargs(5, 6, a: 1, d: 4, b: 2, c: 3),
      kwargs(5, 6, a: 1, d: 4, c: 3, b: 2),
      kwargs(5, 6, b: 2, a: 1, c: 3, d: 4),
      kwargs(5, 6, b: 2, a: 1, d: 4, c: 3),
      kwargs(5, 6, b: 2, c: 3, a: 1, d: 4),
      kwargs(5, 6, b: 2, c: 3, d: 4, a: 1),
      kwargs(5, 6, b: 2, d: 4, a: 1, c: 3),
      kwargs(5, 6, b: 2, d: 4, c: 3, a: 1),
      kwargs(5, 6, c: 3, a: 1, b: 2, d: 4),
      kwargs(5, 6, c: 3, a: 1, d: 4, b: 2),
      kwargs(5, 6, c: 3, b: 2, a: 1, d: 4),
      kwargs(5, 6, c: 3, b: 2, d: 4, a: 1),
      kwargs(5, 6, c: 3, d: 4, a: 1, b: 2),
      kwargs(5, 6, c: 3, d: 4, b: 2, a: 1),
      kwargs(5, 6, d: 4, a: 1, b: 2, c: 3),
      kwargs(5, 6, d: 4, a: 1, c: 3, b: 2),
      kwargs(5, 6, d: 4, b: 2, a: 1, c: 3),
      kwargs(5, 6, d: 4, b: 2, c: 3, a: 1),
      kwargs(5, 6, d: 4, c: 3, a: 1, b: 2),
      kwargs(5, 6, d: 4, c: 3, b: 2, a: 1)
    ]
  end.uniq
}

# implicit hashes get skipped and don't break compilation
assert_equal '[[:key]]', %q{
  def implicit(hash)
    hash.keys
  end

  5.times.map { implicit(key: :value) }.uniq
}

# default values on keywords don't mess up argument order
assert_equal '[2]', %q{
  def default_value
    1
  end

  def default_expression(value: default_value)
    value
  end

  5.times.map { default_expression(value: 2) }.uniq
}

# constant default values on keywords
assert_equal '[3]', %q{
  def default_expression(value: 3)
    value
  end

  5.times.map { default_expression }.uniq
}

# non-constant default values on keywords
assert_equal '[3]', %q{
  def default_value
    3
  end

  def default_expression(value: default_value)
    value
  end

  5.times.map { default_expression }.uniq
}

# reordered optional kwargs
assert_equal '[[100, 1]]', %q{
  def foo(capacity: 100, max: nil)
    [capacity, max]
  end

  5.times.map { foo(max: 1) }.uniq
}

# invalid lead param
assert_equal 'ok', %q{
  def bar(baz: 2)
    baz
  end

  def foo
    bar(1, baz: 123)
  end

  begin
    foo
    foo
  rescue ArgumentError => e
    print "ok"
  end
}

# reordered required kwargs
assert_equal '[[1, 2, 3, 4]]', %q{
  def foo(default1: 1, required1:, default2: 3, required2:)
    [default1, required1, default2, required2]
  end

  5.times.map { foo(required1: 2, required2: 4) }.uniq
}

# reordered default expression kwargs
assert_equal '[[:one, :two, 3]]', %q{
  def foo(arg1: (1+0), arg2: (2+0), arg3: (3+0))
    [arg1, arg2, arg3]
  end

  5.times.map { foo(arg2: :two, arg1: :one) }.uniq
}

# complex kwargs
assert_equal '[[1, 2, 3, 4]]', %q{
  def foo(required:, specified: 999, simple_default: 3, complex_default: "4".to_i)
    [required, specified, simple_default, complex_default]
  end

  5.times.map { foo(specified: 2, required: 1) }.uniq
}

# cfunc kwargs
assert_equal '{:foo=>123}', %q{
  def foo(bar)
    bar.store(:value, foo: 123)
    bar[:value]
  end

  foo({})
  foo({})
}

# cfunc kwargs
assert_equal '{:foo=>123}', %q{
  def foo(bar)
    bar.replace(foo: 123)
  end

  foo({})
  foo({})
}

# cfunc kwargs
assert_equal '{:foo=>123, :bar=>456}', %q{
  def foo(bar)
    bar.replace(foo: 123, bar: 456)
  end

  foo({})
  foo({})
}

# variadic cfunc kwargs
assert_equal '{:foo=>123}', %q{
  def foo(bar)
    bar.merge(foo: 123)
  end

  foo({})
  foo({})
}

# optimized cfunc kwargs
assert_equal 'false', %q{
  def foo
    :foo.eql?(foo: :foo)
  end

  foo
  foo
}

# attr_reader on frozen object
assert_equal 'false', %q{
  class Foo
    attr_reader :exception

    def failed?
      !exception.nil?
    end
  end

  foo = Foo.new.freeze
  foo.failed?
  foo.failed?
}

# regression test for doing kwarg shuffle before checking for interrupts
assert_equal 'ok', %q{
  def new_media_drop(attributes:, product_drop:, context:, sources:)
    nil.nomethod rescue nil # force YJIT to bail to side exit

    [attributes, product_drop, context, sources]
  end

  def load_medias(product_drop: nil, raw_medias:, context:)
    raw_medias.map do |raw_media|
      case new_media_drop(context: context, attributes: raw_media, product_drop: product_drop, sources: [])
      in [Hash, ProductDrop, Context, Array]
      else
        raise "bad shuffle"
      end
    end
  end

  class Context; end

  class ProductDrop
    attr_reader :title
    def initialize(title)
      @title = title
    end
  end

  # Make a thread so we have thread switching interrupts
  th = Thread.new do
    while true; end
  end
  1_000.times do |i|
    load_medias(product_drop: ProductDrop.new("foo"), raw_medias: [{}, {}], context: Context.new)
  end
  th.kill.join

  :ok
}

# regression test for tracing attr_accessor methods.
assert_equal "true", %q{
    c = Class.new do
      attr_accessor :x
      alias y x
      alias y= x=
    end
    obj = c.new

    ar_meth = obj.method(:x)
    aw_meth = obj.method(:x=)
    aar_meth = obj.method(:y)
    aaw_meth = obj.method(:y=)
    events = []
    trace = TracePoint.new(:c_call, :c_return){|tp|
      next if tp.path != __FILE__
      next if tp.method_id == :call
      case tp.event
      when :c_call
        events << [tp.event, tp.method_id, tp.callee_id]
      when :c_return
        events << [tp.event, tp.method_id, tp.callee_id, tp.return_value]
      end
    }
    test_proc = proc do
      obj.x = 1
      obj.x
      obj.y = 2
      obj.y
      aw_meth.call(1)
      ar_meth.call
      aaw_meth.call(2)
      aar_meth.call
    end
    test_proc.call # populate call caches
    trace.enable(&test_proc)
    expected = [
      [:c_call, :x=, :x=],
      [:c_return, :x=, :x=, 1],
      [:c_call, :x, :x],
      [:c_return, :x, :x, 1],
      [:c_call, :x=, :y=],
      [:c_return, :x=, :y=, 2],
      [:c_call, :x, :y],
      [:c_return, :x, :y, 2],
    ] * 2

    expected == events
}

# duphash
assert_equal '{:foo=>123}', %q{
  def foo
    {foo: 123}
  end

  foo
  foo
}

# newhash
assert_equal '{:foo=>2}', %q{
  def foo
    {foo: 1+1}
  end

  foo
  foo
}

# block invalidation edge case
assert_equal 'undef', %q{
  class A
    def foo(arg)
      arg.times { A.remove_method(:bar) }
      self
    end

    def bar
      4
    end

    def use(arg)
      # two consecutive sends. When bar is removed, the return address
      # for calling it is already on foo's control frame
      foo(arg).bar
    rescue NoMethodError
      :undef
    end
  end

  A.new.use 0
  A.new.use 0
  A.new.use 1
}

# block invalidation edge case
assert_equal 'ok', %q{
  class A
    Good = :ng
    def foo(arg)
      arg.times { A.const_set(:Good, :ok) }
      self
    end

    def id(arg)
      arg
    end

    def use(arg)
      # send followed by an opt_getinlinecache.
      # The return address remains on the control frame
      # when opt_getinlinecache is invalidated.
      foo(arg).id(Good)
    end
  end

  A.new.use 0
  A.new.use 0
  A.new.use 1
}

assert_equal 'ok', %q{
  # test hitting a branch stub when out of memory
  def nimai(jita)
    if jita
      :ng
    else
      :ok
    end
  end

  nimai(true)
  nimai(true)

  RubyVM::YJIT.simulate_oom! if defined?(RubyVM::YJIT)

  nimai(false)
}

assert_equal 'new', %q{
  # test block invalidation while out of memory
  def foo
    :old
  end

  def test
    foo
  end

  def bar
    :bar
  end


  test
  test

  RubyVM::YJIT.simulate_oom! if defined?(RubyVM::YJIT)

  # Old simulat_omm! leaves one byte of space and this fills it up
  bar
  bar

  def foo
    :new
  end

  test
}

assert_equal 'ok', %q{
  # Try to compile new method while OOM
  def foo
    :ok
  end

  RubyVM::YJIT.simulate_oom! if defined?(RubyVM::YJIT)

  foo
  foo
}

# struct aref embedded
assert_equal '2', %q{
  def foo(s)
    s.foo
  end

  S = Struct.new(:foo)
  foo(S.new(1))
  foo(S.new(2))
}

# struct aref non-embedded
assert_equal '4', %q{
  def foo(s)
    s.d
  end

  S = Struct.new(:a, :b, :c, :d, :e)
  foo(S.new(1,2,3,4,5))
  foo(S.new(1,2,3,4,5))
}

# struct aset embedded
assert_equal '123', %q{
  def foo(s)
    s.foo = 123
  end

  s = Struct.new(:foo).new
  foo(s)
  s = Struct.new(:foo).new
  foo(s)
  s.foo
}

# struct aset non-embedded
assert_equal '[1, 2, 3, 4, 5]', %q{
  def foo(s)
    s.a = 1
    s.b = 2
    s.c = 3
    s.d = 4
    s.e = 5
  end

  S = Struct.new(:a, :b, :c, :d, :e)
  s = S.new
  foo(s)
  s = S.new
  foo(s)
  [s.a, s.b, s.c, s.d, s.e]
}

# struct aref too many args
assert_equal 'ok', %q{
  def foo(s)
    s.foo(:bad)
  end

  s = Struct.new(:foo).new
  foo(s) rescue :ok
  foo(s) rescue :ok
}

# struct aset too many args
assert_equal 'ok', %q{
  def foo(s)
    s.set_foo(123, :bad)
  end

  s = Struct.new(:foo) do
    alias :set_foo :foo=
  end
  foo(s) rescue :ok
  foo(s) rescue :ok
}

# File.join is a cfunc accepting variable arguments as a Ruby array (argc = -2)
assert_equal 'foo/bar', %q{
  def foo
    File.join("foo", "bar")
  end

  foo
  foo
}

# File.join is a cfunc accepting variable arguments as a Ruby array (argc = -2)
assert_equal '', %q{
  def foo
    File.join()
  end

  foo
  foo
}

# Make sure we're correctly reading RStruct's as.ary union for embedded RStructs
assert_equal '3,12', %q{
  pt_struct = Struct.new(:x, :y)
  p = pt_struct.new(3, 12)
  def pt_inspect(pt)
    "#{pt.x},#{pt.y}"
  end

  # Make sure pt_inspect is JITted
  10.times { pt_inspect(p) }

  # Make sure it's returning '3,12' instead of e.g. '3,false'
  pt_inspect(p)
}

# Regression test for deadlock between branch_stub_hit and ractor_receive_if
assert_equal '10', %q{
  r = Ractor.new Ractor.current do |main|
    main << 1
    main << 2
    main << 3
    main << 4
    main << 5
    main << 6
    main << 7
    main << 8
    main << 9
    main << 10
  end

  a = []
  a << Ractor.receive_if{|msg| msg == 10}
  a << Ractor.receive_if{|msg| msg == 9}
  a << Ractor.receive_if{|msg| msg == 8}
  a << Ractor.receive_if{|msg| msg == 7}
  a << Ractor.receive_if{|msg| msg == 6}
  a << Ractor.receive_if{|msg| msg == 5}
  a << Ractor.receive_if{|msg| msg == 4}
  a << Ractor.receive_if{|msg| msg == 3}
  a << Ractor.receive_if{|msg| msg == 2}
  a << Ractor.receive_if{|msg| msg == 1}

  a.length
}

# checktype
assert_equal 'false', %q{
    def function()
        [1, 2] in [Integer, String]
    end
    function()
}

# opt_send_without_block (VM_METHOD_TYPE_ATTRSET)
assert_equal 'foo', %q{
    class Foo
      attr_writer :foo

      def foo()
        self.foo = "foo"
      end
    end
    foo = Foo.new
    foo.foo
}

# anytostring, intern
assert_equal 'true', %q{
    def foo()
      :"#{true}"
    end
    foo()
}

# toregexp, objtostring
assert_equal '/true/', %q{
    def foo()
      /#{true}/
    end
    foo().inspect
}

# concatstrings, objtostring
assert_equal '9001', %q{
    def foo()
      "#{9001}"
    end
    foo()
}

# opt_send_without_block (VM_METHOD_TYPE_CFUNC)
assert_equal 'nil', %q{
    def foo
      nil.inspect # argc: 0
    end
    foo
}
assert_equal '4', %q{
    def foo
      2.pow(2) # argc: 1
    end
    foo
}
assert_equal 'aba', %q{
    def foo
      "abc".tr("c", "a") # argc: 2
    end
    foo
}
assert_equal 'true', %q{
    def foo
      respond_to?(:inspect) # argc: -1
    end
    foo
}
assert_equal '["a", "b"]', %q{
    def foo
      "a\nb".lines(chomp: true) # kwargs
    end
    foo
}

# invokebuiltin
assert_equal '123', %q{
  def foo(obj)
    obj.foo = 123
  end

  struct = Struct.new(:foo)
  obj = struct.new
  foo(obj)
}

# invokebuiltin_delegate
assert_equal '.', %q{
  def foo(path)
    Dir.open(path).path
  end
  foo(".")
}

# opt_invokebuiltin_delegate_leave
assert_equal '[0]', %q{"\x00".unpack("c")}

# opt_send_without_block (VM_METHOD_TYPE_ISEQ)
assert_equal '1', %q{
  def foo = 1
  def bar = foo
  bar
}
assert_equal '[1, 2, 3]', %q{
  def foo(a, b) = [1, a, b]
  def bar = foo(2, 3)
  bar
}
assert_equal '[1, 2, 3, 4, 5, 6]', %q{
  def foo(a, b, c:, d:, e: 0, f: 6) = [a, b, c, d, e, f]
  def bar = foo(1, 2, c: 3, d: 4, e: 5)
  bar
}
assert_equal '[1, 2, 3, 4]', %q{
  def foo(a, b = 2) = [a, b]
  def bar = foo(1) + foo(3, 4)
  bar
}

assert_equal '1', %q{
  def foo(a) = a
  def bar = foo(1) { 2 }
  bar
}
assert_equal '[1, 2]', %q{
  def foo(a, &block) = [a, block.call]
  def bar = foo(1) { 2 }
  bar
}

# opt_send_without_block (VM_METHOD_TYPE_IVAR)
assert_equal 'foo', %q{
  class Foo
    attr_reader :foo

    def initialize
      @foo = "foo"
    end
  end
  Foo.new.foo
}

# opt_send_without_block (VM_METHOD_TYPE_OPTIMIZED)
assert_equal 'foo', %q{
  Foo = Struct.new(:bar)
  Foo.new("bar").bar = "foo"
}
assert_equal 'foo', %q{
  Foo = Struct.new(:bar)
  Foo.new("foo").bar
}

# getblockparamproxy
assert_equal 'foo', %q{
  def foo(&block)
    block.call
  end
  foo { "foo" }
}

# getblockparam
assert_equal 'foo', %q{
  def foo(&block)
    block
  end
  foo { "foo" }.call
}

assert_equal '[1, 2]', %q{
  def foo
    x = [2]
    [1, *x]
  end

  foo
  foo
}

# respond_to? with changing symbol
assert_equal 'false', %q{
  def foo(name)
    :sym.respond_to?(name)
  end
  foo(:to_s)
  foo(:to_s)
  foo(:not_exist)
}

# respond_to? with method being defined
assert_equal 'true', %q{
  def foo
    :sym.respond_to?(:not_yet_defined)
  end
  foo
  foo
  module Kernel
    def not_yet_defined = true
  end
  foo
}

# respond_to? with undef method
assert_equal 'false', %q{
  module Kernel
    def to_be_removed = true
  end
  def foo
    :sym.respond_to?(:to_be_removed)
  end
  foo
  foo
  class Object
    undef_method :to_be_removed
  end
  foo
}

# respond_to? with respond_to_missing?
assert_equal 'true', %q{
  class Foo
  end
  def foo(x)
    x.respond_to?(:bar)
  end
  foo(Foo.new)
  foo(Foo.new)
  class Foo
    def respond_to_missing?(*) = true
  end
  foo(Foo.new)
}

# bmethod
assert_equal '[1, 2, 3]', %q{
  one = 1
  define_method(:foo) do
    one
  end

  3.times.map { |i| foo + i }
}

# return inside bmethod
assert_equal 'ok', %q{
  define_method(:foo) do
    1.tap { return :ok }
  end

  foo
}

# bmethod optional and keywords
assert_equal '[[1, nil, 2]]', %q{
  define_method(:opt_and_kwargs) do |a = {}, b: nil, c: nil|
    [a, b, c]
  end

  5.times.map { opt_and_kwargs(1, c: 2) }.uniq
}

# bmethod with forwarded block
assert_equal '2', %q{
  define_method(:foo) do |&block|
    block.call
  end

  def bar(&block)
    foo(&block)
  end

  bar { 1 }
  bar { 2 }
}

# bmethod with forwarded block and arguments
assert_equal '5', %q{
  define_method(:foo) do |n, &block|
    n + block.call
  end

  def bar(n, &block)
    foo(n, &block)
  end

  bar(0) { 1 }
  bar(3) { 2 }
}

# bmethod with forwarded unwanted block
assert_equal '1', %q{
  one = 1
  define_method(:foo) do
    one
  end

  def bar(&block)
    foo(&block)
  end

  bar { }
  bar { }
}

# test for return stub lifetime issue
assert_equal '1', %q{
  def foo(n)
    if n == 2
      return 1.times { Object.define_method(:foo) {} }
    end

    foo(n + 1)
  end

  foo(1)
}

# case-when with redefined ===
assert_equal 'ok', %q{
  class Symbol
    def ===(a)
      true
    end
  end

  def cw(arg)
    case arg
    when :b
      :ok
    when 4
      :ng
    end
  end

  cw(4)
}

assert_equal 'threw', %q{
  def foo(args)
    wrap(*args)
  rescue ArgumentError
    'threw'
  end

  def wrap(a)
    [a]
  end

  foo([Hash.ruby2_keywords_hash({})])
}

assert_equal 'threw', %q{
  # C call
  def bar(args)
    Array(*args)
  rescue ArgumentError
    'threw'
  end

  bar([Hash.ruby2_keywords_hash({})])
}

# Test instance_of? and is_a?
assert_equal 'true', %q{
  1.instance_of?(Integer) && 1.is_a?(Integer)
}

# Test instance_of? and is_a? for singleton classes
assert_equal 'true', %q{
  a = []
  def a.test = :test
  a.instance_of?(Array) && a.is_a?(Array)
}

# Test instance_of? for singleton_class
# Yes this does really return false
assert_equal 'false', %q{
  a = []
  def a.test = :test
  a.instance_of?(a.singleton_class)
}

# Test is_a? for singleton_class
assert_equal 'true', %q{
  a = []
  def a.test = :test
  a.is_a?(a.singleton_class)
}

# Test send with splat to a cfunc
assert_equal 'true', %q{
  1.send(:==, 1, *[])
}

# Test empty splat with cfunc
assert_equal '2', %q{
  def foo
    Integer.sqrt(4, *[])
  end
  # call twice to deal with constant exiting
  foo
  foo
}

# Test non-empty splat with cfunc
assert_equal 'Hello World', %q{
  def bar
    args = ["Hello "]
    greeting = "World"
    greeting.insert(0, *args)
    greeting
  end
  bar
}

# Regression: this creates a temp stack with > 127 elements
assert_normal_exit %q{
  def foo(a)
    [
      a, a, a, a, a, a, a, a, a, a,
      a, a, a, a, a, a, a, a, a, a,
      a, a, a, a, a, a, a, a, a, a,
      a, a, a, a, a, a, a, a, a, a,
      a, a, a, a, a, a, a, a, a, a,
      a, a, a, a, a, a, a, a, a, a,
      a, a, a, a, a, a, a, a, a, a,
      a, a, a, a, a, a, a, a, a, a,
      a, a, a, a, a, a, a, a, a, a,
      a, a, a, a, a, a, a, a, a, a,
      a, a, a, a, a, a, a, a, a, a,
      a, a, a, a, a, a, a, a, a, a,
      a, a, a, a, a, a, a, a,
    ]
  end

  def entry
    foo(1)
  end

  entry
}

# Test that splat and rest combined
# properly dupe the array
assert_equal "[]", %q{
  def foo(*rest)
    rest << 1
  end

  def test(splat)
    foo(*splat)
  end

  EMPTY = []
  custom = Object.new
  def custom.to_a
    EMPTY
  end

  test(custom)
  test(custom)
  EMPTY
}

# Rest with send
assert_equal '[1, 2, 3]', %q{
  def bar(x, *rest)
    rest.insert(0, x)
  end
  send(:bar, 1, 2, 3)
}

# Fix splat block arg bad compilation
assert_equal "foo", %q{
  def literal(*args, &block)
    s = ''.dup
    literal_append(s, *args, &block)
    s
  end

  def literal_append(sql, v)
    sql << v
  end

  literal("foo")
}

# regression test for accidentally having a parameter truncated
# due to Rust/C signature mismatch. Used to crash with
# > [BUG] rb_vm_insn_addr2insn: invalid insn address ...
# or
# > ... `Err` value: TryFromIntError(())'
assert_normal_exit %q{
  n = 16384
  eval(
    "def foo(arg); " + "_=arg;" * n + '_=1;' + "Object; end"
  )
  foo 1
}

# Regression test for CantCompile not using starting_ctx
assert_normal_exit %q{
  class Integer
    def ===(other)
      false
    end
  end

  def my_func(x)
    case x
    when 1
      1
    when 2
      2
    else
      3
    end
  end

  my_func(1)
}

# Regression test for CantCompile not using starting_ctx
assert_equal "ArgumentError", %q{
  def literal(*args, &block)
    s = ''.dup
    args = [1, 2, 3]
    literal_append(s, *args, &block)
    s
  end

  def literal_append(sql, v)
    [sql.inspect, v.inspect]
  end

  begin
    literal("foo")
  rescue ArgumentError
    "ArgumentError"
  end
}

# Rest with block
# Simplified code from railsbench
assert_equal '[{"/a"=>"b", :as=>:c, :via=>:post}, [], nil]', %q{
  def match(path, *rest, &block)
    [path, rest, block]
  end

  def map_method(method, args, &block)
    options = args.last
    args.pop
    options[:via] = method
    match(*args, options, &block)
  end

  def post(*args, &block)
    map_method(:post, args, &block)
  end

  post "/a" => "b", as: :c
}

# Test rest and kw_args
assert_equal '[true, true, true, true]', %q{
  def my_func(*args, base: nil, sort: true)
    [args, base, sort]
  end

  def calling_my_func
    results = []
    results << (my_func("test") == [["test"], nil, true])
    results << (my_func("test", base: :base) == [["test"], :base, true])
    results << (my_func("test", sort: false) == [["test"], nil, false])
    results << (my_func("test", "other", base: :base) == [["test", "other"], :base, true])
    results
  end
  calling_my_func
}

# Test Integer#[] with 2 args
assert_equal '0', %q{
  3[0, 0]
}

# unspecified_bits + checkkeyword
assert_equal '2', %q{
  def callee = 1

  # checkkeyword should see unspecified_bits=0 (use bar), not Integer 1 (set bar = foo).
  def foo(foo, bar: foo) = bar

  def entry(&block)
    # write 1 at stack[3]. Calling #callee spills stack[3].
    1 + (1 + (1 + (1 + callee)))
    # &block is written to a register instead of stack[3]. When &block is popped and
    # unspecified_bits is pushed, it must be written to stack[3], not to a register.
    foo(1, bar: 2, &block)
  end

  entry # call branch_stub_hit (spill temps)
  entry # doesn't call branch_stub_hit (not spill temps)
}

# Test rest and optional_params
assert_equal '[true, true, true, true]', %q{
  def my_func(stuff, base=nil, sort=true, *args)
    [stuff, base, sort, args]
  end

  def calling_my_func
    results = []
    results << (my_func("test") == ["test", nil, true, []])
    results << (my_func("test", :base) == ["test", :base, true, []])
    results << (my_func("test", :base, false) == ["test", :base, false, []])
    results << (my_func("test", :base, false, "other", "other") == ["test", :base, false, ["other", "other"]])
    results
  end
  calling_my_func
}

# Test rest and optional_params and splat
assert_equal '[true, true, true, true, true]', %q{
  def my_func(stuff, base=nil, sort=true, *args)
    [stuff, base, sort, args]
  end

  def calling_my_func
    results = []
    splat = ["test"]
    results << (my_func(*splat) == ["test", nil, true, []])
    splat = [:base]
    results << (my_func("test", *splat) == ["test", :base, true, []])
    splat = [:base, false]
    results << (my_func("test", *splat) == ["test", :base, false, []])
    splat = [:base, false, "other", "other"]
    results << (my_func("test", *splat) == ["test", :base, false, ["other", "other"]])
    splat = ["test", :base, false, "other", "other"]
    results << (my_func(*splat) == ["test", :base, false, ["other", "other"]])
    results
  end
  calling_my_func
}

# Regression test: rest and optional and splat
assert_equal 'true', %q{
  def my_func(base=nil, *args)
    [base, args]
  end

  def calling_my_func
    array = []
    my_func(:base, :rest1, *array) == [:base, [:rest1]]
  end

  calling_my_func
}

# Fix failed case for large splat
assert_equal 'true', %q{
  def d(a, b=:b)
  end

  def calling_func
    ary = 1380888.times;
    d(*ary)
  end
  begin
    calling_func
  rescue ArgumentError
    true
  end
} unless rjit_enabled? # Not yet working on RJIT

# Regression test: register allocator on expandarray
assert_equal '[]', %q{
  func = proc { [] }
  proc do
    _x, _y = func.call
  end.call
}

# Catch TAG_BREAK in a non-FINISH frame with JIT code
assert_equal '1', %q{
  def entry
    catch_break
  end

  def catch_break
    while_true do
      break
    end
    1
  end

  def while_true
    while true
      yield
    end
  end

  entry
}

assert_equal '6', %q{
  class Base
    def number = 1 + yield
  end

  class Sub < Base
    def number = super + 2
  end

  Sub.new.number { 3 }
}

# Integer multiplication and overflow
assert_equal '[6, -6, 9671406556917033397649408, -9671406556917033397649408, 21267647932558653966460912964485513216]', %q{
  def foo(a, b)
    a * b
  end

  r1 = foo(2, 3)
  r2 = foo(2, -3)
  r3 = foo(2 << 40, 2 << 41)
  r4 = foo(2 << 40, -2 << 41)
  r5 = foo(1 << 62, 1 << 62)

  [r1, r2, r3, r4, r5]
}

# Integer multiplication and overflow (minimized regression test from test-basic)
assert_equal '8515157028618240000', %q{2128789257154560000 * 4}

# Inlined method calls
assert_equal 'nil', %q{
  def putnil = nil
  def entry = putnil
  entry.inspect
}
assert_equal '1', %q{
  def putobject_1 = 1
  def entry = putobject_1
  entry
}
assert_equal 'false', %q{
  def putobject(_unused_arg1) = false
  def entry = putobject(nil)
  entry
}
assert_equal 'true', %q{
  def entry = yield
  entry { true }
}

assert_normal_exit %q{
  ivars = 1024.times.map { |i| "@iv_#{i} = #{i}\n" }.join
  Foo = Class.new
  Foo.class_eval "def initialize() #{ivars} end"
  Foo.new
}

assert_equal '0', %q{
  def spill
    1.to_i # not inlined
  end

  def inline(_stack1, _stack2, _stack3, _stack4, _stack5)
    0 # inlined
  end

  def entry
    # RegTemps is 00111110 prior to the #inline call.
    # Its return value goes to stack_idx=0, which conflicts with stack_idx=5.
    inline(spill, 2, 3, 4, 5)
  end

  entry
}

# Integer succ and overflow
assert_equal '[2, 4611686018427387904]', %q{
  [1.succ, 4611686018427387903.succ]
}

# Integer right shift
assert_equal '[0, 1, -4]', %q{
  [0 >> 1, 2 >> 1, -7 >> 1]
}

assert_equal '[nil, "yield"]', %q{
  def defined_yield = defined?(yield)
  [defined_yield, defined_yield {}]
}

# splat with ruby2_keywords into rest parameter
assert_equal '[[{:a=>1}], {}]', %q{
  ruby2_keywords def foo(*args) = args

  def bar(*args, **kw) = [args, kw]

  def pass_bar(*args) = bar(*args)

  def body
    args = foo(a: 1)
    pass_bar(*args)
  end

  body
}

<<<<<<< HEAD
# compiling code shouldn't emit warnings as it may call into more Ruby code
assert_equal 'ok', <<~'RUBY'
  # [Bug #20522]
  $VERBOSE = true
  Warning[:performance] = true

  module StrictWarnings
    def warn(msg, category: nil, **)
      raise warn
    end
  end
  Warning.singleton_class.prepend(StrictWarnings)

  class A
    def compiled_method(is_private)
      @some_ivar = is_private
    end
  end

  shape_max_variations = 8
  if defined?(RubyVM::Shape::SHAPE_MAX_VARIATIONS) && RubyVM::Shape::SHAPE_MAX_VARIATIONS != shape_max_variations
    raise "Expected SHAPE_MAX_VARIATIONS to be 8, got: #{RubyVM::Shape::SHAPE_MAX_VARIATIONS}"
  end

  100.times do |i|
    klass = Class.new(A)
    (shape_max_variations - 1).times do |j|
      obj = klass.new
      obj.instance_variable_set("@base_#{i}", 42)
      obj.instance_variable_set("@ivar_#{j}", 42)
    end
    obj = klass.new
    obj.instance_variable_set("@base_#{i}", 42)
    begin
      obj.compiled_method(true)
    rescue
      # expected
    end
  end

  :ok
RUBY
=======
# regression test for splatting empty array to cfunc
assert_normal_exit %q{
  def test_body(args) = Array(1, *args)
  test_body([])
  0x100.times do
    array = Array.new(100)
    array.clear
    test_body(array)
  end
}
>>>>>>> b74f669e
<|MERGE_RESOLUTION|>--- conflicted
+++ resolved
@@ -4455,50 +4455,6 @@
   body
 }
 
-<<<<<<< HEAD
-# compiling code shouldn't emit warnings as it may call into more Ruby code
-assert_equal 'ok', <<~'RUBY'
-  # [Bug #20522]
-  $VERBOSE = true
-  Warning[:performance] = true
-
-  module StrictWarnings
-    def warn(msg, category: nil, **)
-      raise warn
-    end
-  end
-  Warning.singleton_class.prepend(StrictWarnings)
-
-  class A
-    def compiled_method(is_private)
-      @some_ivar = is_private
-    end
-  end
-
-  shape_max_variations = 8
-  if defined?(RubyVM::Shape::SHAPE_MAX_VARIATIONS) && RubyVM::Shape::SHAPE_MAX_VARIATIONS != shape_max_variations
-    raise "Expected SHAPE_MAX_VARIATIONS to be 8, got: #{RubyVM::Shape::SHAPE_MAX_VARIATIONS}"
-  end
-
-  100.times do |i|
-    klass = Class.new(A)
-    (shape_max_variations - 1).times do |j|
-      obj = klass.new
-      obj.instance_variable_set("@base_#{i}", 42)
-      obj.instance_variable_set("@ivar_#{j}", 42)
-    end
-    obj = klass.new
-    obj.instance_variable_set("@base_#{i}", 42)
-    begin
-      obj.compiled_method(true)
-    rescue
-      # expected
-    end
-  end
-
-  :ok
-RUBY
-=======
 # regression test for splatting empty array to cfunc
 assert_normal_exit %q{
   def test_body(args) = Array(1, *args)
@@ -4509,4 +4465,46 @@
     test_body(array)
   end
 }
->>>>>>> b74f669e
+
+# compiling code shouldn't emit warnings as it may call into more Ruby code
+assert_equal 'ok', <<~'RUBY' unless rjit_enabled? # Not yet working on RJIT
+  # [Bug #20522]
+  $VERBOSE = true
+  Warning[:performance] = true
+
+  module StrictWarnings
+    def warn(msg, category: nil, **)
+      raise warn
+    end
+  end
+  Warning.singleton_class.prepend(StrictWarnings)
+
+  class A
+    def compiled_method(is_private)
+      @some_ivar = is_private
+    end
+  end
+
+  shape_max_variations = 8
+  if defined?(RubyVM::Shape::SHAPE_MAX_VARIATIONS) && RubyVM::Shape::SHAPE_MAX_VARIATIONS != shape_max_variations
+    raise "Expected SHAPE_MAX_VARIATIONS to be 8, got: #{RubyVM::Shape::SHAPE_MAX_VARIATIONS}"
+  end
+
+  100.times do |i|
+    klass = Class.new(A)
+    (shape_max_variations - 1).times do |j|
+      obj = klass.new
+      obj.instance_variable_set("@base_#{i}", 42)
+      obj.instance_variable_set("@ivar_#{j}", 42)
+    end
+    obj = klass.new
+    obj.instance_variable_set("@base_#{i}", 42)
+    begin
+      obj.compiled_method(true)
+    rescue
+      # expected
+    end
+  end
+
+  :ok
+RUBY