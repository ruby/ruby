<<<<<<< HEAD
return if mmtk?
=======
# regression test for arity check with splat
assert_equal '[:ae, :ae]', %q{
  def req_one(a_, b_ = 1) = raise

  def test(args)
    req_one *args
  rescue ArgumentError
    :ae
  end

  [test(Array.new 5), test([])]
} unless defined?(RubyVM::RJIT) && RubyVM::RJIT.enabled? # Not yet working on RJIT

# regression test for arity check with splat and send
assert_equal '[:ae, :ae]', %q{
  def two_reqs(a, b_, _ = 1) = a.gsub(a, a)

  def test(name, args)
    send(name, *args)
  rescue ArgumentError
    :ae
  end

  [test(:two_reqs, ["g", nil, nil, nil]), test(:two_reqs, ["g"])]
}

# regression test for GC marking stubs in invalidated code
assert_normal_exit %q{
  garbage = Array.new(10_000) { [] } # create garbage to cause iseq movement
  eval(<<~RUBY)
  def foo(n, garbage)
    if n == 2
      # 1.times.each to create a cfunc frame to preserve the JIT frame
      # which will return to a stub housed in an invalidated block
      return 1.times.each do
        Object.define_method(:foo) {}
        garbage.clear
        GC.verify_compaction_references(toward: :empty, expand_heap: true)
      end
    end

    foo(n + 1, garbage)
  end
  RUBY

  foo(1, garbage)
}
>>>>>>> e411bd5b

# regression test for callee block handler overlapping with arguments
assert_equal '3', %q{
  def foo(_req, *args) = args.last

  def call_foo = foo(0, 1, 2, 3, &->{})

  call_foo
}

# call leaf builtin with a block argument
assert_equal '0', "0.abs(&nil)"

# regression test for invokeblock iseq guard
assert_equal 'ok', %q{
  return :ok unless defined?(GC.compact)
  def foo = yield
  10.times do |i|
    ret = eval("foo { #{i} }")
    raise "failed at #{i}" unless ret == i
    GC.compact
  end
  :ok
} unless defined?(RubyVM::RJIT) && RubyVM::RJIT.enabled? # Not yet working on RJIT

# regression test for overly generous guard elision
assert_equal '[0, :sum, 0, :sum]', %q{
  # In faulty versions, the following happens:
  #  1. YJIT puts object on the temp stack with type knowledge
  #     (CArray or CString) about RBASIC_CLASS(object).
  #  2. In iter=0, due to the type knowledge, YJIT generates
  #     a call to sum() without any guard on RBASIC_CLASS(object).
  #  3. In iter=1, a singleton class is added to the object,
  #     changing RBASIC_CLASS(object), falsifying the type knowledge.
  #  4. Because the code from (1) has no class guard, it is incorrectly
  #     reused and the wrong method is invoked.
  # Putting a literal is important for gaining type knowledge.
  def carray(iter)
    array = []
    array.sum(iter.times { def array.sum(_) = :sum })
  end

  def cstring(iter)
    string = ""
    string.sum(iter.times { def string.sum(_) = :sum })
  end

  [carray(0), carray(1), cstring(0), cstring(1)]
}

# regression test for return type of Integer#/
# It can return a T_BIGNUM when inputs are T_FIXNUM.
assert_equal 0x3fffffffffffffff.to_s, %q{
  def call(fixnum_min)
    (fixnum_min / -1) - 1
  end

  call(-(2**62))
}

# regression test for return type of String#<<
assert_equal 'Sub', %q{
  def call(sub) = (sub << sub).itself

  class Sub < String; end

  call(Sub.new('o')).class
}

# test splat filling required and feeding rest
assert_equal '[0, 1, 2, [3, 4]]', %q{
  public def lead_rest(a, b, *rest)
    [self, a, b, rest]
  end

  def call(args) = 0.lead_rest(*args)

  call([1, 2, 3, 4])
}

# test missing opts are nil initialized
assert_equal '[[0, 1, nil, 3], [0, 1, nil, 3], [0, 1, nil, 3, []], [0, 1, nil, 3, []]]', %q{
  public def lead_opts(a, b=binding.local_variable_get(:c), c=3)
    [self, a, b, c]
  end

  public def opts_rest(a=raise, b=binding.local_variable_get(:c), c=3, *rest)
    [self, a, b, c, rest]
  end

  def call(args)
    [
      0.lead_opts(1),
      0.lead_opts(*args),

      0.opts_rest(1),
      0.opts_rest(*args),
    ]
  end

  call([1])
}

# test filled optionals with unspecified keyword param
assert_equal 'ok', %q{
  def opt_rest_opt_kw(_=1, *, k: :ok) = k

  def call = opt_rest_opt_kw(0)

  call
}

# test splat empty array with rest param
assert_equal '[0, 1, 2, []]', %q{
  public def foo(a=1, b=2, *rest)
    [self, a, b, rest]
  end

  def call(args) = 0.foo(*args)

  call([])
}

# Regression test for yielding with autosplat to block with
# optional parameters. https://github.com/Shopify/yjit/issues/313
assert_equal '[:a, :b, :a, :b]', %q{
  def yielder(arg) = yield(arg) + yield(arg)

  yielder([:a, :b]) do |c = :c, d = :d|
    [c, d]
  end
}

# Regression test for GC mishap while doing shape transition
assert_equal '[:ok]', %q{
  # [Bug #19601]
  class RegressionTest
    def initialize
      @a = @b = @fourth_ivar_does_shape_transition = nil
    end

    def extender
      @first_extended_ivar = [:ok]
    end
  end

  GC.stress = true

  # Used to crash due to GC run in rb_ensure_iv_list_size()
  # not marking the newly allocated [:ok].
  RegressionTest.new.extender.itself
} unless RUBY_DESCRIPTION.include?('+RJIT') # Skip on RJIT since this uncovers a crash

assert_equal 'true', %q{
  # regression test for tracking type of locals for too long
  def local_setting_cmp(five)
    victim = 5
    five.define_singleton_method(:respond_to?) do |_, _|
      victim = nil
    end

    # +1 makes YJIT track that victim is a number and
    # defined? calls respond_to? from above indirectly
    unless (victim + 1) && defined?(five.something)
      # Would return wrong result if we still think `five` is a number
      victim.nil?
    end
  end

  local_setting_cmp(Object.new)
  local_setting_cmp(Object.new)
}

assert_equal '18374962167983112447', %q{
  # regression test for incorrectly discarding 32 bits of a pointer when it
  # comes to default values.
  def large_literal_default(n: 0xff00_fabcafe0_00ff)
    n
  end

  def call_graph_root
    large_literal_default
  end

  call_graph_root
  call_graph_root
}

assert_normal_exit %q{
  # regression test for a leak caught by an assert on --yjit-call-threshold=2
  Foo = 1

  eval("def foo = [#{(['Foo,']*256).join}]")

  foo
  foo

  Object.send(:remove_const, :Foo)
}

assert_normal_exit %q{
  # Test to ensure send on overriden c functions
  # doesn't corrupt the stack
  class Bar
    def bar(x)
      x
    end
  end

  class Foo
    def bar
      Bar.new
    end
  end

  foo = Foo.new
  # before this change, this line would error
  # because "s" would still be on the stack
  # String.to_s is the overridden method here
  p foo.bar.bar("s".__send__(:to_s))
}


assert_equal '[nil, nil, nil, nil, nil, nil]', %q{
  [NilClass, TrueClass, FalseClass, Integer, Float, Symbol].each do |klass|
    klass.class_eval("def foo = @foo")
  end

  [nil, true, false, 0xFABCAFE, 0.42, :cake].map do |instance|
    instance.foo
    instance.foo
  end
}

assert_equal '[nil, nil, nil, nil, nil, nil]', %q{
  # Tests defined? on non-heap objects
  [NilClass, TrueClass, FalseClass, Integer, Float, Symbol].each do |klass|
    klass.class_eval("def foo = defined?(@foo)")
  end

  [nil, true, false, 0xFABCAFE, 0.42, :cake].map do |instance|
    instance.foo
    instance.foo
  end
}

assert_equal '[nil, "instance-variable", nil, "instance-variable"]', %q{
  # defined? on object that changes shape between calls
  class Foo
    def foo
      defined?(@foo)
    end

    def add
      @foo = 1
    end

    def remove
      self.remove_instance_variable(:@foo)
    end
  end

  obj = Foo.new
  [obj.foo, (obj.add; obj.foo), (obj.remove; obj.foo), (obj.add; obj.foo)]
}

assert_equal '["instance-variable", 5]', %q{
  # defined? on object too complex for shape information
  class Foo
    def initialize
      100.times { |i| instance_variable_set("@foo#{i}", i) }
    end

    def foo
      [defined?(@foo5), @foo5]
    end
  end

  Foo.new.foo
}

# getinstancevariable with shape too complex
assert_normal_exit %q{
  class Foo
    def initialize
      @a = 1
    end

    def getter
      @foobar
    end
  end

  # Initialize ivars in changing order, making the Foo
  # class have shape too complex
  100.times do |x|
    foo = Foo.new
    foo.instance_variable_set(:"@a#{x}", 1)
    foo.instance_variable_set(:"@foobar", 777)

    # The getter method eventually sees shape too complex
    r = foo.getter
    if r != 777
      raise "error"
    end
  end
}

assert_equal '0', %q{
  # This is a regression test for incomplete invalidation from
  # opt_setinlinecache. This test might be brittle, so
  # feel free to remove it in the future if it's too annoying.
  # This test assumes --yjit-call-threshold=2.
  module M
    Foo = 1
    def foo
      Foo
    end

    def pin_self_type_then_foo
      _ = @foo
      foo
    end

    def only_ints
      1 + self
      foo
    end
  end

  class Integer
    include M
  end

  class Sub
    include M
  end

  foo_method = M.instance_method(:foo)

  dbg = ->(message) do
    return # comment this out to get printouts

    $stderr.puts RubyVM::YJIT.disasm(foo_method)
    $stderr.puts message
  end

  2.times { 42.only_ints }

  dbg["There should be two versions of getinlineache"]

  module M
    remove_const(:Foo)
  end

  dbg["There should be no getinlinecaches"]

  2.times do
    42.only_ints
  rescue NameError => err
    _ = "caught name error #{err}"
  end

  dbg["There should be one version of getinlineache"]

  2.times do
    Sub.new.pin_self_type_then_foo
  rescue NameError
    _ = 'second specialization'
  end

  dbg["There should be two versions of getinlineache"]

  module M
    Foo = 1
  end

  dbg["There should still be two versions of getinlineache"]

  42.only_ints

  dbg["There should be no getinlinecaches"]

  # Find name of the first VM instruction in M#foo.
  insns = RubyVM::InstructionSequence.of(foo_method).to_a
  if defined?(RubyVM::YJIT.blocks_for) && (insns.last.find { Array === _1 }&.first == :opt_getinlinecache)
    RubyVM::YJIT.blocks_for(RubyVM::InstructionSequence.of(foo_method))
      .filter { _1.iseq_start_index == 0 }.count
  else
    0 # skip the test
  end
}

# Check that frozen objects are respected
assert_equal 'great', %q{
  class Foo
    attr_accessor :bar
    def initialize
      @bar = 1
      freeze
    end
  end

  foo = Foo.new

  5.times do
    begin
      foo.bar = 2
    rescue FrozenError
    end
  end

  foo.bar == 1 ? "great" : "NG"
}

# Check that global variable set works
assert_equal 'string', %q{
  def foo
    $foo = "string"
  end

  foo
}

# Check that exceptions work when setting global variables
assert_equal 'rescued', %q{
  def set_var
    $var = 100
  rescue
    :rescued
  end

  set_var
  trace_var(:$var) { raise }
  set_var
}

# Check that global variables work
assert_equal 'string', %q{
  $foo = "string"

  def foo
    $foo
  end

  foo
}

# Check that exceptions work when getting global variable
assert_equal 'rescued', %q{
  module Warning
    def warn(message)
      raise
    end
  end

  def get_var
    $=
  rescue
    :rescued
  end

  $VERBOSE = true
  get_var
  get_var
}

# Check that global tracepoints work
assert_equal 'true', %q{
  def foo
    1
  end

  foo
  foo
  foo

  called = false

  tp = TracePoint.new(:return) { |event|
    if event.method_id == :foo
      called = true
    end
  }
  tp.enable
  foo
  tp.disable
  called
}

# Check that local tracepoints work
assert_equal 'true', %q{
  def foo
    1
  end

  foo
  foo
  foo

  called = false

  tp = TracePoint.new(:return) { |_| called = true }
  tp.enable(target: method(:foo))
  foo
  tp.disable
  called
}

# Make sure that optional param methods return the correct value
assert_equal '1', %q{
  def m(ary = [])
    yield(ary)
  end

  # Warm the JIT with a 0 param call
  2.times { m { } }
  m(1) { |v| v }
}

# Test for topn
assert_equal 'array', %q{
  def threequals(a)
    case a
    when Array
      "array"
    when Hash
      "hash"
    else
      "unknown"
    end
  end

  threequals([])
  threequals([])
  threequals([])
}

# Test for opt_mod
assert_equal '2', %q{
  def mod(a, b)
    a % b
  end

  mod(7, 5)
  mod(7, 5)
}

# Test for opt_mult
assert_equal '12', %q{
  def mult(a, b)
    a * b
  end

  mult(6, 2)
  mult(6, 2)
}

# Test for opt_div
assert_equal '3', %q{
  def div(a, b)
    a / b
  end

  div(6, 2)
  div(6, 2)
}

# BOP redefined methods work when JIT compiled
assert_equal 'false', %q{
  def less_than x
    x < 10
  end

  class Integer
    def < x
      false
    end
  end

  less_than 2
  less_than 2
  less_than 2
}

# BOP redefinition works on Integer#<
assert_equal 'false', %q{
  def less_than x
    x < 10
  end

  less_than 2
  less_than 2

  class Integer
    def < x
      false
    end
  end

  less_than 2
}

# BOP redefinition works on Integer#<=
assert_equal 'false', %q{
  def le(x, y) = x <= y

  le(2, 2)

  class Integer
    def <=(_) = false
  end

  le(2, 2)
}

# BOP redefinition works on Integer#>
assert_equal 'false', %q{
  def gt(x, y) = x > y

  gt(3, 2)

  class Integer
    def >(_) = false
  end

  gt(3, 2)
}

# BOP redefinition works on Integer#>=
assert_equal 'false', %q{
  def ge(x, y) = x >= y

  ge(2, 2)

  class Integer
    def >=(_) = false
  end

  ge(2, 2)
}

# Putobject, less-than operator, fixnums
assert_equal '2', %q{
    def check_index(index)
        if 0x40000000 < index
            raise "wat? #{index}"
        end
        index
    end
    check_index 2
    check_index 2
}

# foo leaves a temp on the stack before the call
assert_equal '6', %q{
    def bar
        return 5
    end

    def foo
        return 1 + bar
    end

    foo()
    retval = foo()
}

# Method with one arguments
# foo leaves a temp on the stack before the call
assert_equal '7', %q{
    def bar(a)
        return a + 1
    end

    def foo
        return 1 + bar(5)
    end

    foo()
    retval = foo()
}

# Method with two arguments
# foo leaves a temp on the stack before the call
assert_equal '0', %q{
    def bar(a, b)
        return a - b
    end

    def foo
        return 1 + bar(1, 2)
    end

    foo()
    retval = foo()
}

# Passing argument types to callees
assert_equal '8.5', %q{
    def foo(x, y)
        x + y
    end

    def bar
        foo(7, 1.5)
    end

    bar
    bar
}

# Recursive Ruby-to-Ruby calls
assert_equal '21', %q{
    def fib(n)
        if n < 2
            return n
        end

        return fib(n-1) + fib(n-2)
    end

    r = fib(8)
}

# Ruby-to-Ruby call and C call
assert_normal_exit %q{
  def bar
    puts('hi!')
  end

  def foo
    bar
  end

  foo()
  foo()
}

# Method aliasing
assert_equal '42', %q{
  class Foo
    def method_a
      42
    end

    alias method_b method_a

    def method_a
        :somethingelse
    end
  end

  @obj = Foo.new

  def test
    @obj.method_b
  end

  test
  test
}

# Method aliasing with method from parent class
assert_equal '777', %q{
  class A
    def method_a
      777
    end
  end

  class B < A
    alias method_b method_a
  end

  @obj = B.new

  def test
    @obj.method_b
  end

  test
  test
}

# The hash method is a C function and uses the self argument
assert_equal 'true', %q{
    def lehashself
        hash
    end

    a = lehashself
    b = lehashself
    a == b
}

# Method redefinition (code invalidation) test
assert_equal '1', %q{
    def ret1
        return 1
    end

    klass = Class.new do
        def alias_then_hash(klass, method_to_redefine)
            # Redefine the method to be ret1
            klass.alias_method(method_to_redefine, :ret1)
            hash
        end
    end

    instance = klass.new

    i = 0
    while i < 12
        if i < 11
            # Redefine the bar method
            instance.alias_then_hash(klass, :bar)
        else
            # Redefine the hash method to be ret1
            retval = instance.alias_then_hash(klass, :hash)
        end
        i += 1
    end

    retval
}

# Code invalidation and opt_getinlinecache
assert_normal_exit %q{
  class Foo; end

  # Uses the class constant Foo
  def use_constant(arg)
    [Foo.new, arg]
  end

  def propagate_type
    i = Array.new
    i.itself # make it remember that i is on-heap
    use_constant(i)
  end

  propagate_type
  propagate_type
  use_constant(Foo.new)
  class Jo; end # bump global constant state
  use_constant(3)
}

# Method redefinition (code invalidation) and GC
assert_equal '7', %q{
    def bar()
        return 5
    end

    def foo()
        bar()
    end

    foo()
    foo()

    def bar()
        return 7
    end

    4.times { GC.start }

    foo()
    foo()
}

# Method redefinition with two block versions
assert_equal '7', %q{
    def bar()
        return 5
    end

    def foo(n)
        return ((n < 5)? 5:false), bar()
    end

    foo(4)
    foo(4)
    foo(10)
    foo(10)

    def bar()
        return 7
    end

    4.times { GC.start }

    foo(4)
    foo(4)[1]
}

# Method redefinition while the method is on the stack
assert_equal '[777, 1]', %q{
    def foo
        redef()
        777
    end

    def redef
        # Redefine the global foo
        eval("def foo; 1; end", TOPLEVEL_BINDING)

        # Collect dead code
        GC.stress = true
        GC.start

        # But we will return to the original foo,
        # which remains alive because it's on the stack
    end

    # Must produce [777, 1]
    [foo, foo]
}

# Test for GC safety. Don't invalidate dead iseqs.
assert_normal_exit %q{
  Class.new do
    def foo
      itself
    end

    new.foo
    new.foo
    new.foo
    new.foo
  end

  4.times { GC.start }
  def itself
    self
  end
}

# test setinstancevariable on extended objects
assert_equal '1', %q{
  class Extended
    attr_reader :one

    def write_many
      @a = 1
      @b = 2
      @c = 3
      @d = 4
      @one = 1
    end
  end

  foo = Extended.new
  foo.write_many
  foo.write_many
  foo.write_many
}

# test setinstancevariable on embedded objects
assert_equal '1', %q{
  class Embedded
    attr_reader :one

    def write_one
      @one = 1
    end
  end

  foo = Embedded.new
  foo.write_one
  foo.write_one
  foo.write_one
}

# test setinstancevariable after extension
assert_equal '[10, 11, 12, 13, 1]', %q{
  class WillExtend
    attr_reader :one

    def make_extended
      @foo1 = 10
      @foo2 = 11
      @foo3 = 12
      @foo4 = 13
    end

    def write_one
      @one = 1
    end

    def read_all
      [@foo1, @foo2, @foo3, @foo4, @one]
    end
  end

  foo = WillExtend.new
  foo.write_one
  foo.write_one
  foo.make_extended
  foo.write_one
  foo.read_all
}

# test setinstancevariable on frozen object
assert_equal 'object was not modified', %q{
  class WillFreeze
    def write
      @ivar = 1
    end
  end

  wf = WillFreeze.new
  wf.write
  wf.write
  wf.freeze

  begin
    wf.write
  rescue FrozenError
    "object was not modified"
  end
}

# Test getinstancevariable and inline caches
assert_equal '6', %q{
  class Foo
    def initialize
      @x1 = 1
      @x2 = 1
      @x2 = 1
      @x3 = 1
      @x4 = 3
    end

    def bar
      x = 1
      @x4 + @x4
    end
  end

  f = Foo.new
  f.bar
  f.bar
}

# Test that getinstancevariable codegen checks for extended table size
assert_equal "nil\n", %q{
  class A
    def read
      @ins1000
    end
  end

  ins = A.new
  other = A.new
  10.times { other.instance_variable_set(:"@otr#{_1}", 'value') }
  1001.times { ins.instance_variable_set(:"@ins#{_1}", 'value') }

  ins.read
  ins.read
  ins.read

  p other.read
}

# Test that opt_aref checks the class of the receiver
assert_equal 'special', %q{
  def foo(array)
    array[30]
  end

  foo([])
  foo([])

  special = []
  def special.[](idx)
    'special'
  end

  foo(special)
}

# Test that object references in generated code get marked and moved
assert_equal "good", %q{
  def bar
    "good"
  end

  def foo
    bar
  end

  foo
  foo

  begin
    GC.verify_compaction_references(expand_heap: true, toward: :empty)
  rescue NotImplementedError
    # in case compaction isn't supported
  end

  foo
}

# Test polymorphic getinstancevariable. T_OBJECT -> T_STRING
assert_equal 'ok', %q{
  @hello = @h1 = @h2 = @h3 = @h4 = 'ok'
  str = ""
  str.instance_variable_set(:@hello, 'ok')

  public def get
    @hello
  end

  get
  get
  str.get
  str.get
}

# Test polymorphic getinstancevariable, two different classes
assert_equal 'ok', %q{
  class Embedded
    def initialize
      @ivar = 0
    end

    def get
      @ivar
    end
  end

  class Extended < Embedded
    def initialize
      @v1 = @v2 = @v3 = @v4 = @ivar = 'ok'
    end
  end

  embed = Embedded.new
  extend = Extended.new

  embed.get
  embed.get
  extend.get
  extend.get
}

# Test megamorphic getinstancevariable
assert_equal 'ok', %q{
  parent = Class.new do
    def initialize
      @hello = @h1 = @h2 = @h3 = @h4 = 'ok'
    end

    def get
      @hello
    end
  end

  subclasses = 300.times.map { Class.new(parent) }
  subclasses.each { _1.new.get }
  parent.new.get
}

# Test polymorphic opt_aref. array -> hash
assert_equal '[42, :key]', %q{
  def index(obj, idx)
    obj[idx]
  end

  index([], 0) # get over compilation threshold

  [
    index([42], 0),
    index({0=>:key}, 0),
  ]
}

# Test polymorphic opt_aref. hash -> array -> custom class
assert_equal '[nil, nil, :custom]', %q{
  def index(obj, idx)
    obj[idx]
  end

  custom = Object.new
  def custom.[](_idx)
    :custom
  end

  index({}, 0) # get over compilation threshold

  [
    index({}, 0),
    index([], 0),
    index(custom, 0)
  ]
}

# Test polymorphic opt_aref. array -> custom class
assert_equal '[42, :custom]', %q{
  def index(obj, idx)
    obj[idx]
  end

  custom = Object.new
  def custom.[](_idx)
    :custom
  end

  index([], 0) # get over compilation threshold

  [
    index([42], 0),
    index(custom, 0)
  ]
}

# Test custom hash method with opt_aref
assert_equal '[nil, :ok]', %q{
  def index(obj, idx)
    obj[idx]
  end

  custom = Object.new
  def custom.hash
    42
  end

  h = {custom => :ok}

  [
    index(h, 0),
    index(h, custom)
  ]
}

# Test default value block for Hash with opt_aref
assert_equal '[42, :default]', %q{
  def index(obj, idx)
    obj[idx]
  end

  h = Hash.new { :default }
  h[0] = 42

  [
    index(h, 0),
    index(h, 1)
  ]
}

# Test default value block for Hash with opt_aref_with
assert_equal "false", %q{
  def index_with_string(h)
    h["foo"]
  end

  h = Hash.new { |h, k| k.frozen? }

  index_with_string(h)
  index_with_string(h)
}

# A regression test for making sure cfp->sp is proper when
# hitting stubs. See :stub-sp-flush:
assert_equal 'ok', %q{
  class D
    def foo
      Object.new
    end
  end

  GC.stress = true
  10.times do
    D.new.foo
    #    ^
    #  This hits a stub with sp_offset > 0
  end

  :ok
}

# Test polymorphic callsite, cfunc -> iseq
assert_equal '[Cfunc, Iseq]', %q{
  public def call_itself
    itself # the polymorphic callsite
  end

  class Cfunc; end

  class Iseq
    def itself
      self
    end
  end

  call_itself # cross threshold

  [Cfunc.call_itself, Iseq.call_itself]
}

# Test polymorphic callsite, iseq -> cfunc
assert_equal '[Iseq, Cfunc]', %q{
  public def call_itself
    itself # the polymorphic callsite
  end

  class Cfunc; end

  class Iseq
    def itself
      self
    end
  end

  call_itself # cross threshold

  [Iseq.call_itself, Cfunc.call_itself]
}

# attr_reader method
assert_equal '[100, 299]', %q{
  class A
    attr_reader :foo

    def initialize
      @foo = 100
    end

    # Make it extended
    def fill!
      @bar = @jojo = @as = @sdfsdf = @foo = 299
    end
  end

  def bar(ins)
    ins.foo
  end

  ins = A.new
  oth = A.new
  oth.fill!

  bar(ins)
  bar(oth)

  [bar(ins), bar(oth)]
}

# get ivar on object, then on hash
assert_equal '[42, 100]', %q{
  class Hash
    attr_accessor :foo
  end

  class A
    attr_reader :foo

    def initialize
      @foo = 42
    end
  end

  def use(val)
    val.foo
  end


  h = {}
  h.foo = 100
  obj = A.new

  use(obj)
  [use(obj), use(h)]
}

# get ivar on String
assert_equal '[nil, nil, 42, 42]', %q{
  # @foo to exercise the getinstancevariable instruction
  public def get_foo
    @foo
  end

  get_foo
  get_foo # compile it for the top level object

  class String
    attr_reader :foo
  end

  def run
    str = String.new

    getter = str.foo
    insn = str.get_foo

    str.instance_variable_set(:@foo, 42)

    [getter, insn, str.foo, str.get_foo]
  end

  run
  run
}

# splatting an empty array on a getter
assert_equal '42', %q{
  @foo = 42
  module Kernel
    attr_reader :foo
  end

  def run
    foo(*[])
  end

  run
  run
}

# splatting an empty array on a specialized method
assert_equal 'ok', %q{
  def run
    "ok".to_s(*[])
  end

  run
  run
}

# splatting an single element array on a specialized method
assert_equal '[1]', %q{
  def run
    [].<<(*[1])
  end

  run
  run
}

# specialized method with wrong args
assert_equal 'ok', %q{
  def run(x)
    "bad".to_s(123) if x
  rescue
    :ok
  end

  run(false)
  run(true)
}

# getinstancevariable on Symbol
assert_equal '[nil, nil]', %q{
  # @foo to exercise the getinstancevariable instruction
  public def get_foo
    @foo
  end

  dyn_sym = ("a" + "b").to_sym
  sym = :static

  # compile get_foo
  dyn_sym.get_foo
  dyn_sym.get_foo

  [dyn_sym.get_foo, sym.get_foo]
}

# attr_reader on Symbol
assert_equal '[nil, nil]', %q{
  class Symbol
    attr_reader :foo
  end

  public def get_foo
    foo
  end

  dyn_sym = ("a" + "b").to_sym
  sym = :static

  # compile get_foo
  dyn_sym.get_foo
  dyn_sym.get_foo

  [dyn_sym.get_foo, sym.get_foo]
}

# passing too few arguments to method with optional parameters
assert_equal 'raised', %q{
  def opt(a, b = 0)
  end

  def use
    opt
  end

  use rescue nil
  begin
    use
    :ng
  rescue ArgumentError
    :raised
  end
}

# passing too many arguments to method with optional parameters
assert_equal 'raised', %q{
  def opt(a, b = 0)
  end

  def use
    opt(1, 2, 3, 4)
  end

  use rescue nil
  begin
    use
    :ng
  rescue ArgumentError
    :raised
  end
}

# test calling Ruby method with a block
assert_equal '[1, 2, 42]', %q{
  def thing(a, b)
    [a, b, yield]
  end

  def use
    thing(1,2) { 42 }
  end

  use
  use
}

# test calling C method with a block
assert_equal '[42, 42]', %q{
  def use(array, initial)
    array.reduce(initial) { |a, b| a + b }
  end

  use([], 0)
  [use([2, 2], 38), use([14, 14, 14], 0)]
}

# test calling block param
assert_equal '[1, 2, 42]', %q{
  def foo(&block)
    block.call
  end

  [foo {1}, foo {2}, foo {42}]
}

# test calling without block param
assert_equal '[1, false, 2, false]', %q{
  def bar
    block_given? && yield
  end

  def foo(&block)
    bar(&block)
  end

  [foo { 1 }, foo, foo { 2 }, foo]
}

# test calling block param failing
assert_equal '42', %q{
  def foo(&block)
    block.call
  end

  foo {} # warmup

  begin
    foo
  rescue NoMethodError => e
    42 if nil == e.receiver
  end
}

# test calling method taking block param
assert_equal '[Proc, 1, 2, 3, Proc]', %q{
  def three(a, b, c, &block)
    [a, b, c, block.class]
  end

  def zero(&block)
    block.class
  end

  def use_three
    three(1, 2, 3) {}
  end

  def use_zero
    zero {}
  end

  use_three
  use_zero

  [use_zero] + use_three
}

# test building empty array
assert_equal '[]', %q{
  def build_arr
    []
  end

  build_arr
  build_arr
}

# test building array of one element
assert_equal '[5]', %q{
  def build_arr(val)
    [val]
  end

  build_arr(5)
  build_arr(5)
}

# test building array of several element
assert_equal '[5, 5, 5, 5, 5]', %q{
  def build_arr(val)
    [val, val, val, val, val]
  end

  build_arr(5)
  build_arr(5)
}

# test building empty hash
assert_equal '{}', %q{
  def build_hash
    {}
  end

  build_hash
  build_hash
}

# test building hash with values
assert_equal '{:foo=>:bar}', %q{
  def build_hash(val)
    { foo: val }
  end

  build_hash(:bar)
  build_hash(:bar)
}

# test string interpolation with known types
assert_equal 'foobar', %q{
  def make_str
    foo = -"foo"
    bar = -"bar"
    "#{foo}#{bar}"
  end

  make_str
  make_str
}

# test string interpolation with unknown types
assert_equal 'foobar', %q{
  def make_str(foo, bar)
    "#{foo}#{bar}"
  end

  make_str("foo", "bar")
  make_str("foo", "bar")
}

# test string interpolation with known non-strings
assert_equal 'foo123', %q{
  def make_str
    foo = -"foo"
    bar = 123
    "#{foo}#{bar}"
  end

  make_str
  make_str
}

# test string interpolation with unknown non-strings
assert_equal 'foo123', %q{
  def make_str(foo, bar)
    "#{foo}#{bar}"
  end

  make_str("foo", 123)
  make_str("foo", 123)
}

# test that invalidation of String#to_s doesn't crash
assert_equal 'meh', %q{
  def inval_method
    "".to_s
  end

  inval_method

  class String
    def to_s
      "meh"
    end
  end

  inval_method
}

# test that overriding to_s on a String subclass works consistently
assert_equal 'meh', %q{
  class MyString < String
    def to_s
      "meh"
    end
  end

  def test_to_s(obj)
    obj.to_s
  end

  OBJ = MyString.new

  # Should return '' both times
  test_to_s("")
  test_to_s("")

  # Can return '' if YJIT optimises String#to_s too aggressively
  test_to_s(OBJ)
  test_to_s(OBJ)
}

# test string interpolation with overridden to_s
assert_equal 'foo', %q{
  class String
    def to_s
      "bad"
    end
  end

  def make_str(foo)
    "#{foo}"
  end

  make_str("foo")
  make_str("foo")
}

# Test that String unary plus returns the same object ID for an unfrozen string.
assert_equal 'true', %q{
  def jittable_method
    str = "bar"

    old_obj_id = str.object_id
    uplus_str = +str

    uplus_str.object_id == old_obj_id
  end
  jittable_method
}

# Test that String unary plus returns a different unfrozen string when given a frozen string
assert_equal 'false', %q{
  # Logic needs to be inside an ISEQ, such as a method, for YJIT to compile it
  def jittable_method
    frozen_str = "foo".freeze

    old_obj_id = frozen_str.object_id
    uplus_str = +frozen_str

    uplus_str.object_id == old_obj_id || uplus_str.frozen?
  end

  jittable_method
}

# String-subclass objects should behave as expected inside string-interpolation via concatstrings
assert_equal 'monkeys / monkeys, yo!', %q{
  class MyString < String
    # This is a terrible idea in production code, but we'd like YJIT to match CRuby
    def to_s
      super + ", yo!"
    end
  end

  def jittable_method
    m = MyString.new('monkeys')
    "#{m} / #{m.to_s}"
  end

  jittable_method
}

# String-subclass objects should behave as expected for string equality
assert_equal 'false', %q{
  class MyString < String
    # This is a terrible idea in production code, but we'd like YJIT to match CRuby
    def ==(b)
      "#{self}_" == b
    end
  end

  def jittable_method
    ma = MyString.new("a")

    # Check equality with string-subclass receiver
    ma == "a" || ma != "a_" ||
      # Check equality with string receiver
      "a_" == ma || "a" != ma ||
      # Check equality between string subclasses
      ma != MyString.new("a_") ||
      # Make sure "string always equals itself" check isn't used with overridden equality
      ma == ma
  end
  jittable_method
}

# Test to_s duplicates a string subclass object but not a string
assert_equal 'false', %q{
  class MyString < String; end

  def jittable_method
    a = "a"
    ma = MyString.new("a")

    a.object_id != a.to_s.object_id ||
      ma.object_id == ma.to_s.object_id
  end
  jittable_method
}

# Test freeze on string subclass
assert_equal 'true', %q{
  class MyString < String; end

  def jittable_method
    fma = MyString.new("a").freeze

    # Freezing a string subclass should not duplicate it
    fma.object_id == fma.freeze.object_id
  end
  jittable_method
}

# Test unary minus on string subclass
assert_equal 'true', %q{
  class MyString < String; end

  def jittable_method
    ma = MyString.new("a")
    fma = MyString.new("a").freeze

    # Unary minus on frozen string subclass should not duplicate it
    fma.object_id == (-fma).object_id &&
      # Unary minus on unfrozen string subclass should duplicate it
      ma.object_id != (-ma).object_id
  end
  jittable_method
}

# Test unary plus on string subclass
assert_equal 'true', %q{
  class MyString < String; end

  def jittable_method
    fma = MyString.new("a").freeze

    # Unary plus on frozen string subclass should not duplicate it
    fma.object_id != (+fma).object_id
  end
  jittable_method
}

# test getbyte on string class
assert_equal '[97, :nil, 97, :nil, :raised]', %q{
  def getbyte(s, i)
   byte = begin
    s.getbyte(i)
   rescue TypeError
    :raised
   end

   byte || :nil
  end

  getbyte("a", 0)
  getbyte("a", 0)

  [getbyte("a", 0), getbyte("a", 1), getbyte("a", -1), getbyte("a", -2), getbyte("a", "a")]
} unless defined?(RubyVM::RJIT) && RubyVM::RJIT.enabled? # Not yet working on RJIT

# Test << operator on string subclass
assert_equal 'abab', %q{
  class MyString < String; end

  def jittable_method
    a = -"a"
    mb = MyString.new("b")

    buf = String.new
    mbuf = MyString.new

    buf << a << mb
    mbuf << a << mb

    buf + mbuf
  end
  jittable_method
}

# test invokebuiltin as used in struct assignment
assert_equal '123', %q{
  def foo(obj)
    obj.foo = 123
  end

  struct = Struct.new(:foo)
  obj = struct.new
  foo(obj)
  foo(obj)
}

# test invokebuiltin_delegate as used inside Dir.open
assert_equal '.', %q{
  def foo(path)
    Dir.open(path).path
  end

  foo(".")
  foo(".")
}

# test invokebuiltin_delegate_leave in method called from jit
assert_normal_exit %q{
  def foo(obj)
    obj.clone
  end

  foo(Object.new)
  foo(Object.new)
}

# test invokebuiltin_delegate_leave in method called from cfunc
assert_normal_exit %q{
  def foo(obj)
    [obj].map(&:clone)
  end

  foo(Object.new)
  foo(Object.new)
}

# defining TrueClass#!
assert_equal '[false, false, :ok]', %q{
  def foo(obj)
    !obj
  end

  x = foo(true)
  y = foo(true)

  class TrueClass
    def !
      :ok
    end
  end

  z = foo(true)

  [x, y, z]
}

# defining FalseClass#!
assert_equal '[true, true, :ok]', %q{
  def foo(obj)
    !obj
  end

  x = foo(false)
  y = foo(false)

  class FalseClass
    def !
      :ok
    end
  end

  z = foo(false)

  [x, y, z]
}

# defining NilClass#!
assert_equal '[true, true, :ok]', %q{
  def foo(obj)
    !obj
  end

  x = foo(nil)
  y = foo(nil)

  class NilClass
    def !
      :ok
    end
  end

  z = foo(nil)

  [x, y, z]
}

# polymorphic opt_not
assert_equal '[true, true, false, false, false, false, false]', %q{
  def foo(obj)
    !obj
  end

  foo(0)
  [foo(nil), foo(false), foo(true), foo([]), foo(0), foo(4.2), foo(:sym)]
}

# getlocal with 2 levels
assert_equal '7', %q{
  def foo(foo, bar)
    while foo > 0
      while bar > 0
        return foo + bar
      end
    end
  end

  foo(5,2)
  foo(5,2)
}

# test pattern matching
assert_equal '[:ok, :ok]', %q{
  class C
    def destructure_keys
      {}
    end
  end

  pattern_match = ->(i) do
    case i
    in a: 0
      :ng
    else
      :ok
    end
  end

  [{}, C.new].map(&pattern_match)
}

# Call to object with singleton
assert_equal '123', %q{
  obj = Object.new
  def obj.foo
    123
  end

  def foo(obj)
    obj.foo()
  end

  foo(obj)
  foo(obj)
}

# Call method on an object that has a non-material
# singleton class.
# TODO: assert that it takes no side exits? This
# test case revealed that we were taking exits unnecessarily.
assert_normal_exit %q{
  def foo(obj)
    obj.itself
  end

  o = Object.new.singleton_class
  foo(o)
  foo(o)
}

# Call to singleton class
assert_equal '123', %q{
  class Foo
    def self.foo
      123
    end
  end

  def foo(obj)
    obj.foo()
  end

  foo(Foo)
  foo(Foo)
}

# invokesuper edge case
assert_equal '[:A, [:A, :B]]', %q{
  class B
    def foo = :B
  end

  class A < B
    def foo = [:A, super()]
  end

  A.new.foo
  A.new.foo # compile A#foo

  class C < A
    define_method(:bar, A.instance_method(:foo))
  end

  C.new.bar
}

# Same invokesuper bytecode, multiple destinations
assert_equal '[:Forward, :SecondTerminus]', %q{
  module Terminus
    def foo = :Terminus
  end

  module SecondTerminus
    def foo = :SecondTerminus
  end


  module Forward
    def foo = [:Forward, super]
  end

  class B
    include SecondTerminus
  end

  class A < B
    include Terminus
    include Forward
  end

  A.new.foo
  A.new.foo # compile

  class B
    include Forward
    alias bar foo
  end

  # A.ancestors.take(5) == [A, Forward, Terminus, B, Forward, SecondTerminus]

  A.new.bar
}

# invokesuper calling into itself
assert_equal '[:B, [:B, :m]]', %q{
  module M
    def foo = :m
  end

  class B
    include M
    def foo = [:B, super]
  end

  ins = B.new
  ins.singleton_class # materialize the singleton class
  ins.foo
  ins.foo # compile

  ins.singleton_class.define_method(:bar, B.instance_method(:foo))
  ins.bar
}

# invokesuper changed ancestor
assert_equal '[:A, [:M, :B]]', %q{
  class B
    def foo
      :B
    end
  end

  class A < B
    def foo
      [:A, super]
    end
  end

  module M
    def foo
      [:M, super]
    end
  end

  ins = A.new
  ins.foo
  ins.foo
  A.include(M)
  ins.foo
}

# invokesuper changed ancestor via prepend
assert_equal '[:A, [:M, :B]]', %q{
  class B
    def foo
      :B
    end
  end

  class A < B
    def foo
      [:A, super]
    end
  end

  module M
    def foo
      [:M, super]
    end
  end

  ins = A.new
  ins.foo
  ins.foo
  B.prepend(M)
  ins.foo
}

# invokesuper replaced method
assert_equal '[:A, :Btwo]', %q{
  class B
    def foo
      :B
    end
  end

  class A < B
    def foo
      [:A, super]
    end
  end

  ins = A.new
  ins.foo
  ins.foo
  class B
    def foo
      :Btwo
    end
  end
  ins.foo
}

# invokesuper with a block
assert_equal 'true', %q{
  class A
    def foo = block_given?
  end

  class B < A
    def foo = super()
  end

  B.new.foo { }
  B.new.foo { }
}

# invokesuper in a block
assert_equal '[0, 2]', %q{
  class A
    def foo(x) = x * 2
  end

  class B < A
    def foo
      2.times.map do |x|
        super(x)
      end
    end
  end

  B.new.foo
  B.new.foo
}

# Call to fixnum
assert_equal '[true, false]', %q{
  def is_odd(obj)
    obj.odd?
  end

  is_odd(1)
  is_odd(1)

  [is_odd(123), is_odd(456)]
}

# Call to bignum
assert_equal '[true, false]', %q{
  def is_odd(obj)
    obj.odd?
  end

  bignum = 99999999999999999999
  is_odd(bignum)
  is_odd(bignum)

  [is_odd(bignum), is_odd(bignum+1)]
}

# Call to fixnum and bignum
assert_equal '[true, false, true, false]', %q{
  def is_odd(obj)
    obj.odd?
  end

  bignum = 99999999999999999999
  is_odd(bignum)
  is_odd(bignum)
  is_odd(123)
  is_odd(123)

  [is_odd(123), is_odd(456), is_odd(bignum), is_odd(bignum+1)]
}

# Call to static and dynamic symbol
assert_equal 'bar', %q{
  def to_string(obj)
    obj.to_s
  end

  to_string(:foo)
  to_string(:foo)
  to_string((-"bar").to_sym)
  to_string((-"bar").to_sym)
}

# Call to flonum and heap float
assert_equal '[nil, nil, nil, 1]', %q{
  def is_inf(obj)
    obj.infinite?
  end

  is_inf(0.0)
  is_inf(0.0)
  is_inf(1e256)
  is_inf(1e256)

  [
    is_inf(0.0),
    is_inf(1.0),
    is_inf(1e256),
    is_inf(1.0/0.0)
  ]
}

assert_equal '[1, 2, 3, 4, 5]', %q{
  def splatarray
    [*(1..5)]
  end

  splatarray
  splatarray
}

assert_equal '[1, 1, 2, 1, 2, 3]', %q{
  def expandarray
    arr = [1, 2, 3]

    a, = arr
    b, c, = arr
    d, e, f = arr

    [a, b, c, d, e, f]
  end

  expandarray
  expandarray
}

assert_equal '[1, 1]', %q{
  def expandarray_useless_splat
    arr = (1..10).to_a

    a, * = arr
    b, (*) = arr

    [a, b]
  end

  expandarray_useless_splat
  expandarray_useless_splat
}

assert_equal '[:not_heap, nil, nil]', %q{
  def expandarray_not_heap
    a, b, c = :not_heap
    [a, b, c]
  end

  expandarray_not_heap
  expandarray_not_heap
}

assert_equal '[:not_array, nil, nil]', %q{
  def expandarray_not_array(obj)
    a, b, c = obj
    [a, b, c]
  end

  obj = Object.new
  def obj.to_ary
    [:not_array]
  end

  expandarray_not_array(obj)
  expandarray_not_array(obj)
}

assert_equal '[1, 2, nil]', %q{
  def expandarray_rhs_too_small
    a, b, c = [1, 2]
    [a, b, c]
  end

  expandarray_rhs_too_small
  expandarray_rhs_too_small
}

assert_equal '[nil, 2, nil]', %q{
  def foo(arr)
    a, b, c = arr
  end

  a, b, c1 = foo([0, 1])
  a, b, c2 = foo([0, 1, 2])
  a, b, c3 = foo([0, 1])
  [c1, c2, c3]
}

assert_equal '[1, [2]]', %q{
  def expandarray_splat
    a, *b = [1, 2]
    [a, b]
  end

  expandarray_splat
  expandarray_splat
}

assert_equal '2', %q{
  def expandarray_postarg
    *, a = [1, 2]
    a
  end

  expandarray_postarg
  expandarray_postarg
}

assert_equal '10', %q{
  obj = Object.new
  val = nil
  obj.define_singleton_method(:to_ary) { val = 10; [] }

  def expandarray_always_call_to_ary(object)
    * = object
  end

  expandarray_always_call_to_ary(obj)
  expandarray_always_call_to_ary(obj)

  val
}

# regression test of local type change
assert_equal '1.1', %q{
def bar(baz, quux)
  if baz.integer?
    baz, quux = quux, nil
  end
  baz.to_s
end

bar(123, 1.1)
bar(123, 1.1)
}

# test enabling a line TracePoint in a C method call
assert_equal '[[:line, true]]', %q{
  events = []
  events.instance_variable_set(
    :@tp,
    TracePoint.new(:line) { |tp| events << [tp.event, tp.lineno] if tp.path == __FILE__ }
  )
  def events.to_str
    @tp.enable; ''
  end

  # Stay in generated code while enabling tracing
  def events.compiled(obj)
    String(obj)
    @tp.disable; __LINE__
  end

  line = events.compiled(events)
  events[0][-1] = (events[0][-1] == line)

  events
}

# test enabling a c_return TracePoint in a C method call
assert_equal '[[:c_return, :String, :string_alias, "events_to_str"]]', %q{
  events = []
  events.instance_variable_set(:@tp, TracePoint.new(:c_return) { |tp| events << [tp.event, tp.method_id, tp.callee_id, tp.return_value] })
  def events.to_str
    @tp.enable; 'events_to_str'
  end

  # Stay in generated code while enabling tracing
  alias string_alias String
  def events.compiled(obj)
    string_alias(obj)
    @tp.disable
  end

  events.compiled(events)

  events
} unless defined?(RubyVM::RJIT) && RubyVM::RJIT.enabled? # RJIT calls extra Ruby methods

# test enabling a TracePoint that targets a particular line in a C method call
assert_equal '[true]', %q{
  events = []
  events.instance_variable_set(:@tp, TracePoint.new(:line) { |tp| events << tp.lineno })
  def events.to_str
    @tp.enable(target: method(:compiled))
    ''
  end

  # Stay in generated code while enabling tracing
  def events.compiled(obj)
    String(obj)
    __LINE__
  end

  line = events.compiled(events)
  events[0] = (events[0] == line)

  events
}

# test enabling tracing in the middle of splatarray
assert_equal '[true]', %q{
  events = []
  obj = Object.new
  obj.instance_variable_set(:@tp, TracePoint.new(:line) { |tp| events << tp.lineno })
  def obj.to_a
    @tp.enable(target: method(:compiled))
    []
  end

  # Enable tracing in the middle of the splatarray instruction
  def obj.compiled(obj)
    * = *obj
    __LINE__
  end

  obj.compiled([])
  line = obj.compiled(obj)
  events[0] = (events[0] == line)

  events
}

# test enabling tracing in the middle of opt_aref. Different since the codegen
# for it ends in a jump.
assert_equal '[true]', %q{
  def lookup(hash, tp)
    hash[42]
    tp.disable; __LINE__
  end

  lines = []
  tp = TracePoint.new(:line) { lines << _1.lineno if _1.path == __FILE__ }

  lookup(:foo, tp)
  lookup({}, tp)

  enable_tracing_on_missing = Hash.new { tp.enable }

  expected_line = lookup(enable_tracing_on_missing, tp)

  lines[0] = true if lines[0] == expected_line

  lines
}

# test enabling c_call tracing before compiling
assert_equal '[[:c_call, :itself]]', %q{
  def shouldnt_compile
    itself
  end

  events = []
  tp = TracePoint.new(:c_call) { |tp| events << [tp.event, tp.method_id] }

  # assume first call compiles
  tp.enable { shouldnt_compile }

  events
} unless defined?(RubyVM::RJIT) && RubyVM::RJIT.enabled? # RJIT calls extra Ruby methods

# test enabling c_return tracing before compiling
assert_equal '[[:c_return, :itself, main]]', %q{
  def shouldnt_compile
    itself
  end

  events = []
  tp = TracePoint.new(:c_return) { |tp| events << [tp.event, tp.method_id, tp.return_value] }

  # assume first call compiles
  tp.enable { shouldnt_compile }

  events
} unless defined?(RubyVM::RJIT) && RubyVM::RJIT.enabled? # RJIT calls extra Ruby methods

# test c_call invalidation
assert_equal '[[:c_call, :itself]]', %q{
  # enable the event once to make sure invalidation
  # happens the second time we enable it
  TracePoint.new(:c_call) {}.enable{}

  def compiled
    itself
  end

  # assume first call compiles
  compiled

  events = []
  tp = TracePoint.new(:c_call) { |tp| events << [tp.event, tp.method_id] }
  tp.enable { compiled }

  events
}

# test enabling tracing for a suspended fiber
assert_equal '[[:return, 42]]', %q{
  def traced_method
    Fiber.yield
    42
  end

  events = []
  tp = TracePoint.new(:return) { events << [_1.event, _1.return_value] }
  # assume first call compiles
  fiber = Fiber.new { traced_method }
  fiber.resume
  tp.enable(target: method(:traced_method))
  fiber.resume

  events
}

# test compiling on non-tracing ractor then running on a tracing one
assert_equal '[:itself]', %q{
  def traced_method
    itself
  end

  tracing_ractor = Ractor.new do
    # 1: start tracing
    events = []
    tp = TracePoint.new(:c_call) { events << _1.method_id }
    tp.enable
    Ractor.yield(nil)

    # 3: run compiled method on tracing ractor
    Ractor.yield(nil)
    traced_method

    events
  ensure
    tp&.disable
  end

  tracing_ractor.take

  # 2: compile on non tracing ractor
  traced_method

  tracing_ractor.take
  tracing_ractor.take
}

# Try to hit a lazy branch stub while another ractor enables tracing
assert_equal '42', %q{
  def compiled(arg)
    if arg
      arg + 1
    else
      itself
      itself
    end
  end

  ractor = Ractor.new do
    compiled(false)
    Ractor.yield(nil)
    compiled(41)
  end

  tp = TracePoint.new(:line) { itself }
  ractor.take
  tp.enable

  ractor.take
}

# Test equality with changing types
assert_equal '[true, false, false, false]', %q{
  def eq(a, b)
    a == b
  end

  [
    eq("foo", "foo"),
    eq("foo", "bar"),
    eq(:foo, "bar"),
    eq("foo", :bar)
  ]
}

# Redefined String eq
assert_equal 'true', %q{
  class String
    def ==(other)
      true
    end
  end

  def eq(a, b)
    a == b
  end

  eq("foo", "bar")
  eq("foo", "bar")
}

# Redefined Integer eq
assert_equal 'true', %q{
  class Integer
    def ==(other)
      true
    end
  end

  def eq(a, b)
    a == b
  end

  eq(1, 2)
  eq(1, 2)
}

# aset on array with invalid key
assert_normal_exit %q{
  def foo(arr)
    arr[:foo] = 123
  end

  foo([1]) rescue nil
  foo([1]) rescue nil
}

# test ractor exception on when setting ivar
assert_equal '42',  %q{
  class A
    def self.foo
      _foo = 1
      _bar = 2
      begin
        @bar = _foo + _bar
      rescue Ractor::IsolationError
        42
      end
    end
  end

  A.foo
  A.foo

  Ractor.new { A.foo }.take
}

assert_equal '["plain", "special", "sub", "plain"]', %q{
  def foo(arg)
    arg.to_s
  end

  class Sub < String
  end

  special = String.new("special")
  special.singleton_class

  [
    foo("plain"),
    foo(special),
    foo(Sub.new("sub")),
    foo("plain")
  ]
}

assert_equal '["sub", "sub"]', %q{
  def foo(arg)
    arg.to_s
  end

  class Sub < String
    def to_s
      super
    end
  end

  sub = Sub.new("sub")

  [foo(sub), foo(sub)]
}

assert_equal '[1]', %q{
  def kwargs(value:)
    value
  end

  5.times.map { kwargs(value: 1) }.uniq
}

assert_equal '[:ok]', %q{
  def kwargs(value:)
    value
  end

  5.times.map { kwargs() rescue :ok }.uniq
}

assert_equal '[:ok]', %q{
  def kwargs(a:, b: nil)
    value
  end

  5.times.map { kwargs(b: 123) rescue :ok }.uniq
}

assert_equal '[[1, 2]]', %q{
  def kwargs(left:, right:)
    [left, right]
  end

  5.times.flat_map do
    [
      kwargs(left: 1, right: 2),
      kwargs(right: 2, left: 1)
    ]
  end.uniq
}

assert_equal '[[1, 2]]', %q{
  def kwargs(lead, kwarg:)
    [lead, kwarg]
  end

  5.times.map { kwargs(1, kwarg: 2) }.uniq
}

# optional and keyword args
assert_equal '[[1, 2, 3]]', %q{
  def opt_and_kwargs(a, b=2, c: nil)
    [a,b,c]
  end

  5.times.map { opt_and_kwargs(1, c: 3) }.uniq
}

assert_equal '[[1, 2, 3]]', %q{
  def opt_and_kwargs(a, b=nil, c: nil)
    [a,b,c]
  end

  5.times.map { opt_and_kwargs(1, 2, c: 3) }.uniq
}

# Bug #18453
assert_equal '[[1, nil, 2]]', %q{
  def opt_and_kwargs(a = {}, b: nil, c: nil)
    [a, b, c]
  end

  5.times.map { opt_and_kwargs(1, c: 2) }.uniq
}

assert_equal '[[{}, nil, 1]]', %q{
  def opt_and_kwargs(a = {}, b: nil, c: nil)
    [a, b, c]
  end

  5.times.map { opt_and_kwargs(c: 1) }.uniq
}

# leading and keyword arguments are swapped into the right order
assert_equal '[[1, 2, 3, 4, 5, 6]]', %q{
  def kwargs(five, six, a:, b:, c:, d:)
    [a, b, c, d, five, six]
  end

  5.times.flat_map do
    [
      kwargs(5, 6, a: 1, b: 2, c: 3, d: 4),
      kwargs(5, 6, a: 1, b: 2, d: 4, c: 3),
      kwargs(5, 6, a: 1, c: 3, b: 2, d: 4),
      kwargs(5, 6, a: 1, c: 3, d: 4, b: 2),
      kwargs(5, 6, a: 1, d: 4, b: 2, c: 3),
      kwargs(5, 6, a: 1, d: 4, c: 3, b: 2),
      kwargs(5, 6, b: 2, a: 1, c: 3, d: 4),
      kwargs(5, 6, b: 2, a: 1, d: 4, c: 3),
      kwargs(5, 6, b: 2, c: 3, a: 1, d: 4),
      kwargs(5, 6, b: 2, c: 3, d: 4, a: 1),
      kwargs(5, 6, b: 2, d: 4, a: 1, c: 3),
      kwargs(5, 6, b: 2, d: 4, c: 3, a: 1),
      kwargs(5, 6, c: 3, a: 1, b: 2, d: 4),
      kwargs(5, 6, c: 3, a: 1, d: 4, b: 2),
      kwargs(5, 6, c: 3, b: 2, a: 1, d: 4),
      kwargs(5, 6, c: 3, b: 2, d: 4, a: 1),
      kwargs(5, 6, c: 3, d: 4, a: 1, b: 2),
      kwargs(5, 6, c: 3, d: 4, b: 2, a: 1),
      kwargs(5, 6, d: 4, a: 1, b: 2, c: 3),
      kwargs(5, 6, d: 4, a: 1, c: 3, b: 2),
      kwargs(5, 6, d: 4, b: 2, a: 1, c: 3),
      kwargs(5, 6, d: 4, b: 2, c: 3, a: 1),
      kwargs(5, 6, d: 4, c: 3, a: 1, b: 2),
      kwargs(5, 6, d: 4, c: 3, b: 2, a: 1)
    ]
  end.uniq
}

# implicit hashes get skipped and don't break compilation
assert_equal '[[:key]]', %q{
  def implicit(hash)
    hash.keys
  end

  5.times.map { implicit(key: :value) }.uniq
}

# default values on keywords don't mess up argument order
assert_equal '[2]', %q{
  def default_value
    1
  end

  def default_expression(value: default_value)
    value
  end

  5.times.map { default_expression(value: 2) }.uniq
}

# constant default values on keywords
assert_equal '[3]', %q{
  def default_expression(value: 3)
    value
  end

  5.times.map { default_expression }.uniq
}

# non-constant default values on keywords
assert_equal '[3]', %q{
  def default_value
    3
  end

  def default_expression(value: default_value)
    value
  end

  5.times.map { default_expression }.uniq
}

# reordered optional kwargs
assert_equal '[[100, 1]]', %q{
  def foo(capacity: 100, max: nil)
    [capacity, max]
  end

  5.times.map { foo(max: 1) }.uniq
}

# invalid lead param
assert_equal 'ok', %q{
  def bar(baz: 2)
    baz
  end

  def foo
    bar(1, baz: 123)
  end

  begin
    foo
    foo
  rescue ArgumentError => e
    print "ok"
  end
}

# reordered required kwargs
assert_equal '[[1, 2, 3, 4]]', %q{
  def foo(default1: 1, required1:, default2: 3, required2:)
    [default1, required1, default2, required2]
  end

  5.times.map { foo(required1: 2, required2: 4) }.uniq
}

# reordered default expression kwargs
assert_equal '[[:one, :two, 3]]', %q{
  def foo(arg1: (1+0), arg2: (2+0), arg3: (3+0))
    [arg1, arg2, arg3]
  end

  5.times.map { foo(arg2: :two, arg1: :one) }.uniq
}

# complex kwargs
assert_equal '[[1, 2, 3, 4]]', %q{
  def foo(required:, specified: 999, simple_default: 3, complex_default: "4".to_i)
    [required, specified, simple_default, complex_default]
  end

  5.times.map { foo(specified: 2, required: 1) }.uniq
}

# cfunc kwargs
assert_equal '{:foo=>123}', %q{
  def foo(bar)
    bar.store(:value, foo: 123)
    bar[:value]
  end

  foo({})
  foo({})
}

# cfunc kwargs
assert_equal '{:foo=>123}', %q{
  def foo(bar)
    bar.replace(foo: 123)
  end

  foo({})
  foo({})
}

# cfunc kwargs
assert_equal '{:foo=>123, :bar=>456}', %q{
  def foo(bar)
    bar.replace(foo: 123, bar: 456)
  end

  foo({})
  foo({})
}

# variadic cfunc kwargs
assert_equal '{:foo=>123}', %q{
  def foo(bar)
    bar.merge(foo: 123)
  end

  foo({})
  foo({})
}

# optimized cfunc kwargs
assert_equal 'false', %q{
  def foo
    :foo.eql?(foo: :foo)
  end

  foo
  foo
}

# attr_reader on frozen object
assert_equal 'false', %q{
  class Foo
    attr_reader :exception

    def failed?
      !exception.nil?
    end
  end

  foo = Foo.new.freeze
  foo.failed?
  foo.failed?
}

# regression test for doing kwarg shuffle before checking for interrupts
assert_equal 'ok', %q{
  def new_media_drop(attributes:, product_drop:, context:, sources:)
    nil.nomethod rescue nil # force YJIT to bail to side exit

    [attributes, product_drop, context, sources]
  end

  def load_medias(product_drop: nil, raw_medias:, context:)
    raw_medias.map do |raw_media|
      case new_media_drop(context: context, attributes: raw_media, product_drop: product_drop, sources: [])
      in [Hash, ProductDrop, Context, Array]
      else
        raise "bad shuffle"
      end
    end
  end

  class Context; end

  class ProductDrop
    attr_reader :title
    def initialize(title)
      @title = title
    end
  end

  # Make a thread so we have thread switching interrupts
  th = Thread.new do
    while true; end
  end
  1_000.times do |i|
    load_medias(product_drop: ProductDrop.new("foo"), raw_medias: [{}, {}], context: Context.new)
  end
  th.kill.join

  :ok
}

# regression test for tracing attr_accessor methods.
assert_equal "true", %q{
    c = Class.new do
      attr_accessor :x
      alias y x
      alias y= x=
    end
    obj = c.new

    ar_meth = obj.method(:x)
    aw_meth = obj.method(:x=)
    aar_meth = obj.method(:y)
    aaw_meth = obj.method(:y=)
    events = []
    trace = TracePoint.new(:c_call, :c_return){|tp|
      next if tp.path != __FILE__
      next if tp.method_id == :call
      case tp.event
      when :c_call
        events << [tp.event, tp.method_id, tp.callee_id]
      when :c_return
        events << [tp.event, tp.method_id, tp.callee_id, tp.return_value]
      end
    }
    test_proc = proc do
      obj.x = 1
      obj.x
      obj.y = 2
      obj.y
      aw_meth.call(1)
      ar_meth.call
      aaw_meth.call(2)
      aar_meth.call
    end
    test_proc.call # populate call caches
    trace.enable(&test_proc)
    expected = [
      [:c_call, :x=, :x=],
      [:c_return, :x=, :x=, 1],
      [:c_call, :x, :x],
      [:c_return, :x, :x, 1],
      [:c_call, :x=, :y=],
      [:c_return, :x=, :y=, 2],
      [:c_call, :x, :y],
      [:c_return, :x, :y, 2],
    ] * 2

    expected == events
}

# duphash
assert_equal '{:foo=>123}', %q{
  def foo
    {foo: 123}
  end

  foo
  foo
}

# newhash
assert_equal '{:foo=>2}', %q{
  def foo
    {foo: 1+1}
  end

  foo
  foo
}

# block invalidation edge case
assert_equal 'undef', %q{
  class A
    def foo(arg)
      arg.times { A.remove_method(:bar) }
      self
    end

    def bar
      4
    end

    def use(arg)
      # two consecutive sends. When bar is removed, the return address
      # for calling it is already on foo's control frame
      foo(arg).bar
    rescue NoMethodError
      :undef
    end
  end

  A.new.use 0
  A.new.use 0
  A.new.use 1
}

# block invalidation edge case
assert_equal 'ok', %q{
  class A
    Good = :ng
    def foo(arg)
      arg.times { A.const_set(:Good, :ok) }
      self
    end

    def id(arg)
      arg
    end

    def use(arg)
      # send followed by an opt_getinlinecache.
      # The return address remains on the control frame
      # when opt_getinlinecache is invalidated.
      foo(arg).id(Good)
    end
  end

  A.new.use 0
  A.new.use 0
  A.new.use 1
}

assert_equal 'ok', %q{
  # test hitting a branch stub when out of memory
  def nimai(jita)
    if jita
      :ng
    else
      :ok
    end
  end

  nimai(true)
  nimai(true)

  RubyVM::YJIT.simulate_oom! if defined?(RubyVM::YJIT)

  nimai(false)
}

assert_equal 'new', %q{
  # test block invalidation while out of memory
  def foo
    :old
  end

  def test
    foo
  end

  def bar
    :bar
  end


  test
  test

  RubyVM::YJIT.simulate_oom! if defined?(RubyVM::YJIT)

  # Old simulat_omm! leaves one byte of space and this fills it up
  bar
  bar

  def foo
    :new
  end

  test
}

assert_equal 'ok', %q{
  # Try to compile new method while OOM
  def foo
    :ok
  end

  RubyVM::YJIT.simulate_oom! if defined?(RubyVM::YJIT)

  foo
  foo
}

# struct aref embedded
assert_equal '2', %q{
  def foo(s)
    s.foo
  end

  S = Struct.new(:foo)
  foo(S.new(1))
  foo(S.new(2))
}

# struct aref non-embedded
assert_equal '4', %q{
  def foo(s)
    s.d
  end

  S = Struct.new(:a, :b, :c, :d, :e)
  foo(S.new(1,2,3,4,5))
  foo(S.new(1,2,3,4,5))
}

# struct aset embedded
assert_equal '123', %q{
  def foo(s)
    s.foo = 123
  end

  s = Struct.new(:foo).new
  foo(s)
  s = Struct.new(:foo).new
  foo(s)
  s.foo
}

# struct aset non-embedded
assert_equal '[1, 2, 3, 4, 5]', %q{
  def foo(s)
    s.a = 1
    s.b = 2
    s.c = 3
    s.d = 4
    s.e = 5
  end

  S = Struct.new(:a, :b, :c, :d, :e)
  s = S.new
  foo(s)
  s = S.new
  foo(s)
  [s.a, s.b, s.c, s.d, s.e]
}

# struct aref too many args
assert_equal 'ok', %q{
  def foo(s)
    s.foo(:bad)
  end

  s = Struct.new(:foo).new
  foo(s) rescue :ok
  foo(s) rescue :ok
}

# struct aset too many args
assert_equal 'ok', %q{
  def foo(s)
    s.set_foo(123, :bad)
  end

  s = Struct.new(:foo) do
    alias :set_foo :foo=
  end
  foo(s) rescue :ok
  foo(s) rescue :ok
}

# File.join is a cfunc accepting variable arguments as a Ruby array (argc = -2)
assert_equal 'foo/bar', %q{
  def foo
    File.join("foo", "bar")
  end

  foo
  foo
}

# File.join is a cfunc accepting variable arguments as a Ruby array (argc = -2)
assert_equal '', %q{
  def foo
    File.join()
  end

  foo
  foo
}

# Make sure we're correctly reading RStruct's as.ary union for embedded RStructs
assert_equal '3,12', %q{
  pt_struct = Struct.new(:x, :y)
  p = pt_struct.new(3, 12)
  def pt_inspect(pt)
    "#{pt.x},#{pt.y}"
  end

  # Make sure pt_inspect is JITted
  10.times { pt_inspect(p) }

  # Make sure it's returning '3,12' instead of e.g. '3,false'
  pt_inspect(p)
}

# Regression test for deadlock between branch_stub_hit and ractor_receive_if
assert_equal '10', %q{
  r = Ractor.new Ractor.current do |main|
    main << 1
    main << 2
    main << 3
    main << 4
    main << 5
    main << 6
    main << 7
    main << 8
    main << 9
    main << 10
  end

  a = []
  a << Ractor.receive_if{|msg| msg == 10}
  a << Ractor.receive_if{|msg| msg == 9}
  a << Ractor.receive_if{|msg| msg == 8}
  a << Ractor.receive_if{|msg| msg == 7}
  a << Ractor.receive_if{|msg| msg == 6}
  a << Ractor.receive_if{|msg| msg == 5}
  a << Ractor.receive_if{|msg| msg == 4}
  a << Ractor.receive_if{|msg| msg == 3}
  a << Ractor.receive_if{|msg| msg == 2}
  a << Ractor.receive_if{|msg| msg == 1}

  a.length
}

# checktype
assert_equal 'false', %q{
    def function()
        [1, 2] in [Integer, String]
    end
    function()
}

# opt_send_without_block (VM_METHOD_TYPE_ATTRSET)
assert_equal 'foo', %q{
    class Foo
      attr_writer :foo

      def foo()
        self.foo = "foo"
      end
    end
    foo = Foo.new
    foo.foo
}

# anytostring, intern
assert_equal 'true', %q{
    def foo()
      :"#{true}"
    end
    foo()
}

# toregexp, objtostring
assert_equal '/true/', %q{
    def foo()
      /#{true}/
    end
    foo().inspect
}

# concatstrings, objtostring
assert_equal '9001', %q{
    def foo()
      "#{9001}"
    end
    foo()
}

# opt_send_without_block (VM_METHOD_TYPE_CFUNC)
assert_equal 'nil', %q{
    def foo
      nil.inspect # argc: 0
    end
    foo
}
assert_equal '4', %q{
    def foo
      2.pow(2) # argc: 1
    end
    foo
}
assert_equal 'aba', %q{
    def foo
      "abc".tr("c", "a") # argc: 2
    end
    foo
}
assert_equal 'true', %q{
    def foo
      respond_to?(:inspect) # argc: -1
    end
    foo
}
assert_equal '["a", "b"]', %q{
    def foo
      "a\nb".lines(chomp: true) # kwargs
    end
    foo
}

# invokebuiltin
assert_equal '123', %q{
  def foo(obj)
    obj.foo = 123
  end

  struct = Struct.new(:foo)
  obj = struct.new
  foo(obj)
}

# invokebuiltin_delegate
assert_equal '.', %q{
  def foo(path)
    Dir.open(path).path
  end
  foo(".")
}

# opt_invokebuiltin_delegate_leave
assert_equal '[0]', %q{"\x00".unpack("c")}

# opt_send_without_block (VM_METHOD_TYPE_ISEQ)
assert_equal '1', %q{
  def foo = 1
  def bar = foo
  bar
}
assert_equal '[1, 2, 3]', %q{
  def foo(a, b) = [1, a, b]
  def bar = foo(2, 3)
  bar
}
assert_equal '[1, 2, 3, 4, 5, 6]', %q{
  def foo(a, b, c:, d:, e: 0, f: 6) = [a, b, c, d, e, f]
  def bar = foo(1, 2, c: 3, d: 4, e: 5)
  bar
}
assert_equal '[1, 2, 3, 4]', %q{
  def foo(a, b = 2) = [a, b]
  def bar = foo(1) + foo(3, 4)
  bar
}

assert_equal '1', %q{
  def foo(a) = a
  def bar = foo(1) { 2 }
  bar
}
assert_equal '[1, 2]', %q{
  def foo(a, &block) = [a, block.call]
  def bar = foo(1) { 2 }
  bar
}

# opt_send_without_block (VM_METHOD_TYPE_IVAR)
assert_equal 'foo', %q{
  class Foo
    attr_reader :foo

    def initialize
      @foo = "foo"
    end
  end
  Foo.new.foo
}

# opt_send_without_block (VM_METHOD_TYPE_OPTIMIZED)
assert_equal 'foo', %q{
  Foo = Struct.new(:bar)
  Foo.new("bar").bar = "foo"
}
assert_equal 'foo', %q{
  Foo = Struct.new(:bar)
  Foo.new("foo").bar
}

# getblockparamproxy
assert_equal 'foo', %q{
  def foo(&block)
    block.call
  end
  foo { "foo" }
}

# getblockparam
assert_equal 'foo', %q{
  def foo(&block)
    block
  end
  foo { "foo" }.call
}

assert_equal '[1, 2]', %q{
  def foo
    x = [2]
    [1, *x]
  end

  foo
  foo
}

# respond_to? with changing symbol
assert_equal 'false', %q{
  def foo(name)
    :sym.respond_to?(name)
  end
  foo(:to_s)
  foo(:to_s)
  foo(:not_exist)
}

# respond_to? with method being defined
assert_equal 'true', %q{
  def foo
    :sym.respond_to?(:not_yet_defined)
  end
  foo
  foo
  module Kernel
    def not_yet_defined = true
  end
  foo
}

# respond_to? with undef method
assert_equal 'false', %q{
  module Kernel
    def to_be_removed = true
  end
  def foo
    :sym.respond_to?(:to_be_removed)
  end
  foo
  foo
  class Object
    undef_method :to_be_removed
  end
  foo
}

# respond_to? with respond_to_missing?
assert_equal 'true', %q{
  class Foo
  end
  def foo(x)
    x.respond_to?(:bar)
  end
  foo(Foo.new)
  foo(Foo.new)
  class Foo
    def respond_to_missing?(*) = true
  end
  foo(Foo.new)
}

# bmethod
assert_equal '[1, 2, 3]', %q{
  one = 1
  define_method(:foo) do
    one
  end

  3.times.map { |i| foo + i }
}

# return inside bmethod
assert_equal 'ok', %q{
  define_method(:foo) do
    1.tap { return :ok }
  end

  foo
}

# bmethod optional and keywords
assert_equal '[[1, nil, 2]]', %q{
  define_method(:opt_and_kwargs) do |a = {}, b: nil, c: nil|
    [a, b, c]
  end

  5.times.map { opt_and_kwargs(1, c: 2) }.uniq
}

# bmethod with forwarded block
assert_equal '2', %q{
  define_method(:foo) do |&block|
    block.call
  end

  def bar(&block)
    foo(&block)
  end

  bar { 1 }
  bar { 2 }
}

# bmethod with forwarded block and arguments
assert_equal '5', %q{
  define_method(:foo) do |n, &block|
    n + block.call
  end

  def bar(n, &block)
    foo(n, &block)
  end

  bar(0) { 1 }
  bar(3) { 2 }
}

# bmethod with forwarded unwanted block
assert_equal '1', %q{
  one = 1
  define_method(:foo) do
    one
  end

  def bar(&block)
    foo(&block)
  end

  bar { }
  bar { }
}

# test for return stub lifetime issue
assert_equal '1', %q{
  def foo(n)
    if n == 2
      return 1.times { Object.define_method(:foo) {} }
    end

    foo(n + 1)
  end

  foo(1)
}

# case-when with redefined ===
assert_equal 'ok', %q{
  class Symbol
    def ===(a)
      true
    end
  end

  def cw(arg)
    case arg
    when :b
      :ok
    when 4
      :ng
    end
  end

  cw(4)
}

assert_equal 'threw', %q{
  def foo(args)
    wrap(*args)
  rescue ArgumentError
    'threw'
  end

  def wrap(a)
    [a]
  end

  foo([Hash.ruby2_keywords_hash({})])
}

assert_equal 'threw', %q{
  # C call
  def bar(args)
    Array(*args)
  rescue ArgumentError
    'threw'
  end

  bar([Hash.ruby2_keywords_hash({})])
}

# Test instance_of? and is_a?
assert_equal 'true', %q{
  1.instance_of?(Integer) && 1.is_a?(Integer)
}

# Test instance_of? and is_a? for singleton classes
assert_equal 'true', %q{
  a = []
  def a.test = :test
  a.instance_of?(Array) && a.is_a?(Array)
}

# Test instance_of? for singleton_class
# Yes this does really return false
assert_equal 'false', %q{
  a = []
  def a.test = :test
  a.instance_of?(a.singleton_class)
}

# Test is_a? for singleton_class
assert_equal 'true', %q{
  a = []
  def a.test = :test
  a.is_a?(a.singleton_class)
}

# Test send with splat to a cfunc
assert_equal 'true', %q{
  1.send(:==, 1, *[])
}

# Test empty splat with cfunc
assert_equal '2', %q{
  def foo
    Integer.sqrt(4, *[])
  end
  # call twice to deal with constant exiting
  foo
  foo
}

# Test non-empty splat with cfunc
assert_equal 'Hello World', %q{
  def bar
    args = ["Hello "]
    greeting = "World"
    greeting.insert(0, *args)
    greeting
  end
  bar
}

# Regression: this creates a temp stack with > 127 elements
assert_normal_exit %q{
  def foo(a)
    [
      a, a, a, a, a, a, a, a, a, a,
      a, a, a, a, a, a, a, a, a, a,
      a, a, a, a, a, a, a, a, a, a,
      a, a, a, a, a, a, a, a, a, a,
      a, a, a, a, a, a, a, a, a, a,
      a, a, a, a, a, a, a, a, a, a,
      a, a, a, a, a, a, a, a, a, a,
      a, a, a, a, a, a, a, a, a, a,
      a, a, a, a, a, a, a, a, a, a,
      a, a, a, a, a, a, a, a, a, a,
      a, a, a, a, a, a, a, a, a, a,
      a, a, a, a, a, a, a, a, a, a,
      a, a, a, a, a, a, a, a,
    ]
  end

  def entry
    foo(1)
  end

  entry
}

# Test that splat and rest combined
# properly dupe the array
assert_equal "[]", %q{
  def foo(*rest)
    rest << 1
  end

  def test(splat)
    foo(*splat)
  end

  EMPTY = []
  custom = Object.new
  def custom.to_a
    EMPTY
  end

  test(custom)
  test(custom)
  EMPTY
}

# Rest with send
assert_equal '[1, 2, 3]', %q{
  def bar(x, *rest)
    rest.insert(0, x)
  end
  send(:bar, 1, 2, 3)
}

# Fix splat block arg bad compilation
assert_equal "foo", %q{
  def literal(*args, &block)
    s = ''.dup
    literal_append(s, *args, &block)
    s
  end

  def literal_append(sql, v)
    sql << v
  end

  literal("foo")
}

# regression test for accidentally having a parameter truncated
# due to Rust/C signature mismatch. Used to crash with
# > [BUG] rb_vm_insn_addr2insn: invalid insn address ...
# or
# > ... `Err` value: TryFromIntError(())'
assert_normal_exit %q{
  n = 16384
  eval(
    "def foo(arg); " + "_=arg;" * n + '_=1;' + "Object; end"
  )
  foo 1
}

# Regression test for CantCompile not using starting_ctx
assert_normal_exit %q{
  class Integer
    def ===(other)
      false
    end
  end

  def my_func(x)
    case x
    when 1
      1
    when 2
      2
    else
      3
    end
  end

  my_func(1)
}

# Regression test for CantCompile not using starting_ctx
assert_equal "ArgumentError", %q{
  def literal(*args, &block)
    s = ''.dup
    args = [1, 2, 3]
    literal_append(s, *args, &block)
    s
  end

  def literal_append(sql, v)
    [sql.inspect, v.inspect]
  end

  begin
    literal("foo")
  rescue ArgumentError
    "ArgumentError"
  end
}

# Rest with block
# Simplified code from railsbench
assert_equal '[{"/a"=>"b", :as=>:c, :via=>:post}, [], nil]', %q{
  def match(path, *rest, &block)
    [path, rest, block]
  end

  def map_method(method, args, &block)
    options = args.last
    args.pop
    options[:via] = method
    match(*args, options, &block)
  end

  def post(*args, &block)
    map_method(:post, args, &block)
  end

  post "/a" => "b", as: :c
}

# Test rest and kw_args
assert_equal '[true, true, true, true]', %q{
  def my_func(*args, base: nil, sort: true)
    [args, base, sort]
  end

  def calling_my_func
    results = []
    results << (my_func("test") == [["test"], nil, true])
    results << (my_func("test", base: :base) == [["test"], :base, true])
    results << (my_func("test", sort: false) == [["test"], nil, false])
    results << (my_func("test", "other", base: :base) == [["test", "other"], :base, true])
    results
  end
  calling_my_func
}

# Test Integer#[] with 2 args
assert_equal '0', %q{
  3[0, 0]
}

# unspecified_bits + checkkeyword
assert_equal '2', %q{
  def callee = 1

  # checkkeyword should see unspecified_bits=0 (use bar), not Integer 1 (set bar = foo).
  def foo(foo, bar: foo) = bar

  def entry(&block)
    # write 1 at stack[3]. Calling #callee spills stack[3].
    1 + (1 + (1 + (1 + callee)))
    # &block is written to a register instead of stack[3]. When &block is popped and
    # unspecified_bits is pushed, it must be written to stack[3], not to a register.
    foo(1, bar: 2, &block)
  end

  entry # call branch_stub_hit (spill temps)
  entry # doesn't call branch_stub_hit (not spill temps)
}

# Test rest and optional_params
assert_equal '[true, true, true, true]', %q{
  def my_func(stuff, base=nil, sort=true, *args)
    [stuff, base, sort, args]
  end

  def calling_my_func
    results = []
    results << (my_func("test") == ["test", nil, true, []])
    results << (my_func("test", :base) == ["test", :base, true, []])
    results << (my_func("test", :base, false) == ["test", :base, false, []])
    results << (my_func("test", :base, false, "other", "other") == ["test", :base, false, ["other", "other"]])
    results
  end
  calling_my_func
}

# Test rest and optional_params and splat
assert_equal '[true, true, true, true, true]', %q{
  def my_func(stuff, base=nil, sort=true, *args)
    [stuff, base, sort, args]
  end

  def calling_my_func
    results = []
    splat = ["test"]
    results << (my_func(*splat) == ["test", nil, true, []])
    splat = [:base]
    results << (my_func("test", *splat) == ["test", :base, true, []])
    splat = [:base, false]
    results << (my_func("test", *splat) == ["test", :base, false, []])
    splat = [:base, false, "other", "other"]
    results << (my_func("test", *splat) == ["test", :base, false, ["other", "other"]])
    splat = ["test", :base, false, "other", "other"]
    results << (my_func(*splat) == ["test", :base, false, ["other", "other"]])
    results
  end
  calling_my_func
}

# Regresssion test: rest and optional and splat
assert_equal 'true', %q{
  def my_func(base=nil, *args)
    [base, args]
  end

  def calling_my_func
    array = []
    my_func(:base, :rest1, *array) == [:base, [:rest1]]
  end

  calling_my_func
}

# Fix failed case for large splat
assert_equal 'true', %q{
  def d(a, b=:b)
  end

  def calling_func
    ary = 1380888.times;
    d(*ary)
  end
  begin
    calling_func
  rescue ArgumentError
    true
  end
} unless defined?(RubyVM::RJIT) && RubyVM::RJIT.enabled? # Not yet working on RJIT

# Regresssion test: register allocator on expandarray
assert_equal '[]', %q{
  func = proc { [] }
  proc do
    _x, _y = func.call
  end.call
}

# Catch TAG_BREAK in a non-FINISH frame with JIT code
assert_equal '1', %q{
  def entry
    catch_break
  end

  def catch_break
    while_true do
      break
    end
    1
  end

  def while_true
    while true
      yield
    end
  end

  entry
}

assert_equal '6', %q{
  class Base
    def number = 1 + yield
  end

  class Sub < Base
    def number = super + 2
  end

  Sub.new.number { 3 }
}

# Integer multiplication and overflow
assert_equal '[6, -6, 9671406556917033397649408, -9671406556917033397649408, 21267647932558653966460912964485513216]', %q{
  def foo(a, b)
    a * b
  end

  r1 = foo(2, 3)
  r2 = foo(2, -3)
  r3 = foo(2 << 40, 2 << 41)
  r4 = foo(2 << 40, -2 << 41)
  r5 = foo(1 << 62, 1 << 62)

  [r1, r2, r3, r4, r5]
}

# Integer multiplication and overflow (minimized regression test from test-basic)
assert_equal '8515157028618240000', %q{2128789257154560000 * 4}

# Inlined method calls
assert_equal 'nil', %q{
  def putnil = nil
  def entry = putnil
  entry.inspect
}
assert_equal '1', %q{
  def putobject_1 = 1
  def entry = putobject_1
  entry
}
assert_equal 'false', %q{
  def putobject(_unused_arg1) = false
  def entry = putobject(nil)
  entry
}
assert_equal 'true', %q{
  def entry = yield
  entry { true }
}

assert_normal_exit %q{
  ivars = 1024.times.map { |i| "@iv_#{i} = #{i}\n" }.join
  Foo = Class.new
  Foo.class_eval "def initialize() #{ivars} end"
  Foo.new
}

assert_equal '0', %q{
  def spill
    1.to_i # not inlined
  end

  def inline(_stack1, _stack2, _stack3, _stack4, _stack5)
    0 # inlined
  end

  def entry
    # RegTemps is 00111110 prior to the #inline call.
    # Its return value goes to stack_idx=0, which conflicts with stack_idx=5.
    inline(spill, 2, 3, 4, 5)
  end

  entry
}<|MERGE_RESOLUTION|>--- conflicted
+++ resolved
@@ -1,6 +1,5 @@
-<<<<<<< HEAD
 return if mmtk?
-=======
+
 # regression test for arity check with splat
 assert_equal '[:ae, :ae]', %q{
   def req_one(a_, b_ = 1) = raise
@@ -48,7 +47,6 @@
 
   foo(1, garbage)
 }
->>>>>>> e411bd5b
 
 # regression test for callee block handler overlapping with arguments
 assert_equal '3', %q{
