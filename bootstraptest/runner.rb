"exec" "${RUBY-ruby}" "-x" "$0" "$@" || true # -*- Ruby -*-
#!./ruby
# $Id$

# NOTE:
# Never use optparse in this file.
# Never use test/unit in this file.
# Never use Ruby extensions in this file.
# Maintain Ruby 1.8 compatibility for now

$start_time = Time.now

begin
  require 'fileutils'
  require 'tmpdir'
rescue LoadError
  $:.unshift File.join(File.dirname(__FILE__), '../lib')
  retry
end

if !Dir.respond_to?(:mktmpdir)
  # copied from lib/tmpdir.rb
  def Dir.mktmpdir(prefix_suffix=nil, tmpdir=nil)
    case prefix_suffix
    when nil
      prefix = "d"
      suffix = ""
    when String
      prefix = prefix_suffix
      suffix = ""
    when Array
      prefix = prefix_suffix[0]
      suffix = prefix_suffix[1]
    else
      raise ArgumentError, "unexpected prefix_suffix: #{prefix_suffix.inspect}"
    end
    tmpdir ||= Dir.tmpdir
    t = Time.now.strftime("%Y%m%d")
    n = nil
    begin
      path = "#{tmpdir}/#{prefix}#{t}-#{$$}-#{rand(0x100000000).to_s(36)}"
      path << "-#{n}" if n
      path << suffix
      Dir.mkdir(path, 0700)
    rescue Errno::EEXIST
      n ||= 0
      n += 1
      retry
    end

    if block_given?
      begin
        yield path
      ensure
        FileUtils.remove_entry_secure path
      end
    else
      path
    end
  end
end

# Configuration
bt = Struct.new(:ruby,
                :verbose,
                :color,
                :tty,
                :quiet,
                :wn,
                :progress,
                :progress_bs,
                :passed,
                :failed,
                :reset,
                :columns,
                :window_width,
                :width,
                :indent,
                :platform,
                )
BT = Class.new(bt) do
  def indent=(n)
    super
    if (self.columns ||= 0) < n
      $stderr.print(' ' * (n - self.columns))
    end
    self.columns = indent
  end

  def putc(c)
    unless self.quiet
      if self.window_width == nil
        unless w = ENV["COLUMNS"] and (w = w.to_i) > 0
          w = 80
        end
        w -= 1
        self.window_width = w
      end
      if self.window_width and self.columns >= self.window_width
        $stderr.print "\n", " " * (self.indent ||= 0)
        self.columns = indent
      end
      $stderr.print c
      $stderr.flush
      self.columns += 1
    end
  end

  def wn=(wn)
    unless wn == 1
      if /(?:\A|\s)--jobserver-(?:auth|fds)=(?:(\d+),(\d+)|fifo:((?:\\.|\S)+))/ =~ ENV.delete("MAKEFLAGS")
        begin
          if fifo = $3
            fifo.gsub!(/\\(?=.)/, '')
            r = File.open(fifo, IO::RDONLY|IO::NONBLOCK|IO::BINARY)
            w = File.open(fifo, IO::WRONLY|IO::NONBLOCK|IO::BINARY)
          else
            r = IO.for_fd($1.to_i(10), "rb", autoclose: false)
            w = IO.for_fd($2.to_i(10), "wb", autoclose: false)
          end
        rescue
          r.close if r
        else
          r.close_on_exec = true
          w.close_on_exec = true
          tokens = r.read_nonblock(wn > 0 ? wn : 1024, exception: false)
          r.close
          if String === tokens
            tokens.freeze
            auth = w
            w = nil
            at_exit {auth << tokens; auth.close}
            wn = tokens.size + 1
          else
            w.close
            wn = 1
          end
        end
      end
      if wn <= 0
        require 'etc'
        wn = [Etc.nprocessors / 2, 1].max
      end
    end
    super wn
  end
end.new

BT_STATE = Struct.new(:count, :error).new

def main
  BT.ruby = File.expand_path('miniruby')
  BT.verbose = false
  $VERBOSE = false
  $stress = false
  BT.color = nil
  BT.tty = nil
  BT.quiet = false
  # BT.wn = 1
  dir = nil
  quiet = false
  tests = nil
  ARGV.delete_if {|arg|
    case arg
    when /\A--ruby=(.*)/
      ruby = $1
      ruby.gsub!(/^([^ ]*)/){File.expand_path($1)}
      ruby.gsub!(/(\s+-I\s*)((?!(?:\.\/)*-(?:\s|\z))\S+)/){$1+File.expand_path($2)}
      ruby.gsub!(/(\s+-r\s*)(\.\.?\/\S+)/){$1+File.expand_path($2)}
      BT.ruby = ruby
      true
    when /\A--sets=(.*)/
      tests = Dir.glob("#{File.dirname($0)}/test_{#{$1}}*.rb").sort
      puts tests.map {|path| File.basename(path) }.inspect
      true
    when /\A--dir=(.*)/
      dir = $1
      true
    when /\A(--stress|-s)/
      $stress = true
    when /\A--color(?:=(?:always|(auto)|(never)|(.*)))?\z/
      warn "unknown --color argument: #$3" if $3
      BT.color = color = $1 ? nil : !$2
      true
    when /\A--tty(=(?:yes|(no)|(.*)))?\z/
      warn "unknown --tty argument: #$3" if $3
      BT.tty = !$1 || !$2
      true
    when /\A(-q|--q(uiet))\z/
      quiet = true
      BT.quiet = true
      true
    when /\A-j(\d+)?/
      BT.wn = $1.to_i
      true
    when /\A(-v|--v(erbose))\z/
      BT.verbose = true
      BT.quiet = false
      true
    when /\A(-h|--h(elp)?)\z/
      puts(<<-End)
Usage: #{File.basename($0, '.*')} --ruby=PATH [--sets=NAME,NAME,...]
        --sets=NAME,NAME,...        Name of test sets.
        --dir=DIRECTORY             Working directory.
                                    default: /tmp/bootstraptestXXXXX.tmpwd
        --color[=WHEN]              Colorize the output.  WHEN defaults to 'always'
                                    or can be 'never' or 'auto'.
    -s, --stress                    stress test.
    -v, --verbose                   Output test name before exec.
    -q, --quiet                     Don\'t print header message.
    -h, --help                      Print this message and quit.
End
      exit true
    when /\A-j/
      true
    else
      false
    end
  }
  if tests and not ARGV.empty?
    abort "--sets and arguments are exclusive"
  end
  tests ||= ARGV
  tests = Dir.glob("#{File.dirname($0)}/test_*.rb").sort if tests.empty?
  pathes = tests.map {|path| File.expand_path(path) }

  BT.progress = %w[- \\ | /]
  BT.progress_bs = "\b" * BT.progress[0].size
  BT.tty = $stderr.tty? if BT.tty.nil?
  BT.wn ||= /-j(\d+)?/ =~ (ENV["MAKEFLAGS"] || ENV["MFLAGS"]) ? $1.to_i : 1

  case BT.color
  when nil
    BT.color = BT.tty && /dumb/ !~ ENV["TERM"]
  end
  BT.tty &&= !BT.verbose
  if BT.color
    # dircolors-like style
    colors = (colors = ENV['TEST_COLORS']) ? Hash[colors.scan(/(\w+)=([^:\n]*)/)] : {}
    begin
      File.read(File.join(__dir__, "../tool/colors")).scan(/(\w+)=([^:\n]*)/) do |n, c|
        colors[n] ||= c
      end
    rescue
    end
    BT.passed = "\e[;#{colors["pass"] || "32"}m"
    BT.failed = "\e[;#{colors["fail"] || "31"}m"
    BT.reset = "\e[m"
  else
    BT.passed = BT.failed = BT.reset = ""
  end
  target_version = `#{BT.ruby} -v`.chomp
  BT.platform = target_version[/\[(.*)\]\z/, 1]
  unless quiet
    puts $start_time
    if defined?(RUBY_DESCRIPTION)
      puts "Driver is #{RUBY_DESCRIPTION}"
    elsif defined?(RUBY_PATCHLEVEL)
      puts "Driver is ruby #{RUBY_VERSION} (#{RUBY_RELEASE_DATE}#{RUBY_PLATFORM}) [#{RUBY_PLATFORM}]"
    else
      puts "Driver is ruby #{RUBY_VERSION} (#{RUBY_RELEASE_DATE}) [#{RUBY_PLATFORM}]"
    end
    puts "Target is #{target_version}"
    puts
    $stdout.flush
  end

  in_temporary_working_directory(dir) do
    exec_test pathes
  end
end

def erase(e = true)
  if e and BT.columns > 0 and BT.tty and !BT.verbose
    "\e[1K\r"
  else
    ""
  end
end

def load_test pathes
  pathes.each do |path|
    load File.expand_path(path)
  end
end

def concurrent_exec_test
  aq = Queue.new
  rq = Queue.new

  ts = BT.wn.times.map do
    Thread.new do
      while as = aq.pop
        as.call
        rq << as
      end
    ensure
      rq << nil
    end
  end

  Assertion.all.to_a.shuffle.each do |path, assertions|
    assertions.each do |as|
      aq << as
    end
  end

  BT.indent = 1
  aq.close
  i = 1
  term_wn = 0
  begin
    while BT.wn != term_wn
      if r = rq.pop
        case
        when BT.quiet
        when BT.tty
          $stderr.print "#{BT.progress_bs}#{BT.progress[(i+=1) % BT.progress.size]}"
        else
          BT.putc '.'
        end
      else
        term_wn += 1
      end
    end
  ensure
    ts.each(&:kill)
    ts.each(&:join)
  end
end

def exec_test(pathes)
  # setup
  load_test pathes
  BT_STATE.count = 0
  BT_STATE.error = 0
  BT.columns = 0
  BT.width = pathes.map {|path| File.basename(path).size}.max + 2

  # execute tests
  if BT.wn > 1
    concurrent_exec_test
  else
    prev_basename = nil
    Assertion.all.each do |basename, assertions|
      if !BT.quiet && basename != prev_basename
        prev_basename = basename
        $stderr.printf("%s%-*s ", erase(BT.quiet), BT.width, basename)
        $stderr.flush
      end
      BT.columns = BT.width + 1
      $stderr.puts if BT.verbose
      count = BT_STATE.count
      error = BT_STATE.error

      assertions.each do |assertion|
        BT_STATE.count += 1
        assertion.call
      end

      if BT.tty
        if BT_STATE.error == error
          msg = "PASS #{BT_STATE.count-count}"
          BT.columns += msg.size - 1
          $stderr.print "#{BT.progress_bs}#{BT.passed}#{msg}#{BT.reset}" unless BT.quiet
        else
          msg = "FAIL #{BT_STATE.error-error}/#{BT_STATE.count-count}"
          $stderr.print "#{BT.progress_bs}#{BT.failed}#{msg}#{BT.reset}"
          BT.columns = 0
        end
      end
      $stderr.puts if !BT.quiet and (BT.tty or BT_STATE.error == error)
    end
  end

  # show results
  unless BT.quiet
    $stderr.puts(erase)

    sec = Time.now - $start_time
    $stderr.puts "Finished in #{'%.2f' % sec} sec\n\n" if Assertion.count > 0
  end

  Assertion.errbuf.each do |msg|
    $stderr.puts msg
  end

  out = BT.quiet ? $stdout : $stderr

  if BT_STATE.error == 0
    if Assertion.count == 0
      out.puts "No tests, no problem" unless BT.quiet
    else
      out.puts "#{BT.passed}PASS#{BT.reset} all #{Assertion.count} tests"
    end
    true
  else
    $stderr.puts "#{BT.failed}FAIL#{BT.reset} #{BT_STATE.error}/#{BT_STATE.count} tests failed"
    false
  end
end

def target_platform
  BT.platform or RUBY_PLATFORM
end

class Assertion < Struct.new(:src, :path, :lineno, :proc)
  @count = 0
  @all = Hash.new{|h, k| h[k] = []}
  @errbuf = []

  class << self
    attr_reader :count, :errbuf

    def all
      @all
    end

    def add as
      @all[as.path] << as
      as.id = (@count += 1)
    end
  end

  attr_accessor :id
  attr_reader :err, :category

  def initialize(*args)
    super
    self.class.add self
    @category = self.path.match(/test_(.+)\.rb/)[1]
  end

  def call
    self.proc.call self
  end

  def assert_check(message = '', opt = '', **argh)
    show_progress(message) {
      result = get_result_string(opt, **argh)
      yield(result)
    }
  end

  def with_stderr
    out = err = nil
    r, w = IO.pipe
    @err = w
    err_reader = Thread.new{ r.read }

    begin
      out = yield
    ensure
      w.close
      err = err_reader.value
      r.close rescue nil
    end

    return out, err
  end

  def show_error(msg, additional_message)
    msg = "#{BT.failed}\##{self.id} #{self.path}:#{self.lineno}#{BT.reset}: #{msg}  #{additional_message}"
    if BT.tty
      $stderr.puts "#{erase}#{msg}"
    else
      Assertion.errbuf << msg
    end
    BT_STATE.error += 1
  end


  def show_progress(message = '')
    if BT.quiet || BT.wn > 1
      # do nothing
    elsif BT.verbose
      $stderr.print "\##{@id} #{self.path}:#{self.lineno} "
    elsif BT.tty
      $stderr.print "#{BT.progress_bs}#{BT.progress[BT_STATE.count % BT.progress.size]}"
    end

    t = Time.now if BT.verbose
    faildesc, errout = with_stderr {yield}
    t = Time.now - t if BT.verbose

    if !faildesc
      # success
      if BT.quiet || BT.wn > 1
        # do nothing
      elsif BT.tty
        $stderr.print "#{BT.progress_bs}#{BT.progress[BT_STATE.count % BT.progress.size]}"
      elsif BT.verbose
        $stderr.printf(". %.3f\n", t)
      else
        BT.putc '.'
      end
    else
      $stderr.print "#{BT.failed}F"
      $stderr.printf(" %.3f", t) if BT.verbose
      $stderr.print BT.reset
      $stderr.puts if BT.verbose
      show_error faildesc, message
      unless errout.empty?
        $stderr.print "#{BT.failed}stderr output is not empty#{BT.reset}\n", adjust_indent(errout)
      end

      if BT.tty and !BT.verbose and BT.wn == 1
        $stderr.printf("%-*s%s", BT.width, path, BT.progress[BT_STATE.count % BT.progress.size])
      end
    end
  rescue Interrupt
    $stderr.puts "\##{@id} #{path}:#{lineno}"
    raise
  rescue Exception => err
    $stderr.print 'E'
    $stderr.puts if BT.verbose
    show_error err.message, message
  ensure
    begin
      check_coredump
    rescue CoreDumpError => err
      $stderr.print 'E'
      $stderr.puts if BT.verbose
      show_error err.message, message
      cleanup_coredump
    end
  end

  def get_result_string(opt = '', **argh)
    if BT.ruby
      filename = make_srcfile(**argh)
      begin
        kw = self.err ? {err: self.err} : {}
        out = IO.popen("#{BT.ruby} -W0 #{opt} #{filename}", **kw)
        pid = out.pid
        out.read.tap{ Process.waitpid(pid); out.close }
      ensure
        raise Interrupt if $? and $?.signaled? && $?.termsig == Signal.list["INT"]

        begin
          Process.kill :KILL, pid
        rescue Errno::ESRCH
          # OK
        end
      end
    else
      eval(src).to_s
    end
  end

  def make_srcfile(frozen_string_literal: nil)
    filename = "bootstraptest.#{self.path}_#{self.lineno}_#{self.id}.rb"
    File.open(filename, 'w') {|f|
      f.puts "#frozen_string_literal:true" if frozen_string_literal
      if $stress
        f.puts "GC.stress = true" if $stress
      else
        f.puts ""
      end
      f.puts "class BT_Skip < Exception; end; def skip(msg) = raise(BT_Skip, msg.to_s)"
      f.puts "print(begin; #{self.src}; rescue BT_Skip; $!.message; end)"
    }
    filename
  end
end

def add_assertion src, pr
  loc = caller_locations(2, 1).first
  lineno = loc.lineno
  path = File.basename(loc.path)

  Assertion.new(src, path, lineno, pr)
end

def assert_equal(expected, testsrc, message = '', opt = '', **argh)
  add_assertion testsrc, -> as do
    as.assert_check(message, opt, **argh) {|result|
      if expected == result
        nil
      else
        desc = "#{result.inspect} (expected #{expected.inspect})"
        pretty(testsrc, desc, result)
      end
    }
  end
end

def assert_match(expected_pattern, testsrc, message = '')
  add_assertion testsrc, -> as do
    as.assert_check(message) {|result|
      if expected_pattern =~ result
        nil
      else
        desc = "#{expected_pattern.inspect} expected to be =~\n#{result.inspect}"
        pretty(testsrc, desc, result)
      end
    }
  end
end

def assert_not_match(unexpected_pattern, testsrc, message = '')
  add_assertion testsrc, -> as do
    as.assert_check(message) {|result|
      if unexpected_pattern !~ result
        nil
      else
        desc = "#{unexpected_pattern.inspect} expected to be !~\n#{result.inspect}"
        pretty(testsrc, desc, result)
      end
    }
  end
end

def assert_valid_syntax(testsrc, message = '')
  add_assertion testsrc, -> as do
    as.assert_check(message, '-c') {|result|
      result if /Syntax OK/ !~ result
    }
  end
end

def assert_normal_exit(testsrc, *rest, timeout: nil, **opt)
  add_assertion testsrc, -> as do
    message, ignore_signals = rest
    message ||= ''
    as.show_progress(message) {
      faildesc = nil
      filename = as.make_srcfile
      timeout_signaled = false
      logfile = "assert_normal_exit.#{as.path}.#{as.lineno}.log"

      begin
        err = open(logfile, "w")
        io = IO.popen("#{BT.ruby} -W0 #{filename}", err: err)
        pid = io.pid
        th = Thread.new {
          io.read
          io.close
          $?
        }
        if !th.join(timeout)
          Process.kill :KILL, pid
          timeout_signaled = true
        end
        status = th.value
      ensure
        err.close
      end
      if status && status.signaled?
        signo = status.termsig
        signame = Signal.list.invert[signo]
        unless ignore_signals and ignore_signals.include?(signame)
          sigdesc = "signal #{signo}"
          if signame
            sigdesc = "SIG#{signame} (#{sigdesc})"
          end
          if timeout_signaled
            sigdesc << " (timeout)"
          end
          faildesc = pretty(testsrc, "killed by #{sigdesc}", nil)
          stderr_log = File.read(logfile)
          if !stderr_log.empty?
            faildesc << "\n" if /\n\z/ !~ faildesc
            stderr_log << "\n" if /\n\z/ !~ stderr_log
            stderr_log.gsub!(/^.*\n/) { '| ' + $& }
            faildesc << stderr_log
          end
        end
      end
      faildesc
    }
  end
end

def assert_finish(timeout_seconds, testsrc, message = '')
  add_assertion testsrc, -> as do
    if defined?(RubyVM::RJIT) && RubyVM::RJIT.enabled? # for --jit-wait
      timeout_seconds *= 3
    end

    as.show_progress(message) {
      faildesc = nil
      filename = as.make_srcfile
      io = IO.popen("#{BT.ruby} -W0 #{filename}", err: as.err)
      pid = io.pid
      waited = false
      tlimit = Time.now + timeout_seconds
      diff = timeout_seconds
      while diff > 0
        if Process.waitpid pid, Process::WNOHANG
          waited = true
          break
        end
        if io.respond_to?(:read_nonblock)
          if IO.select([io], nil, nil, diff)
            begin
              io.read_nonblock(1024)
            rescue Errno::EAGAIN, IO::WaitReadable, EOFError
              break
            end while true
          end
        else
          sleep 0.1
        end
        diff = tlimit - Time.now
      end
      if !waited
        Process.kill(:KILL, pid)
        Process.waitpid pid
        faildesc = pretty(testsrc, "not finished in #{timeout_seconds} seconds", nil)
      end
      io.close
      faildesc
    }
  end
end

def flunk(message = '')
  add_assertion '', -> as do
    as.show_progress('') { message }
  end
end

def show_limit(testsrc, opt = '', **argh)
  return if BT.quiet

  add_assertion testsrc, -> as do
    result = as.get_result_string(opt, **argh)
    Assertion.errbuf << result
  end
end

def pretty(src, desc, result)
  src = src.sub(/\A\s*\n/, '')
  (/\n/ =~ src ? "\n#{adjust_indent(src)}" : src) + "  #=> #{desc}"
end

INDENT = 27

def adjust_indent(src)
  untabify(src).gsub(/^ {#{INDENT}}/o, '').gsub(/^/, '   ').sub(/\s*\z/, "\n")
end

def untabify(str)
  str.gsub(/^\t+/) {' ' * (8 * $&.size) }
end

def in_temporary_working_directory(dir)
  if dir
    Dir.mkdir dir
    Dir.chdir(dir) {
      yield
    }
  else
    Dir.mktmpdir(["bootstraptest", ".tmpwd"]) {|d|
      Dir.chdir(d) {
        yield
      }
    }
  end
end

def cleanup_coredump
  if File.file?('core')
    require 'time'
    Dir.glob('/tmp/bootstraptest-core.*').each do |f|
      if Time.now - File.mtime(f) > 7 * 24 * 60 * 60 # 7 days
        warn "Deleting an old core file: #{f}"
        FileUtils.rm(f)
      end
    end
    core_path = "/tmp/bootstraptest-core.#{Time.now.utc.iso8601}"
    warn "A core file is found. Saving it at: #{core_path.dump}"
    FileUtils.mv('core', core_path)
    cmd = ['gdb', BT.ruby, '-c', core_path, '-ex', 'bt', '-batch']
    p cmd # debugging why it's not working
    system(*cmd)
  end
  FileUtils.rm_f Dir.glob('core.*')
  FileUtils.rm_f BT.ruby+'.stackdump' if BT.ruby
end

class CoreDumpError < StandardError; end

def check_coredump
  if File.file?('core') or not Dir.glob('core.*').empty? or
      (BT.ruby and File.exist?(BT.ruby+'.stackdump'))
    raise CoreDumpError, "core dumped"
  end
end

<<<<<<< HEAD
def mmtk?
  `#{BT.ruby} -e 'print (defined?(GC::MMTk.enabled?) && GC::MMTk.enabled?) || false'` == 'true'
=======
def rjit_enabled?
  # Don't check `RubyVM::RJIT.enabled?`. On btest-bruby, target Ruby != runner Ruby.
  ENV.fetch('RUN_OPTS', '').include?('rjit')
>>>>>>> 597955aa
end

exit main<|MERGE_RESOLUTION|>--- conflicted
+++ resolved
@@ -789,14 +789,13 @@
   end
 end
 
-<<<<<<< HEAD
-def mmtk?
-  `#{BT.ruby} -e 'print (defined?(GC::MMTk.enabled?) && GC::MMTk.enabled?) || false'` == 'true'
-=======
 def rjit_enabled?
   # Don't check `RubyVM::RJIT.enabled?`. On btest-bruby, target Ruby != runner Ruby.
   ENV.fetch('RUN_OPTS', '').include?('rjit')
->>>>>>> 597955aa
+end
+
+def mmtk?
+  `#{BT.ruby} -e 'print (defined?(GC::MMTk.enabled?) && GC::MMTk.enabled?) || false'` == 'true'
 end
 
 exit main