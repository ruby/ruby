name: Compilations

on: [push, pull_request]

# Github actions does not support YAML anchors.  This creative use of
# environment variables (plus the "echo $GITHUB_ENV" hack) is to reroute that
# restriction.
env:
  default_cc: clang-14
  append_cc: ''
  crosshost: ''

  # -O1 is faster than -O3 in our tests... Majority of time are consumed trying
  # to optimize binaries.  Also Github Actions run on relatively modern CPUs
  # compared to, say, GCC 4 or Clang 3.  We don't specify `-march=native`
  # because compilers tend not understand what the CPU is.
  optflags: '-O1'

  # -g0 disables backtraces when SEGV.  Do not set that.
  debugflags: '-ggdb3'

  default_configure: >-
    --enable-debug-env
    --disable-install-doc
    --with-ext=-test-/cxxanyargs,+
  append_configure: >-
    --without-valgrind
    --without-jemalloc
    --without-gmp

  UPDATE_UNICODE: >-
    UNICODE_FILES=.
    UNICODE_PROPERTY_FILES=.
    UNICODE_AUXILIARY_FILES=.
    UNICODE_EMOJI_FILES=.
  CONFIGURE_TTY: never
  GITPULLOPTIONS: --no-tags origin ${{github.ref}}
  RUBY_DEBUG: ci rgengc
  RUBY_TESTOPTS: >-
    -q
    --color=always
    --tty=no

jobs:
  compile:
    strategy:
      fail-fast: false
      matrix:
        entry:
          - { key: default_cc, name: gcc-11,    value: gcc-11,    container: gcc-11 }
          - { key: default_cc, name: gcc-10,    value: gcc-10,    container: gcc-10 }
          - { key: default_cc, name: gcc-9,     value: gcc-9,     container: gcc-9 }
          - { key: default_cc, name: gcc-8,     value: gcc-8,     container: gcc-8 }
          - { key: default_cc, name: gcc-7,     value: gcc-7,     container: gcc-7 }
          - { key: default_cc, name: gcc-6,     value: gcc-6,     container: gcc-6 }
          - { key: default_cc, name: gcc-5,     value: gcc-5,     container: gcc-5 }
          - { key: default_cc, name: gcc-4.8,   value: gcc-4.8,   container: gcc-4.8 }
          - key: default_cc
            name: 'gcc-11 LTO'
            value: 'gcc-11 -O2 -flto=auto -ffat-lto-objects'
            container: gcc-11
            # check: true
          - { key: default_cc, name: clang-14,  value: clang-14,  container: clang-14 }
          - { key: default_cc, name: clang-13,  value: clang-13,  container: clang-13 }
          - { key: default_cc, name: clang-12,  value: clang-12,  container: clang-12 }
          - { key: default_cc, name: clang-11,  value: clang-11,  container: clang-11 }
          - { key: default_cc, name: clang-10,  value: clang-10,  container: clang-10 }
          - { key: default_cc, name: clang-9,   value: clang-9,   container: clang-9 }
          - { key: default_cc, name: clang-8,   value: clang-8,   container: clang-8 }
          - { key: default_cc, name: clang-7,   value: clang-7,   container: clang-7 }
          - { key: default_cc, name: clang-6.0, value: clang-6.0, container: clang-6.0 }
          - { key: default_cc, name: clang-5.0, value: clang-5.0, container: clang-5.0 }
          - { key: default_cc, name: clang-4.0, value: clang-4.0, container: clang-4.0 }
          - { key: default_cc, name: clang-3.9, value: clang-3.9, container: clang-3.9 }
          - key: default_cc
            name: 'clang-14 LTO'
            value: 'clang-14 -O2 -flto=auto'
            container: clang-14
            # check: true

          - { key: crosshost, name: aarch64-linux-gnu,     value: aarch64-linux-gnu, container: crossbuild-essential-arm64 }
#         - { key: crosshost, name: arm-linux-gnueabi,     value: arm-linux-gnueabi }
#         - { key: crosshost, name: arm-linux-gnueabihf,   value: arm-linux-gnueabihf }
#         - { key: crosshost, name: i686-w64-mingw32,      value: i686-w64-mingw32 }
#         - { key: crosshost, name: powerpc-linux-gnu,     value: powerpc-linux-gnu }
          - { key: crosshost, name: powerpc64le-linux-gnu, value: powerpc64le-linux-gnu, container: crossbuild-essential-ppc64el }
          - { key: crosshost, name: s390x-linux-gnu,       value: s390x-linux-gnu, container: crossbuild-essential-s390x }
          - { key: crosshost, name: x86_64-w64-mingw32,    value: x86_64-w64-mingw32, container: mingw-w64 }

          - { key: append_cc, name: c99,   value: '-std=c99   -Werror=pedantic -pedantic-errors' }
#         - { key: append_cc, name: c11,   value: '-std=c11   -Werror=pedantic -pedantic-errors' }
#         - { key: append_cc, name: c17,   value: '-std=c17   -Werror=pedantic -pedantic-errors' }
          - { key: append_cc, name: c2x,   value: '-std=c2x   -Werror=pedantic -pedantic-errors' }
          - { key: CXXFLAGS,  name: c++98, value: '-std=c++98 -Werror=pedantic -pedantic-errors -Wno-c++11-long-long' }
#         - { key: CXXFLAGS,  name: c++11, value: '-std=c++11 -Werror=pedantic -pedantic-errors -Wno-c++11-long-long' }
#         - { key: CXXFLAGS,  name: c++14, value: '-std=c++14 -Werror=pedantic -pedantic-errors -Wno-c++11-long-long' }
#         - { key: CXXFLAGS,  name: c++17, value: '-std=c++17 -Werror=pedantic -pedantic-errors -Wno-c++11-long-long' }
          - { key: CXXFLAGS,  name: c++2a, value: '-std=c++2a -Werror=pedantic -pedantic-errors -Wno-c++11-long-long' }

          - { key: optflags, name: '-O0', value: '-O0 -march=x86-64 -mtune=generic' }
#         - { key: optflags, name: '-O3', value: '-O3 -march=x86-64 -mtune=generic', check: true }

          - { key: append_configure, name: gmp,                  value: '--with-gmp' }
          - { key: append_configure, name: jemalloc,             value: '--with-jemalloc' }
          - { key: append_configure, name: valgrind,             value: '--with-valgrind' }
          - { key: append_configure, name: 'coroutine=ucontext', value: '--with-coroutine=ucontext' }
          - { key: append_configure, name: 'coroutine=pthread',  value: '--with-coroutine=pthread' }
          - { key: append_configure, name: disable-jit-support,  value: '--disable-jit-support' }
          - { key: append_configure, name: disable-dln,          value: '--disable-dln' }
          - { key: append_configure, name: disable-rubygems,     value: '--disable-rubygems' }

          - { key: cppflags, name: OPT_THREADED_CODE=1,            value: '-DOPT_THREADED_CODE=1' }
          - { key: cppflags, name: OPT_THREADED_CODE=2,            value: '-DOPT_THREADED_CODE=2' }
          - { key: cppflags, name: OPT_THREADED_CODE=3,            value: '-DOPT_THREADED_CODE=3' }

          - { key: cppflags, name: NDEBUG,                         value: '-DNDEBUG' }
          - { key: cppflags, name: RUBY_DEBUG,                     value: '-DRUBY_DEBUG' }
#         - { key: cppflags, name: ARRAY_DEBUG,                    value: '-DARRAY_DEBUG' }
#         - { key: cppflags, name: BIGNUM_DEBUG,                   value: '-DBIGNUM_DEBUG' }
#         - { key: cppflags, name: CCAN_LIST_DEBUG,                value: '-DCCAN_LIST_DEBUG' }
#         - { key: cppflags, name: CPDEBUG=-1,                     value: '-DCPDEBUG=-1' }
#         - { key: cppflags, name: ENC_DEBUG,                      value: '-DENC_DEBUG' }
#         - { key: cppflags, name: GC_DEBUG,                       value: '-DGC_DEBUG' }
#         - { key: cppflags, name: HASH_DEBUG,                     value: '-DHASH_DEBUG' }
#         - { key: cppflags, name: ID_TABLE_DEBUG,                 value: '-DID_TABLE_DEBUG' }
#         - { key: cppflags, name: RGENGC_DEBUG=-1,                value: '-DRGENGC_DEBUG=-1' }
#         - { key: cppflags, name: SYMBOL_DEBUG,                   value: '-DSYMBOL_DEBUG' }
#         - { key: cppflags, name: THREAD_DEBUG=-1,                value: '-DTHREAD_DEBUG=-1' }

#         - { key: cppflags, name: RGENGC_CHECK_MODE,              value: '-DRGENGC_CHECK_MODE' }
#         - { key: cppflags, name: TRANSIENT_HEAP_CHECK_MODE,      value: '-DTRANSIENT_HEAP_CHECK_MODE' }
#         - { key: cppflags, name: VM_CHECK_MODE,                  value: '-DVM_CHECK_MODE' }

          - { key: cppflags, name: USE_EMBED_CI=0,                 value: '-DUSE_EMBED_CI=0' }
          - { key: cppflags, name: USE_FLONUM=0,                   value: '-DUSE_FLONUM=0' }
#         - { key: cppflags, name: USE_GC_MALLOC_OBJ_INFO_DETAILS, value: '-DUSE_GC_MALLOC_OBJ_INFO_DETAILS' }
          - { key: cppflags, name: USE_LAZY_LOAD,                  value: '-DUSE_LAZY_LOAD' }
#         - { key: cppflags, name: USE_RINCGC=0,                   value: '-DUSE_RINCGC=0' }
#         - { key: cppflags, name: USE_SYMBOL_GC=0,                value: '-DUSE_SYMBOL_GC=0' }
#         - { key: cppflags, name: USE_THREAD_CACHE=0,             value: '-DUSE_THREAD_CACHE=0' }
#         - { key: cppflags, name: USE_TRANSIENT_HEAP=0,           value: '-DUSE_TRANSIENT_HEAP=0' }
#         - { key: cppflags, name: USE_RUBY_DEBUG_LOG=1,           value: '-DUSE_RUBY_DEBUG_LOG=1' }

          - { key: cppflags, name: DEBUG_FIND_TIME_NUMGUESS,       value: '-DDEBUG_FIND_TIME_NUMGUESS' }
          - { key: cppflags, name: DEBUG_INTEGER_PACK,             value: '-DDEBUG_INTEGER_PACK' }
#         - { key: cppflags, name: ENABLE_PATH_CHECK,              value: '-DENABLE_PATH_CHECK' }

          - { key: cppflags, name: GC_DEBUG_STRESS_TO_CLASS,       value: '-DGC_DEBUG_STRESS_TO_CLASS' }
#         - { key: cppflags, name: GC_ENABLE_LAZY_SWEEP=0,         value: '-DGC_ENABLE_LAZY_SWEEP=0' }
#         - { key: cppflags, name: GC_PROFILE_DETAIL_MEMOTY,       value: '-DGC_PROFILE_DETAIL_MEMOTY' }
#         - { key: cppflags, name: GC_PROFILE_MORE_DETAIL,         value: '-DGC_PROFILE_MORE_DETAIL' }

#         - { key: cppflags, name: CALC_EXACT_MALLOC_SIZE,         value: '-DCALC_EXACT_MALLOC_SIZE' }
#         - { key: cppflags, name: MALLOC_ALLOCATED_SIZE_CHECK,    value: '-DMALLOC_ALLOCATED_SIZE_CHECK' }

#         - { key: cppflags, name: IBF_ISEQ_ENABLE_LOCAL_BUFFER,   value: '-DIBF_ISEQ_ENABLE_LOCAL_BUFFER' }

#         - { key: cppflags, name: RGENGC_ESTIMATE_OLDMALLOC,      value: '-DRGENGC_ESTIMATE_OLDMALLOC' }
#         - { key: cppflags, name: RGENGC_FORCE_MAJOR_GC,          value: '-DRGENGC_FORCE_MAJOR_GC' }
#         - { key: cppflags, name: RGENGC_OBJ_INFO,                value: '-DRGENGC_OBJ_INFO' }
#         - { key: cppflags, name: RGENGC_OLD_NEWOBJ_CHECK,        value: '-DRGENGC_OLD_NEWOBJ_CHECK' }
#         - { key: cppflags, name: RGENGC_PROFILE,                 value: '-DRGENGC_PROFILE' }

#         - { key: cppflags, name: VM_DEBUG_BP_CHECK,              value: '-DVM_DEBUG_BP_CHECK' }
#         - { key: cppflags, name: VM_DEBUG_VERIFY_METHOD_CACHE,   value: '-DVM_DEBUG_VERIFY_METHOD_CACHE' }

          - { key: cppflags, name: MJIT_FORCE_ENABLE,              value: '-DMJIT_FORCE_ENABLE' }

    name: ${{ matrix.entry.name }}
    runs-on: ubuntu-latest
<<<<<<< HEAD
    container: 
      image: ghcr.io/fkorotkov/ruby-ci-image:${{ matrix.entry.container || 'clang-13' }}
      options: --user root
=======
    container: ghcr.io/ruby/ruby-ci-image:${{ matrix.entry.container || 'clang-14' }}
>>>>>>> 6a9bfa4d
    steps:
      - run: mkdir build
        working-directory:
      - name: setenv
        run: |
          echo "${{ matrix.entry.key }}=${{ matrix.entry.value }}" >> $GITHUB_ENV
          echo "make=make -sj$((1 + $(nproc --all)))" >> $GITHUB_ENV
      - uses: actions/checkout@v2
        with:
          path: src
      - run: ./autogen.sh
        working-directory: src
      - name: Run configure
        run: ../src/configure -C ${default_configure} ${append_configure} --with-gcc="${default_cc} ${append_cc}"
        if: ${{ matrix.entry.key != 'crosshost' }}
      - name: Run cross configure
        run: ../src/configure -C ${default_configure} ${append_configure} --host="${crosshost}"
        if: ${{ matrix.entry.key == 'crosshost' }}
      - run: $make extract-extlibs
      - run: $make incs
      - run: $make
      - run: $make leaked-globals
      - run: $make test
      - run: $make install
        if: ${{ matrix.entry.check }}
      - run: /usr/local/bin/gem install --no-doc timezone tzinfo
        if: ${{ matrix.entry.check }}
      - run: $make test-tool
        if: ${{ matrix.entry.check }}
      - run: $make test-all TESTS='-- ruby -ext-'
        if: ${{ matrix.entry.check }}
      - run: $make test-spec
        if: ${{ matrix.entry.check }}

      - uses: k0kubun/action-slack@v2.0.0
        with:
          payload: |
            {
              "ci": "GitHub Actions",
              "env": "${{ github.workflow }} / ${{ matrix.entry.name }}",
              "url": "https://github.com/${{ github.repository }}/actions/runs/${{ github.run_id }}",
              "commit": "${{ github.sha }}",
              "branch": "${{ github.ref }}".split('/').reverse()[0]
            }
        env:
          SLACK_WEBHOOK_URL: ${{ secrets.SIMPLER_ALERTS_URL }} # ruby-lang slack: ruby/simpler-alerts-bot
        if: ${{ failure() && github.event_name == 'push' }}

defaults:
  run:
    working-directory: build<|MERGE_RESOLUTION|>--- conflicted
+++ resolved
@@ -168,13 +168,9 @@
 
     name: ${{ matrix.entry.name }}
     runs-on: ubuntu-latest
-<<<<<<< HEAD
     container: 
-      image: ghcr.io/fkorotkov/ruby-ci-image:${{ matrix.entry.container || 'clang-13' }}
+      image: ghcr.io/fkorotkov/ruby-ci-image:${{ matrix.entry.container || 'clang-14' }}
       options: --user root
-=======
-    container: ghcr.io/ruby/ruby-ci-image:${{ matrix.entry.container || 'clang-14' }}
->>>>>>> 6a9bfa4d
     steps:
       - run: mkdir build
         working-directory:
