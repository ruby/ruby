name: Ubuntu
on: [push, pull_request]
jobs:
  make:
    strategy:
      matrix:
        test_task: ["check", "test-bundler-parallel", "test-bundled-gems"]
        os:
          - ubuntu-20.04
#         - ubuntu-18.04
        configure: ["", "cppflags=-DRUBY_DEBUG"]
        include:
          - test_task: "test-all TESTS=--repeat-count=2"
            os: ubuntu-20.04
            configure: ""
      fail-fast: false
    env:
      GITPULLOPTIONS: --no-tags origin ${{github.ref}}
      RUBY_DEBUG: ci
    runs-on: ${{ matrix.os }}
    steps:
      - run: mkdir build
        working-directory:
      - name: Install libraries
        run: |
          set -x
          sudo apt-get update -q || :
          sudo apt-get install --no-install-recommends -q -y build-essential libssl-dev libyaml-dev libreadline6-dev zlib1g-dev libncurses5-dev libffi-dev bison autoconf ruby
      - name: git config
        run: |
          git config --global advice.detachedHead 0
          git config --global init.defaultBranch garbage
      - uses: actions/checkout@v2
        with:
          path: src
      - name: Fixed world writable dirs
        run: |
          chmod -v go-w $HOME $HOME/.config
          sudo chmod -R go-w /usr/share
          sudo bash -c 'IFS=:; for d in '"$PATH"'; do chmod -v go-w $d; done' || :
      - name: Set ENV
        run: |
          echo "JOBS=-j$((1 + $(nproc --all)))" >> $GITHUB_ENV
      - run: ./autogen.sh
        working-directory: src
      - name: Run configure
        run: ../src/configure -C --disable-install-doc ${{ matrix.configure }}
      - run: make $JOBS incs
      - run: make $JOBS
      - run: make leaked-globals
        if: ${{ matrix.test_task == 'check' }}
      - run: make prepare-gems
        if: ${{ matrix.test_task == 'check' }}
      - name: Create dummy files in build dir
        run: |
<<<<<<< HEAD
          mkdir build
          cd build
          ../src/configure -C --disable-install-doc
      - name: Update
        run: make -C build $JOBS -s RUBY='$(BASERUBY)' MINIRUBY='$(RUBY)' RUNRUBY='$(RUBY)' up
      - name: Make
        run: make -C build $JOBS
      - name: Tests
        run: make -C build $JOBS -s ${{ matrix.test_task }}
=======
          ./miniruby -e '(("a".."z").to_a+("A".."Z").to_a+("0".."9").to_a+%w[foo bar test zzz]).each{|basename|File.write("#{basename}.rb", "raise %(do not load #{basename}.rb)")}'
        if: ${{ matrix.test_task == 'check' }}
      - run: make $JOBS -s ${{ matrix.test_task }}
        timeout-minutes: 30
>>>>>>> db154b20
        env:
          RUBY_TESTOPTS: "-q --tty=no"
          TEST_BUNDLED_GEMS_ALLOW_FAILURES: ""
      - uses: k0kubun/action-slack@v2.0.0
        with:
          payload: |
            {
              "ci": "GitHub Actions",
              "env": "${{ matrix.os }} / ${{ matrix.test_task }}${{ matrix.configure }}",
              "url": "https://github.com/${{ github.repository }}/actions/runs/${{ github.run_id }}",
              "commit": "${{ github.sha }}",
              "branch": "${{ github.ref }}".split('/').reverse()[0]
            }
        env:
          SLACK_WEBHOOK_URL: ${{ secrets.SIMPLER_ALERTS_URL }} # ruby-lang slack: ruby/simpler-alerts-bot
        if: ${{ failure() && github.event_name == 'push' }}

defaults:
  run:
    working-directory: build<|MERGE_RESOLUTION|>--- conflicted
+++ resolved
@@ -45,6 +45,8 @@
         working-directory: src
       - name: Run configure
         run: ../src/configure -C --disable-install-doc ${{ matrix.configure }}
+      - name: Update
+        run: make -C build $JOBS -s RUBY='$(BASERUBY)' MINIRUBY='$(RUBY)' RUNRUBY='$(RUBY)' up
       - run: make $JOBS incs
       - run: make $JOBS
       - run: make leaked-globals
@@ -53,22 +55,10 @@
         if: ${{ matrix.test_task == 'check' }}
       - name: Create dummy files in build dir
         run: |
-<<<<<<< HEAD
-          mkdir build
-          cd build
-          ../src/configure -C --disable-install-doc
-      - name: Update
-        run: make -C build $JOBS -s RUBY='$(BASERUBY)' MINIRUBY='$(RUBY)' RUNRUBY='$(RUBY)' up
-      - name: Make
-        run: make -C build $JOBS
-      - name: Tests
-        run: make -C build $JOBS -s ${{ matrix.test_task }}
-=======
           ./miniruby -e '(("a".."z").to_a+("A".."Z").to_a+("0".."9").to_a+%w[foo bar test zzz]).each{|basename|File.write("#{basename}.rb", "raise %(do not load #{basename}.rb)")}'
         if: ${{ matrix.test_task == 'check' }}
       - run: make $JOBS -s ${{ matrix.test_task }}
         timeout-minutes: 30
->>>>>>> db154b20
         env:
           RUBY_TESTOPTS: "-q --tty=no"
           TEST_BUNDLED_GEMS_ALLOW_FAILURES: ""
