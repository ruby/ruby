name: MinGW
on:
  push:
    paths-ignore:
      - 'doc/**'
      - '**/man'
      - '**.md'
      - '**.rdoc'
      - '**/.document'
  pull_request:
    paths-ignore:
      - 'doc/**'
      - '**/man'
      - '**.md'
      - '**.rdoc'
      - '**/.document'

concurrency:
  group: ${{ github.workflow }} / ${{ startsWith(github.event_name, 'pull') && github.ref_name || github.sha }}
  cancel-in-progress: ${{ startsWith(github.event_name, 'pull') }}

permissions:
  contents: read

# Notes:
# Actions console encoding causes issues, see test-all & test-spec steps
#
jobs:
  make:
    runs-on: windows-2022
    name: ${{ github.workflow }} (${{ matrix.msystem }})
    env:
      MSYSTEM: ${{ matrix.msystem }}
      MSYS2_ARCH: x86_64
      CHOST: "x86_64-w64-mingw32"
      CFLAGS:   "-march=x86-64 -mtune=generic -O3 -pipe"
      CXXFLAGS: "-march=x86-64 -mtune=generic -O3 -pipe"
      CPPFLAGS: "-D_FORTIFY_SOURCE=2 -D__USE_MINGW_ANSI_STDIO=1 -DFD_SETSIZE=2048"
      LDFLAGS:  "-pipe"
      GITPULLOPTIONS: --no-tags origin ${{github.ref}}
    strategy:
      matrix:
        include:
          # To mitigate flakiness of MinGW CI, we test only one runtime that newer MSYS2 uses.
          - msystem: "UCRT64"
            base_ruby: head
            test_task: "check"
            test-all-opts: "--name=!/TestObjSpace#test_reachable_objects_during_iteration/"
      fail-fast: false
    if: ${{ !contains(github.event.head_commit.message, '[DOC]') && !contains(github.event.pull_request.labels.*.name, 'Documentation') }}
    steps:
      - run: mkdir build
        working-directory:
      - name: git config
        run: |
          git config --global core.autocrlf false
          git config --global core.eol lf
          git config --global advice.detachedHead 0
          git config --global init.defaultBranch garbage
      - uses: actions/checkout@ac593985615ec2ede58e132d2e21d2b1cbd6127c # v3.3.0
        with:
          path: src
      - uses: actions/cache@627f0f41f6904a5b1efbaed9f96d9eb58e92e920 # v3.2.4
        with:
          path: src/.downloaded-cache
          key: downloaded-cache
      - name: Set up Ruby & MSYS2
<<<<<<< HEAD
        uses: ruby/setup-ruby@319066216501fbd5e2d568f14b7d68c19fb67a5d # v1.133.1
=======
        uses: ruby/setup-ruby@ee26e27437bde475b19a6bf8cb73c9fa658876a2 # v1.134.0
>>>>>>> 73674cac
        with:
          ruby-version: ${{ matrix.base_ruby }}
      - name: set env
        run: |
          echo "GNUMAKEFLAGS=-j$((2 * NUMBER_OF_PROCESSORS))" >> $GITHUB_ENV

      - name: where check
        run: |
          # show where
          mv /c/Windows/System32/libcrypto-1_1-x64.dll /c/Windows/System32/libcrypto-1_1-x64.dll_
          mv /c/Windows/System32/libssl-1_1-x64.dll    /c/Windows/System32/libssl-1_1-x64.dll_
          result=true
          for e in gcc.exe ragel.exe make.exe bison.exe libcrypto-1_1-x64.dll libssl-1_1-x64.dll; do
            echo '##['group']'$'\033[93m'$e$'\033[m'
            where $e || result=false
            echo '##['endgroup']'
          done
          $result

      - name: version check
        run: |
          # show version
          result=true
          for e in gcc ragel make bison "openssl version"; do
            case "$e" in *" "*) ;; *) e="$e --version";; esac
            echo '##['group']'$'\033[93m'$e$'\033[m'
            $e || result=false
            echo '##['endgroup']'
          done
          $result

      - name: autogen
        run: |
          ./autogen.sh
        working-directory: src

      - name: configure
        run: >
          ../src/configure --disable-install-doc --prefix=/.
          --build=$CHOST --host=$CHOST --target=$CHOST

      - name: update
        run: |
          make incs

      - name: download gems
        run: |
          make update-gems

      - name: make all
        timeout-minutes: 30
        run: |
          make

      - run: make leaked-globals

      - name: make install
        run: |
          make DESTDIR=../install install-nodoc

      - name: test
        timeout-minutes: 5
        run: |
          make test
        if: ${{matrix.test_task == 'check' || matrix.test_task == 'test'}}

      - name: test-all
        timeout-minutes: 45
        run: |
          # Actions uses UTF8, causes test failures, similar to normal OS setup
          chcp.com 437
          make ${{ StartsWith(matrix.test_task, 'test/') && matrix.test_task || 'test-all' }}
        env:
          RUBY_TESTOPTS: >-
            --retry --job-status=normal --show-skip --timeout-scale=1.5
            ${{ matrix.test-all-opts }}
          BUNDLER_VERSION:
        if: ${{matrix.test_task == 'check' || matrix.test_task == 'test-all' || StartsWith(matrix.test_task, 'test/')}}

      - name: test-spec
        timeout-minutes: 10
        run: |
          make ${{ StartsWith(matrix.test_task, 'spec/') && matrix.test_task || 'test-spec' }}
        if: ${{matrix.test_task == 'check' || matrix.test_task == 'test-spec' || StartsWith(matrix.test_task, 'spec/')}}

      - uses: ruby/action-slack@b6882ea6ef8f556f9f9af9ec1220d3f1ced74acf # v3.0.0
        with:
          payload: |
            {
              "ci": "GitHub Actions",
              "env": "${{ github.workflow }} ${{ matrix.msystem }} / ${{ matrix.test_task }}",
              "url": "https://github.com/${{ github.repository }}/actions/runs/${{ github.run_id }}",
              "commit": "${{ github.sha }}",
              "branch": "${{ github.ref_name }}"
            }
        env:
          SLACK_WEBHOOK_URL: ${{ secrets.SIMPLER_ALERTS_URL }} # ruby-lang slack: ruby/simpler-alerts-bot
        if: ${{ failure() && github.event_name == 'push' }}

defaults:
  run:
    working-directory: build
    shell: sh<|MERGE_RESOLUTION|>--- conflicted
+++ resolved
@@ -65,11 +65,7 @@
           path: src/.downloaded-cache
           key: downloaded-cache
       - name: Set up Ruby & MSYS2
-<<<<<<< HEAD
-        uses: ruby/setup-ruby@319066216501fbd5e2d568f14b7d68c19fb67a5d # v1.133.1
-=======
         uses: ruby/setup-ruby@ee26e27437bde475b19a6bf8cb73c9fa658876a2 # v1.134.0
->>>>>>> 73674cac
         with:
           ruby-version: ${{ matrix.base_ruby }}
       - name: set env
