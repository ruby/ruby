--- conflicted
+++ resolved
@@ -29,23 +29,6 @@
     struct traceobj_arg *prev_traceobj_arg;
 };
 
-<<<<<<< HEAD
-=======
-/* all of information don't need marking. */
-struct allocation_info {
-    int living;
-    VALUE flags;
-    VALUE klass;
-
-    /* allocation info */
-    const char *path;
-    unsigned long line;
-    const char *class_path;
-    VALUE mid;
-    size_t generation;
-};
-
->>>>>>> 347e748b
 static const char *
 make_unique_str(st_table *tbl, const char *str, long len)
 {
