--- conflicted
+++ resolved
@@ -1,6 +1,4 @@
-<<<<<<< HEAD
-=======
-Sat Jun 13 11:39:43 2015  SHIBATA Hiroshi  <hsbt@ruby-lang.org>
+Sat Jun 13 11:44:15 2015  SHIBATA Hiroshi  <hsbt@ruby-lang.org>
 
 	* lib/tempfile.rb: Fix typo. [fix GH-933] Patch by @Zorbash
 
@@ -201,7 +199,6 @@
 
 	* gc.c (obj_info): print method id for T_IMEMO/ment.
 
->>>>>>> 654b90d3
 Sun Jun  7 07:05:43 2015  Kazuki Tanaka  <gogotanaka@ruby-lang.org>
 
 	* Move test cases from test/ruby/test_complex.rb to test/test_cmath.rb
