# NEWS for Ruby 3.1.0

This document is a list of user visible feature changes
since the **3.0.0** release, except for bug fixes.

Note that each entry is kept to a minimum, see links for details.

## Language changes

* Pin operator now takes an expression. [[Feature #17411]]

    ```ruby
    Prime.each_cons(2).lazy.find_all{_1 in [n, ^(n + 2)]}.take(3).to_a
    #=> [[3, 5], [5, 7], [11, 13]]
    ```

* Multiple assignment evaluation order has been made consistent with
  single assignment evaluation order.  With single assignment, Ruby
  uses a left-to-right evaluation order.  With this code:

    ```ruby
    foo[0] = bar
    ```

  The following evaluation order is used:

  1. `foo`
  2. `bar`
  3. `[]=` called on the result of `foo`

  In Ruby before 3.1.0, multiple assignment did not follow this
  evaluation order.  With this code:

    ```ruby
    foo[0], bar.baz = a, b
    ```

  Versions of Ruby before 3.1.0 would evaluate in the following
  order

  1. `a`
  2. `b`
  3. `foo`
  4. `[]=` called on the result of `foo`
  5. `bar`
  6. `baz=` called on the result of `bar`

  Starting in Ruby 3.1.0, evaluation order is now consistent with
  single assignment, with the left hand side being evaluated before
  the right hand side:

  1. `foo`
  2. `bar`
  3. `a`
  4. `b`
  5. `[]=` called on the result of `foo`
  6. `baz=` called on the result of `bar`

  [[Bug #4443]]

## Command line options

## Core classes updates

Outstanding ones only.

* Array

    * Array#intersect? is added. [[Feature #15198]]

* Enumerable

    * Enumerable#compact is added. [[Feature #17312]]

    * Enumerable#tally now accepts an optional hash to count. [[Feature #17744]]

* Enumerator::Lazy

    * Enumerator::Lazy#compact is added. [[Feature #17312]]

* File

    * File.dirname now accepts an optional argument for the level to
      strip path components. [[Feature #12194]]

* Module

    * Module#prepend now modifies the ancestor chain if the receiver
      already includes the argument. Module#prepend still does not
      modify the ancestor chain if the receiver has already prepended
      the argument. [[Bug #17423]]

* Struct

    * Passing only keyword arguments to Struct#initialize is warned.
      You need to use a Hash literal to set a Hash to a first member.
      [[Feature #16806]]

<<<<<<< HEAD
    * New method

      * Module#descendants, which returns a list of modules including
        specified module or a list of subclasses inheriting from
        specified class (including specified module/class itself).
        [[Feature #14394]]

        ```ruby
        module A; end
        module B; end
        module C; end
        B.include A
        C.include B
        p A.descendants    #=> [A, C, B]
        p B.descendants    #=> [B, C]
        p C.descendants    #=> [C]

        class A; end
        class B < A; end
        class C < B; end
        p A.descendants    #=> [A, B, C]
        p B.descendants    #=> [B, C]
        p C.descendants    #=> [C]
        ```

* Range
=======
* Queue
>>>>>>> 57a743ef

    * Queue#initialize now accepts an Enumerable of initial values.
      [[Feature #17327]]

* Thread

    * Thread#native_thread_id is added. [[Feature #17853]]

* Thread::Backtrace

    * Thread::Backtrace.limit, which returns the value to limit backtrace
      length set by `--backtracse-limit` command line option, is added.
      [[Feature #17479]]

* $LOAD_PATH

    * $LOAD_PATH.resolve_feature_path does not raise. [[Feature #16043]]

* Fiber Scheduler

    * Add support for `Addrinfo.getaddrinfo` using `address_resolve` hook.
      [[Feature #17370]]

    * Introduce non-blocking `Timeout.timeout` using `timeout_after` hook.
      [[Feature #17470]]

    * IO hooks `io_wait`, `io_read`, `io_write`, receive the original IO object
      where possible. [[Bug #18003]]

    * Make `Monitor` fiber-safe. [[Bug #17827]]

    * Replace copy coroutine with pthread implementation. [[Feature #18015]]

## Stdlib updates

Outstanding ones only.

## Compatibility issues

Excluding feature bug fixes.

* `rb_io_wait_readable`, `rb_io_wait_writable` and `rb_wait_for_single_fd` are
  deprecated in favour of `rb_io_maybe_wait_readable`,
  `rb_io_maybe_wait_writable` and `rb_io_maybe_wait` respectively.
  `rb_thread_wait_fd` and `rb_thread_fd_writable` are deprecated. [[Bug #18003]]

## Stdlib compatibility issues

* `ERB#initialize` warns `safe_level` and later arguments even without -w.
  [[Feature #14256]]

## C API updates

## Implementation improvements

### JIT

* The default `--jit-max-cache` is changed from 100 to 10000.

* The JIT compiler no longer skips compilation of methods longer than
  1000 instructions.

* `RubyVM::MJIT` is renamed to `RubyVM::JIT`. [[Feature #17490]]

<<<<<<< HEAD
* RBS is a new language for type definition of Ruby programs.
  It allows writing types of classes and modules with advanced
  types including union types, overloading, generics, and
  _interface types_ for duck typing.
=======
## Static analysis
>>>>>>> 57a743ef

### RBS

### TypeProf

## Miscellaneous changes

<<<<<<< HEAD
* Methods using `ruby2_keywords` will no longer keep empty keyword
  splats, those are now removed just as they are for methods not
  using `ruby2_keywords`.

* Taint deprecation warnings are now issued in regular mode in
  addition to verbose warning mode.  [[Feature #16131]]

* When an exception is caught in the default handler, the error
  message and backtrace are printed in order from the innermost.
  [[Feature #8661]]


[Bug #4352]:      https://bugs.ruby-lang.org/issues/4352
[Bug #8446]:      https://bugs.ruby-lang.org/issues/8446
[Feature #8661]:  https://bugs.ruby-lang.org/issues/8661
[Feature #8709]:  https://bugs.ruby-lang.org/issues/8709
[Feature #8948]:  https://bugs.ruby-lang.org/issues/8948
[Feature #9573]:  https://bugs.ruby-lang.org/issues/9573
[Bug #12706]:     https://bugs.ruby-lang.org/issues/12706
[Feature #13767]: https://bugs.ruby-lang.org/issues/13767
[Feature #14183]: https://bugs.ruby-lang.org/issues/14183
[Bug #14266]:     https://bugs.ruby-lang.org/issues/14266
[Feature #14413]: https://bugs.ruby-lang.org/issues/14413
[Bug #14541]:     https://bugs.ruby-lang.org/issues/14541
[Feature #14722]: https://bugs.ruby-lang.org/issues/14722
[Feature #15575]: https://bugs.ruby-lang.org/issues/15575
[Feature #15822]: https://bugs.ruby-lang.org/issues/15822
[Feature #15921]: https://bugs.ruby-lang.org/issues/15921
[Feature #15973]: https://bugs.ruby-lang.org/issues/15973
[Feature #16131]: https://bugs.ruby-lang.org/issues/16131
[Feature #16150]: https://bugs.ruby-lang.org/issues/16150
[Feature #16166]: https://bugs.ruby-lang.org/issues/16166
[Feature #16175]: https://bugs.ruby-lang.org/issues/16175
[Feature #16260]: https://bugs.ruby-lang.org/issues/16260
[Feature #16274]: https://bugs.ruby-lang.org/issues/16274
[Feature #16377]: https://bugs.ruby-lang.org/issues/16377
[Feature #16378]: https://bugs.ruby-lang.org/issues/16378
[Feature #16555]: https://bugs.ruby-lang.org/issues/16555
[Feature #16614]: https://bugs.ruby-lang.org/issues/16614
[Feature #16686]: https://bugs.ruby-lang.org/issues/16686
[Feature #16746]: https://bugs.ruby-lang.org/issues/16746
[Feature #16754]: https://bugs.ruby-lang.org/issues/16754
[Feature #16786]: https://bugs.ruby-lang.org/issues/16786
[Feature #16792]: https://bugs.ruby-lang.org/issues/16792
[Feature #16815]: https://bugs.ruby-lang.org/issues/16815
[Feature #16828]: https://bugs.ruby-lang.org/issues/16828
[Misc #16961]:    https://bugs.ruby-lang.org/issues/16961
[Feature #17104]: https://bugs.ruby-lang.org/issues/17104
[Feature #17122]: https://bugs.ruby-lang.org/issues/17122
[Feature #17134]: https://bugs.ruby-lang.org/issues/17134
[GH-2991]:        https://github.com/ruby/ruby/pull/2991
[Feature #14394]: https://bugs.ruby-lang.org/issues/14394
=======
* lib/objspace/trace.rb is added, which is a tool for tracing the object
  allocation. Just by requiring this file, tracing is started *immediately*.
  Just by `Kernel#p`, you can investigate where an object was created.
  Note that just requiring this file brings a large performance overhead.
  This is only for debugging purpose. Do not use this in production.
  [Feature #17762]

[Bug #4443]: https://bugs.ruby-lang.org/issues/4443
[Feature #12194]: https://bugs.ruby-lang.org/issues/12194
[Feature #14256]: https://bugs.ruby-lang.org/issues/14256
[Feature #15198]: https://bugs.ruby-lang.org/issues/15198
[Feature #16043]: https://bugs.ruby-lang.org/issues/16043
[Feature #16806]: https://bugs.ruby-lang.org/issues/16806
[Feature #17312]: https://bugs.ruby-lang.org/issues/17312
[Feature #17327]: https://bugs.ruby-lang.org/issues/17327
[Feature #17411]: https://bugs.ruby-lang.org/issues/17411
[Bug #17423]: https://bugs.ruby-lang.org/issues/17423
[Feature #17479]: https://bugs.ruby-lang.org/issues/17479
[Feature #17490]: https://bugs.ruby-lang.org/issues/17490
[Feature #17744]: https://bugs.ruby-lang.org/issues/17744
[Feature #17762]: https://bugs.ruby-lang.org/issues/17762
[Bug #18003]: https://bugs.ruby-lang.org/issues/18003
[Feature #17370]: https://bugs.ruby-lang.org/issues/17370
[Feature #17470]: https://bugs.ruby-lang.org/issues/17470
[Feature #17853]: https://bugs.ruby-lang.org/issues/17853
[Bug #17827]: https://bugs.ruby-lang.org/issues/17827
[Feature #18015]: https://bugs.ruby-lang.org/issues/18015
>>>>>>> 57a743ef
<|MERGE_RESOLUTION|>--- conflicted
+++ resolved
@@ -90,42 +90,36 @@
       modify the ancestor chain if the receiver has already prepended
       the argument. [[Bug #17423]]
 
+    * Module#descendants, which returns a list of modules including
+      specified module or a list of subclasses inheriting from
+      specified class (including specified module/class itself).
+      [[Feature #14394]]
+
+      ```ruby
+      module A; end
+      module B; end
+      module C; end
+      B.include A
+      C.include B
+      p A.descendants    #=> [A, C, B]
+      p B.descendants    #=> [B, C]
+      p C.descendants    #=> [C]
+
+      class A; end
+      class B < A; end
+      class C < B; end
+      p A.descendants    #=> [A, B, C]
+      p B.descendants    #=> [B, C]
+      p C.descendants    #=> [C]
+      ```
+
 * Struct
 
     * Passing only keyword arguments to Struct#initialize is warned.
       You need to use a Hash literal to set a Hash to a first member.
       [[Feature #16806]]
 
-<<<<<<< HEAD
-    * New method
-
-      * Module#descendants, which returns a list of modules including
-        specified module or a list of subclasses inheriting from
-        specified class (including specified module/class itself).
-        [[Feature #14394]]
-
-        ```ruby
-        module A; end
-        module B; end
-        module C; end
-        B.include A
-        C.include B
-        p A.descendants    #=> [A, C, B]
-        p B.descendants    #=> [B, C]
-        p C.descendants    #=> [C]
-
-        class A; end
-        class B < A; end
-        class C < B; end
-        p A.descendants    #=> [A, B, C]
-        p B.descendants    #=> [B, C]
-        p C.descendants    #=> [C]
-        ```
-
-* Range
-=======
 * Queue
->>>>>>> 57a743ef
 
     * Queue#initialize now accepts an Enumerable of initial values.
       [[Feature #17327]]
@@ -190,14 +184,7 @@
 
 * `RubyVM::MJIT` is renamed to `RubyVM::JIT`. [[Feature #17490]]
 
-<<<<<<< HEAD
-* RBS is a new language for type definition of Ruby programs.
-  It allows writing types of classes and modules with advanced
-  types including union types, overloading, generics, and
-  _interface types_ for duck typing.
-=======
 ## Static analysis
->>>>>>> 57a743ef
 
 ### RBS
 
@@ -205,60 +192,6 @@
 
 ## Miscellaneous changes
 
-<<<<<<< HEAD
-* Methods using `ruby2_keywords` will no longer keep empty keyword
-  splats, those are now removed just as they are for methods not
-  using `ruby2_keywords`.
-
-* Taint deprecation warnings are now issued in regular mode in
-  addition to verbose warning mode.  [[Feature #16131]]
-
-* When an exception is caught in the default handler, the error
-  message and backtrace are printed in order from the innermost.
-  [[Feature #8661]]
-
-
-[Bug #4352]:      https://bugs.ruby-lang.org/issues/4352
-[Bug #8446]:      https://bugs.ruby-lang.org/issues/8446
-[Feature #8661]:  https://bugs.ruby-lang.org/issues/8661
-[Feature #8709]:  https://bugs.ruby-lang.org/issues/8709
-[Feature #8948]:  https://bugs.ruby-lang.org/issues/8948
-[Feature #9573]:  https://bugs.ruby-lang.org/issues/9573
-[Bug #12706]:     https://bugs.ruby-lang.org/issues/12706
-[Feature #13767]: https://bugs.ruby-lang.org/issues/13767
-[Feature #14183]: https://bugs.ruby-lang.org/issues/14183
-[Bug #14266]:     https://bugs.ruby-lang.org/issues/14266
-[Feature #14413]: https://bugs.ruby-lang.org/issues/14413
-[Bug #14541]:     https://bugs.ruby-lang.org/issues/14541
-[Feature #14722]: https://bugs.ruby-lang.org/issues/14722
-[Feature #15575]: https://bugs.ruby-lang.org/issues/15575
-[Feature #15822]: https://bugs.ruby-lang.org/issues/15822
-[Feature #15921]: https://bugs.ruby-lang.org/issues/15921
-[Feature #15973]: https://bugs.ruby-lang.org/issues/15973
-[Feature #16131]: https://bugs.ruby-lang.org/issues/16131
-[Feature #16150]: https://bugs.ruby-lang.org/issues/16150
-[Feature #16166]: https://bugs.ruby-lang.org/issues/16166
-[Feature #16175]: https://bugs.ruby-lang.org/issues/16175
-[Feature #16260]: https://bugs.ruby-lang.org/issues/16260
-[Feature #16274]: https://bugs.ruby-lang.org/issues/16274
-[Feature #16377]: https://bugs.ruby-lang.org/issues/16377
-[Feature #16378]: https://bugs.ruby-lang.org/issues/16378
-[Feature #16555]: https://bugs.ruby-lang.org/issues/16555
-[Feature #16614]: https://bugs.ruby-lang.org/issues/16614
-[Feature #16686]: https://bugs.ruby-lang.org/issues/16686
-[Feature #16746]: https://bugs.ruby-lang.org/issues/16746
-[Feature #16754]: https://bugs.ruby-lang.org/issues/16754
-[Feature #16786]: https://bugs.ruby-lang.org/issues/16786
-[Feature #16792]: https://bugs.ruby-lang.org/issues/16792
-[Feature #16815]: https://bugs.ruby-lang.org/issues/16815
-[Feature #16828]: https://bugs.ruby-lang.org/issues/16828
-[Misc #16961]:    https://bugs.ruby-lang.org/issues/16961
-[Feature #17104]: https://bugs.ruby-lang.org/issues/17104
-[Feature #17122]: https://bugs.ruby-lang.org/issues/17122
-[Feature #17134]: https://bugs.ruby-lang.org/issues/17134
-[GH-2991]:        https://github.com/ruby/ruby/pull/2991
-[Feature #14394]: https://bugs.ruby-lang.org/issues/14394
-=======
 * lib/objspace/trace.rb is added, which is a tool for tracing the object
   allocation. Just by requiring this file, tracing is started *immediately*.
   Just by `Kernel#p`, you can investigate where an object was created.
@@ -269,6 +202,7 @@
 [Bug #4443]: https://bugs.ruby-lang.org/issues/4443
 [Feature #12194]: https://bugs.ruby-lang.org/issues/12194
 [Feature #14256]: https://bugs.ruby-lang.org/issues/14256
+[Feature #14394]: https://bugs.ruby-lang.org/issues/14394
 [Feature #15198]: https://bugs.ruby-lang.org/issues/15198
 [Feature #16043]: https://bugs.ruby-lang.org/issues/16043
 [Feature #16806]: https://bugs.ruby-lang.org/issues/16806
@@ -285,5 +219,4 @@
 [Feature #17470]: https://bugs.ruby-lang.org/issues/17470
 [Feature #17853]: https://bugs.ruby-lang.org/issues/17853
 [Bug #17827]: https://bugs.ruby-lang.org/issues/17827
-[Feature #18015]: https://bugs.ruby-lang.org/issues/18015
->>>>>>> 57a743ef
+[Feature #18015]: https://bugs.ruby-lang.org/issues/18015