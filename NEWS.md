--- conflicted
+++ resolved
@@ -21,20 +21,18 @@
 
     * Enumerator::Lazy#compact is added. [[Feature #17312]]
 
-<<<<<<< HEAD
-* Struct
-
-    * Passing only keyword arguments to Struct#initialize is warned.
-      You need to use a Hash literal to set a Hash to a first member.
-      [[Feature #16806]]
-=======
 * Module
 
     * Module#prepend now modifies the ancestor chain if the receiver
       already includes the argument. Module#prepend still does not
       modify the ancestor chain if the receiver has already prepended
       the argument. [[Bug #17423]]
->>>>>>> b84b253a
+
+* Struct
+
+    * Passing only keyword arguments to Struct#initialize is warned.
+      You need to use a Hash literal to set a Hash to a first member.
+      [[Feature #16806]]
 
 ## Stdlib updates
 
@@ -63,10 +61,6 @@
 ## Miscellaneous changes
 
 
-<<<<<<< HEAD
 [Feature #16806]: https://bugs.ruby-lang.org/issues/16806
 [Feature #17312]: https://bugs.ruby-lang.org/issues/17312
-=======
-[Feature #17312]: https://bugs.ruby-lang.org/issues/17312
-[Bug #17423]: https://bugs.ruby-lang.org/issues/17423
->>>>>>> b84b253a
+[Bug #17423]: https://bugs.ruby-lang.org/issues/17423