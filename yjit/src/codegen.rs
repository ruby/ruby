﻿// We use the YARV bytecode constants which have a CRuby-style name
#![allow(non_upper_case_globals)]

use crate::asm::*;
use crate::backend::ir::*;
use crate::core::*;
use crate::cruby::*;
use crate::invariants::*;
use crate::options::*;
use crate::stats::*;
use crate::utils::*;
use CodegenStatus::*;
use YARVOpnd::*;

use std::cell::Cell;
use std::cmp;
use std::collections::HashMap;
use std::ffi::CStr;
use std::mem::{self, size_of};
use std::os::raw::{c_int};
use std::ptr;
use std::slice;

pub use crate::virtualmem::CodePtr;

/// Status returned by code generation functions
#[derive(PartialEq, Debug)]
enum CodegenStatus {
    KeepCompiling,
    CantCompile,
    EndBlock,
}

/// Code generation function signature
type InsnGenFn = fn(
    jit: &mut JITState,
    ctx: &mut Context,
    asm: &mut Assembler,
    ocb: &mut OutlinedCb,
) -> CodegenStatus;

/// Ephemeral code generation state.
/// Represents a [core::Block] while we build it.
pub struct JITState {
    /// Instruction sequence for the compiling block
    iseq: IseqPtr,

    /// The iseq index of the first instruction in the block
    starting_insn_idx: IseqIdx,

    /// The [Context] entering into the first instruction of the block
    starting_ctx: Context,

    /// The placement for the machine code of the [Block]
    output_ptr: CodePtr,

    /// Index of the current instruction being compiled
    insn_idx: IseqIdx,

    /// Opcode for the instruction being compiled
    opcode: usize,

    /// PC of the instruction being compiled
    pc: *mut VALUE,

    /// Side exit to the instruction being compiled. See :side-exit:.
    side_exit_for_pc: Option<CodePtr>,

    /// Execution context when compilation started
    /// This allows us to peek at run-time values
    ec: EcPtr,

    /// The outgoing branches the block will have
    pub pending_outgoing: Vec<PendingBranchRef>,

    // --- Fields for block invalidation and invariants tracking below:
    // Public mostly so into_block defined in the sibling module core
    // can partially move out of Self.

    /// Whether we need to record the code address at
    /// the end of this bytecode instruction for global invalidation
    pub record_boundary_patch_point: bool,

    /// Code for immediately exiting upon entry to the block.
    /// Required for invalidation.
    pub block_entry_exit: Option<CodePtr>,

    /// A list of callable method entries that must be valid for the block to be valid.
    pub method_lookup_assumptions: Vec<CmePtr>,

    /// A list of basic operators that not be redefined for the block to be valid.
    pub bop_assumptions: Vec<(RedefinitionFlag, ruby_basic_operators)>,

    /// A list of constant expression path segments that must have
    /// not been written to for the block to be valid.
    pub stable_constant_names_assumption: Option<*const ID>,

    /// When true, the block is valid only when there is a total of one ractor running
    pub block_assumes_single_ractor: bool,
}

impl JITState {
    pub fn new(blockid: BlockId, starting_ctx: Context, output_ptr: CodePtr, ec: EcPtr) -> Self {
        JITState {
            iseq: blockid.iseq,
            starting_insn_idx: blockid.idx,
            starting_ctx,
            output_ptr,
            insn_idx: 0,
            opcode: 0,
            pc: ptr::null_mut::<VALUE>(),
            side_exit_for_pc: None,
            pending_outgoing: vec![],
            ec,
            record_boundary_patch_point: false,
            block_entry_exit: None,
            method_lookup_assumptions: vec![],
            bop_assumptions: vec![],
            stable_constant_names_assumption: None,
            block_assumes_single_ractor: false,
        }
    }

    pub fn get_insn_idx(&self) -> IseqIdx {
        self.insn_idx
    }

    pub fn get_iseq(self: &JITState) -> IseqPtr {
        self.iseq
    }

    pub fn get_opcode(self: &JITState) -> usize {
        self.opcode
    }

    pub fn get_pc(self: &JITState) -> *mut VALUE {
        self.pc
    }

    pub fn get_starting_insn_idx(&self) -> IseqIdx {
        self.starting_insn_idx
    }

    pub fn get_block_entry_exit(&self) -> Option<CodePtr> {
        self.block_entry_exit
    }

    pub fn get_starting_ctx(&self) -> Context {
        self.starting_ctx.clone()
    }

    pub fn get_arg(&self, arg_idx: isize) -> VALUE {
        // insn_len require non-test config
        #[cfg(not(test))]
        assert!(insn_len(self.get_opcode()) > (arg_idx + 1).try_into().unwrap());
        unsafe { *(self.pc.offset(arg_idx + 1)) }
    }

    // Get the index of the next instruction
    fn next_insn_idx(&self) -> u16 {
        self.insn_idx + insn_len(self.get_opcode()) as u16
    }

    // Check if we are compiling the instruction at the stub PC
    // Meaning we are compiling the instruction that is next to execute
    pub fn at_current_insn(&self) -> bool {
        let ec_pc: *mut VALUE = unsafe { get_cfp_pc(self.get_cfp()) };
        ec_pc == self.pc
    }

    // Peek at the nth topmost value on the Ruby stack.
    // Returns the topmost value when n == 0.
    pub fn peek_at_stack(&self, ctx: &Context, n: isize) -> VALUE {
        assert!(self.at_current_insn());
        assert!(n < ctx.get_stack_size() as isize);

        // Note: this does not account for ctx->sp_offset because
        // this is only available when hitting a stub, and while
        // hitting a stub, cfp->sp needs to be up to date in case
        // codegen functions trigger GC. See :stub-sp-flush:.
        return unsafe {
            let sp: *mut VALUE = get_cfp_sp(self.get_cfp());

            *(sp.offset(-1 - n))
        };
    }

    fn peek_at_self(&self) -> VALUE {
        unsafe { get_cfp_self(self.get_cfp()) }
    }

    fn peek_at_local(&self, n: i32) -> VALUE {
        assert!(self.at_current_insn());

        let local_table_size: isize = unsafe { get_iseq_body_local_table_size(self.iseq) }
            .try_into()
            .unwrap();
        assert!(n < local_table_size.try_into().unwrap());

        unsafe {
            let ep = get_cfp_ep(self.get_cfp());
            let n_isize: isize = n.try_into().unwrap();
            let offs: isize = -(VM_ENV_DATA_SIZE as isize) - local_table_size + n_isize + 1;
            *ep.offset(offs)
        }
    }

    fn peek_at_block_handler(&self, level: u32) -> VALUE {
        assert!(self.at_current_insn());

        unsafe {
            let ep = get_cfp_ep_level(self.get_cfp(), level);
            *ep.offset(VM_ENV_DATA_INDEX_SPECVAL as isize)
        }
    }

    pub fn assume_method_lookup_stable(&mut self, ocb: &mut OutlinedCb, cme: CmePtr) {
        jit_ensure_block_entry_exit(self, ocb);
        self.method_lookup_assumptions.push(cme);
    }

    fn get_cfp(&self) -> *mut rb_control_frame_struct {
        unsafe { get_ec_cfp(self.ec) }
    }

    pub fn assume_stable_constant_names(&mut self, ocb: &mut OutlinedCb, id: *const ID) {
        jit_ensure_block_entry_exit(self, ocb);
        self.stable_constant_names_assumption = Some(id);
    }

    pub fn queue_outgoing_branch(&mut self, branch: PendingBranchRef) {
        self.pending_outgoing.push(branch)
    }
}

use crate::codegen::JCCKinds::*;

#[allow(non_camel_case_types, unused)]
pub enum JCCKinds {
    JCC_JNE,
    JCC_JNZ,
    JCC_JZ,
    JCC_JE,
    JCC_JBE,
    JCC_JNA,
}

macro_rules! gen_counter_incr {
    ($asm:tt, $counter_name:ident) => {
        if (get_option!(gen_stats)) {
            // Get a pointer to the counter variable
            let ptr = ptr_to_counter!($counter_name);

            // Load the pointer into a register
            $asm.comment(&format!("increment counter {}", stringify!($counter_name)));
            let ptr_reg = $asm.load(Opnd::const_ptr(ptr as *const u8));
            let counter_opnd = Opnd::mem(64, ptr_reg, 0);

            // Increment and store the updated value
            $asm.incr_counter(counter_opnd, Opnd::UImm(1));
        }
    };
}

macro_rules! counted_exit {
    ($ocb:tt, $existing_side_exit:tt, $counter_name:ident) => {
        // The counter is only incremented when stats are enabled
        if (!get_option!(gen_stats)) {
            $existing_side_exit
        } else {
            let ocb = $ocb.unwrap();
            let code_ptr = ocb.get_write_ptr();

            let mut ocb_asm = Assembler::new();

            // Increment the counter
            gen_counter_incr!(ocb_asm, $counter_name);

            // Jump to the existing side exit
            ocb_asm.jmp($existing_side_exit);
            ocb_asm.compile(ocb);

            // Pointer to the side-exit code
            code_ptr.as_side_exit()
        }
    };
}

// Save the incremented PC on the CFP
// This is necessary when callees can raise or allocate
fn jit_save_pc(jit: &JITState, asm: &mut Assembler) {
    let pc: *mut VALUE = jit.get_pc();
    let ptr: *mut VALUE = unsafe {
        let cur_insn_len = insn_len(jit.get_opcode()) as isize;
        pc.offset(cur_insn_len)
    };

    asm.comment("save PC to CFP");
    asm.mov(Opnd::mem(64, CFP, RUBY_OFFSET_CFP_PC), Opnd::const_ptr(ptr as *const u8));
}

/// Save the current SP on the CFP
/// This realigns the interpreter SP with the JIT SP
/// Note: this will change the current value of REG_SP,
///       which could invalidate memory operands
fn gen_save_sp(asm: &mut Assembler, ctx: &mut Context) {
    asm.spill_temps(ctx);
    if ctx.get_sp_offset() != 0 {
        asm.comment("save SP to CFP");
        let stack_pointer = ctx.sp_opnd(0);
        let sp_addr = asm.lea(stack_pointer);
        asm.mov(SP, sp_addr);
        let cfp_sp_opnd = Opnd::mem(64, CFP, RUBY_OFFSET_CFP_SP);
        asm.mov(cfp_sp_opnd, SP);
        ctx.set_sp_offset(0);
    }
}

/// jit_save_pc() + gen_save_sp(). Should be used before calling a routine that
/// could:
///  - Perform GC allocation
///  - Take the VM lock through RB_VM_LOCK_ENTER()
///  - Perform Ruby method call
fn jit_prepare_routine_call(
    jit: &mut JITState,
    ctx: &mut Context,
    asm: &mut Assembler
) {
    jit.record_boundary_patch_point = true;
    jit_save_pc(jit, asm);
    gen_save_sp(asm, ctx);

    // In case the routine calls Ruby methods, it can set local variables
    // through Kernel#binding and other means.
    ctx.clear_local_types();
}

/// Record the current codeblock write position for rewriting into a jump into
/// the outlined block later. Used to implement global code invalidation.
fn record_global_inval_patch(asm: &mut Assembler, outline_block_target_pos: CodePtr) {
    asm.pad_inval_patch();
    asm.pos_marker(move |code_ptr| {
        CodegenGlobals::push_global_inval_patch(code_ptr, outline_block_target_pos);
    });
}

/// Verify the ctx's types and mappings against the compile-time stack, self,
/// and locals.
fn verify_ctx(jit: &JITState, ctx: &Context) {
    fn obj_info_str<'a>(val: VALUE) -> &'a str {
        unsafe { CStr::from_ptr(rb_obj_info(val)).to_str().unwrap() }
    }

    // Only able to check types when at current insn
    assert!(jit.at_current_insn());

    let self_val = jit.peek_at_self();
    let self_val_type = Type::from(self_val);

    // Verify self operand type
    if self_val_type.diff(ctx.get_opnd_type(SelfOpnd)) == TypeDiff::Incompatible {
        panic!(
            "verify_ctx: ctx self type ({:?}) incompatible with actual value of self {}",
            ctx.get_opnd_type(SelfOpnd),
            obj_info_str(self_val)
        );
    }

    // Verify stack operand types
    let top_idx = cmp::min(ctx.get_stack_size(), MAX_TEMP_TYPES as u8);
    for i in 0..top_idx {
        let (learned_mapping, learned_type) = ctx.get_opnd_mapping(StackOpnd(i));
        let stack_val = jit.peek_at_stack(ctx, i as isize);
        let val_type = Type::from(stack_val);

        match learned_mapping {
            TempMapping::MapToSelf => {
                if self_val != stack_val {
                    panic!(
                        "verify_ctx: stack value was mapped to self, but values did not match!\n  stack: {}\n  self: {}",
                        obj_info_str(stack_val),
                        obj_info_str(self_val)
                    );
                }
            }
            TempMapping::MapToLocal(local_idx) => {
                let local_idx: u8 = local_idx.into();
                let local_val = jit.peek_at_local(local_idx.into());
                if local_val != stack_val {
                    panic!(
                        "verify_ctx: stack value was mapped to local, but values did not match\n  stack: {}\n  local {}: {}",
                        obj_info_str(stack_val),
                        local_idx,
                        obj_info_str(local_val)
                    );
                }
            }
            TempMapping::MapToStack => {}
        }

        // If the actual type differs from the learned type
        if val_type.diff(learned_type) == TypeDiff::Incompatible {
            panic!(
                "verify_ctx: ctx type ({:?}) incompatible with actual value on stack: {} ({:?})",
                learned_type,
                obj_info_str(stack_val),
                val_type,
            );
        }
    }

    // Verify local variable types
    let local_table_size = unsafe { get_iseq_body_local_table_size(jit.iseq) };
    let top_idx: usize = cmp::min(local_table_size as usize, MAX_TEMP_TYPES);
    for i in 0..top_idx {
        let learned_type = ctx.get_local_type(i);
        let local_val = jit.peek_at_local(i as i32);
        let local_type = Type::from(local_val);

        if local_type.diff(learned_type) == TypeDiff::Incompatible {
            panic!(
                "verify_ctx: ctx type ({:?}) incompatible with actual value of local: {} (type {:?})",
                learned_type,
                obj_info_str(local_val),
                local_type
            );
        }
    }
}

// Fill code_for_exit_from_stub. This is used by branch_stub_hit() to exit
// to the interpreter when it cannot service a stub by generating new code.
// Before coming here, branch_stub_hit() takes care of fully reconstructing
// interpreter state.
fn gen_code_for_exit_from_stub(ocb: &mut OutlinedCb) -> CodePtr {
    let ocb = ocb.unwrap();
    let code_ptr = ocb.get_write_ptr();
    let mut asm = Assembler::new();

    gen_counter_incr!(asm, exit_from_branch_stub);

    asm.comment("exit from branch stub");
    asm.cpop_into(SP);
    asm.cpop_into(EC);
    asm.cpop_into(CFP);

    asm.frame_teardown();

    asm.cret(Qundef.into());

    asm.compile(ocb);

    code_ptr
}

/// Generate an exit to return to the interpreter
fn gen_exit(exit_pc: *mut VALUE, ctx: &Context, asm: &mut Assembler) {
    #[cfg(all(feature = "disasm", not(test)))]
    {
        let opcode = unsafe { rb_vm_insn_addr2opcode((*exit_pc).as_ptr()) };
        asm.comment(&format!("exit to interpreter on {}", insn_name(opcode as usize)));
    }

    // Generate the code to exit to the interpreters
    // Write the adjusted SP back into the CFP
    if ctx.get_sp_offset() != 0 {
        let sp_opnd = asm.lea(ctx.sp_opnd(0));
        asm.mov(
            Opnd::mem(64, CFP, RUBY_OFFSET_CFP_SP),
            sp_opnd
        );
    }

    // Update CFP->PC
    asm.mov(
        Opnd::mem(64, CFP, RUBY_OFFSET_CFP_PC),
        Opnd::const_ptr(exit_pc as *const u8)
    );

    // Accumulate stats about interpreter exits
    if get_option!(gen_stats) {
        asm.ccall(
            rb_yjit_count_side_exit_op as *const u8,
            vec![Opnd::const_ptr(exit_pc as *const u8)]
        );

        // If --yjit-trace-exits option is enabled, record the exit stack
        // while recording the side exits.
        if get_option!(gen_trace_exits) {
            asm.ccall(
                rb_yjit_record_exit_stack as *const u8,
                vec![Opnd::const_ptr(exit_pc as *const u8)]
            );
        }
    }

    asm.cpop_into(SP);
    asm.cpop_into(EC);
    asm.cpop_into(CFP);

    asm.frame_teardown();

    asm.cret(Qundef.into());
}

/// Generate an exit to the interpreter in the outlined code block
fn gen_outlined_exit(exit_pc: *mut VALUE, ctx: &Context, ocb: &mut OutlinedCb) -> CodePtr {
    let mut cb = ocb.unwrap();
    let exit_code = cb.get_write_ptr();
    let mut asm = Assembler::new_with_spilled_size(ctx.spilled_size);

    // Spill before returning to the interpreter
    asm.spill_temps(&mut ctx.clone());

    gen_exit(exit_pc, ctx, &mut asm);

    asm.compile(&mut cb);

    exit_code
}

// :side-exit:
// Get an exit for the current instruction in the outlined block. The code
// for each instruction often begins with several guards before proceeding
// to do work. When guards fail, an option we have is to exit to the
// interpreter at an instruction boundary. The piece of code that takes
// care of reconstructing interpreter state and exiting out of generated
// code is called the side exit.
//
// No guards change the logic for reconstructing interpreter state at the
// moment, so there is one unique side exit for each context. Note that
// it's incorrect to jump to the side exit after any ctx stack push operations
// since they change the logic required for reconstructing interpreter state.
fn get_side_exit(jit: &mut JITState, ocb: &mut OutlinedCb, ctx: &Context) -> Target {
    match jit.side_exit_for_pc {
        None => {
            let exit_code = gen_outlined_exit(jit.pc, ctx, ocb);
            jit.side_exit_for_pc = Some(exit_code);
            exit_code.as_side_exit()
        }
        Some(code_ptr) => code_ptr.as_side_exit()
    }
}

// Ensure that there is an exit for the start of the block being compiled.
// Block invalidation uses this exit.
pub fn jit_ensure_block_entry_exit(jit: &mut JITState, ocb: &mut OutlinedCb) {
    if jit.block_entry_exit.is_some() {
        return;
    }

    let block_starting_context = &jit.get_starting_ctx();

    // If we're compiling the first instruction in the block.
    if jit.insn_idx == jit.starting_insn_idx {
        // Generate the exit with the cache in jitstate.
        let entry_exit = get_side_exit(jit, ocb, block_starting_context).unwrap_code_ptr();
        jit.block_entry_exit = Some(entry_exit);
    } else {
        let block_entry_pc = unsafe { rb_iseq_pc_at_idx(jit.iseq, jit.starting_insn_idx.into()) };
        jit.block_entry_exit = Some(gen_outlined_exit(block_entry_pc, block_starting_context, ocb));
    }
}

// Landing code for when c_return tracing is enabled. See full_cfunc_return().
fn gen_full_cfunc_return(ocb: &mut OutlinedCb) -> CodePtr {
    let ocb = ocb.unwrap();
    let code_ptr = ocb.get_write_ptr();
    let mut asm = Assembler::new();

    // This chunk of code expects REG_EC to be filled properly and
    // RAX to contain the return value of the C method.

    asm.comment("full cfunc return");
    asm.ccall(
        rb_full_cfunc_return as *const u8,
        vec![EC, C_RET_OPND]
    );

    // Count the exit
    gen_counter_incr!(asm, traced_cfunc_return);

    // Return to the interpreter
    asm.cpop_into(SP);
    asm.cpop_into(EC);
    asm.cpop_into(CFP);

    asm.frame_teardown();

    asm.cret(Qundef.into());

    asm.compile(ocb);

    return code_ptr;
}

/// Generate a continuation for leave that exits to the interpreter at REG_CFP->pc.
/// This is used by gen_leave() and gen_entry_prologue()
fn gen_leave_exit(ocb: &mut OutlinedCb) -> CodePtr {
    let ocb = ocb.unwrap();
    let code_ptr = ocb.get_write_ptr();
    let mut asm = Assembler::new();

    // gen_leave() fully reconstructs interpreter state and leaves the
    // return value in C_RET_OPND before coming here.
    let ret_opnd = asm.live_reg_opnd(C_RET_OPND);

    // Every exit to the interpreter should be counted
    gen_counter_incr!(asm, leave_interp_return);

    asm.comment("exit from leave");
    asm.cpop_into(SP);
    asm.cpop_into(EC);
    asm.cpop_into(CFP);

    asm.frame_teardown();

    asm.cret(ret_opnd);

    asm.compile(ocb);

    return code_ptr;
}

// Generate a runtime guard that ensures the PC is at the expected
// instruction index in the iseq, otherwise takes a side-exit.
// This is to handle the situation of optional parameters.
// When a function with optional parameters is called, the entry
// PC for the method isn't necessarily 0.
fn gen_pc_guard(asm: &mut Assembler, iseq: IseqPtr, insn_idx: u16) {
    let pc_opnd = Opnd::mem(64, CFP, RUBY_OFFSET_CFP_PC);
    let expected_pc = unsafe { rb_iseq_pc_at_idx(iseq, insn_idx.into()) };
    let expected_pc_opnd = Opnd::const_ptr(expected_pc as *const u8);

    asm.cmp(pc_opnd, expected_pc_opnd);

    let pc_match = asm.new_label("pc_match");
    asm.je(pc_match);

    // We're not starting at the first PC, so we need to exit.
    gen_counter_incr!(asm, leave_start_pc_non_zero);

    asm.cpop_into(SP);
    asm.cpop_into(EC);
    asm.cpop_into(CFP);

    asm.frame_teardown();

    asm.cret(Qundef.into());

    // PC should match the expected insn_idx
    asm.write_label(pc_match);
}

/// Compile an interpreter entry block to be inserted into an iseq
/// Returns None if compilation fails.
pub fn gen_entry_prologue(cb: &mut CodeBlock, iseq: IseqPtr, insn_idx: u16) -> Option<CodePtr> {
    let code_ptr = cb.get_write_ptr();

    let mut asm = Assembler::new();
    if get_option_ref!(dump_disasm).is_some() {
        asm.comment(&format!("YJIT entry point: {}", iseq_get_location(iseq, 0)));
    } else {
        asm.comment("YJIT entry");
    }

    asm.frame_setup();

    // Save the CFP, EC, SP registers to the C stack
    asm.cpush(CFP);
    asm.cpush(EC);
    asm.cpush(SP);

    // We are passed EC and CFP as arguments
    asm.mov(EC, C_ARG_OPNDS[0]);
    asm.mov(CFP, C_ARG_OPNDS[1]);

    // Load the current SP from the CFP into REG_SP
    asm.mov(SP, Opnd::mem(64, CFP, RUBY_OFFSET_CFP_SP));

    // Setup cfp->jit_return
    asm.mov(
        Opnd::mem(64, CFP, RUBY_OFFSET_CFP_JIT_RETURN),
        Opnd::const_ptr(CodegenGlobals::get_leave_exit_code().raw_ptr()),
    );

    // We're compiling iseqs that we *expect* to start at `insn_idx`. But in
    // the case of optional parameters, the interpreter can set the pc to a
    // different location depending on the optional parameters.  If an iseq
    // has optional parameters, we'll add a runtime check that the PC we've
    // compiled for is the same PC that the interpreter wants us to run with.
    // If they don't match, then we'll take a side exit.
    if unsafe { get_iseq_flags_has_opt(iseq) } {
        gen_pc_guard(&mut asm, iseq, insn_idx);
    }

    asm.compile(cb);

    if cb.has_dropped_bytes() {
        None
    } else {
        // Mark code pages for code GC
        let iseq_payload = get_or_create_iseq_payload(iseq);
        for page in cb.addrs_to_pages(code_ptr, cb.get_write_ptr()) {
            iseq_payload.pages.insert(page);
        }
        Some(code_ptr)
    }
}

// Generate code to check for interrupts and take a side-exit.
// Warning: this function clobbers REG0
fn gen_check_ints(asm: &mut Assembler, side_exit: Target) {
    // Check for interrupts
    // see RUBY_VM_CHECK_INTS(ec) macro
    asm.comment("RUBY_VM_CHECK_INTS(ec)");

    // Not checking interrupt_mask since it's zero outside finalize_deferred_heap_pages,
    // signal_exec, or rb_postponed_job_flush.
    let interrupt_flag = asm.load(Opnd::mem(32, EC, RUBY_OFFSET_EC_INTERRUPT_FLAG));
    asm.test(interrupt_flag, interrupt_flag);

    asm.jnz(side_exit);
}

// Generate a stubbed unconditional jump to the next bytecode instruction.
// Blocks that are part of a guard chain can use this to share the same successor.
fn jump_to_next_insn(
    jit: &mut JITState,
    current_context: &Context,
    asm: &mut Assembler,
    ocb: &mut OutlinedCb,
) {
    // Reset the depth since in current usages we only ever jump to to
    // chain_depth > 0 from the same instruction.
    let mut reset_depth = current_context.clone();
    reset_depth.reset_chain_depth();
    asm.spill_temps(&mut reset_depth);

    let jump_block = BlockId {
        iseq: jit.iseq,
        idx: jit.next_insn_idx(),
    };

    // We are at the end of the current instruction. Record the boundary.
    if jit.record_boundary_patch_point {
        let exit_pc = unsafe { jit.pc.offset(insn_len(jit.opcode).try_into().unwrap()) };
        let exit_pos = gen_outlined_exit(exit_pc, &reset_depth, ocb);
        record_global_inval_patch(asm, exit_pos);
        jit.record_boundary_patch_point = false;
    }

    // Generate the jump instruction
    gen_direct_jump(jit, &reset_depth, jump_block, asm);
}

// Compile a sequence of bytecode instructions for a given basic block version.
// Part of gen_block_version().
// Note: this function will mutate its context while generating code,
//       but the input start_ctx argument should remain immutable.
pub fn gen_single_block(
    blockid: BlockId,
    start_ctx: &Context,
    ec: EcPtr,
    cb: &mut CodeBlock,
    ocb: &mut OutlinedCb,
) -> Result<BlockRef, ()> {
    // Limit the number of specialized versions for this block
    let mut ctx = limit_block_versions(blockid, start_ctx);

    verify_blockid(blockid);
    assert!(!(blockid.idx == 0 && ctx.get_stack_size() > 0));

    // Save machine code placement of the block. `cb` might page switch when we
    // generate code in `ocb`.
    let block_start_addr = cb.get_write_ptr();

    // Instruction sequence to compile
    let iseq = blockid.iseq;
    let iseq_size = unsafe { get_iseq_encoded_size(iseq) };
    let iseq_size: u16 = iseq_size.try_into().unwrap();
    let mut insn_idx: u16 = blockid.idx;

    // Initialize a JIT state object
    let mut jit = JITState::new(blockid, ctx.clone(), cb.get_write_ptr(), ec);
    jit.iseq = blockid.iseq;

    // At each block boundary, it's safe to decrease spilled_size to stack_size
    ctx.spilled_size = u8::min(ctx.spilled_size, ctx.get_stack_size());

    // Create a backend assembler instance
    let mut asm = Assembler::new_with_spilled_size(ctx.spilled_size);

    #[cfg(feature = "disasm")]
    if get_option_ref!(dump_disasm).is_some() {
        let blockid_idx = blockid.idx;
        let chain_depth = if ctx.get_chain_depth() > 0 { format!(", chain_depth: {}", ctx.get_chain_depth()) } else { "".to_string() };
        asm.comment(&format!("Block: {} (ISEQ offset: {}{})", iseq_get_location(blockid.iseq, blockid_idx), blockid_idx, chain_depth));
    }

    // For each instruction to compile
    // NOTE: could rewrite this loop with a std::iter::Iterator
    while insn_idx < iseq_size {
        // Get the current pc and opcode
        let pc = unsafe { rb_iseq_pc_at_idx(iseq, insn_idx.into()) };
        // try_into() call below is unfortunate. Maybe pick i32 instead of usize for opcodes.
        let opcode: usize = unsafe { rb_iseq_opcode_at_pc(iseq, pc) }
            .try_into()
            .unwrap();

        // We need opt_getconstant_path to be in a block all on its own. Cut the block short
        // if we run into it. This is necessary because we want to invalidate based on the
        // instruction's index.
        if opcode == YARVINSN_opt_getconstant_path.as_usize() && insn_idx > jit.starting_insn_idx {
            jump_to_next_insn(&mut jit, &ctx, &mut asm, ocb);
            break;
        }

        // Set the current instruction
        jit.insn_idx = insn_idx;
        jit.opcode = opcode;
        jit.pc = pc;
        jit.side_exit_for_pc = None;

        // If previous instruction requested to record the boundary
        if jit.record_boundary_patch_point {
            // Generate an exit to this instruction and record it
            let exit_pos = gen_outlined_exit(jit.pc, &ctx, ocb);
            record_global_inval_patch(&mut asm, exit_pos);
            jit.record_boundary_patch_point = false;
        }

        // In debug mode, verify our existing assumption
        if cfg!(debug_assertions) && get_option!(verify_ctx) && jit.at_current_insn() {
            verify_ctx(&jit, &ctx);
        }

        // Lookup the codegen function for this instruction
        let mut status = CantCompile;
        if let Some(gen_fn) = get_gen_fn(VALUE(opcode)) {
            // :count-placement:
            // Count bytecode instructions that execute in generated code.
            // Note that the increment happens even when the output takes side exit.
            gen_counter_incr!(asm, exec_instruction);

            // Add a comment for the name of the YARV instruction
            asm.comment(&format!("Insn: {}", insn_name(opcode)));

            // If requested, dump instructions for debugging
            if get_option!(dump_insns) {
                println!("compiling {}", insn_name(opcode));
                print_str(&mut asm, &format!("executing {}", insn_name(opcode)));
            }

            // Call the code generation function
            status = gen_fn(&mut jit, &mut ctx, &mut asm, ocb);
        }

        // If we can't compile this instruction
        // exit to the interpreter and stop compiling
        if status == CantCompile {
            if get_option!(dump_insns) {
                println!("can't compile {}", insn_name(opcode));
            }

<<<<<<< HEAD
            // Spill before returning to the interpreter
            asm.spill_temps(&mut ctx);

            let mut block = jit.block.borrow_mut();

=======
>>>>>>> 3592b24c
            // TODO: if the codegen function makes changes to ctx and then return YJIT_CANT_COMPILE,
            // the exit this generates would be wrong. We could save a copy of the entry context
            // and assert that ctx is the same here.
            gen_exit(jit.pc, &ctx, &mut asm);

            // If this is the first instruction in the block, then
            // the entry address is the address for block_entry_exit
            if insn_idx == jit.starting_insn_idx {
                jit.block_entry_exit = Some(jit.output_ptr);
            }

            break;
        }

        // For now, reset the chain depth after each instruction as only the
        // first instruction in the block can concern itself with the depth.
        ctx.reset_chain_depth();

        // Move to the next instruction to compile
        insn_idx += insn_len(opcode) as u16;

        // If the instruction terminates this block
        if status == EndBlock {
            break;
        }
    }
    let end_insn_idx = insn_idx;

    // We currently can't handle cases where the request is for a block that
    // doesn't go to the next instruction in the same iseq.
    assert!(!jit.record_boundary_patch_point);

    // Pad the block if it has the potential to be invalidated
    if jit.block_entry_exit.is_some() {
        asm.pad_inval_patch();
    }

    // Compile code into the code block
    let gc_offsets = asm.compile(cb);
    let end_addr = cb.get_write_ptr();

    // If code for the block doesn't fit, fail
    if cb.has_dropped_bytes() || ocb.unwrap().has_dropped_bytes() {
        return Err(());
    }

    // Block compiled successfully
    Ok(jit.into_block(end_insn_idx, block_start_addr, end_addr, gc_offsets))
}

fn gen_nop(
    _jit: &mut JITState,
    _ctx: &mut Context,
    _asm: &mut Assembler,
    _ocb: &mut OutlinedCb,
) -> CodegenStatus {
    // Do nothing
    KeepCompiling
}

fn gen_pop(
    _jit: &mut JITState,
    ctx: &mut Context,
    _asm: &mut Assembler,
    _ocb: &mut OutlinedCb,
) -> CodegenStatus {
    // Decrement SP
    ctx.stack_pop(1);
    KeepCompiling
}

fn gen_dup(
    _jit: &mut JITState,
    ctx: &mut Context,
    asm: &mut Assembler,
    _ocb: &mut OutlinedCb,
) -> CodegenStatus {
    let dup_val = ctx.stack_opnd(0);
    let (mapping, tmp_type) = ctx.get_opnd_mapping(dup_val.into());

    let loc0 = ctx.stack_push_mapping((mapping, tmp_type));
    asm.mov(loc0, dup_val);

    KeepCompiling
}

// duplicate stack top n elements
fn gen_dupn(
    jit: &mut JITState,
    ctx: &mut Context,
    asm: &mut Assembler,
    _ocb: &mut OutlinedCb,
) -> CodegenStatus {
    let n = jit.get_arg(0).as_usize();

    // In practice, seems to be only used for n==2
    if n != 2 {
        return CantCompile;
    }

    let opnd1: Opnd = ctx.stack_opnd(1);
    let opnd0: Opnd = ctx.stack_opnd(0);

    let mapping1 = ctx.get_opnd_mapping(opnd1.into());
    let mapping0 = ctx.get_opnd_mapping(opnd0.into());

    let dst1: Opnd = ctx.stack_push_mapping(mapping1);
    asm.mov(dst1, opnd1);

    let dst0: Opnd = ctx.stack_push_mapping(mapping0);
    asm.mov(dst0, opnd0);

    KeepCompiling
}

// Swap top 2 stack entries
fn gen_swap(
    jit: &mut JITState,
    ctx: &mut Context,
    asm: &mut Assembler,
    _ocb: &mut OutlinedCb,
) -> CodegenStatus {
    stack_swap(jit, ctx, asm, 0, 1);
    KeepCompiling
}

fn stack_swap(
    _jit: &mut JITState,
    ctx: &mut Context,
    asm: &mut Assembler,
    offset0: u16,
    offset1: u16,
) {
    let stack0_mem = ctx.stack_opnd(offset0 as i32);
    let stack1_mem = ctx.stack_opnd(offset1 as i32);

    let mapping0 = ctx.get_opnd_mapping(stack0_mem.into());
    let mapping1 = ctx.get_opnd_mapping(stack1_mem.into());

    let stack0_reg = asm.load(stack0_mem);
    let stack1_reg = asm.load(stack1_mem);
    asm.mov(stack0_mem, stack1_reg);
    asm.mov(stack1_mem, stack0_reg);

    ctx.set_opnd_mapping(stack0_mem.into(), mapping1);
    ctx.set_opnd_mapping(stack1_mem.into(), mapping0);
}

fn gen_putnil(
    jit: &mut JITState,
    ctx: &mut Context,
    asm: &mut Assembler,
    _ocb: &mut OutlinedCb,
) -> CodegenStatus {
    jit_putobject(jit, ctx, asm, Qnil);
    KeepCompiling
}

fn jit_putobject(_jit: &mut JITState, ctx: &mut Context, asm: &mut Assembler, arg: VALUE) {
    let val_type: Type = Type::from(arg);
    let stack_top = ctx.stack_push(val_type);
    asm.mov(stack_top, arg.into());
}

fn gen_putobject_int2fix(
    jit: &mut JITState,
    ctx: &mut Context,
    asm: &mut Assembler,
    _ocb: &mut OutlinedCb,
) -> CodegenStatus {
    let opcode = jit.opcode;
    let cst_val: usize = if opcode == YARVINSN_putobject_INT2FIX_0_.as_usize() {
        0
    } else {
        1
    };

    jit_putobject(jit, ctx, asm, VALUE::fixnum_from_usize(cst_val));
    KeepCompiling
}

fn gen_putobject(
    jit: &mut JITState,
    ctx: &mut Context,
    asm: &mut Assembler,
    _ocb: &mut OutlinedCb,
) -> CodegenStatus {
    let arg: VALUE = jit.get_arg(0);

    jit_putobject(jit, ctx, asm, arg);
    KeepCompiling
}

fn gen_putself(
    _jit: &mut JITState,
    ctx: &mut Context,
    asm: &mut Assembler,
    _ocb: &mut OutlinedCb,
) -> CodegenStatus {

    // Write it on the stack
    let stack_top = ctx.stack_push_self();
    asm.mov(
        stack_top,
        Opnd::mem(VALUE_BITS, CFP, RUBY_OFFSET_CFP_SELF)
    );

    KeepCompiling
}

fn gen_putspecialobject(
    jit: &mut JITState,
    ctx: &mut Context,
    asm: &mut Assembler,
    _ocb: &mut OutlinedCb,
) -> CodegenStatus {
    let object_type = jit.get_arg(0).as_usize();

    if object_type == VM_SPECIAL_OBJECT_VMCORE.as_usize() {
        let stack_top = ctx.stack_push(Type::UnknownHeap);
        let frozen_core = unsafe { rb_mRubyVMFrozenCore };
        asm.mov(stack_top, frozen_core.into());
        KeepCompiling
    } else {
        // TODO: implement for VM_SPECIAL_OBJECT_CBASE and
        // VM_SPECIAL_OBJECT_CONST_BASE
        CantCompile
    }
}

// set Nth stack entry to stack top
fn gen_setn(
    jit: &mut JITState,
    ctx: &mut Context,
    asm: &mut Assembler,
    _ocb: &mut OutlinedCb,
) -> CodegenStatus {
    let n = jit.get_arg(0).as_usize();

    let top_val = ctx.stack_opnd(0);
    let dst_opnd = ctx.stack_opnd(n.try_into().unwrap());
    asm.mov(
        dst_opnd,
        top_val
    );

    let mapping = ctx.get_opnd_mapping(top_val.into());
    ctx.set_opnd_mapping(dst_opnd.into(), mapping);

    KeepCompiling
}

// get nth stack value, then push it
fn gen_topn(
    jit: &mut JITState,
    ctx: &mut Context,
    asm: &mut Assembler,
    _ocb: &mut OutlinedCb,
) -> CodegenStatus {
    let n = jit.get_arg(0).as_usize();

    let top_n_val = ctx.stack_opnd(n.try_into().unwrap());
    let mapping = ctx.get_opnd_mapping(top_n_val.into());
    let loc0 = ctx.stack_push_mapping(mapping);
    asm.mov(loc0, top_n_val);

    KeepCompiling
}

// Pop n values off the stack
fn gen_adjuststack(
    jit: &mut JITState,
    ctx: &mut Context,
    _cb: &mut Assembler,
    _ocb: &mut OutlinedCb,
) -> CodegenStatus {
    let n = jit.get_arg(0).as_usize();
    ctx.stack_pop(n);
    KeepCompiling
}

fn gen_opt_plus(
    jit: &mut JITState,
    ctx: &mut Context,
    asm: &mut Assembler,
    ocb: &mut OutlinedCb,
) -> CodegenStatus {
    let two_fixnums = match ctx.two_fixnums_on_stack(jit) {
        Some(two_fixnums) => two_fixnums,
        None => {
            defer_compilation(jit, ctx, asm, ocb);
            return EndBlock;
        }
    };

    if two_fixnums {
        // Create a side-exit to fall back to the interpreter
        // Note: we generate the side-exit before popping operands from the stack
        let side_exit = get_side_exit(jit, ocb, ctx);

        if !assume_bop_not_redefined(jit, ocb, INTEGER_REDEFINED_OP_FLAG, BOP_PLUS) {
            return CantCompile;
        }

        // Check that both operands are fixnums
        guard_two_fixnums(jit, ctx, asm, ocb, side_exit);

        // Get the operands from the stack
        let arg1 = ctx.stack_pop(1);
        let arg0 = ctx.stack_pop(1);

        // Add arg0 + arg1 and test for overflow
        let arg0_untag = asm.sub(arg0, Opnd::Imm(1));
        let out_val = asm.add(arg0_untag, arg1);
        asm.jo(side_exit);

        // Push the output on the stack
        let dst = ctx.stack_push(Type::Fixnum);
        asm.mov(dst, out_val);

        KeepCompiling
    } else {
        gen_opt_send_without_block(jit, ctx, asm, ocb)
    }
}

// new array initialized from top N values
fn gen_newarray(
    jit: &mut JITState,
    ctx: &mut Context,
    asm: &mut Assembler,
    _ocb: &mut OutlinedCb,
) -> CodegenStatus {
    let n = jit.get_arg(0).as_u32();

    // Save the PC and SP because we are allocating
    jit_prepare_routine_call(jit, ctx, asm);

    // If n is 0, then elts is never going to be read, so we can just pass null
    let values_ptr = if n == 0 {
        Opnd::UImm(0)
    } else {
        asm.comment("load pointer to array elements");
        let offset_magnitude = (SIZEOF_VALUE as u32) * n;
        let values_opnd = ctx.sp_opnd(-(offset_magnitude as isize));
        asm.lea(values_opnd)
    };

    // call rb_ec_ary_new_from_values(struct rb_execution_context_struct *ec, long n, const VALUE *elts);
    let new_ary = asm.ccall(
        rb_ec_ary_new_from_values as *const u8,
        vec![
            EC,
            Opnd::UImm(n.into()),
            values_ptr
        ]
    );

    ctx.stack_pop(n.as_usize());
    let stack_ret = ctx.stack_push(Type::CArray);
    asm.mov(stack_ret, new_ary);

    KeepCompiling
}

// dup array
fn gen_duparray(
    jit: &mut JITState,
    ctx: &mut Context,
    asm: &mut Assembler,
    _ocb: &mut OutlinedCb,
) -> CodegenStatus {
    let ary = jit.get_arg(0);

    // Save the PC and SP because we are allocating
    jit_prepare_routine_call(jit, ctx, asm);

    // call rb_ary_resurrect(VALUE ary);
    let new_ary = asm.ccall(
        rb_ary_resurrect as *const u8,
        vec![ary.into()],
    );

    let stack_ret = ctx.stack_push(Type::CArray);
    asm.mov(stack_ret, new_ary);

    KeepCompiling
}

// dup hash
fn gen_duphash(
    jit: &mut JITState,
    ctx: &mut Context,
    asm: &mut Assembler,
    _ocb: &mut OutlinedCb,
) -> CodegenStatus {
    let hash = jit.get_arg(0);

    // Save the PC and SP because we are allocating
    jit_prepare_routine_call(jit, ctx, asm);

    // call rb_hash_resurrect(VALUE hash);
    let hash = asm.ccall(rb_hash_resurrect as *const u8, vec![hash.into()]);

    let stack_ret = ctx.stack_push(Type::Hash);
    asm.mov(stack_ret, hash);

    KeepCompiling
}

// call to_a on the array on the stack
fn gen_splatarray(
    jit: &mut JITState,
    ctx: &mut Context,
    asm: &mut Assembler,
    _ocb: &mut OutlinedCb,
) -> CodegenStatus {
    let flag = jit.get_arg(0).as_usize();

    // Save the PC and SP because the callee may allocate
    // Note that this modifies REG_SP, which is why we do it first
    jit_prepare_routine_call(jit, ctx, asm);

    // Get the operands from the stack
    let ary_opnd = ctx.stack_pop(1);

    // Call rb_vm_splat_array(flag, ary)
    let ary = asm.ccall(rb_vm_splat_array as *const u8, vec![flag.into(), ary_opnd]);

    let stack_ret = ctx.stack_push(Type::TArray);
    asm.mov(stack_ret, ary);

    KeepCompiling
}

// concat two arrays
fn gen_concatarray(
    jit: &mut JITState,
    ctx: &mut Context,
    asm: &mut Assembler,
    _ocb: &mut OutlinedCb,
) -> CodegenStatus {
    // Save the PC and SP because the callee may allocate
    // Note that this modifies REG_SP, which is why we do it first
    jit_prepare_routine_call(jit, ctx, asm);

    // Get the operands from the stack
    let ary2st_opnd = ctx.stack_pop(1);
    let ary1_opnd = ctx.stack_pop(1);

    // Call rb_vm_concat_array(ary1, ary2st)
    let ary = asm.ccall(rb_vm_concat_array as *const u8, vec![ary1_opnd, ary2st_opnd]);

    let stack_ret = ctx.stack_push(Type::TArray);
    asm.mov(stack_ret, ary);

    KeepCompiling
}

// new range initialized from top 2 values
fn gen_newrange(
    jit: &mut JITState,
    ctx: &mut Context,
    asm: &mut Assembler,
    _ocb: &mut OutlinedCb,
) -> CodegenStatus {
    let flag = jit.get_arg(0).as_usize();

    // rb_range_new() allocates and can raise
    jit_prepare_routine_call(jit, ctx, asm);

    // val = rb_range_new(low, high, (int)flag);
    let range_opnd = asm.ccall(
        rb_range_new as *const u8,
        vec![
            ctx.stack_opnd(1),
            ctx.stack_opnd(0),
            flag.into()
        ]
    );

    ctx.stack_pop(2);
    let stack_ret = ctx.stack_push(Type::UnknownHeap);
    asm.mov(stack_ret, range_opnd);

    KeepCompiling
}

fn guard_object_is_heap(
    ctx: &mut Context,
    asm: &mut Assembler,
    object: Opnd,
    object_opnd: YARVOpnd,
    side_exit: Target,
) {
    let object_type = ctx.get_opnd_type(object_opnd);
    if object_type.is_heap() {
        return;
    }

    asm.comment("guard object is heap");

    // Test that the object is not an immediate
    asm.test(object, (RUBY_IMMEDIATE_MASK as u64).into());
    asm.jnz(side_exit);

    // Test that the object is not false
    asm.cmp(object, Qfalse.into());
    asm.je(side_exit);

    if object_type.diff(Type::UnknownHeap) != TypeDiff::Incompatible {
        ctx.upgrade_opnd_type(object_opnd, Type::UnknownHeap);
    }
}

fn guard_object_is_array(
    ctx: &mut Context,
    asm: &mut Assembler,
    object: Opnd,
    object_opnd: YARVOpnd,
    side_exit: Target,
) {
    let object_type = ctx.get_opnd_type(object_opnd);
    if object_type.is_array() {
        return;
    }

    let object_reg = match object {
        Opnd::Reg(_) => object,
        _ => asm.load(object),
    };
    guard_object_is_heap(ctx, asm, object_reg, object_opnd, side_exit);

    asm.comment("guard object is array");

    // Pull out the type mask
    let flags_opnd = Opnd::mem(VALUE_BITS, object_reg, RUBY_OFFSET_RBASIC_FLAGS);
    let flags_opnd = asm.and(flags_opnd, (RUBY_T_MASK as u64).into());

    // Compare the result with T_ARRAY
    asm.cmp(flags_opnd, (RUBY_T_ARRAY as u64).into());
    asm.jne(side_exit);

    if object_type.diff(Type::TArray) != TypeDiff::Incompatible {
        ctx.upgrade_opnd_type(object_opnd, Type::TArray);
    }
}

fn guard_object_is_string(
    ctx: &mut Context,
    asm: &mut Assembler,
    object: Opnd,
    object_opnd: YARVOpnd,
    side_exit: Target,
) {
    let object_type = ctx.get_opnd_type(object_opnd);
    if object_type.is_string() {
        return;
    }

    let object_reg = match object {
        Opnd::Reg(_) => object,
        _ => asm.load(object),
    };
    guard_object_is_heap(ctx, asm, object_reg, object_opnd, side_exit);

    asm.comment("guard object is string");

    // Pull out the type mask
    let flags_reg = asm.load(Opnd::mem(VALUE_BITS, object_reg, RUBY_OFFSET_RBASIC_FLAGS));
    let flags_reg = asm.and(flags_reg, Opnd::UImm(RUBY_T_MASK as u64));

    // Compare the result with T_STRING
    asm.cmp(flags_reg, Opnd::UImm(RUBY_T_STRING as u64));
    asm.jne(side_exit);

    if object_type.diff(Type::TString) != TypeDiff::Incompatible {
        ctx.upgrade_opnd_type(object_opnd, Type::TString);
    }
}

/// This guards that a special flag is not set on a hash.
/// By passing a hash with this flag set as the last argument
/// in a splat call, you can change the way keywords are handled
/// to behave like ruby 2. We don't currently support this.
fn guard_object_is_not_ruby2_keyword_hash(
    asm: &mut Assembler,
    object_opnd: Opnd,
    side_exit: Target,
) {
    asm.comment("guard object is not ruby2 keyword hash");

    let not_ruby2_keyword = asm.new_label("not_ruby2_keyword");
    asm.test(object_opnd, (RUBY_IMMEDIATE_MASK as u64).into());
    asm.jnz(not_ruby2_keyword);

    asm.cmp(object_opnd, Qfalse.into());
    asm.je(not_ruby2_keyword);

    let flags_opnd = asm.load(Opnd::mem(
        VALUE_BITS,
        object_opnd,
        RUBY_OFFSET_RBASIC_FLAGS,
    ));
    let type_opnd = asm.and(flags_opnd, (RUBY_T_MASK as u64).into());

    asm.cmp(type_opnd, (RUBY_T_HASH as u64).into());
    asm.jne(not_ruby2_keyword);

    asm.test(flags_opnd, (RHASH_PASS_AS_KEYWORDS as u64).into());
    asm.jnz(side_exit);

    asm.write_label(not_ruby2_keyword);
}

// push enough nils onto the stack to fill out an array
fn gen_expandarray(
    jit: &mut JITState,
    ctx: &mut Context,
    asm: &mut Assembler,
    ocb: &mut OutlinedCb,
) -> CodegenStatus {
    // Both arguments are rb_num_t which is unsigned
    let num = jit.get_arg(0).as_usize();
    let flag = jit.get_arg(1).as_usize();

    // If this instruction has the splat flag, then bail out.
    if flag & 0x01 != 0 {
        gen_counter_incr!(asm, expandarray_splat);
        return CantCompile;
    }

    // If this instruction has the postarg flag, then bail out.
    if flag & 0x02 != 0 {
        gen_counter_incr!(asm, expandarray_postarg);
        return CantCompile;
    }

    let side_exit = get_side_exit(jit, ocb, ctx);

    let array_opnd = ctx.stack_opnd(0);

    // num is the number of requested values. If there aren't enough in the
    // array then we're going to push on nils.
    if ctx.get_opnd_type(array_opnd.into()) == Type::Nil {
        ctx.stack_pop(1); // pop after using the type info
        // special case for a, b = nil pattern
        // push N nils onto the stack
        for _ in 0..num {
            let push_opnd = ctx.stack_push(Type::Nil);
            asm.mov(push_opnd, Qnil.into());
        }
        return KeepCompiling;
    }

    // Move the array from the stack and check that it's an array.
    guard_object_is_array(
        ctx,
        asm,
        array_opnd,
        array_opnd.into(),
        counted_exit!(ocb, side_exit, expandarray_not_array),
    );
    let array_opnd = ctx.stack_pop(1); // pop after using the type info

    // If we don't actually want any values, then just return.
    if num == 0 {
        return KeepCompiling;
    }

    let array_reg = asm.load(array_opnd);
    let array_len_opnd = get_array_len(asm, array_reg);

    // Only handle the case where the number of values in the array is greater
    // than or equal to the number of values requested.
    asm.cmp(array_len_opnd, num.into());
    asm.jl(counted_exit!(ocb, side_exit, expandarray_rhs_too_small));

    // Load the address of the embedded array into REG1.
    // (struct RArray *)(obj)->as.ary
    let array_reg = asm.load(array_opnd);
    let ary_opnd = asm.lea(Opnd::mem(VALUE_BITS, array_reg, RUBY_OFFSET_RARRAY_AS_ARY));

    // Conditionally load the address of the heap array into REG1.
    // (struct RArray *)(obj)->as.heap.ptr
    let flags_opnd = Opnd::mem(VALUE_BITS, array_reg, RUBY_OFFSET_RBASIC_FLAGS);
    asm.test(flags_opnd, Opnd::UImm(RARRAY_EMBED_FLAG as u64));
    let heap_ptr_opnd = Opnd::mem(
        (8 * size_of::<usize>()) as u8,
        asm.load(array_opnd),
        RUBY_OFFSET_RARRAY_AS_HEAP_PTR,
    );
    let ary_opnd = asm.csel_nz(ary_opnd, heap_ptr_opnd);

    // Loop backward through the array and push each element onto the stack.
    for i in (0..num).rev() {
        let top = ctx.stack_push(Type::Unknown);
        let offset = i32::try_from(i * SIZEOF_VALUE).unwrap();
        asm.mov(top, Opnd::mem(64, ary_opnd, offset));
    }

    KeepCompiling
}

// Compute the index of a local variable from its slot index
fn ep_offset_to_local_idx(iseq: IseqPtr, ep_offset: u32) -> u32 {
    // Layout illustration
    // This is an array of VALUE
    //                                           | VM_ENV_DATA_SIZE |
    //                                           v                  v
    // low addr <+-------+-------+-------+-------+------------------+
    //           |local 0|local 1|  ...  |local n|       ....       |
    //           +-------+-------+-------+-------+------------------+
    //           ^       ^                       ^                  ^
    //           +-------+---local_table_size----+         cfp->ep--+
    //                   |                                          |
    //                   +------------------ep_offset---------------+
    //
    // See usages of local_var_name() from iseq.c for similar calculation.

    // Equivalent of iseq->body->local_table_size
    let local_table_size: i32 = unsafe { get_iseq_body_local_table_size(iseq) }
        .try_into()
        .unwrap();
    let op = (ep_offset - VM_ENV_DATA_SIZE) as i32;
    let local_idx = local_table_size - op - 1;
    assert!(local_idx >= 0 && local_idx < local_table_size);
    local_idx.try_into().unwrap()
}

// Get EP at level from CFP
fn gen_get_ep(asm: &mut Assembler, level: u32) -> Opnd {
    // Load environment pointer EP from CFP into a register
    let ep_opnd = Opnd::mem(64, CFP, RUBY_OFFSET_CFP_EP);
    let mut ep_opnd = asm.load(ep_opnd);

    for _ in (0..level).rev() {
        // Get the previous EP from the current EP
        // See GET_PREV_EP(ep) macro
        // VALUE *prev_ep = ((VALUE *)((ep)[VM_ENV_DATA_INDEX_SPECVAL] & ~0x03))
        let offs = SIZEOF_VALUE_I32 * VM_ENV_DATA_INDEX_SPECVAL;
        ep_opnd = asm.load(Opnd::mem(64, ep_opnd, offs));
        ep_opnd = asm.and(ep_opnd, Opnd::Imm(!0x03));
    }

    ep_opnd
}

// Gets the EP of the ISeq of the containing method, or "local level".
// Equivalent of GET_LEP() macro.
fn gen_get_lep(jit: &mut JITState, asm: &mut Assembler) -> Opnd {
    // Equivalent of get_lvar_level() in compile.c
    fn get_lvar_level(iseq: IseqPtr) -> u32 {
        if iseq == unsafe { rb_get_iseq_body_local_iseq(iseq) } {
            0
        } else {
            1 + get_lvar_level(unsafe { rb_get_iseq_body_parent_iseq(iseq) })
        }
    }

    let level = get_lvar_level(jit.get_iseq());
    gen_get_ep(asm, level)
}

fn gen_getlocal_generic(
    jit: &mut JITState,
    ctx: &mut Context,
    asm: &mut Assembler,
    ep_offset: u32,
    level: u32,
) -> CodegenStatus {
    // Load environment pointer EP (level 0) from CFP
    let ep_opnd = gen_get_ep(asm, level);

    // Load the local from the block
    // val = *(vm_get_ep(GET_EP(), level) - idx);
    let offs = -(SIZEOF_VALUE_I32 * ep_offset as i32);
    let local_opnd = Opnd::mem(64, ep_opnd, offs);

    // Write the local at SP
    let stack_top = if level == 0 {
        let local_idx = ep_offset_to_local_idx(jit.get_iseq(), ep_offset);
        ctx.stack_push_local(local_idx.as_usize())
    } else {
        ctx.stack_push(Type::Unknown)
    };

    asm.mov(stack_top, local_opnd);

    KeepCompiling
}

fn gen_getlocal(
    jit: &mut JITState,
    ctx: &mut Context,
    asm: &mut Assembler,
    _ocb: &mut OutlinedCb,
) -> CodegenStatus {
    let idx = jit.get_arg(0).as_u32();
    let level = jit.get_arg(1).as_u32();
    gen_getlocal_generic(jit, ctx, asm, idx, level)
}

fn gen_getlocal_wc0(
    jit: &mut JITState,
    ctx: &mut Context,
    asm: &mut Assembler,
    _ocb: &mut OutlinedCb,
) -> CodegenStatus {
    let idx = jit.get_arg(0).as_u32();
    gen_getlocal_generic(jit, ctx, asm, idx, 0)
}

fn gen_getlocal_wc1(
    jit: &mut JITState,
    ctx: &mut Context,
    asm: &mut Assembler,
    _ocb: &mut OutlinedCb,
) -> CodegenStatus {
    let idx = jit.get_arg(0).as_u32();
    gen_getlocal_generic(jit, ctx, asm, idx, 1)
}

fn gen_setlocal_generic(
    jit: &mut JITState,
    ctx: &mut Context,
    asm: &mut Assembler,
    ocb: &mut OutlinedCb,
    ep_offset: u32,
    level: u32,
) -> CodegenStatus {
    let value_type = ctx.get_opnd_type(StackOpnd(0));

    // Load environment pointer EP at level
    let ep_opnd = gen_get_ep(asm, level);

    // Write barriers may be required when VM_ENV_FLAG_WB_REQUIRED is set, however write barriers
    // only affect heap objects being written. If we know an immediate value is being written we
    // can skip this check.
    if !value_type.is_imm() {
        // flags & VM_ENV_FLAG_WB_REQUIRED
        let flags_opnd = Opnd::mem(
            64,
            ep_opnd,
            SIZEOF_VALUE_I32 * VM_ENV_DATA_INDEX_FLAGS as i32,
        );
        asm.test(flags_opnd, VM_ENV_FLAG_WB_REQUIRED.into());

        // Create a side-exit to fall back to the interpreter
        let side_exit = get_side_exit(jit, ocb, ctx);

        // if (flags & VM_ENV_FLAG_WB_REQUIRED) != 0
        asm.jnz(side_exit);
    }

    if level == 0 {
        let local_idx = ep_offset_to_local_idx(jit.get_iseq(), ep_offset).as_usize();
        ctx.set_local_type(local_idx, value_type);
    }

    // Pop the value to write from the stack
    let stack_top = ctx.stack_pop(1);

    // Write the value at the environment pointer
    let offs = -(SIZEOF_VALUE_I32 * ep_offset as i32);
    asm.mov(Opnd::mem(64, ep_opnd, offs), stack_top);

    KeepCompiling
}

fn gen_setlocal(
    jit: &mut JITState,
    ctx: &mut Context,
    asm: &mut Assembler,
    ocb: &mut OutlinedCb,
) -> CodegenStatus {
    let idx = jit.get_arg(0).as_u32();
    let level = jit.get_arg(1).as_u32();
    gen_setlocal_generic(jit, ctx, asm, ocb, idx, level)
}

fn gen_setlocal_wc0(
    jit: &mut JITState,
    ctx: &mut Context,
    asm: &mut Assembler,
    ocb: &mut OutlinedCb,
) -> CodegenStatus {
    let idx = jit.get_arg(0).as_u32();
    gen_setlocal_generic(jit, ctx, asm, ocb, idx, 0)
}

fn gen_setlocal_wc1(
    jit: &mut JITState,
    ctx: &mut Context,
    asm: &mut Assembler,
    ocb: &mut OutlinedCb,
) -> CodegenStatus {
    let idx = jit.get_arg(0).as_u32();
    gen_setlocal_generic(jit, ctx, asm, ocb, idx, 1)
}

// new hash initialized from top N values
fn gen_newhash(
    jit: &mut JITState,
    ctx: &mut Context,
    asm: &mut Assembler,
    _ocb: &mut OutlinedCb,
) -> CodegenStatus {
    let num: u64 = jit.get_arg(0).as_u64();

    // Save the PC and SP because we are allocating
    jit_prepare_routine_call(jit, ctx, asm);

    if num != 0 {
        // val = rb_hash_new_with_size(num / 2);
        let new_hash = asm.ccall(
            rb_hash_new_with_size as *const u8,
            vec![Opnd::UImm(num / 2)]
        );

        // Save the allocated hash as we want to push it after insertion
        asm.cpush(new_hash);
        asm.cpush(new_hash); // x86 alignment

        // Get a pointer to the values to insert into the hash
        let stack_addr_from_top = asm.lea(ctx.stack_opnd((num - 1) as i32));

        // rb_hash_bulk_insert(num, STACK_ADDR_FROM_TOP(num), val);
        asm.ccall(
            rb_hash_bulk_insert as *const u8,
            vec![
                Opnd::UImm(num),
                stack_addr_from_top,
                new_hash
            ]
        );

        let new_hash = asm.cpop();
        asm.cpop_into(new_hash); // x86 alignment

        ctx.stack_pop(num.try_into().unwrap());
        let stack_ret = ctx.stack_push(Type::Hash);
        asm.mov(stack_ret, new_hash);
    } else {
        // val = rb_hash_new();
        let new_hash = asm.ccall(rb_hash_new as *const u8, vec![]);
        let stack_ret = ctx.stack_push(Type::Hash);
        asm.mov(stack_ret, new_hash);
    }

    KeepCompiling
}

fn gen_putstring(
    jit: &mut JITState,
    ctx: &mut Context,
    asm: &mut Assembler,
    _ocb: &mut OutlinedCb,
) -> CodegenStatus {
    let put_val = jit.get_arg(0);

    // Save the PC and SP because the callee will allocate
    jit_prepare_routine_call(jit, ctx, asm);

    let str_opnd = asm.ccall(
        rb_ec_str_resurrect as *const u8,
        vec![EC, put_val.into()]
    );

    let stack_top = ctx.stack_push(Type::CString);
    asm.mov(stack_top, str_opnd);

    KeepCompiling
}

// Push Qtrue or Qfalse depending on whether the given keyword was supplied by
// the caller
fn gen_checkkeyword(
    jit: &mut JITState,
    ctx: &mut Context,
    asm: &mut Assembler,
    _ocb: &mut OutlinedCb,
) -> CodegenStatus {
    // When a keyword is unspecified past index 32, a hash will be used
    // instead. This can only happen in iseqs taking more than 32 keywords.
    if unsafe { (*get_iseq_body_param_keyword(jit.iseq)).num >= 32 } {
        return CantCompile;
    }

    // The EP offset to the undefined bits local
    let bits_offset = jit.get_arg(0).as_i32();

    // The index of the keyword we want to check
    let index: i64 = jit.get_arg(1).as_i64();

    // Load environment pointer EP
    let ep_opnd = gen_get_ep(asm, 0);

    // VALUE kw_bits = *(ep - bits);
    let bits_opnd = Opnd::mem(64, ep_opnd, SIZEOF_VALUE_I32 * -bits_offset);

    // unsigned int b = (unsigned int)FIX2ULONG(kw_bits);
    // if ((b & (0x01 << idx))) {
    //
    // We can skip the FIX2ULONG conversion by shifting the bit we test
    let bit_test: i64 = 0x01 << (index + 1);
    asm.test(bits_opnd, Opnd::Imm(bit_test));
    let ret_opnd = asm.csel_z(Qtrue.into(), Qfalse.into());

    let stack_ret = ctx.stack_push(Type::UnknownImm);
    asm.mov(stack_ret, ret_opnd);

    KeepCompiling
}

// Generate a jump to a stub that recompiles the current YARV instruction on failure.
// When depth_limit is exceeded, generate a jump to a side exit.
fn jit_chain_guard(
    jcc: JCCKinds,
    jit: &mut JITState,
    ctx: &Context,
    asm: &mut Assembler,
    ocb: &mut OutlinedCb,
    depth_limit: i32,
    side_exit: Target,
) {
    let target0_gen_fn = match jcc {
        JCC_JNE | JCC_JNZ => BranchGenFn::JNZToTarget0,
        JCC_JZ | JCC_JE => BranchGenFn::JZToTarget0,
        JCC_JBE | JCC_JNA => BranchGenFn::JBEToTarget0,
    };

    if (ctx.get_chain_depth() as i32) < depth_limit {
        let mut deeper = ctx.clone();
        deeper.increment_chain_depth();
        let bid = BlockId {
            iseq: jit.iseq,
            idx: jit.insn_idx,
        };

        gen_branch(jit, asm, ocb, bid, &deeper, None, None, target0_gen_fn);
    } else {
        target0_gen_fn.call(asm, side_exit.unwrap_code_ptr(), None);
    }
}

// up to 5 different classes, and embedded or not for each
pub const GET_IVAR_MAX_DEPTH: i32 = 10;

// up to 5 different classes, and embedded or not for each
pub const SET_IVAR_MAX_DEPTH: i32 = 10;

// hashes and arrays
pub const OPT_AREF_MAX_CHAIN_DEPTH: i32 = 2;

// up to 10 different classes
pub const SEND_MAX_DEPTH: i32 = 20;

// up to 20 different methods for send
pub const SEND_MAX_CHAIN_DEPTH: i32 = 20;

// up to 20 different offsets for case-when
pub const CASE_WHEN_MAX_DEPTH: i32 = 20;

// Codegen for setting an instance variable.
// Preconditions:
//   - receiver is in REG0
//   - receiver has the same class as CLASS_OF(comptime_receiver)
//   - no stack push or pops to ctx since the entry to the codegen of the instruction being compiled
fn gen_set_ivar(
    jit: &mut JITState,
    ctx: &mut Context,
    asm: &mut Assembler,
    ivar_name: ID,
    flags: u32,
    argc: i32,
) -> CodegenStatus {

    // This is a .send call and we need to adjust the stack
    if flags & VM_CALL_OPT_SEND != 0 {
        handle_opt_send_shift_stack(asm, argc, ctx);
    }

    // Save the PC and SP because the callee may allocate
    // Note that this modifies REG_SP, which is why we do it first
    jit_prepare_routine_call(jit, ctx, asm);

    // Get the operands from the stack
    let val_opnd = ctx.stack_pop(1);
    let recv_opnd = ctx.stack_pop(1);

    // Call rb_vm_set_ivar_id with the receiver, the ivar name, and the value
    let val = asm.ccall(
        rb_vm_set_ivar_id as *const u8,
        vec![
            recv_opnd,
            Opnd::UImm(ivar_name),
            val_opnd,
        ],
    );

    let out_opnd = ctx.stack_push(Type::Unknown);
    asm.mov(out_opnd, val);

    KeepCompiling
}

// Codegen for getting an instance variable.
// Preconditions:
//   - receiver has the same class as CLASS_OF(comptime_receiver)
//   - no stack push or pops to ctx since the entry to the codegen of the instruction being compiled
fn gen_get_ivar(
    jit: &mut JITState,
    ctx: &mut Context,
    asm: &mut Assembler,
    ocb: &mut OutlinedCb,
    max_chain_depth: i32,
    comptime_receiver: VALUE,
    ivar_name: ID,
    recv: Opnd,
    recv_opnd: YARVOpnd,
    side_exit: Target,
) -> CodegenStatus {
    let comptime_val_klass = comptime_receiver.class_of();
    let starting_context = ctx.clone(); // make a copy for use with jit_chain_guard

    // If recv isn't already a register, load it.
    let recv = match recv {
        Opnd::Reg(_) => recv,
        _ => asm.load(recv),
    };

    // Check if the comptime class uses a custom allocator
    let custom_allocator = unsafe { rb_get_alloc_func(comptime_val_klass) };
    let uses_custom_allocator = match custom_allocator {
        Some(alloc_fun) => {
            let allocate_instance = rb_class_allocate_instance as *const u8;
            alloc_fun as *const u8 != allocate_instance
        }
        None => false,
    };

    // Check if the comptime receiver is a T_OBJECT
    let receiver_t_object = unsafe { RB_TYPE_P(comptime_receiver, RUBY_T_OBJECT) };
    // Use a general C call at the last chain to avoid exits on megamorphic shapes
    let last_chain = ctx.get_chain_depth() as i32 == max_chain_depth - 1;
    if last_chain {
        gen_counter_incr!(asm, get_ivar_max_depth);
    }

    // If the class uses the default allocator, instances should all be T_OBJECT
    // NOTE: This assumes nobody changes the allocator of the class after allocation.
    //       Eventually, we can encode whether an object is T_OBJECT or not
    //       inside object shapes.
    // too-complex shapes can't use index access, so we use rb_ivar_get for them too.
    if !receiver_t_object || uses_custom_allocator || comptime_receiver.shape_too_complex() || last_chain {
        // General case. Call rb_ivar_get().
        // VALUE rb_ivar_get(VALUE obj, ID id)
        asm.comment("call rb_ivar_get()");

        // The function could raise exceptions.
        jit_prepare_routine_call(jit, ctx, asm);

        let ivar_val = asm.ccall(rb_ivar_get as *const u8, vec![recv, Opnd::UImm(ivar_name)]);

        if recv_opnd != SelfOpnd {
            ctx.stack_pop(1);
        }

        // Push the ivar on the stack
        let out_opnd = ctx.stack_push(Type::Unknown);
        asm.mov(out_opnd, ivar_val);

        // Jump to next instruction. This allows guard chains to share the same successor.
        jump_to_next_insn(jit, ctx, asm, ocb);
        return EndBlock;
    }

    let ivar_index = unsafe {
        let shape_id = comptime_receiver.shape_id_of();
        let shape = rb_shape_get_shape_by_id(shape_id);
        let mut ivar_index: u32 = 0;
        if rb_shape_get_iv_index(shape, ivar_name, &mut ivar_index) {
            Some(ivar_index as usize)
        } else {
            None
        }
    };

    // Guard heap object (recv_opnd must be used before stack_pop)
    guard_object_is_heap(ctx, asm, recv, recv_opnd, side_exit);

    // Pop receiver if it's on the temp stack
    if recv_opnd != SelfOpnd {
        ctx.stack_pop(1);
    }

    // Compile time self is embedded and the ivar index lands within the object
    let embed_test_result = unsafe { FL_TEST_RAW(comptime_receiver, VALUE(ROBJECT_EMBED.as_usize())) != VALUE(0) };

    let expected_shape = unsafe { rb_shape_get_shape_id(comptime_receiver) };
    let shape_id_offset = unsafe { rb_shape_id_offset() };
    let shape_opnd = Opnd::mem(SHAPE_ID_NUM_BITS as u8, recv, shape_id_offset);

    asm.comment("guard shape");
    asm.cmp(shape_opnd, Opnd::UImm(expected_shape as u64));
    let megamorphic_side_exit = counted_exit!(ocb, side_exit, getivar_megamorphic);
    jit_chain_guard(
        JCC_JNE,
        jit,
        &starting_context,
        asm,
        ocb,
        max_chain_depth,
        megamorphic_side_exit,
    );

    match ivar_index {
        // If there is no IVAR index, then the ivar was undefined
        // when we entered the compiler.  That means we can just return
        // nil for this shape + iv name
        None => {
            let out_opnd = ctx.stack_push(Type::Nil);
            asm.mov(out_opnd, Qnil.into());
        }
        Some(ivar_index) => {
            if embed_test_result {
                // See ROBJECT_IVPTR() from include/ruby/internal/core/robject.h

                // Load the variable
                let offs = ROBJECT_OFFSET_AS_ARY + (ivar_index * SIZEOF_VALUE) as i32;
                let ivar_opnd = Opnd::mem(64, recv, offs);

                // Push the ivar on the stack
                let out_opnd = ctx.stack_push(Type::Unknown);
                asm.mov(out_opnd, ivar_opnd);
            } else {
                // Compile time value is *not* embedded.

                // Get a pointer to the extended table
                let tbl_opnd = asm.load(Opnd::mem(64, recv, ROBJECT_OFFSET_AS_HEAP_IVPTR));

                // Read the ivar from the extended table
                let ivar_opnd = Opnd::mem(64, tbl_opnd, (SIZEOF_VALUE * ivar_index) as i32);

                let out_opnd = ctx.stack_push(Type::Unknown);
                asm.mov(out_opnd, ivar_opnd);
            }
        }
    }

    // Jump to next instruction. This allows guard chains to share the same successor.
    jump_to_next_insn(jit, ctx, asm, ocb);
    EndBlock
}

fn gen_getinstancevariable(
    jit: &mut JITState,
    ctx: &mut Context,
    asm: &mut Assembler,
    ocb: &mut OutlinedCb,
) -> CodegenStatus {
    // Defer compilation so we can specialize on a runtime `self`
    if !jit.at_current_insn() {
        defer_compilation(jit, ctx, asm, ocb);
        return EndBlock;
    }

    let ivar_name = jit.get_arg(0).as_u64();

    let comptime_val = jit.peek_at_self();

    // Generate a side exit
    let side_exit = get_side_exit(jit, ocb, ctx);

    // Guard that the receiver has the same class as the one from compile time.
    let self_asm_opnd = Opnd::mem(64, CFP, RUBY_OFFSET_CFP_SELF);

    gen_get_ivar(
        jit,
        ctx,
        asm,
        ocb,
        GET_IVAR_MAX_DEPTH,
        comptime_val,
        ivar_name,
        self_asm_opnd,
        SelfOpnd,
        side_exit,
    )
}

// Generate an IV write.
// This function doesn't deal with writing the shape, or expanding an object
// to use an IV buffer if necessary.  That is the callers responsibility
fn gen_write_iv(
    asm: &mut Assembler,
    comptime_receiver: VALUE,
    recv: Opnd,
    ivar_index: usize,
    set_value: Opnd,
    extension_needed: bool)
{
    // Compile time self is embedded and the ivar index lands within the object
    let embed_test_result = comptime_receiver.embedded_p() && !extension_needed;

    if embed_test_result {
        // Find the IV offset
        let offs = ROBJECT_OFFSET_AS_ARY + (ivar_index * SIZEOF_VALUE) as i32;
        let ivar_opnd = Opnd::mem(64, recv, offs);

        // Write the IV
        asm.comment("write IV");
        asm.mov(ivar_opnd, set_value);
    } else {
        // Compile time value is *not* embedded.

        // Get a pointer to the extended table
        let tbl_opnd = asm.load(Opnd::mem(64, recv, ROBJECT_OFFSET_AS_HEAP_IVPTR));

        // Write the ivar in to the extended table
        let ivar_opnd = Opnd::mem(64, tbl_opnd, (SIZEOF_VALUE * ivar_index) as i32);

        asm.comment("write IV");
        asm.mov(ivar_opnd, set_value);
    }
}

fn gen_setinstancevariable(
    jit: &mut JITState,
    ctx: &mut Context,
    asm: &mut Assembler,
    ocb: &mut OutlinedCb,
) -> CodegenStatus {
    let starting_context = ctx.clone(); // make a copy for use with jit_chain_guard

    // Defer compilation so we can specialize on a runtime `self`
    if !jit.at_current_insn() {
        defer_compilation(jit, ctx, asm, ocb);
        return EndBlock;
    }

    let ivar_name = jit.get_arg(0).as_u64();
    let comptime_receiver = jit.peek_at_self();
    let comptime_val_klass = comptime_receiver.class_of();

    // If the comptime receiver is frozen, writing an IV will raise an exception
    // and we don't want to JIT code to deal with that situation.
    if comptime_receiver.is_frozen() {
        gen_counter_incr!(asm, setivar_frozen);
        return CantCompile;
    }

    let (_, stack_type) = ctx.get_opnd_mapping(StackOpnd(0));

    // Check if the comptime class uses a custom allocator
    let custom_allocator = unsafe { rb_get_alloc_func(comptime_val_klass) };
    let uses_custom_allocator = match custom_allocator {
        Some(alloc_fun) => {
            let allocate_instance = rb_class_allocate_instance as *const u8;
            alloc_fun as *const u8 != allocate_instance
        }
        None => false,
    };

    // Check if the comptime receiver is a T_OBJECT
    let receiver_t_object = unsafe { RB_TYPE_P(comptime_receiver, RUBY_T_OBJECT) };

    // If the receiver isn't a T_OBJECT, or uses a custom allocator,
    // then just write out the IV write as a function call.
    // too-complex shapes can't use index access, so we use rb_ivar_get for them too.
    if !receiver_t_object || uses_custom_allocator || comptime_receiver.shape_too_complex() || (ctx.get_chain_depth() as i32) >= SET_IVAR_MAX_DEPTH {
        asm.comment("call rb_vm_setinstancevariable()");

        let ic = jit.get_arg(1).as_u64(); // type IVC

        // The function could raise exceptions.
        // Note that this modifies REG_SP, which is why we do it first
        jit_prepare_routine_call(jit, ctx, asm);

        // Get the operands from the stack
        let val_opnd = ctx.stack_pop(1);

        // Call rb_vm_setinstancevariable(iseq, obj, id, val, ic);
        asm.ccall(
            rb_vm_setinstancevariable as *const u8,
            vec![
                Opnd::const_ptr(jit.iseq as *const u8),
                Opnd::mem(64, CFP, RUBY_OFFSET_CFP_SELF),
                ivar_name.into(),
                val_opnd,
                Opnd::const_ptr(ic as *const u8),
            ]
        );
    } else {
        // Get the iv index
        let ivar_index = unsafe {
            let shape_id = comptime_receiver.shape_id_of();
            let shape = rb_shape_get_shape_by_id(shape_id);
            let mut ivar_index: u32 = 0;
            if rb_shape_get_iv_index(shape, ivar_name, &mut ivar_index) {
                Some(ivar_index as usize)
            } else {
                None
            }
        };

        // Get the receiver
        let mut recv = asm.load(Opnd::mem(64, CFP, RUBY_OFFSET_CFP_SELF));

        let recv_opnd = SelfOpnd;

        // Generate a side exit
        let side_exit = get_side_exit(jit, ocb, ctx);

        // Upgrade type
        guard_object_is_heap(ctx, asm, recv, recv_opnd, side_exit);

        let expected_shape = unsafe { rb_shape_get_shape_id(comptime_receiver) };
        let shape_id_offset = unsafe { rb_shape_id_offset() };
        let shape_opnd = Opnd::mem(SHAPE_ID_NUM_BITS as u8, recv, shape_id_offset);

        asm.comment("guard shape");
        asm.cmp(shape_opnd, Opnd::UImm(expected_shape as u64));
        let megamorphic_side_exit = counted_exit!(ocb, side_exit, setivar_megamorphic);
        jit_chain_guard(
            JCC_JNE,
            jit,
            &starting_context,
            asm,
            ocb,
            SET_IVAR_MAX_DEPTH,
            megamorphic_side_exit,
        );

        let write_val;

        match ivar_index {
            // If we don't have an instance variable index, then we need to
            // transition out of the current shape.
            None => {
                let shape = comptime_receiver.shape_of();

                let current_capacity = unsafe { (*shape).capacity };
                let new_capacity = current_capacity * 2;

                // If the object doesn't have the capacity to store the IV,
                // then we'll need to allocate it.
                let needs_extension = unsafe { (*shape).next_iv_index >= current_capacity };

                // We can write to the object, but we need to transition the shape
                let ivar_index = unsafe { (*shape).next_iv_index } as usize;

                let capa_shape = if needs_extension {
                    // We need to add an extended table to the object
                    // First, create an outgoing transition that increases the
                    // capacity
                    Some(unsafe { rb_shape_transition_shape_capa(shape, new_capacity) })
                } else {
                    None
                };

                let dest_shape = if let Some(capa_shape) = capa_shape {
                    unsafe { rb_shape_get_next(capa_shape, comptime_receiver, ivar_name) }
                } else {
                    unsafe { rb_shape_get_next(shape, comptime_receiver, ivar_name) }
                };

                let new_shape_id = unsafe { rb_shape_id(dest_shape) };

                if new_shape_id == OBJ_TOO_COMPLEX_SHAPE_ID {
                    return CantCompile;
                }

                if needs_extension {
                    // Generate the C call so that runtime code will increase
                    // the capacity and set the buffer.
                    asm.ccall(rb_ensure_iv_list_size as *const u8,
                              vec![
                                  recv,
                                  Opnd::UImm(current_capacity.into()),
                                  Opnd::UImm(new_capacity.into())
                              ]
                    );

                    // Load the receiver again after the function call
                    recv = asm.load(Opnd::mem(64, CFP, RUBY_OFFSET_CFP_SELF))
                }

                write_val = ctx.stack_pop(1);
                gen_write_iv(asm, comptime_receiver, recv, ivar_index, write_val, needs_extension);

                asm.comment("write shape");

                let shape_id_offset = unsafe { rb_shape_id_offset() };
                let shape_opnd = Opnd::mem(SHAPE_ID_NUM_BITS as u8, recv, shape_id_offset);

                // Store the new shape
                asm.store(shape_opnd, Opnd::UImm(new_shape_id as u64));
            },

            Some(ivar_index) => {
                // If the iv index already exists, then we don't need to
                // transition to a new shape.  The reason is because we find
                // the iv index by searching up the shape tree.  If we've
                // made the transition already, then there's no reason to
                // update the shape on the object.  Just set the IV.
                write_val = ctx.stack_pop(1);
                gen_write_iv(asm, comptime_receiver, recv, ivar_index, write_val, false);
            },
        }

        // If we know the stack value is an immediate, there's no need to
        // generate WB code.
        if !stack_type.is_imm() {
            let skip_wb = asm.new_label("skip_wb");
            // If the value we're writing is an immediate, we don't need to WB
            asm.test(write_val, (RUBY_IMMEDIATE_MASK as u64).into());
            asm.jnz(skip_wb);

            // If the value we're writing is nil or false, we don't need to WB
            asm.cmp(write_val, Qnil.into());
            asm.jbe(skip_wb);

            asm.comment("write barrier");
            asm.ccall(
                rb_gc_writebarrier as *const u8,
                vec![
                    recv,
                    write_val,
                ]
            );

            asm.write_label(skip_wb);
        }
    }

    KeepCompiling
}

fn gen_defined(
    jit: &mut JITState,
    ctx: &mut Context,
    asm: &mut Assembler,
    _ocb: &mut OutlinedCb,
) -> CodegenStatus {
    let op_type = jit.get_arg(0).as_u64();
    let obj = jit.get_arg(1);
    let pushval = jit.get_arg(2);

    // Save the PC and SP because the callee may allocate
    // Note that this modifies REG_SP, which is why we do it first
    jit_prepare_routine_call(jit, ctx, asm);

    // Get the operands from the stack
    let v_opnd = ctx.stack_pop(1);

    // Call vm_defined(ec, reg_cfp, op_type, obj, v)
    let def_result = asm.ccall(rb_vm_defined as *const u8, vec![EC, CFP, op_type.into(), obj.into(), v_opnd]);

    // if (vm_defined(ec, GET_CFP(), op_type, obj, v)) {
    //  val = pushval;
    // }
    asm.test(def_result, Opnd::UImm(255));
    let out_value = asm.csel_nz(pushval.into(), Qnil.into());

    // Push the return value onto the stack
    let out_type = if pushval.special_const_p() {
        Type::UnknownImm
    } else {
        Type::Unknown
    };
    let stack_ret = ctx.stack_push(out_type);
    asm.mov(stack_ret, out_value);

    KeepCompiling
}

fn gen_definedivar(
    jit: &mut JITState,
    ctx: &mut Context,
    asm: &mut Assembler,
    _ocb: &mut OutlinedCb,
) -> CodegenStatus {
    let ivar_name = jit.get_arg(0).as_u64();
    let pushval = jit.get_arg(2);

    // Get the receiver
    let recv = asm.load(Opnd::mem(64, CFP, RUBY_OFFSET_CFP_SELF));

    // Save the PC and SP because the callee may allocate
    // Note that this modifies REG_SP, which is why we do it first
    jit_prepare_routine_call(jit, ctx, asm);

    // Call rb_ivar_defined(recv, ivar_name)
    let def_result = asm.ccall(rb_ivar_defined as *const u8, vec![recv.into(), ivar_name.into()]);

    // if (rb_ivar_defined(recv, ivar_name)) {
    //  val = pushval;
    // }
    asm.test(def_result, Opnd::UImm(255));
    let out_value = asm.csel_nz(pushval.into(), Qnil.into());

    // Push the return value onto the stack
    let out_type = if pushval.special_const_p() {
        Type::UnknownImm
    } else {
        Type::Unknown
    };
    let stack_ret = ctx.stack_push(out_type);
    asm.mov(stack_ret, out_value);

    KeepCompiling
}

fn gen_checktype(
    jit: &mut JITState,
    ctx: &mut Context,
    asm: &mut Assembler,
    _ocb: &mut OutlinedCb,
) -> CodegenStatus {
    let type_val = jit.get_arg(0).as_u32();

    // Only three types are emitted by compile.c at the moment
    if let RUBY_T_STRING | RUBY_T_ARRAY | RUBY_T_HASH = type_val {
        let val_type = ctx.get_opnd_type(StackOpnd(0));
        let val = asm.load(ctx.stack_pop(1));

        // Check if we know from type information
        match val_type.known_value_type() {
            Some(value_type) => {
                if value_type == type_val {
                    jit_putobject(jit, ctx, asm, Qtrue);
                    return KeepCompiling;
                } else {
                    jit_putobject(jit, ctx, asm, Qfalse);
                    return KeepCompiling;
                }
            },
            _ => (),
        }

        let ret = asm.new_label("ret");

        if !val_type.is_heap() {
            // if (SPECIAL_CONST_P(val)) {
            // Return Qfalse via REG1 if not on heap
            asm.test(val, (RUBY_IMMEDIATE_MASK as u64).into());
            asm.jnz(ret);
            asm.cmp(val, Qfalse.into());
            asm.je(ret);
        }

        // Check type on object
        let object_type = asm.and(
            Opnd::mem(64, val, RUBY_OFFSET_RBASIC_FLAGS),
            Opnd::UImm(RUBY_T_MASK.into()));
        asm.cmp(object_type, Opnd::UImm(type_val.into()));
        let ret_opnd = asm.csel_e(Qtrue.into(), Qfalse.into());

        asm.write_label(ret);
        let stack_ret = ctx.stack_push(Type::UnknownImm);
        asm.mov(stack_ret, ret_opnd);

        KeepCompiling
    } else {
        CantCompile
    }
}

fn gen_concatstrings(
    jit: &mut JITState,
    ctx: &mut Context,
    asm: &mut Assembler,
    _ocb: &mut OutlinedCb,
) -> CodegenStatus {
    let n = jit.get_arg(0).as_usize();

    // Save the PC and SP because we are allocating
    jit_prepare_routine_call(jit, ctx, asm);

    let values_ptr = asm.lea(ctx.sp_opnd(-((SIZEOF_VALUE as isize) * n as isize)));

    // call rb_str_concat_literals(size_t n, const VALUE *strings);
    let return_value = asm.ccall(
        rb_str_concat_literals as *const u8,
        vec![n.into(), values_ptr]
    );

    ctx.stack_pop(n);
    let stack_ret = ctx.stack_push(Type::CString);
    asm.mov(stack_ret, return_value);

    KeepCompiling
}

fn guard_two_fixnums(
    jit: &mut JITState,
    ctx: &mut Context,
    asm: &mut Assembler,
    ocb: &mut OutlinedCb,
    side_exit: Target
) {
    // Get stack operands without popping them
    let arg1 = ctx.stack_opnd(0);
    let arg0 = ctx.stack_opnd(1);

    // Get the stack operand types
    let arg1_type = ctx.get_opnd_type(arg1.into());
    let arg0_type = ctx.get_opnd_type(arg0.into());

    if arg0_type.is_heap() || arg1_type.is_heap() {
        asm.comment("arg is heap object");
        asm.jmp(side_exit);
        return;
    }

    if arg0_type != Type::Fixnum && arg0_type.is_specific() {
        asm.comment("arg0 not fixnum");
        asm.jmp(side_exit);
        return;
    }

    if arg1_type != Type::Fixnum && arg1_type.is_specific() {
        asm.comment("arg1 not fixnum");
        asm.jmp(side_exit);
        return;
    }

    assert!(!arg0_type.is_heap());
    assert!(!arg1_type.is_heap());
    assert!(arg0_type == Type::Fixnum || arg0_type.is_unknown());
    assert!(arg1_type == Type::Fixnum || arg1_type.is_unknown());

    // If not fixnums at run-time, fall back
    if arg0_type != Type::Fixnum {
        asm.comment("guard arg0 fixnum");
        asm.test(arg0, Opnd::UImm(RUBY_FIXNUM_FLAG as u64));

        jit_chain_guard(
            JCC_JZ,
            jit,
            &ctx,
            asm,
            ocb,
            SEND_MAX_DEPTH,
            side_exit,
        );
    }
    if arg1_type != Type::Fixnum {
        asm.comment("guard arg1 fixnum");
        asm.test(arg1, Opnd::UImm(RUBY_FIXNUM_FLAG as u64));

        jit_chain_guard(
            JCC_JZ,
            jit,
            &ctx,
            asm,
            ocb,
            SEND_MAX_DEPTH,
            side_exit,
        );
    }

    // Set stack types in context
    ctx.upgrade_opnd_type(arg1.into(), Type::Fixnum);
    ctx.upgrade_opnd_type(arg0.into(), Type::Fixnum);
}

// Conditional move operation used by comparison operators
type CmovFn = fn(cb: &mut Assembler, opnd0: Opnd, opnd1: Opnd) -> Opnd;

fn gen_fixnum_cmp(
    jit: &mut JITState,
    ctx: &mut Context,
    asm: &mut Assembler,
    ocb: &mut OutlinedCb,
    cmov_op: CmovFn,
    bop: ruby_basic_operators,
) -> CodegenStatus {
    let two_fixnums = match ctx.two_fixnums_on_stack(jit) {
        Some(two_fixnums) => two_fixnums,
        None => {
            // Defer compilation so we can specialize based on a runtime receiver
            defer_compilation(jit, ctx, asm, ocb);
            return EndBlock;
        }
    };

    if two_fixnums {
        // Create a side-exit to fall back to the interpreter
        // Note: we generate the side-exit before popping operands from the stack
        let side_exit = get_side_exit(jit, ocb, ctx);

        if !assume_bop_not_redefined(jit, ocb, INTEGER_REDEFINED_OP_FLAG, bop) {
            return CantCompile;
        }

        // Check that both operands are fixnums
        guard_two_fixnums(jit, ctx, asm, ocb, side_exit);

        // Get the operands from the stack
        let arg1 = ctx.stack_pop(1);
        let arg0 = ctx.stack_pop(1);

        // Compare the arguments
        asm.cmp(arg0, arg1);
        let bool_opnd = cmov_op(asm, Qtrue.into(), Qfalse.into());

        // Push the output on the stack
        let dst = ctx.stack_push(Type::Unknown);
        asm.mov(dst, bool_opnd);

        KeepCompiling
    } else {
        gen_opt_send_without_block(jit, ctx, asm, ocb)
    }
}

fn gen_opt_lt(
    jit: &mut JITState,
    ctx: &mut Context,
    asm: &mut Assembler,
    ocb: &mut OutlinedCb,
) -> CodegenStatus {
    gen_fixnum_cmp(jit, ctx, asm, ocb, Assembler::csel_l, BOP_LT)
}

fn gen_opt_le(
    jit: &mut JITState,
    ctx: &mut Context,
    asm: &mut Assembler,
    ocb: &mut OutlinedCb,
) -> CodegenStatus {
    gen_fixnum_cmp(jit, ctx, asm, ocb, Assembler::csel_le, BOP_LE)
}

fn gen_opt_ge(
    jit: &mut JITState,
    ctx: &mut Context,
    asm: &mut Assembler,
    ocb: &mut OutlinedCb,
) -> CodegenStatus {
    gen_fixnum_cmp(jit, ctx, asm, ocb, Assembler::csel_ge, BOP_GE)
}

fn gen_opt_gt(
    jit: &mut JITState,
    ctx: &mut Context,
    asm: &mut Assembler,
    ocb: &mut OutlinedCb,
) -> CodegenStatus {
    gen_fixnum_cmp(jit, ctx, asm, ocb, Assembler::csel_g, BOP_GT)
}

// Implements specialized equality for either two fixnum or two strings
// Returns None if enough type information isn't available, Some(true)
// if code was generated, otherwise Some(false).
fn gen_equality_specialized(
    jit: &mut JITState,
    ctx: &mut Context,
    asm: &mut Assembler,
    ocb: &mut OutlinedCb,
    gen_eq: bool,
) -> Option<bool> {
    // Create a side-exit to fall back to the interpreter
    let side_exit = get_side_exit(jit, ocb, ctx);

    let a_opnd = ctx.stack_opnd(1);
    let b_opnd = ctx.stack_opnd(0);

    let two_fixnums = match ctx.two_fixnums_on_stack(jit) {
        Some(two_fixnums) => two_fixnums,
        None => return None,
    };

    if two_fixnums {
        if !assume_bop_not_redefined(jit, ocb, INTEGER_REDEFINED_OP_FLAG, BOP_EQ) {
            // if overridden, emit the generic version
            return Some(false);
        }

        guard_two_fixnums(jit, ctx, asm, ocb, side_exit);

        asm.cmp(a_opnd, b_opnd);
        let val = if gen_eq {
            asm.csel_e(Qtrue.into(), Qfalse.into())
        } else {
            asm.csel_ne(Qtrue.into(), Qfalse.into())
        };

        // Push the output on the stack
        ctx.stack_pop(2);
        let dst = ctx.stack_push(Type::UnknownImm);
        asm.mov(dst, val);

        return Some(true);
    }

    if !jit.at_current_insn() {
        return None;
    }
    let comptime_a = jit.peek_at_stack(ctx, 1);
    let comptime_b = jit.peek_at_stack(ctx, 0);

    if unsafe { comptime_a.class_of() == rb_cString && comptime_b.class_of() == rb_cString } {
        if !assume_bop_not_redefined(jit, ocb, STRING_REDEFINED_OP_FLAG, BOP_EQ) {
            // if overridden, emit the generic version
            return Some(false);
        }

        // Guard that a is a String
        jit_guard_known_klass(
            jit,
            ctx,
            asm,
            ocb,
            unsafe { rb_cString },
            a_opnd,
            a_opnd.into(),
            comptime_a,
            SEND_MAX_DEPTH,
            side_exit,
        );

        let equal = asm.new_label("equal");
        let ret = asm.new_label("ret");

        // If they are equal by identity, return true
        asm.cmp(a_opnd, b_opnd);
        asm.je(equal);

        // Otherwise guard that b is a T_STRING (from type info) or String (from runtime guard)
        let btype = ctx.get_opnd_type(b_opnd.into());
        if btype.known_value_type() != Some(RUBY_T_STRING) {
            // Note: any T_STRING is valid here, but we check for a ::String for simplicity
            // To pass a mutable static variable (rb_cString) requires an unsafe block
            jit_guard_known_klass(
                jit,
                ctx,
                asm,
                ocb,
                unsafe { rb_cString },
                b_opnd,
                b_opnd.into(),
                comptime_b,
                SEND_MAX_DEPTH,
                side_exit,
            );
        }

        // Call rb_str_eql_internal(a, b)
        let val = asm.ccall(
            if gen_eq { rb_str_eql_internal } else { rb_str_neq_internal } as *const u8,
            vec![a_opnd, b_opnd],
        );

        // Push the output on the stack
        ctx.stack_pop(2);
        let dst = ctx.stack_push(Type::UnknownImm);
        asm.mov(dst, val);
        asm.jmp(ret);

        asm.write_label(equal);
        asm.mov(dst, if gen_eq { Qtrue } else { Qfalse }.into());

        asm.write_label(ret);

        Some(true)
    } else {
        Some(false)
    }
}

fn gen_opt_eq(
    jit: &mut JITState,
    ctx: &mut Context,
    asm: &mut Assembler,
    ocb: &mut OutlinedCb,
) -> CodegenStatus {
    let specialized = match gen_equality_specialized(jit, ctx, asm, ocb, true) {
        Some(specialized) => specialized,
        None => {
            // Defer compilation so we can specialize base on a runtime receiver
            defer_compilation(jit, ctx, asm, ocb);
            return EndBlock;
        }
    };

    if specialized {
        jump_to_next_insn(jit, ctx, asm, ocb);
        EndBlock
    } else {
        gen_opt_send_without_block(jit, ctx, asm, ocb)
    }
}

fn gen_opt_neq(
    jit: &mut JITState,
    ctx: &mut Context,
    asm: &mut Assembler,
    ocb: &mut OutlinedCb,
) -> CodegenStatus {
    // opt_neq is passed two rb_call_data as arguments:
    // first for ==, second for !=
    let cd = jit.get_arg(1).as_ptr();
    return gen_send_general(jit, ctx, asm, ocb, cd, None);
}

fn gen_opt_aref(
    jit: &mut JITState,
    ctx: &mut Context,
    asm: &mut Assembler,
    ocb: &mut OutlinedCb,
) -> CodegenStatus {
    let cd: *const rb_call_data = jit.get_arg(0).as_ptr();
    let argc = unsafe { vm_ci_argc((*cd).ci) };

    // Only JIT one arg calls like `ary[6]`
    if argc != 1 {
        gen_counter_incr!(asm, oaref_argc_not_one);
        return CantCompile;
    }

    // Defer compilation so we can specialize base on a runtime receiver
    if !jit.at_current_insn() {
        defer_compilation(jit, ctx, asm, ocb);
        return EndBlock;
    }

    // Specialize base on compile time values
    let comptime_idx = jit.peek_at_stack(ctx, 0);
    let comptime_recv = jit.peek_at_stack(ctx, 1);

    // Create a side-exit to fall back to the interpreter
    let side_exit = get_side_exit(jit, ocb, ctx);

    if comptime_recv.class_of() == unsafe { rb_cArray } && comptime_idx.fixnum_p() {
        if !assume_bop_not_redefined(jit, ocb, ARRAY_REDEFINED_OP_FLAG, BOP_AREF) {
            return CantCompile;
        }

        // Get the stack operands
        let idx_opnd = ctx.stack_opnd(0);
        let recv_opnd = ctx.stack_opnd(1);

        // Guard that the receiver is an ::Array
        // BOP_AREF check above is only good for ::Array.
        jit_guard_known_klass(
            jit,
            ctx,
            asm,
            ocb,
            unsafe { rb_cArray },
            recv_opnd,
            recv_opnd.into(),
            comptime_recv,
            OPT_AREF_MAX_CHAIN_DEPTH,
            side_exit,
        );

        // Bail if idx is not a FIXNUM
        let idx_reg = asm.load(idx_opnd);
        asm.test(idx_reg, (RUBY_FIXNUM_FLAG as u64).into());
        asm.jz(counted_exit!(ocb, side_exit, oaref_arg_not_fixnum));

        // Call VALUE rb_ary_entry_internal(VALUE ary, long offset).
        // It never raises or allocates, so we don't need to write to cfp->pc.
        {
            let idx_reg = asm.rshift(idx_reg, Opnd::UImm(1)); // Convert fixnum to int
            let val = asm.ccall(rb_ary_entry_internal as *const u8, vec![recv_opnd, idx_reg]);

            // Pop the argument and the receiver
            ctx.stack_pop(2);

            // Push the return value onto the stack
            let stack_ret = ctx.stack_push(Type::Unknown);
            asm.mov(stack_ret, val);
        }

        // Jump to next instruction. This allows guard chains to share the same successor.
        jump_to_next_insn(jit, ctx, asm, ocb);
        return EndBlock;
    } else if comptime_recv.class_of() == unsafe { rb_cHash } {
        if !assume_bop_not_redefined(jit, ocb, HASH_REDEFINED_OP_FLAG, BOP_AREF) {
            return CantCompile;
        }

        let recv_opnd = ctx.stack_opnd(1);

        // Guard that the receiver is a hash
        jit_guard_known_klass(
            jit,
            ctx,
            asm,
            ocb,
            unsafe { rb_cHash },
            recv_opnd,
            recv_opnd.into(),
            comptime_recv,
            OPT_AREF_MAX_CHAIN_DEPTH,
            side_exit,
        );

        // Prepare to call rb_hash_aref(). It might call #hash on the key.
        jit_prepare_routine_call(jit, ctx, asm);

        // Call rb_hash_aref
        let key_opnd = ctx.stack_opnd(0);
        let recv_opnd = ctx.stack_opnd(1);
        let val = asm.ccall(rb_hash_aref as *const u8, vec![recv_opnd, key_opnd]);

        // Pop the key and the receiver
        ctx.stack_pop(2);

        // Push the return value onto the stack
        let stack_ret = ctx.stack_push(Type::Unknown);
        asm.mov(stack_ret, val);

        // Jump to next instruction. This allows guard chains to share the same successor.
        jump_to_next_insn(jit, ctx, asm, ocb);
        EndBlock
    } else {
        // General case. Call the [] method.
        gen_opt_send_without_block(jit, ctx, asm, ocb)
    }
}

fn gen_opt_aset(
    jit: &mut JITState,
    ctx: &mut Context,
    asm: &mut Assembler,
    ocb: &mut OutlinedCb,
) -> CodegenStatus {
    // Defer compilation so we can specialize on a runtime `self`
    if !jit.at_current_insn() {
        defer_compilation(jit, ctx, asm, ocb);
        return EndBlock;
    }

    let comptime_recv = jit.peek_at_stack(ctx, 2);
    let comptime_key = jit.peek_at_stack(ctx, 1);

    // Get the operands from the stack
    let recv = ctx.stack_opnd(2);
    let key = ctx.stack_opnd(1);
    let _val = ctx.stack_opnd(0);

    if comptime_recv.class_of() == unsafe { rb_cArray } && comptime_key.fixnum_p() {
        let side_exit = get_side_exit(jit, ocb, ctx);

        // Guard receiver is an Array
        jit_guard_known_klass(
            jit,
            ctx,
            asm,
            ocb,
            unsafe { rb_cArray },
            recv,
            recv.into(),
            comptime_recv,
            SEND_MAX_DEPTH,
            side_exit,
        );

        // Guard key is a fixnum
        jit_guard_known_klass(
            jit,
            ctx,
            asm,
            ocb,
            unsafe { rb_cInteger },
            key,
            key.into(),
            comptime_key,
            SEND_MAX_DEPTH,
            side_exit,
        );

        // We might allocate or raise
        jit_prepare_routine_call(jit, ctx, asm);

        // Call rb_ary_store
        let recv = ctx.stack_opnd(2);
        let key = asm.load(ctx.stack_opnd(1));
        let key = asm.rshift(key, Opnd::UImm(1)); // FIX2LONG(key)
        let val = ctx.stack_opnd(0);
        asm.ccall(rb_ary_store as *const u8, vec![recv, key, val]);

        // rb_ary_store returns void
        // stored value should still be on stack
        let val = asm.load(ctx.stack_opnd(0));

        // Push the return value onto the stack
        ctx.stack_pop(3);
        let stack_ret = ctx.stack_push(Type::Unknown);
        asm.mov(stack_ret, val);

        jump_to_next_insn(jit, ctx, asm, ocb);
        return EndBlock;
    } else if comptime_recv.class_of() == unsafe { rb_cHash } {
        let side_exit = get_side_exit(jit, ocb, ctx);

        // Guard receiver is a Hash
        jit_guard_known_klass(
            jit,
            ctx,
            asm,
            ocb,
            unsafe { rb_cHash },
            recv,
            recv.into(),
            comptime_recv,
            SEND_MAX_DEPTH,
            side_exit,
        );

        // We might allocate or raise
        jit_prepare_routine_call(jit, ctx, asm);

        // Call rb_hash_aset
        let recv = ctx.stack_opnd(2);
        let key = ctx.stack_opnd(1);
        let val = ctx.stack_opnd(0);
        let ret = asm.ccall(rb_hash_aset as *const u8, vec![recv, key, val]);

        // Push the return value onto the stack
        ctx.stack_pop(3);
        let stack_ret = ctx.stack_push(Type::Unknown);
        asm.mov(stack_ret, ret);

        jump_to_next_insn(jit, ctx, asm, ocb);
        EndBlock
    } else {
        gen_opt_send_without_block(jit, ctx, asm, ocb)
    }
}

fn gen_opt_and(
    jit: &mut JITState,
    ctx: &mut Context,
    asm: &mut Assembler,
    ocb: &mut OutlinedCb,
) -> CodegenStatus {
    let two_fixnums = match ctx.two_fixnums_on_stack(jit) {
        Some(two_fixnums) => two_fixnums,
        None => {
            // Defer compilation so we can specialize on a runtime `self`
            defer_compilation(jit, ctx, asm, ocb);
            return EndBlock;
        }
    };

    if two_fixnums {
        // Create a side-exit to fall back to the interpreter
        // Note: we generate the side-exit before popping operands from the stack
        let side_exit = get_side_exit(jit, ocb, ctx);

        if !assume_bop_not_redefined(jit, ocb, INTEGER_REDEFINED_OP_FLAG, BOP_AND) {
            return CantCompile;
        }

        // Check that both operands are fixnums
        guard_two_fixnums(jit, ctx, asm, ocb, side_exit);

        // Get the operands and destination from the stack
        let arg1 = ctx.stack_pop(1);
        let arg0 = ctx.stack_pop(1);

        // Do the bitwise and arg0 & arg1
        let val = asm.and(arg0, arg1);

        // Push the output on the stack
        let dst = ctx.stack_push(Type::Fixnum);
        asm.store(dst, val);

        KeepCompiling
    } else {
        // Delegate to send, call the method on the recv
        gen_opt_send_without_block(jit, ctx, asm, ocb)
    }
}

fn gen_opt_or(
    jit: &mut JITState,
    ctx: &mut Context,
    asm: &mut Assembler,
    ocb: &mut OutlinedCb,
) -> CodegenStatus {
    let two_fixnums = match ctx.two_fixnums_on_stack(jit) {
        Some(two_fixnums) => two_fixnums,
        None => {
            // Defer compilation so we can specialize on a runtime `self`
            defer_compilation(jit, ctx, asm, ocb);
            return EndBlock;
        }
    };

    if two_fixnums {
        // Create a side-exit to fall back to the interpreter
        // Note: we generate the side-exit before popping operands from the stack
        let side_exit = get_side_exit(jit, ocb, ctx);

        if !assume_bop_not_redefined(jit, ocb, INTEGER_REDEFINED_OP_FLAG, BOP_OR) {
            return CantCompile;
        }

        // Check that both operands are fixnums
        guard_two_fixnums(jit, ctx, asm, ocb, side_exit);

        // Get the operands and destination from the stack
        let arg1 = ctx.stack_pop(1);
        let arg0 = ctx.stack_pop(1);

        // Do the bitwise or arg0 | arg1
        let val = asm.or(arg0, arg1);

        // Push the output on the stack
        let dst = ctx.stack_push(Type::Fixnum);
        asm.store(dst, val);

        KeepCompiling
    } else {
        // Delegate to send, call the method on the recv
        gen_opt_send_without_block(jit, ctx, asm, ocb)
    }
}

fn gen_opt_minus(
    jit: &mut JITState,
    ctx: &mut Context,
    asm: &mut Assembler,
    ocb: &mut OutlinedCb,
) -> CodegenStatus {
    let two_fixnums = match ctx.two_fixnums_on_stack(jit) {
        Some(two_fixnums) => two_fixnums,
        None => {
            // Defer compilation so we can specialize on a runtime `self`
            defer_compilation(jit, ctx, asm, ocb);
            return EndBlock;
        }
    };

    if two_fixnums {
        // Create a side-exit to fall back to the interpreter
        // Note: we generate the side-exit before popping operands from the stack
        let side_exit = get_side_exit(jit, ocb, ctx);

        if !assume_bop_not_redefined(jit, ocb, INTEGER_REDEFINED_OP_FLAG, BOP_MINUS) {
            return CantCompile;
        }

        // Check that both operands are fixnums
        guard_two_fixnums(jit, ctx, asm, ocb, side_exit);

        // Get the operands and destination from the stack
        let arg1 = ctx.stack_pop(1);
        let arg0 = ctx.stack_pop(1);

        // Subtract arg0 - arg1 and test for overflow
        let val_untag = asm.sub(arg0, arg1);
        asm.jo(side_exit);
        let val = asm.add(val_untag, Opnd::Imm(1));

        // Push the output on the stack
        let dst = ctx.stack_push(Type::Fixnum);
        asm.store(dst, val);

        KeepCompiling
    } else {
        // Delegate to send, call the method on the recv
        gen_opt_send_without_block(jit, ctx, asm, ocb)
    }
}

fn gen_opt_mult(
    jit: &mut JITState,
    ctx: &mut Context,
    asm: &mut Assembler,
    ocb: &mut OutlinedCb,
) -> CodegenStatus {
    // Delegate to send, call the method on the recv
    gen_opt_send_without_block(jit, ctx, asm, ocb)
}

fn gen_opt_div(
    jit: &mut JITState,
    ctx: &mut Context,
    asm: &mut Assembler,
    ocb: &mut OutlinedCb,
) -> CodegenStatus {
    // Delegate to send, call the method on the recv
    gen_opt_send_without_block(jit, ctx, asm, ocb)
}

fn gen_opt_mod(
    jit: &mut JITState,
    ctx: &mut Context,
    asm: &mut Assembler,
    ocb: &mut OutlinedCb,
) -> CodegenStatus {
    let two_fixnums = match ctx.two_fixnums_on_stack(jit) {
        Some(two_fixnums) => two_fixnums,
        None => {
            // Defer compilation so we can specialize on a runtime `self`
            defer_compilation(jit, ctx, asm, ocb);
            return EndBlock;
        }
    };

    if two_fixnums {
        // Create a side-exit to fall back to the interpreter
        // Note: we generate the side-exit before popping operands from the stack
        let side_exit = get_side_exit(jit, ocb, ctx);

        if !assume_bop_not_redefined(jit, ocb, INTEGER_REDEFINED_OP_FLAG, BOP_MOD) {
            return CantCompile;
        }

        // Check that both operands are fixnums
        guard_two_fixnums(jit, ctx, asm, ocb, side_exit);

        // Get the operands and destination from the stack
        let arg1 = ctx.stack_pop(1);
        let arg0 = ctx.stack_pop(1);

        // Check for arg0 % 0
        asm.cmp(arg1, Opnd::Imm(VALUE::fixnum_from_usize(0).as_i64()));
        asm.je(side_exit);

        // Call rb_fix_mod_fix(VALUE recv, VALUE obj)
        let ret = asm.ccall(rb_fix_mod_fix as *const u8, vec![arg0, arg1]);

        // Push the return value onto the stack
        let stack_ret = ctx.stack_push(Type::Unknown);
        asm.mov(stack_ret, ret);

        KeepCompiling
    } else {
        // Delegate to send, call the method on the recv
        gen_opt_send_without_block(jit, ctx, asm, ocb)
    }
}

fn gen_opt_ltlt(
    jit: &mut JITState,
    ctx: &mut Context,
    asm: &mut Assembler,
    ocb: &mut OutlinedCb,
) -> CodegenStatus {
    // Delegate to send, call the method on the recv
    gen_opt_send_without_block(jit, ctx, asm, ocb)
}

fn gen_opt_nil_p(
    jit: &mut JITState,
    ctx: &mut Context,
    asm: &mut Assembler,
    ocb: &mut OutlinedCb,
) -> CodegenStatus {
    // Delegate to send, call the method on the recv
    gen_opt_send_without_block(jit, ctx, asm, ocb)
}

fn gen_opt_empty_p(
    jit: &mut JITState,
    ctx: &mut Context,
    asm: &mut Assembler,
    ocb: &mut OutlinedCb,
) -> CodegenStatus {
    // Delegate to send, call the method on the recv
    gen_opt_send_without_block(jit, ctx, asm, ocb)
}

fn gen_opt_succ(
    jit: &mut JITState,
    ctx: &mut Context,
    asm: &mut Assembler,
    ocb: &mut OutlinedCb,
) -> CodegenStatus {
    // Delegate to send, call the method on the recv
    gen_opt_send_without_block(jit, ctx, asm, ocb)
}

fn gen_opt_str_freeze(
    jit: &mut JITState,
    ctx: &mut Context,
    asm: &mut Assembler,
    ocb: &mut OutlinedCb,
) -> CodegenStatus {
    if !assume_bop_not_redefined(jit, ocb, STRING_REDEFINED_OP_FLAG, BOP_FREEZE) {
        return CantCompile;
    }

    let str = jit.get_arg(0);

    // Push the return value onto the stack
    let stack_ret = ctx.stack_push(Type::CString);
    asm.mov(stack_ret, str.into());

    KeepCompiling
}

fn gen_opt_str_uminus(
    jit: &mut JITState,
    ctx: &mut Context,
    asm: &mut Assembler,
    ocb: &mut OutlinedCb,
) -> CodegenStatus {
    if !assume_bop_not_redefined(jit, ocb, STRING_REDEFINED_OP_FLAG, BOP_UMINUS) {
        return CantCompile;
    }

    let str = jit.get_arg(0);

    // Push the return value onto the stack
    let stack_ret = ctx.stack_push(Type::CString);
    asm.mov(stack_ret, str.into());

    KeepCompiling
}

fn gen_opt_newarray_max(
    jit: &mut JITState,
    ctx: &mut Context,
    asm: &mut Assembler,
    _ocb: &mut OutlinedCb,
) -> CodegenStatus {
    let num = jit.get_arg(0).as_u32();

    // Save the PC and SP because we may allocate
    jit_prepare_routine_call(jit, ctx, asm);

    extern "C" {
        fn rb_vm_opt_newarray_max(ec: EcPtr, num: u32, elts: *const VALUE) -> VALUE;
    }

    let offset_magnitude = (SIZEOF_VALUE as u32) * num;
    let values_opnd = ctx.sp_opnd(-(offset_magnitude as isize));
    let values_ptr = asm.lea(values_opnd);

    let val_opnd = asm.ccall(
        rb_vm_opt_newarray_max as *const u8,
        vec![
            EC,
            num.into(),
            values_ptr
        ],
    );

    ctx.stack_pop(num.as_usize());
    let stack_ret = ctx.stack_push(Type::Unknown);
    asm.mov(stack_ret, val_opnd);

    KeepCompiling
}

fn gen_opt_newarray_min(
    jit: &mut JITState,
    ctx: &mut Context,
    asm: &mut Assembler,
    _ocb: &mut OutlinedCb,
) -> CodegenStatus {

    let num = jit.get_arg(0).as_u32();

    // Save the PC and SP because we may allocate
    jit_prepare_routine_call(jit, ctx, asm);

    extern "C" {
        fn rb_vm_opt_newarray_min(ec: EcPtr, num: u32, elts: *const VALUE) -> VALUE;
    }

    let offset_magnitude = (SIZEOF_VALUE as u32) * num;
    let values_opnd = ctx.sp_opnd(-(offset_magnitude as isize));
    let values_ptr = asm.lea(values_opnd);

    let val_opnd = asm.ccall(
        rb_vm_opt_newarray_min as *const u8,
        vec![
            EC,
            num.into(),
            values_ptr
        ],
    );

    ctx.stack_pop(num.as_usize());
    let stack_ret = ctx.stack_push(Type::Unknown);
    asm.mov(stack_ret, val_opnd);

    KeepCompiling
}

fn gen_opt_not(
    jit: &mut JITState,
    ctx: &mut Context,
    asm: &mut Assembler,
    ocb: &mut OutlinedCb,
) -> CodegenStatus {
    return gen_opt_send_without_block(jit, ctx, asm, ocb);
}

fn gen_opt_size(
    jit: &mut JITState,
    ctx: &mut Context,
    asm: &mut Assembler,
    ocb: &mut OutlinedCb,
) -> CodegenStatus {
    return gen_opt_send_without_block(jit, ctx, asm, ocb);
}

fn gen_opt_length(
    jit: &mut JITState,
    ctx: &mut Context,
    asm: &mut Assembler,
    ocb: &mut OutlinedCb,
) -> CodegenStatus {
    return gen_opt_send_without_block(jit, ctx, asm, ocb);
}

fn gen_opt_regexpmatch2(
    jit: &mut JITState,
    ctx: &mut Context,
    asm: &mut Assembler,
    ocb: &mut OutlinedCb,
) -> CodegenStatus {
    return gen_opt_send_without_block(jit, ctx, asm, ocb);
}

fn gen_opt_case_dispatch(
    jit: &mut JITState,
    ctx: &mut Context,
    asm: &mut Assembler,
    ocb: &mut OutlinedCb,
) -> CodegenStatus {
    // Normally this instruction would lookup the key in a hash and jump to an
    // offset based on that.
    // Instead we can take the fallback case and continue with the next
    // instruction.
    // We'd hope that our jitted code will be sufficiently fast without the
    // hash lookup, at least for small hashes, but it's worth revisiting this
    // assumption in the future.
    if !jit.at_current_insn() {
        defer_compilation(jit, ctx, asm, ocb);
        return EndBlock;
    }
    let starting_context = ctx.clone();

    let case_hash = jit.get_arg(0);
    let else_offset = jit.get_arg(1).as_u32();

    // Try to reorder case/else branches so that ones that are actually used come first.
    // Supporting only Fixnum for now so that the implementation can be an equality check.
    let key_opnd = ctx.stack_pop(1);
    let comptime_key = jit.peek_at_stack(ctx, 0);

    // Check that all cases are fixnums to avoid having to register BOP assumptions on
    // all the types that case hashes support. This spends compile time to save memory.
    fn case_hash_all_fixnum_p(hash: VALUE) -> bool {
        let mut all_fixnum = true;
        unsafe {
            unsafe extern "C" fn per_case(key: st_data_t, _value: st_data_t, data: st_data_t) -> c_int {
                (if VALUE(key as usize).fixnum_p() {
                    ST_CONTINUE
                } else {
                    (data as *mut bool).write(false);
                    ST_STOP
                }) as c_int
            }
            rb_hash_stlike_foreach(hash, Some(per_case), (&mut all_fixnum) as *mut _ as st_data_t);
        }

        all_fixnum
    }

    if comptime_key.fixnum_p() && comptime_key.0 <= u32::MAX.as_usize() && case_hash_all_fixnum_p(case_hash) {
        if !assume_bop_not_redefined(jit, ocb, INTEGER_REDEFINED_OP_FLAG, BOP_EQQ) {
            return CantCompile;
        }

        // Check if the key is the same value
        asm.cmp(key_opnd, comptime_key.into());
        let side_exit = get_side_exit(jit, ocb, &starting_context);
        jit_chain_guard(
            JCC_JNE,
            jit,
            &starting_context,
            asm,
            ocb,
            CASE_WHEN_MAX_DEPTH,
            side_exit,
        );

        // Get the offset for the compile-time key
        let mut offset = 0;
        unsafe { rb_hash_stlike_lookup(case_hash, comptime_key.0 as _, &mut offset) };
        let jump_offset = if offset == 0 {
            // NOTE: If we hit the else branch with various values, it could negatively impact the performance.
            else_offset
        } else {
            (offset as u32) >> 1 // FIX2LONG
        };

        // Jump to the offset of case or else
        let jump_idx = jit.next_insn_idx() as u32 + jump_offset;
        let jump_block = BlockId { iseq: jit.iseq, idx: jump_idx.try_into().unwrap() };
        gen_direct_jump(jit, &ctx, jump_block, asm);
        EndBlock
    } else {
        KeepCompiling // continue with === branches
    }
}

fn gen_branchif(
    jit: &mut JITState,
    ctx: &mut Context,
    asm: &mut Assembler,
    ocb: &mut OutlinedCb,
) -> CodegenStatus {
    let jump_offset = jit.get_arg(0).as_i32();

    // Check for interrupts, but only on backward branches that may create loops
    if jump_offset < 0 {
        let side_exit = get_side_exit(jit, ocb, ctx);
        gen_check_ints(asm, side_exit);
    }

    // Get the branch target instruction offsets
    let next_idx = jit.next_insn_idx();
    let jump_idx = (next_idx as i32) + jump_offset;
    let next_block = BlockId {
        iseq: jit.iseq,
        idx: next_idx,
    };
    let jump_block = BlockId {
        iseq: jit.iseq,
        idx: jump_idx.try_into().unwrap(),
    };

    // Test if any bit (outside of the Qnil bit) is on
    // See RB_TEST()
    let val_type = ctx.get_opnd_type(StackOpnd(0));
    let val_opnd = ctx.stack_pop(1);

<<<<<<< HEAD
    asm.spill_temps(ctx);
=======
    incr_counter!(branch_insn_count);

>>>>>>> 3592b24c
    if let Some(result) = val_type.known_truthy() {
        let target = if result { jump_block } else { next_block };
        gen_direct_jump(jit, ctx, target, asm);
        incr_counter!(branch_known_count);
    } else {
        asm.test(val_opnd, Opnd::Imm(!Qnil.as_i64()));

        // Generate the branch instructions
        gen_branch(
            jit,
            asm,
            ocb,
            jump_block,
            ctx,
            Some(next_block),
            Some(ctx),
            BranchGenFn::BranchIf(Cell::new(BranchShape::Default)),
        );
    }

    EndBlock
}

fn gen_branchunless(
    jit: &mut JITState,
    ctx: &mut Context,
    asm: &mut Assembler,
    ocb: &mut OutlinedCb,
) -> CodegenStatus {
    let jump_offset = jit.get_arg(0).as_i32();

    // Check for interrupts, but only on backward branches that may create loops
    if jump_offset < 0 {
        let side_exit = get_side_exit(jit, ocb, ctx);
        gen_check_ints(asm, side_exit);
    }

    // Get the branch target instruction offsets
    let next_idx = jit.next_insn_idx() as i32;
    let jump_idx = next_idx + jump_offset;
    let next_block = BlockId {
        iseq: jit.iseq,
        idx: next_idx.try_into().unwrap(),
    };
    let jump_block = BlockId {
        iseq: jit.iseq,
        idx: jump_idx.try_into().unwrap(),
    };

    let val_type = ctx.get_opnd_type(StackOpnd(0));
    let val_opnd = ctx.stack_pop(1);

<<<<<<< HEAD
    asm.spill_temps(ctx);
=======
    incr_counter!(branch_insn_count);

>>>>>>> 3592b24c
    if let Some(result) = val_type.known_truthy() {
        let target = if result { next_block } else { jump_block };
        gen_direct_jump(jit, ctx, target, asm);
        incr_counter!(branch_known_count);
    } else {
        // Test if any bit (outside of the Qnil bit) is on
        // See RB_TEST()
        let not_qnil = !Qnil.as_i64();
        asm.test(val_opnd, not_qnil.into());

        // Generate the branch instructions
        gen_branch(
            jit,
            asm,
            ocb,
            jump_block,
            ctx,
            Some(next_block),
            Some(ctx),
            BranchGenFn::BranchUnless(Cell::new(BranchShape::Default)),
        );
    }

    EndBlock
}

fn gen_branchnil(
    jit: &mut JITState,
    ctx: &mut Context,
    asm: &mut Assembler,
    ocb: &mut OutlinedCb,
) -> CodegenStatus {
    let jump_offset = jit.get_arg(0).as_i32();

    // Check for interrupts, but only on backward branches that may create loops
    if jump_offset < 0 {
        let side_exit = get_side_exit(jit, ocb, ctx);
        gen_check_ints(asm, side_exit);
    }

    // Get the branch target instruction offsets
    let next_idx = jit.next_insn_idx() as i32;
    let jump_idx = next_idx + jump_offset;
    let next_block = BlockId {
        iseq: jit.iseq,
        idx: next_idx.try_into().unwrap(),
    };
    let jump_block = BlockId {
        iseq: jit.iseq,
        idx: jump_idx.try_into().unwrap(),
    };

    let val_type = ctx.get_opnd_type(StackOpnd(0));
    let val_opnd = ctx.stack_pop(1);

<<<<<<< HEAD
    asm.spill_temps(ctx);
=======
    incr_counter!(branch_insn_count);

>>>>>>> 3592b24c
    if let Some(result) = val_type.known_nil() {
        let target = if result { jump_block } else { next_block };
        gen_direct_jump(jit, ctx, target, asm);
        incr_counter!(branch_known_count);
    } else {
        // Test if the value is Qnil
        asm.cmp(val_opnd, Opnd::UImm(Qnil.into()));
        // Generate the branch instructions
        gen_branch(
            jit,
            asm,
            ocb,
            jump_block,
            ctx,
            Some(next_block),
            Some(ctx),
            BranchGenFn::BranchNil(Cell::new(BranchShape::Default)),
        );
    }

    EndBlock
}

fn gen_throw(
    jit: &mut JITState,
    ctx: &mut Context,
    asm: &mut Assembler,
    _ocb: &mut OutlinedCb,
) -> CodegenStatus {
    let throw_state = jit.get_arg(0).as_u64();
    let throwobj = asm.load(ctx.stack_pop(1));

    // THROW_DATA_NEW allocates. Save SP for GC and PC for allocation tracing as
    // well as handling the catch table. However, not using jit_prepare_routine_call
    // since we don't need a patch point for this implementation.
    jit_save_pc(jit, asm);
    gen_save_sp(asm, ctx);

    // rb_vm_throw verifies it's a valid throw, sets ec->tag->state, and returns throw
    // data, which is throwobj or a vm_throw_data wrapping it. When ec->tag->state is
    // set, JIT code callers will handle the throw with vm_exec_handle_exception.
    extern "C" {
        fn rb_vm_throw(ec: EcPtr, reg_cfp: CfpPtr, throw_state: u32, throwobj: VALUE) -> VALUE;
    }
    let val = asm.ccall(rb_vm_throw as *mut u8, vec![EC, CFP, throw_state.into(), throwobj]);

    asm.comment("exit from throw");
    asm.cpop_into(SP);
    asm.cpop_into(EC);
    asm.cpop_into(CFP);

    asm.frame_teardown();

    asm.cret(val);
    EndBlock
}

fn gen_jump(
    jit: &mut JITState,
    ctx: &mut Context,
    asm: &mut Assembler,
    ocb: &mut OutlinedCb,
) -> CodegenStatus {
    let jump_offset = jit.get_arg(0).as_i32();

    // Check for interrupts, but only on backward branches that may create loops
    if jump_offset < 0 {
        let side_exit = get_side_exit(jit, ocb, ctx);
        gen_check_ints(asm, side_exit);
    }

    // Get the branch target instruction offsets
    let jump_idx = jit.next_insn_idx() as i32 + jump_offset;
    let jump_block = BlockId {
        iseq: jit.iseq,
        idx: jump_idx.try_into().unwrap(),
    };

    // Generate the jump instruction
    gen_direct_jump(jit, ctx, jump_block, asm);

    EndBlock
}

/// Guard that self or a stack operand has the same class as `known_klass`, using
/// `sample_instance` to speculate about the shape of the runtime value.
/// FIXNUM and on-heap integers are treated as if they have distinct classes, and
/// the guard generated for one will fail for the other.
///
/// Recompile as contingency if possible, or take side exit a last resort.
fn jit_guard_known_klass(
    jit: &mut JITState,
    ctx: &mut Context,
    asm: &mut Assembler,
    ocb: &mut OutlinedCb,
    known_klass: VALUE,
    obj_opnd: Opnd,
    insn_opnd: YARVOpnd,
    sample_instance: VALUE,
    max_chain_depth: i32,
    side_exit: Target,
) {
    let val_type = ctx.get_opnd_type(insn_opnd);

    if val_type.known_class() == Some(known_klass) {
        // We already know from type information that this is a match
        return;
    }

    if unsafe { known_klass == rb_cNilClass } {
        assert!(!val_type.is_heap());
        assert!(val_type.is_unknown());

        asm.comment("guard object is nil");
        asm.cmp(obj_opnd, Qnil.into());
        jit_chain_guard(JCC_JNE, jit, ctx, asm, ocb, max_chain_depth, side_exit);

        ctx.upgrade_opnd_type(insn_opnd, Type::Nil);
    } else if unsafe { known_klass == rb_cTrueClass } {
        assert!(!val_type.is_heap());
        assert!(val_type.is_unknown());

        asm.comment("guard object is true");
        asm.cmp(obj_opnd, Qtrue.into());
        jit_chain_guard(JCC_JNE, jit, ctx, asm, ocb, max_chain_depth, side_exit);

        ctx.upgrade_opnd_type(insn_opnd, Type::True);
    } else if unsafe { known_klass == rb_cFalseClass } {
        assert!(!val_type.is_heap());
        assert!(val_type.is_unknown());

        asm.comment("guard object is false");
        assert!(Qfalse.as_i32() == 0);
        asm.test(obj_opnd, obj_opnd);
        jit_chain_guard(JCC_JNZ, jit, ctx, asm, ocb, max_chain_depth, side_exit);

        ctx.upgrade_opnd_type(insn_opnd, Type::False);
    } else if unsafe { known_klass == rb_cInteger } && sample_instance.fixnum_p() {
        // We will guard fixnum and bignum as though they were separate classes
        // BIGNUM can be handled by the general else case below
        assert!(val_type.is_unknown());

        asm.comment("guard object is fixnum");
        asm.test(obj_opnd, Opnd::Imm(RUBY_FIXNUM_FLAG as i64));
        jit_chain_guard(JCC_JZ, jit, ctx, asm, ocb, max_chain_depth, side_exit);
        ctx.upgrade_opnd_type(insn_opnd, Type::Fixnum);
    } else if unsafe { known_klass == rb_cSymbol } && sample_instance.static_sym_p() {
        assert!(!val_type.is_heap());
        // We will guard STATIC vs DYNAMIC as though they were separate classes
        // DYNAMIC symbols can be handled by the general else case below
        if val_type != Type::ImmSymbol || !val_type.is_imm() {
            assert!(val_type.is_unknown());

            asm.comment("guard object is static symbol");
            assert!(RUBY_SPECIAL_SHIFT == 8);
            asm.cmp(obj_opnd.with_num_bits(8).unwrap(), Opnd::UImm(RUBY_SYMBOL_FLAG as u64));
            jit_chain_guard(JCC_JNE, jit, ctx, asm, ocb, max_chain_depth, side_exit);
            ctx.upgrade_opnd_type(insn_opnd, Type::ImmSymbol);
        }
    } else if unsafe { known_klass == rb_cFloat } && sample_instance.flonum_p() {
        assert!(!val_type.is_heap());
        if val_type != Type::Flonum || !val_type.is_imm() {
            assert!(val_type.is_unknown());

            // We will guard flonum vs heap float as though they were separate classes
            asm.comment("guard object is flonum");
            let flag_bits = asm.and(obj_opnd, Opnd::UImm(RUBY_FLONUM_MASK as u64));
            asm.cmp(flag_bits, Opnd::UImm(RUBY_FLONUM_FLAG as u64));
            jit_chain_guard(JCC_JNE, jit, ctx, asm, ocb, max_chain_depth, side_exit);
            ctx.upgrade_opnd_type(insn_opnd, Type::Flonum);
        }
    } else if unsafe {
        FL_TEST(known_klass, VALUE(RUBY_FL_SINGLETON as usize)) != VALUE(0)
            && sample_instance == rb_class_attached_object(known_klass)
    } {
        // Singleton classes are attached to one specific object, so we can
        // avoid one memory access (and potentially the is_heap check) by
        // looking for the expected object directly.
        // Note that in case the sample instance has a singleton class that
        // doesn't attach to the sample instance, it means the sample instance
        // has an empty singleton class that hasn't been materialized yet. In
        // this case, comparing against the sample instance doesn't guarantee
        // that its singleton class is empty, so we can't avoid the memory
        // access. As an example, `Object.new.singleton_class` is an object in
        // this situation.
        asm.comment("guard known object with singleton class");
        asm.cmp(obj_opnd, sample_instance.into());
        jit_chain_guard(JCC_JNE, jit, ctx, asm, ocb, max_chain_depth, side_exit);
    } else if val_type == Type::CString && unsafe { known_klass == rb_cString } {
        // guard elided because the context says we've already checked
        unsafe {
            assert_eq!(sample_instance.class_of(), rb_cString, "context says class is exactly ::String")
        };
    } else {
        assert!(!val_type.is_imm());

        // Check that the receiver is a heap object
        // Note: if we get here, the class doesn't have immediate instances.
        if !val_type.is_heap() {
            asm.comment("guard not immediate");
            asm.test(obj_opnd, (RUBY_IMMEDIATE_MASK as u64).into());
            jit_chain_guard(JCC_JNZ, jit, ctx, asm, ocb, max_chain_depth, side_exit);
            asm.cmp(obj_opnd, Qfalse.into());
            jit_chain_guard(JCC_JE, jit, ctx, asm, ocb, max_chain_depth, side_exit);

            ctx.upgrade_opnd_type(insn_opnd, Type::UnknownHeap);
        }

        // If obj_opnd isn't already a register, load it.
        let obj_opnd = match obj_opnd {
            Opnd::Reg(_) => obj_opnd,
            _ => asm.load(obj_opnd),
        };
        let klass_opnd = Opnd::mem(64, obj_opnd, RUBY_OFFSET_RBASIC_KLASS);

        // Bail if receiver class is different from known_klass
        // TODO: jit_mov_gc_ptr keeps a strong reference, which leaks the class.
        asm.comment("guard known class");
        asm.cmp(klass_opnd, known_klass.into());
        jit_chain_guard(JCC_JNE, jit, ctx, asm, ocb, max_chain_depth, side_exit);

        if known_klass == unsafe { rb_cString } {
            ctx.upgrade_opnd_type(insn_opnd, Type::CString);
        } else if known_klass == unsafe { rb_cArray } {
            ctx.upgrade_opnd_type(insn_opnd, Type::CArray);
        }
    }
}

// Generate ancestry guard for protected callee.
// Calls to protected callees only go through when self.is_a?(klass_that_defines_the_callee).
fn jit_protected_callee_ancestry_guard(
    asm: &mut Assembler,
    ocb: &mut OutlinedCb,
    cme: *const rb_callable_method_entry_t,
    side_exit: Target,
) {
    // See vm_call_method().
    let def_class = unsafe { (*cme).defined_class };
    // Note: PC isn't written to current control frame as rb_is_kind_of() shouldn't raise.
    // VALUE rb_obj_is_kind_of(VALUE obj, VALUE klass);

    let val = asm.ccall(
        rb_obj_is_kind_of as *mut u8,
        vec![
            Opnd::mem(64, CFP, RUBY_OFFSET_CFP_SELF),
            def_class.into(),
        ],
    );
    asm.test(val, val);
    asm.jz(counted_exit!(ocb, side_exit, send_se_protected_check_failed))
}

// Codegen for rb_obj_not().
// Note, caller is responsible for generating all the right guards, including
// arity guards.
fn jit_rb_obj_not(
    _jit: &mut JITState,
    ctx: &mut Context,
    asm: &mut Assembler,
    _ocb: &mut OutlinedCb,
    _ci: *const rb_callinfo,
    _cme: *const rb_callable_method_entry_t,
    _block: Option<IseqPtr>,
    _argc: i32,
    _known_recv_class: *const VALUE,
) -> bool {
    let recv_opnd = ctx.get_opnd_type(StackOpnd(0));

    match recv_opnd.known_truthy() {
        Some(false) => {
            asm.comment("rb_obj_not(nil_or_false)");
            ctx.stack_pop(1);
            let out_opnd = ctx.stack_push(Type::True);
            asm.mov(out_opnd, Qtrue.into());
        },
        Some(true) => {
            // Note: recv_opnd != Type::Nil && recv_opnd != Type::False.
            asm.comment("rb_obj_not(truthy)");
            ctx.stack_pop(1);
            let out_opnd = ctx.stack_push(Type::False);
            asm.mov(out_opnd, Qfalse.into());
        },
        _ => {
            return false;
        },
    }

    true
}

// Codegen for rb_true()
fn jit_rb_true(
    _jit: &mut JITState,
    ctx: &mut Context,
    asm: &mut Assembler,
    _ocb: &mut OutlinedCb,
    _ci: *const rb_callinfo,
    _cme: *const rb_callable_method_entry_t,
    _block: Option<IseqPtr>,
    _argc: i32,
    _known_recv_class: *const VALUE,
) -> bool {
    asm.comment("nil? == true");
    ctx.stack_pop(1);
    let stack_ret = ctx.stack_push(Type::True);
    asm.mov(stack_ret, Qtrue.into());
    true
}

// Codegen for rb_false()
fn jit_rb_false(
    _jit: &mut JITState,
    ctx: &mut Context,
    asm: &mut Assembler,
    _ocb: &mut OutlinedCb,
    _ci: *const rb_callinfo,
    _cme: *const rb_callable_method_entry_t,
    _block: Option<IseqPtr>,
    _argc: i32,
    _known_recv_class: *const VALUE,
) -> bool {
    asm.comment("nil? == false");
    ctx.stack_pop(1);
    let stack_ret = ctx.stack_push(Type::False);
    asm.mov(stack_ret, Qfalse.into());
    true
}

/// Codegen for Kernel#is_a?
fn jit_rb_kernel_is_a(
    jit: &mut JITState,
    ctx: &mut Context,
    asm: &mut Assembler,
    ocb: &mut OutlinedCb,
    _ci: *const rb_callinfo,
    _cme: *const rb_callable_method_entry_t,
    _block: Option<IseqPtr>,
    argc: i32,
    known_recv_class: *const VALUE,
) -> bool {
    if argc != 1 {
        return false;
    }

    // If this is a super call we might not know the class
    if known_recv_class.is_null() {
        return false;
    }

    // Important note: The output code will simply `return true/false`.
    // Correctness follows from:
    //  - `known_recv_class` implies there is a guard scheduled before here
    //    for a particular `CLASS_OF(lhs)`.
    //  - We guard that rhs is identical to the compile-time sample
    //  - In general, for any two Class instances A, B, `A < B` does not change at runtime.
    //    Class#superclass is stable.

    let sample_rhs = jit.peek_at_stack(ctx, 0);
    let sample_lhs = jit.peek_at_stack(ctx, 1);

    // We are not allowing module here because the module hierachy can change at runtime.
    if !unsafe { RB_TYPE_P(sample_rhs, RUBY_T_CLASS) } {
        return false;
    }
    let sample_is_a = unsafe { rb_obj_is_kind_of(sample_lhs, sample_rhs) == Qtrue };

    let side_exit = get_side_exit(jit, ocb, ctx);
    asm.comment("Kernel#is_a?");
    asm.cmp(ctx.stack_opnd(0), sample_rhs.into());
    asm.jne(counted_exit!(ocb, side_exit, send_is_a_class_mismatch));

    ctx.stack_pop(2);

    if sample_is_a {
        let stack_ret = ctx.stack_push(Type::True);
        asm.mov(stack_ret, Qtrue.into());
    } else {
        let stack_ret = ctx.stack_push(Type::False);
        asm.mov(stack_ret, Qfalse.into());
    }
    return true;
}

/// Codegen for Kernel#instance_of?
fn jit_rb_kernel_instance_of(
    jit: &mut JITState,
    ctx: &mut Context,
    asm: &mut Assembler,
    ocb: &mut OutlinedCb,
    _ci: *const rb_callinfo,
    _cme: *const rb_callable_method_entry_t,
    _block: Option<IseqPtr>,
    argc: i32,
    known_recv_class: *const VALUE,
) -> bool {
    if argc != 1 {
        return false;
    }

    // If this is a super call we might not know the class
    if known_recv_class.is_null() {
        return false;
    }

    // Important note: The output code will simply `return true/false`.
    // Correctness follows from:
    //  - `known_recv_class` implies there is a guard scheduled before here
    //    for a particular `CLASS_OF(lhs)`.
    //  - We guard that rhs is identical to the compile-time sample
    //  - For a particular `CLASS_OF(lhs)`, `rb_obj_class(lhs)` does not change.
    //    (because for any singleton class `s`, `s.superclass.equal?(s.attached_object.class)`)

    let sample_rhs = jit.peek_at_stack(ctx, 0);
    let sample_lhs = jit.peek_at_stack(ctx, 1);

    // Filters out cases where the C implementation raises
    if unsafe { !(RB_TYPE_P(sample_rhs, RUBY_T_CLASS) || RB_TYPE_P(sample_rhs, RUBY_T_MODULE)) } {
        return false;
    }

    // We need to grab the class here to deal with singleton classes.
    // Instance of grabs the "real class" of the object rather than the
    // singleton class.
    let sample_lhs_real_class = unsafe { rb_obj_class(sample_lhs) };

    let sample_instance_of = sample_lhs_real_class == sample_rhs;

    let side_exit = get_side_exit(jit, ocb, ctx);
    asm.comment("Kernel#instance_of?");
    asm.cmp(ctx.stack_opnd(0), sample_rhs.into());
    asm.jne(counted_exit!(ocb, side_exit, send_instance_of_class_mismatch));

    ctx.stack_pop(2);

    if sample_instance_of {
        let stack_ret = ctx.stack_push(Type::True);
        asm.mov(stack_ret, Qtrue.into());
    } else {
        let stack_ret = ctx.stack_push(Type::False);
        asm.mov(stack_ret, Qfalse.into());
    }
    return true;
}

fn jit_rb_mod_eqq(
    _jit: &mut JITState,
    ctx: &mut Context,
    asm: &mut Assembler,
    _ocb: &mut OutlinedCb,
    _ci: *const rb_callinfo,
    _cme: *const rb_callable_method_entry_t,
    _block: Option<IseqPtr>,
    argc: i32,
    _known_recv_class: *const VALUE,
) -> bool {
    if argc != 1 {
        return false;
    }

    asm.comment("Module#===");
    // By being here, we know that the receiver is a T_MODULE or a T_CLASS, because Module#=== can
    // only live on these objects. With that, we can call rb_obj_is_kind_of() without
    // jit_prepare_routine_call() or a control frame push because it can't raise, allocate, or call
    // Ruby methods with these inputs.
    // Note the difference in approach from Kernel#is_a? because we don't get a free guard for the
    // right hand side.
    let lhs = ctx.stack_opnd(1); // the module
    let rhs = ctx.stack_opnd(0);
    let ret = asm.ccall(rb_obj_is_kind_of as *const u8, vec![rhs, lhs]);

    // Return the result
    ctx.stack_pop(2);
    let stack_ret = ctx.stack_push(Type::UnknownImm);
    asm.mov(stack_ret, ret);

    return true;
}

// Codegen for rb_obj_equal()
// object identity comparison
fn jit_rb_obj_equal(
    _jit: &mut JITState,
    ctx: &mut Context,
    asm: &mut Assembler,
    _ocb: &mut OutlinedCb,
    _ci: *const rb_callinfo,
    _cme: *const rb_callable_method_entry_t,
    _block: Option<IseqPtr>,
    _argc: i32,
    _known_recv_class: *const VALUE,
) -> bool {
    asm.comment("equal?");
    let obj1 = ctx.stack_pop(1);
    let obj2 = ctx.stack_pop(1);

    asm.cmp(obj1, obj2);
    let ret_opnd = asm.csel_e(Qtrue.into(), Qfalse.into());

    let stack_ret = ctx.stack_push(Type::UnknownImm);
    asm.mov(stack_ret, ret_opnd);
    true
}

// Codegen for rb_obj_not_equal()
// object identity comparison
fn jit_rb_obj_not_equal(
    jit: &mut JITState,
    ctx: &mut Context,
    asm: &mut Assembler,
    ocb: &mut OutlinedCb,
    _ci: *const rb_callinfo,
    _cme: *const rb_callable_method_entry_t,
    _block: Option<IseqPtr>,
    _argc: i32,
    _known_recv_class: *const VALUE,
) -> bool {
    gen_equality_specialized(jit, ctx, asm, ocb, false) == Some(true)
}

// Codegen for rb_int_equal()
fn jit_rb_int_equal(
    jit: &mut JITState,
    ctx: &mut Context,
    asm: &mut Assembler,
    ocb: &mut OutlinedCb,
    _ci: *const rb_callinfo,
    _cme: *const rb_callable_method_entry_t,
    _block: Option<IseqPtr>,
    _argc: i32,
    _known_recv_class: *const VALUE,
) -> bool {
    let side_exit = get_side_exit(jit, ocb, ctx);

    // Check that both operands are fixnums
    guard_two_fixnums(jit, ctx, asm, ocb, side_exit);

    // Compare the arguments
    asm.comment("rb_int_equal");
    let arg1 = ctx.stack_pop(1);
    let arg0 = ctx.stack_pop(1);
    asm.cmp(arg0, arg1);
    let ret_opnd = asm.csel_e(Qtrue.into(), Qfalse.into());

    let stack_ret = ctx.stack_push(Type::UnknownImm);
    asm.mov(stack_ret, ret_opnd);
    true
}

/// If string is frozen, duplicate it to get a non-frozen string. Otherwise, return it.
fn jit_rb_str_uplus(
    jit: &mut JITState,
    ctx: &mut Context,
    asm: &mut Assembler,
    _ocb: &mut OutlinedCb,
    _ci: *const rb_callinfo,
    _cme: *const rb_callable_method_entry_t,
    _block: Option<IseqPtr>,
    argc: i32,
    _known_recv_class: *const VALUE,
) -> bool
{
    if argc != 0 {
        return false;
    }

    // We allocate when we dup the string
    jit_prepare_routine_call(jit, ctx, asm);

    asm.comment("Unary plus on string");
    let recv_opnd = asm.load(ctx.stack_pop(1));
    let flags_opnd = asm.load(Opnd::mem(64, recv_opnd, RUBY_OFFSET_RBASIC_FLAGS));
    asm.test(flags_opnd, Opnd::Imm(RUBY_FL_FREEZE as i64));

    let ret_label = asm.new_label("stack_ret");

    // String#+@ can only exist on T_STRING
    let stack_ret = ctx.stack_push(Type::TString);

    // If the string isn't frozen, we just return it.
    asm.mov(stack_ret, recv_opnd);
    asm.jz(ret_label);

    // Str is frozen - duplicate it
    let ret_opnd = asm.ccall(rb_str_dup as *const u8, vec![recv_opnd]);
    asm.mov(stack_ret, ret_opnd);

    asm.write_label(ret_label);

    true
}

fn jit_rb_str_bytesize(
    _jit: &mut JITState,
    ctx: &mut Context,
    asm: &mut Assembler,
    _ocb: &mut OutlinedCb,
    _ci: *const rb_callinfo,
    _cme: *const rb_callable_method_entry_t,
    _block: Option<IseqPtr>,
    _argc: i32,
    _known_recv_class: *const VALUE,
) -> bool {
    asm.comment("String#bytesize");

    let recv = ctx.stack_pop(1);
    let ret_opnd = asm.ccall(rb_str_bytesize as *const u8, vec![recv]);

    let out_opnd = ctx.stack_push(Type::Fixnum);
    asm.mov(out_opnd, ret_opnd);

    true
}

// Codegen for rb_str_to_s()
// When String#to_s is called on a String instance, the method returns self and
// most of the overhead comes from setting up the method call. We observed that
// this situation happens a lot in some workloads.
fn jit_rb_str_to_s(
    _jit: &mut JITState,
    _ctx: &mut Context,
    asm: &mut Assembler,
    _ocb: &mut OutlinedCb,
    _ci: *const rb_callinfo,
    _cme: *const rb_callable_method_entry_t,
    _block: Option<IseqPtr>,
    _argc: i32,
    known_recv_class: *const VALUE,
) -> bool {
    if !known_recv_class.is_null() && unsafe { *known_recv_class == rb_cString } {
        asm.comment("to_s on plain string");
        // The method returns the receiver, which is already on the stack.
        // No stack movement.
        return true;
    }
    false
}

// Codegen for rb_str_empty_p()
fn jit_rb_str_empty_p(
    _jit: &mut JITState,
    ctx: &mut Context,
    asm: &mut Assembler,
    _ocb: &mut OutlinedCb,
    _ci: *const rb_callinfo,
    _cme: *const rb_callable_method_entry_t,
    _block: Option<IseqPtr>,
    _argc: i32,
    _known_recv_class: *const VALUE,
) -> bool {
    const _: () = assert!(
        RUBY_OFFSET_RSTRING_AS_HEAP_LEN == RUBY_OFFSET_RSTRING_EMBED_LEN,
        "same offset to len embedded or not so we can use one code path to read the length",
    );

    let recv_opnd = ctx.stack_pop(1);
    let out_opnd = ctx.stack_push(Type::UnknownImm);

    asm.comment("get string length");
    let str_len_opnd = Opnd::mem(
        (8 * size_of::<std::os::raw::c_long>()) as u8,
        asm.load(recv_opnd),
        RUBY_OFFSET_RSTRING_AS_HEAP_LEN as i32,
    );

    asm.cmp(str_len_opnd, Opnd::UImm(0));
    let string_empty = asm.csel_e(Qtrue.into(), Qfalse.into());
    asm.mov(out_opnd, string_empty);

    return true;
}

// Codegen for rb_str_concat() -- *not* String#concat
// Frequently strings are concatenated using "out_str << next_str".
// This is common in Erb and similar templating languages.
fn jit_rb_str_concat(
    jit: &mut JITState,
    ctx: &mut Context,
    asm: &mut Assembler,
    ocb: &mut OutlinedCb,
    _ci: *const rb_callinfo,
    _cme: *const rb_callable_method_entry_t,
    _block: Option<IseqPtr>,
    _argc: i32,
    _known_recv_class: *const VALUE,
) -> bool {
    // The << operator can accept integer codepoints for characters
    // as the argument. We only specially optimise string arguments.
    // If the peeked-at compile time argument is something other than
    // a string, assume it won't be a string later either.
    let comptime_arg = jit.peek_at_stack(ctx, 0);
    if ! unsafe { RB_TYPE_P(comptime_arg, RUBY_T_STRING) } {
        return false;
    }

    // Generate a side exit
    let side_exit = get_side_exit(jit, ocb, ctx);

    // Guard that the concat argument is a string
    guard_object_is_string(ctx, asm, ctx.stack_opnd(0), StackOpnd(0), side_exit);

    // Guard buffers from GC since rb_str_buf_append may allocate.
    gen_save_sp(asm, ctx);

    let concat_arg = ctx.stack_pop(1);
    let recv = ctx.stack_pop(1);

    // Test if string encodings differ. If different, use rb_str_append. If the same,
    // use rb_yjit_str_simple_append, which calls rb_str_cat.
    asm.comment("<< on strings");

    // Take receiver's object flags XOR arg's flags. If any
    // string-encoding flags are different between the two,
    // the encodings don't match.
    let recv_reg = asm.load(recv);
    let concat_arg_reg = asm.load(concat_arg);
    let flags_xor = asm.xor(
        Opnd::mem(64, recv_reg, RUBY_OFFSET_RBASIC_FLAGS),
        Opnd::mem(64, concat_arg_reg, RUBY_OFFSET_RBASIC_FLAGS)
    );
    asm.test(flags_xor, Opnd::UImm(RUBY_ENCODING_MASK as u64));

    // Push once, use the resulting operand in both branches below.
    let stack_ret = ctx.stack_push(Type::CString);

    let enc_mismatch = asm.new_label("enc_mismatch");
    asm.jnz(enc_mismatch);

    // If encodings match, call the simple append function and jump to return
    let ret_opnd = asm.ccall(rb_yjit_str_simple_append as *const u8, vec![recv, concat_arg]);
    let ret_label = asm.new_label("func_return");
    asm.mov(stack_ret, ret_opnd);
    asm.jmp(ret_label);

    // If encodings are different, use a slower encoding-aware concatenate
    asm.write_label(enc_mismatch);
    let ret_opnd = asm.ccall(rb_str_buf_append as *const u8, vec![recv, concat_arg]);
    asm.mov(stack_ret, ret_opnd);
    // Drop through to return

    asm.write_label(ret_label);

    true
}

// Codegen for rb_ary_empty_p()
fn jit_rb_ary_empty_p(
    _jit: &mut JITState,
    ctx: &mut Context,
    asm: &mut Assembler,
    _ocb: &mut OutlinedCb,
    _ci: *const rb_callinfo,
    _cme: *const rb_callable_method_entry_t,
    _block: Option<IseqPtr>,
    _argc: i32,
    _known_recv_class: *const VALUE,
) -> bool {
    let array_opnd = ctx.stack_pop(1);
    let array_reg = asm.load(array_opnd);
    let len_opnd = get_array_len(asm, array_reg);

    asm.test(len_opnd, len_opnd);
    let bool_val = asm.csel_z(Qtrue.into(), Qfalse.into());

    let out_opnd = ctx.stack_push(Type::UnknownImm);
    asm.store(out_opnd, bool_val);

    return true;
}

fn jit_obj_respond_to(
    jit: &mut JITState,
    ctx: &mut Context,
    asm: &mut Assembler,
    ocb: &mut OutlinedCb,
    _ci: *const rb_callinfo,
    _cme: *const rb_callable_method_entry_t,
    _block: Option<IseqPtr>,
    argc: i32,
    known_recv_class: *const VALUE,
) -> bool {
    // respond_to(:sym) or respond_to(:sym, true)
    if argc != 1 && argc != 2 {
        return false;
    }

    if known_recv_class.is_null() {
        return false;
    }

    let recv_class = unsafe { *known_recv_class };

    // Get the method_id from compile time. We will later add a guard against it.
    let mid_sym = jit.peek_at_stack(ctx, (argc - 1) as isize);
    if !mid_sym.static_sym_p() {
        return false
    }
    let mid = unsafe { rb_sym2id(mid_sym) };

    // Option<bool> representing the value of the "include_all" argument and whether it's known
    let allow_priv = if argc == 1 {
        // Default is false
        Some(false)
    } else {
        // Get value from type information (may or may not be known)
        ctx.get_opnd_type(StackOpnd(0)).known_truthy()
    };

    let target_cme = unsafe { rb_callable_method_entry_or_negative(recv_class, mid) };

    // Should never be null, as in that case we will be returned a "negative CME"
    assert!(!target_cme.is_null());

    let cme_def_type = unsafe { get_cme_def_type(target_cme) };

    if cme_def_type == VM_METHOD_TYPE_REFINED {
        return false;
    }

    let visibility = if cme_def_type == VM_METHOD_TYPE_UNDEF {
        METHOD_VISI_UNDEF
    } else {
        unsafe { METHOD_ENTRY_VISI(target_cme) }
    };

    let result = match (visibility, allow_priv) {
        (METHOD_VISI_UNDEF, _) => Qfalse, // No method => false
        (METHOD_VISI_PUBLIC, _) => Qtrue, // Public method => true regardless of include_all
        (_, Some(true)) => Qtrue, // include_all => always true
        (_, _) => return false // not public and include_all not known, can't compile
    };

    if result != Qtrue {
        // Only if respond_to_missing? hasn't been overridden
        // In the future, we might want to jit the call to respond_to_missing?
        if !assume_method_basic_definition(jit, ocb, recv_class, idRespond_to_missing.into()) {
            return false;
        }
    }

    // Invalidate this block if method lookup changes for the method being queried. This works
    // both for the case where a method does or does not exist, as for the latter we asked for a
    // "negative CME" earlier.
    jit.assume_method_lookup_stable(ocb, target_cme);

    // Generate a side exit
    let side_exit = get_side_exit(jit, ocb, ctx);

    if argc == 2 {
        // pop include_all argument (we only use its type info)
        ctx.stack_pop(1);
    }

    let sym_opnd = ctx.stack_pop(1);
    let _recv_opnd = ctx.stack_pop(1);

    // This is necessary because we have no guarantee that sym_opnd is a constant
    asm.comment("guard known mid");
    asm.cmp(sym_opnd, mid_sym.into());
    asm.jne(side_exit);

    jit_putobject(jit, ctx, asm, result);

    true
}

fn jit_rb_f_block_given_p(
    jit: &mut JITState,
    ctx: &mut Context,
    asm: &mut Assembler,
    _ocb: &mut OutlinedCb,
    _ci: *const rb_callinfo,
    _cme: *const rb_callable_method_entry_t,
    _block: Option<IseqPtr>,
    _argc: i32,
    _known_recv_class: *const VALUE,
) -> bool {
    asm.comment("block_given?");

    // Same as rb_vm_frame_block_handler
    let ep_opnd = gen_get_lep(jit, asm);
    let block_handler = asm.load(
        Opnd::mem(64, ep_opnd, SIZEOF_VALUE_I32 * VM_ENV_DATA_INDEX_SPECVAL)
    );

    ctx.stack_pop(1);
    let out_opnd = ctx.stack_push(Type::UnknownImm);

    // Return `block_handler != VM_BLOCK_HANDLER_NONE`
    asm.cmp(block_handler, VM_BLOCK_HANDLER_NONE.into());
    let block_given = asm.csel_ne(Qtrue.into(), Qfalse.into());
    asm.mov(out_opnd, block_given);

    true
}

fn jit_thread_s_current(
    _jit: &mut JITState,
    ctx: &mut Context,
    asm: &mut Assembler,
    _ocb: &mut OutlinedCb,
    _ci: *const rb_callinfo,
    _cme: *const rb_callable_method_entry_t,
    _block: Option<IseqPtr>,
    _argc: i32,
    _known_recv_class: *const VALUE,
) -> bool {
    asm.comment("Thread.current");
    ctx.stack_pop(1);

    // ec->thread_ptr
    let ec_thread_opnd = asm.load(Opnd::mem(64, EC, RUBY_OFFSET_EC_THREAD_PTR));

    // thread->self
    let thread_self = Opnd::mem(64, ec_thread_opnd, RUBY_OFFSET_THREAD_SELF);

    let stack_ret = ctx.stack_push(Type::UnknownHeap);
    asm.mov(stack_ret, thread_self);
    true
}

// Check if we know how to codegen for a particular cfunc method
fn lookup_cfunc_codegen(def: *const rb_method_definition_t) -> Option<MethodGenFn> {
    let method_serial = unsafe { get_def_method_serial(def) };

    CodegenGlobals::look_up_codegen_method(method_serial)
}

// Is anyone listening for :c_call and :c_return event currently?
fn c_method_tracing_currently_enabled(jit: &JITState) -> bool {
    // Defer to C implementation in yjit.c
    unsafe {
        rb_c_method_tracing_currently_enabled(jit.ec as *mut rb_execution_context_struct)
    }
}

// Similar to args_kw_argv_to_hash. It is called at runtime from within the
// generated assembly to build a Ruby hash of the passed keyword arguments. The
// keys are the Symbol objects associated with the keywords and the values are
// the actual values. In the representation, both keys and values are VALUEs.
unsafe extern "C" fn build_kwhash(ci: *const rb_callinfo, sp: *const VALUE) -> VALUE {
    let kw_arg = vm_ci_kwarg(ci);
    let kw_len: usize = get_cikw_keyword_len(kw_arg).try_into().unwrap();
    let hash = rb_hash_new_with_size(kw_len as u64);

    for kwarg_idx in 0..kw_len {
        let key = get_cikw_keywords_idx(kw_arg, kwarg_idx.try_into().unwrap());
        let val = sp.sub(kw_len).add(kwarg_idx).read();
        rb_hash_aset(hash, key, val);
    }
    hash
}

// SpecVal is a single value in an iseq invocation's environment on the stack,
// at sp[-2]. Depending on the frame type, it can serve different purposes,
// which are covered here by enum variants.
enum SpecVal {
    None,
    BlockISeq(IseqPtr),
    BlockParamProxy,
    PrevEP(*const VALUE),
    PrevEPOpnd(Opnd),
}

struct ControlFrame {
    recv: Opnd,
    sp: Opnd,
    iseq: Option<IseqPtr>,
    pc: Option<u64>,
    frame_type: u32,
    specval: SpecVal,
    cme: *const rb_callable_method_entry_t,
    local_size: i32
}

// Codegen performing a similar (but not identical) function to vm_push_frame
//
// This will generate the code to:
//   * initialize locals to Qnil
//   * push the environment (cme, block handler, frame type)
//   * push a new CFP
//   * save the new CFP to ec->cfp
//
// Notes:
//   * Provided sp should point to the new frame's sp, immediately following locals and the environment
//   * At entry, CFP points to the caller (not callee) frame
//   * At exit, ec->cfp is updated to the pushed CFP
//   * CFP and SP registers are updated only if set_sp_cfp is set
//   * Stack overflow is not checked (should be done by the caller)
//   * Interrupts are not checked (should be done by the caller)
fn gen_push_frame(
    jit: &mut JITState,
    asm: &mut Assembler,
    set_sp_cfp: bool, // if true CFP and SP will be switched to the callee
    frame: ControlFrame,
) {
    assert!(frame.local_size >= 0);

    let sp = frame.sp;

    asm.comment("push cme, specval, frame type");

    // Write method entry at sp[-3]
    // sp[-3] = me;
    // Use compile time cme. It's assumed to be valid because we are notified when
    // any cme we depend on become outdated. See yjit_method_lookup_change().
    asm.store(Opnd::mem(64, sp, SIZEOF_VALUE_I32 * -3), VALUE::from(frame.cme).into());

    // Write special value at sp[-2]. It's either a block handler or a pointer to
    // the outer environment depending on the frame type.
    // sp[-2] = specval;
    let specval: Opnd = match frame.specval {
        SpecVal::None => {
            VM_BLOCK_HANDLER_NONE.into()
        }
        SpecVal::BlockISeq(block_iseq) => {
            // Change cfp->block_code in the current frame. See vm_caller_setup_arg_block().
            // VM_CFP_TO_CAPTURED_BLOCK does &cfp->self, rb_captured_block->code.iseq aliases
            // with cfp->block_code.
            asm.store(Opnd::mem(64, CFP, RUBY_OFFSET_CFP_BLOCK_CODE), VALUE::from(block_iseq).into());

            let cfp_self = asm.lea(Opnd::mem(64, CFP, RUBY_OFFSET_CFP_SELF));
            asm.or(cfp_self, Opnd::Imm(1))
        }
        SpecVal::BlockParamProxy => {
            let ep_opnd = gen_get_lep(jit, asm);
            let block_handler = asm.load(
                Opnd::mem(64, ep_opnd, SIZEOF_VALUE_I32 * VM_ENV_DATA_INDEX_SPECVAL)
            );

            asm.store(Opnd::mem(64, CFP, RUBY_OFFSET_CFP_BLOCK_CODE), block_handler);

            block_handler
        }
        SpecVal::PrevEP(prev_ep) => {
            let tagged_prev_ep = (prev_ep as usize) | 1;
            VALUE(tagged_prev_ep).into()
        }
        SpecVal::PrevEPOpnd(ep_opnd) => {
            asm.or(ep_opnd, 1.into())
        },
    };
    asm.store(Opnd::mem(64, sp, SIZEOF_VALUE_I32 * -2), specval);

    // Write env flags at sp[-1]
    // sp[-1] = frame_type;
    asm.store(Opnd::mem(64, sp, SIZEOF_VALUE_I32 * -1), frame.frame_type.into());

    // Allocate a new CFP (ec->cfp--)
    fn cfp_opnd(offset: i32) -> Opnd {
        Opnd::mem(64, CFP, offset - (RUBY_SIZEOF_CONTROL_FRAME as i32))
    }

    // Setup the new frame
    // *cfp = (const struct rb_control_frame_struct) {
    //    .pc         = <unset for iseq, 0 for cfunc>,
    //    .sp         = sp,
    //    .iseq       = <iseq for iseq, 0 for cfunc>,
    //    .self       = recv,
    //    .ep         = <sp - 1>,
    //    .block_code = 0,
    //    .__bp__     = sp,
    // };
    asm.comment("push callee control frame");

    // For an iseq call PC may be None, in which case we will not set PC and will allow jitted code
    // to set it as necessary.
    let _pc = if let Some(pc) = frame.pc {
        asm.mov(cfp_opnd(RUBY_OFFSET_CFP_PC), pc.into());
    };
    asm.mov(cfp_opnd(RUBY_OFFSET_CFP_BP), sp);
    asm.mov(cfp_opnd(RUBY_OFFSET_CFP_SP), sp);
    let iseq: Opnd = if let Some(iseq) = frame.iseq {
        VALUE::from(iseq).into()
    } else {
        0.into()
    };
    asm.mov(cfp_opnd(RUBY_OFFSET_CFP_ISEQ), iseq);
    asm.mov(cfp_opnd(RUBY_OFFSET_CFP_SELF), frame.recv);
    asm.mov(cfp_opnd(RUBY_OFFSET_CFP_BLOCK_CODE), 0.into());

    // This Qnil fill snippet potentially requires 2 more registers on Arm, one for Qnil and
    // another for calculating the address in case there are a lot of local variables. So doing
    // this after releasing the register for specval and the receiver to avoid register spill.
    let num_locals = frame.local_size;
    if num_locals > 0 {
        asm.comment("initialize locals");

        // Initialize local variables to Qnil
        for i in 0..num_locals {
            let offs = SIZEOF_VALUE_I32 * (i - num_locals - 3);
            asm.store(Opnd::mem(64, sp, offs), Qnil.into());
        }
    }

    if set_sp_cfp {
        // Saving SP before calculating ep avoids a dependency on a register
        // However this must be done after referencing frame.recv, which may be SP-relative
        asm.mov(SP, sp);
    }
    let ep = asm.sub(sp, SIZEOF_VALUE.into());
    asm.mov(cfp_opnd(RUBY_OFFSET_CFP_EP), ep);

    asm.comment("switch to new CFP");
    let new_cfp = asm.lea(cfp_opnd(0));
    if set_sp_cfp {
        asm.mov(CFP, new_cfp);
        asm.store(Opnd::mem(64, EC, RUBY_OFFSET_EC_CFP), CFP);
    } else {
        asm.store(Opnd::mem(64, EC, RUBY_OFFSET_EC_CFP), new_cfp);
    }
}

fn gen_send_cfunc(
    jit: &mut JITState,
    ctx: &mut Context,
    asm: &mut Assembler,
    ocb: &mut OutlinedCb,
    ci: *const rb_callinfo,
    cme: *const rb_callable_method_entry_t,
    block: Option<IseqPtr>,
    recv_known_klass: *const VALUE,
    flags: u32,
    argc: i32,
) -> CodegenStatus {
    let cfunc = unsafe { get_cme_def_body_cfunc(cme) };
    let cfunc_argc = unsafe { get_mct_argc(cfunc) };
    let mut argc = argc;

    // Create a side-exit to fall back to the interpreter
    let side_exit = get_side_exit(jit, ocb, ctx);

    // If the function expects a Ruby array of arguments
    if cfunc_argc < 0 && cfunc_argc != -1 {
        gen_counter_incr!(asm, send_cfunc_ruby_array_varg);
        return CantCompile;
    }

    // We aren't handling a vararg cfuncs with splat currently.
    if flags & VM_CALL_ARGS_SPLAT != 0 && cfunc_argc == -1 {
        gen_counter_incr!(asm, send_args_splat_cfunc_var_args);
        return CantCompile;
    }

    if flags & VM_CALL_ARGS_SPLAT != 0 && flags & VM_CALL_ZSUPER != 0 {
        // zsuper methods are super calls without any arguments.
        // They are also marked as splat, but don't actually have an array
        // they pull arguments from, instead we need to change to call
        // a different method with the current stack.
        gen_counter_incr!(asm, send_args_splat_cfunc_zuper);
        return CantCompile;
    }

    // In order to handle backwards compatibility between ruby 3 and 2
    // ruby2_keywords was introduced. It is called only on methods
    // with splat and changes they way they handle them.
    // We are just going to not compile these.
    // https://docs.ruby-lang.org/en/3.2/Module.html#method-i-ruby2_keywords
    if unsafe {
        get_iseq_flags_ruby2_keywords(jit.iseq) && flags & VM_CALL_ARGS_SPLAT != 0
    } {
        gen_counter_incr!(asm, send_args_splat_cfunc_ruby2_keywords);
        return CantCompile;
    }

    let kw_arg = unsafe { vm_ci_kwarg(ci) };
    let kw_arg_num = if kw_arg.is_null() {
        0
    } else {
        unsafe { get_cikw_keyword_len(kw_arg) }
    };

    if kw_arg_num != 0 && flags & VM_CALL_ARGS_SPLAT != 0 {
        gen_counter_incr!(asm, send_cfunc_splat_with_kw);
        return CantCompile;
    }

    if c_method_tracing_currently_enabled(jit) {
        // Don't JIT if tracing c_call or c_return
        gen_counter_incr!(asm, send_cfunc_tracing);
        return CantCompile;
    }

    // Delegate to codegen for C methods if we have it.
    if kw_arg.is_null() && flags & VM_CALL_OPT_SEND == 0 {
        let codegen_p = lookup_cfunc_codegen(unsafe { (*cme).def });
        if let Some(known_cfunc_codegen) = codegen_p {
            if known_cfunc_codegen(jit, ctx, asm, ocb, ci, cme, block, argc, recv_known_klass) {
                // cfunc codegen generated code. Terminate the block so
                // there isn't multiple calls in the same block.
                jump_to_next_insn(jit, ctx, asm, ocb);
                return EndBlock;
            }
        }
    }

    // Check for interrupts
    gen_check_ints(asm, side_exit);

    // Stack overflow check
    // #define CHECK_VM_STACK_OVERFLOW0(cfp, sp, margin)
    // REG_CFP <= REG_SP + 4 * SIZEOF_VALUE + sizeof(rb_control_frame_t)
    asm.comment("stack overflow check");
    let stack_limit = asm.lea(ctx.sp_opnd((SIZEOF_VALUE * 4 + 2 * RUBY_SIZEOF_CONTROL_FRAME) as isize));
    asm.cmp(CFP, stack_limit);
    asm.jbe(counted_exit!(ocb, side_exit, send_se_cf_overflow));

    // Number of args which will be passed through to the callee
    // This is adjusted by the kwargs being combined into a hash.
    let mut passed_argc = if kw_arg.is_null() {
        argc
    } else {
        argc - kw_arg_num + 1
    };


    // If the argument count doesn't match
    if cfunc_argc >= 0 && cfunc_argc != passed_argc && flags & VM_CALL_ARGS_SPLAT == 0 {
        gen_counter_incr!(asm, send_cfunc_argc_mismatch);
        return CantCompile;
    }

    // Don't JIT functions that need C stack arguments for now
    if cfunc_argc >= 0 && passed_argc + 1 > (C_ARG_OPNDS.len() as i32) {
        gen_counter_incr!(asm, send_cfunc_toomany_args);
        return CantCompile;
    }

    let block_arg = flags & VM_CALL_ARGS_BLOCKARG != 0;
    let block_arg_type = if block_arg {
        Some(ctx.get_opnd_type(StackOpnd(0)))
    } else {
        None
    };

    match block_arg_type {
        Some(Type::Nil | Type::BlockParamProxy) => {
            // We'll handle this later
        }
        None => {
            // Nothing to do
        }
        _ => {
            gen_counter_incr!(asm, send_block_arg);
            return CantCompile;
        }
    }

    match block_arg_type {
        Some(Type::Nil) => {
            // We have a nil block arg, so let's pop it off the args
            ctx.stack_pop(1);
        }
        Some(Type::BlockParamProxy) => {
            // We don't need the actual stack value
            ctx.stack_pop(1);
        }
        None => {
            // Nothing to do
        }
        _ => {
            assert!(false);
        }
    }

    // push_splat_args does stack manipulation so we can no longer side exit
    if flags & VM_CALL_ARGS_SPLAT != 0 {
        assert!(cfunc_argc >= 0);
        let required_args : u32 = (cfunc_argc as u32).saturating_sub(argc as u32 - 1);
        // + 1 because we pass self
        if required_args + 1 >= C_ARG_OPNDS.len() as u32 {
            gen_counter_incr!(asm, send_cfunc_toomany_args);
            return CantCompile;
        }

        // We are going to assume that the splat fills
        // all the remaining arguments. So the number of args
        // should just equal the number of args the cfunc takes.
        // In the generated code we test if this is true
        // and if not side exit.
        argc = cfunc_argc;
        passed_argc = argc;
        push_splat_args(required_args, ctx, asm, ocb, side_exit)
    }

    // This is a .send call and we need to adjust the stack
    if flags & VM_CALL_OPT_SEND != 0 {
        handle_opt_send_shift_stack(asm, argc, ctx);
    }

    // Points to the receiver operand on the stack
    let recv = ctx.stack_opnd(argc);

    // Store incremented PC into current control frame in case callee raises.
    jit_save_pc(jit, asm);

    // Increment the stack pointer by 3 (in the callee)
    // sp += 3
    let sp = asm.lea(ctx.sp_opnd((SIZEOF_VALUE as isize) * 3));

    let specval = if block_arg_type == Some(Type::BlockParamProxy) {
        SpecVal::BlockParamProxy
    } else if let Some(block_iseq) = block {
        SpecVal::BlockISeq(block_iseq)
    } else {
        SpecVal::None
    };

    let mut frame_type = VM_FRAME_MAGIC_CFUNC | VM_FRAME_FLAG_CFRAME | VM_ENV_FLAG_LOCAL;
    if !kw_arg.is_null() {
        frame_type |= VM_FRAME_FLAG_CFRAME_KW
    }

    gen_push_frame(jit, asm, false, ControlFrame {
        frame_type,
        specval,
        cme,
        recv,
        sp,
        pc: Some(0),
        iseq: None,
        local_size: 0,
    });

    if !kw_arg.is_null() {
        // Build a hash from all kwargs passed
        asm.comment("build_kwhash");
        let imemo_ci = VALUE(ci as usize);
        assert_ne!(0, unsafe { rb_IMEMO_TYPE_P(imemo_ci, imemo_callinfo) },
            "we assume all callinfos with kwargs are on the GC heap");
        let sp = asm.lea(ctx.sp_opnd(0));
        let kwargs = asm.ccall(build_kwhash as *const u8, vec![imemo_ci.into(), sp]);

        // Replace the stack location at the start of kwargs with the new hash
        let stack_opnd = ctx.stack_opnd(argc - passed_argc);
        asm.mov(stack_opnd, kwargs);
    }

    // Copy SP because REG_SP will get overwritten
    let sp = asm.lea(ctx.sp_opnd(0));

    // Arguments must be spilled before popped from ctx
    asm.spill_temps(ctx);

    // Pop the C function arguments from the stack (in the caller)
    ctx.stack_pop((argc + 1).try_into().unwrap());

    // Write interpreter SP into CFP.
    // Needed in case the callee yields to the block.
    gen_save_sp(asm, ctx);

    // Non-variadic method
    let args = if cfunc_argc >= 0 {
        // Copy the arguments from the stack to the C argument registers
        // self is the 0th argument and is at index argc from the stack top
        (0..=passed_argc).map(|i|
            Opnd::mem(64, sp, -(argc + 1 - i) * SIZEOF_VALUE_I32)
        ).collect()
    }
    // Variadic method
    else if cfunc_argc == -1 {
        // The method gets a pointer to the first argument
        // rb_f_puts(int argc, VALUE *argv, VALUE recv)
        vec![
            Opnd::Imm(passed_argc.into()),
            asm.lea(Opnd::mem(64, sp, -(argc) * SIZEOF_VALUE_I32)),
            Opnd::mem(64, sp, -(argc + 1) * SIZEOF_VALUE_I32),
        ]
    }
    else {
        panic!("unexpected cfunc_args: {}", cfunc_argc)
    };

    // Call the C function
    // VALUE ret = (cfunc->func)(recv, argv[0], argv[1]);
    // cfunc comes from compile-time cme->def, which we assume to be stable.
    // Invalidation logic is in yjit_method_lookup_change()
    asm.comment("call C function");
    let ret = asm.ccall(unsafe { get_mct_func(cfunc) }.cast(), args);

    // Record code position for TracePoint patching. See full_cfunc_return().
    record_global_inval_patch(asm, CodegenGlobals::get_outline_full_cfunc_return_pos());

    // Push the return value on the Ruby stack
    let stack_ret = ctx.stack_push(Type::Unknown);
    asm.mov(stack_ret, ret);

    // Pop the stack frame (ec->cfp++)
    // Instead of recalculating, we can reuse the previous CFP, which is stored in a callee-saved
    // register
    let ec_cfp_opnd = Opnd::mem(64, EC, RUBY_OFFSET_EC_CFP);
    asm.store(ec_cfp_opnd, CFP);

    // cfunc calls may corrupt types
    ctx.clear_local_types();

    // Note: the return block of gen_send_iseq() has ctx->sp_offset == 1
    // which allows for sharing the same successor.

    // Jump (fall through) to the call continuation block
    // We do this to end the current block after the call
    jump_to_next_insn(jit, ctx, asm, ocb);
    EndBlock
}

// Generate RARRAY_LEN. For array_opnd, use Opnd::Reg to reduce memory access,
// and use Opnd::Mem to save registers.
fn get_array_len(asm: &mut Assembler, array_opnd: Opnd) -> Opnd {
    asm.comment("get array length for embedded or heap");

    // Pull out the embed flag to check if it's an embedded array.
    let array_reg = match array_opnd {
        Opnd::Reg(_) => array_opnd,
        _ => asm.load(array_opnd),
    };
    let flags_opnd = Opnd::mem(VALUE_BITS, array_reg, RUBY_OFFSET_RBASIC_FLAGS);

    // Get the length of the array
    let emb_len_opnd = asm.and(flags_opnd, (RARRAY_EMBED_LEN_MASK as u64).into());
    let emb_len_opnd = asm.rshift(emb_len_opnd, (RARRAY_EMBED_LEN_SHIFT as u64).into());

    // Conditionally move the length of the heap array
    let flags_opnd = Opnd::mem(VALUE_BITS, array_reg, RUBY_OFFSET_RBASIC_FLAGS);
    asm.test(flags_opnd, (RARRAY_EMBED_FLAG as u64).into());

    let array_reg = match array_opnd {
        Opnd::Reg(_) => array_opnd,
        _ => asm.load(array_opnd),
    };
    let array_len_opnd = Opnd::mem(
        (8 * size_of::<std::os::raw::c_long>()) as u8,
        array_reg,
        RUBY_OFFSET_RARRAY_AS_HEAP_LEN,
    );

    // Select the array length value
    asm.csel_nz(emb_len_opnd, array_len_opnd)
}

// Generate RARRAY_CONST_PTR_TRANSIENT (part of RARRAY_AREF)
fn get_array_ptr(asm: &mut Assembler, array_reg: Opnd) -> Opnd {
    asm.comment("get array pointer for embedded or heap");

    let flags_opnd = Opnd::mem(VALUE_BITS, array_reg, RUBY_OFFSET_RBASIC_FLAGS);
    asm.test(flags_opnd, (RARRAY_EMBED_FLAG as u64).into());
    let heap_ptr_opnd = Opnd::mem(
        (8 * size_of::<usize>()) as u8,
        array_reg,
        RUBY_OFFSET_RARRAY_AS_HEAP_PTR,
    );
    // Load the address of the embedded array
    // (struct RArray *)(obj)->as.ary
    let ary_opnd = asm.lea(Opnd::mem(VALUE_BITS, array_reg, RUBY_OFFSET_RARRAY_AS_ARY));
    asm.csel_nz(ary_opnd, heap_ptr_opnd)
}

/// Pushes arguments from an array to the stack. Differs from push splat because
/// the array can have items left over.
fn move_rest_args_to_stack(array: Opnd, num_args: u32, ctx: &mut Context, asm: &mut Assembler, ocb: &mut OutlinedCb, side_exit: Target) {
    asm.comment("move_rest_args_to_stack");

    let array_len_opnd = get_array_len(asm, array);

    asm.comment("Side exit if length doesn't not equal remaining args");
    asm.cmp(array_len_opnd, num_args.into());
    asm.jbe(counted_exit!(ocb, side_exit, send_splatarray_length_not_equal));

    asm.comment("Push arguments from array");

    // Load the address of the embedded array
    // (struct RArray *)(obj)->as.ary
    let array_reg = asm.load(array);

    // Conditionally load the address of the heap array
    // (struct RArray *)(obj)->as.heap.ptr
    let flags_opnd = Opnd::mem(VALUE_BITS, array_reg, RUBY_OFFSET_RBASIC_FLAGS);
    asm.test(flags_opnd, Opnd::UImm(RARRAY_EMBED_FLAG as u64));
    let heap_ptr_opnd = Opnd::mem(
        (8 * size_of::<usize>()) as u8,
        array_reg,
        RUBY_OFFSET_RARRAY_AS_HEAP_PTR,
    );
    // Load the address of the embedded array
    // (struct RArray *)(obj)->as.ary
    let ary_opnd = asm.lea(Opnd::mem(VALUE_BITS, array_reg, RUBY_OFFSET_RARRAY_AS_ARY));
    let ary_opnd = asm.csel_nz(ary_opnd, heap_ptr_opnd);

    for i in 0..num_args {
        let top = ctx.stack_push(Type::Unknown);
        asm.mov(top, Opnd::mem(64, ary_opnd, i as i32 * SIZEOF_VALUE_I32));
    }
}

/// Pushes arguments from an array to the stack that are passed with a splat (i.e. *args)
/// It optimistically compiles to a static size that is the exact number of arguments
/// needed for the function.
fn push_splat_args(required_args: u32, ctx: &mut Context, asm: &mut Assembler, ocb: &mut OutlinedCb, side_exit: Target) {
    asm.comment("push_splat_args");

    let array_opnd = ctx.stack_opnd(0);
    let array_reg = asm.load(array_opnd);

    guard_object_is_array(
        ctx,
        asm,
        array_reg,
        array_opnd.into(),
        counted_exit!(ocb, side_exit, send_splat_not_array),
    );

    asm.comment("Get array length for embedded or heap");

    // Pull out the embed flag to check if it's an embedded array.
    let flags_opnd = Opnd::mem(VALUE_BITS, array_reg, RUBY_OFFSET_RBASIC_FLAGS);

    // Get the length of the array
    let emb_len_opnd = asm.and(flags_opnd, (RARRAY_EMBED_LEN_MASK as u64).into());
    let emb_len_opnd = asm.rshift(emb_len_opnd, (RARRAY_EMBED_LEN_SHIFT as u64).into());

    // Conditionally move the length of the heap array
    let flags_opnd = Opnd::mem(VALUE_BITS, array_reg, RUBY_OFFSET_RBASIC_FLAGS);
    asm.test(flags_opnd, (RARRAY_EMBED_FLAG as u64).into());

    // Need to repeat this here to deal with register allocation
    let array_opnd = ctx.stack_opnd(0);
    let array_reg = asm.load(array_opnd);

    let array_len_opnd = Opnd::mem(
        (8 * size_of::<std::os::raw::c_long>()) as u8,
        array_reg,
        RUBY_OFFSET_RARRAY_AS_HEAP_LEN,
    );
    let array_len_opnd = asm.csel_nz(emb_len_opnd, array_len_opnd);

    asm.comment("Side exit if length doesn't not equal remaining args");
    asm.cmp(array_len_opnd, required_args.into());
    asm.jne(counted_exit!(ocb, side_exit, send_splatarray_length_not_equal));

    asm.comment("Check last argument is not ruby2keyword hash");

    // Need to repeat this here to deal with register allocation
    let array_reg = asm.load(ctx.stack_opnd(0));

    let ary_opnd = get_array_ptr(asm, array_reg);

    let last_array_value = asm.load(Opnd::mem(64, ary_opnd, (required_args as i32 - 1) * (SIZEOF_VALUE as i32)));

    guard_object_is_not_ruby2_keyword_hash(
        asm,
        last_array_value,
        counted_exit!(ocb, side_exit, send_splatarray_last_ruby_2_keywords));

    asm.comment("Push arguments from array");
    let array_opnd = ctx.stack_pop(1);

    if required_args > 0 {
        // Load the address of the embedded array
        // (struct RArray *)(obj)->as.ary
        let array_reg = asm.load(array_opnd);

        // Conditionally load the address of the heap array
        // (struct RArray *)(obj)->as.heap.ptr
        let flags_opnd = Opnd::mem(VALUE_BITS, array_reg, RUBY_OFFSET_RBASIC_FLAGS);
        asm.test(flags_opnd, Opnd::UImm(RARRAY_EMBED_FLAG as u64));
        let heap_ptr_opnd = Opnd::mem(
            (8 * size_of::<usize>()) as u8,
            array_reg,
            RUBY_OFFSET_RARRAY_AS_HEAP_PTR,
        );
        // Load the address of the embedded array
        // (struct RArray *)(obj)->as.ary
        let ary_opnd = asm.lea(Opnd::mem(VALUE_BITS, array_reg, RUBY_OFFSET_RARRAY_AS_ARY));
        let ary_opnd = asm.csel_nz(ary_opnd, heap_ptr_opnd);

        for i in 0..required_args {
            let top = ctx.stack_push(Type::Unknown);
            asm.mov(top, Opnd::mem(64, ary_opnd, i as i32 * SIZEOF_VALUE_I32));
        }

        asm.comment("end push_each");
    }
}

fn gen_send_bmethod(
    jit: &mut JITState,
    ctx: &mut Context,
    asm: &mut Assembler,
    ocb: &mut OutlinedCb,
    ci: *const rb_callinfo,
    cme: *const rb_callable_method_entry_t,
    block: Option<IseqPtr>,
    flags: u32,
    argc: i32,
) -> CodegenStatus {
    let procv = unsafe { rb_get_def_bmethod_proc((*cme).def) };

    let proc = unsafe { rb_yjit_get_proc_ptr(procv) };
    let proc_block = unsafe { &(*proc).block };

    if proc_block.type_ != block_type_iseq {
        return CantCompile;
    }

    let capture = unsafe { proc_block.as_.captured.as_ref() };
    let iseq = unsafe { *capture.code.iseq.as_ref() };

    // Optimize for single ractor mode and avoid runtime check for
    // "defined with an un-shareable Proc in a different Ractor"
    if !assume_single_ractor_mode(jit, ocb) {
        gen_counter_incr!(asm, send_bmethod_ractor);
        return CantCompile;
    }

    // Passing a block to a block needs logic different from passing
    // a block to a method and sometimes requires allocation. Bail for now.
    if block.is_some() {
        gen_counter_incr!(asm, send_bmethod_block_arg);
        return CantCompile;
    }

    let frame_type = VM_FRAME_MAGIC_BLOCK | VM_FRAME_FLAG_BMETHOD | VM_FRAME_FLAG_LAMBDA;
    gen_send_iseq(jit, ctx, asm, ocb, iseq, ci, frame_type, Some(capture.ep), cme, block, flags, argc, None)
}

fn gen_send_iseq(
    jit: &mut JITState,
    ctx: &mut Context,
    asm: &mut Assembler,
    ocb: &mut OutlinedCb,
    iseq: *const rb_iseq_t,
    ci: *const rb_callinfo,
    frame_type: u32,
    prev_ep: Option<*const VALUE>,
    cme: *const rb_callable_method_entry_t,
    block: Option<IseqPtr>,
    flags: u32,
    argc: i32,
    captured_opnd: Option<Opnd>,
) -> CodegenStatus {
    let mut argc = argc;

    // Create a side-exit to fall back to the interpreter
    let side_exit = get_side_exit(jit, ocb, ctx);

    // When you have keyword arguments, there is an extra object that gets
    // placed on the stack the represents a bitmap of the keywords that were not
    // specified at the call site. We need to keep track of the fact that this
    // value is present on the stack in order to properly set up the callee's
    // stack pointer.
    let doing_kw_call = unsafe { get_iseq_flags_has_kw(iseq) };
    let supplying_kws = unsafe { vm_ci_flag(ci) & VM_CALL_KWARG } != 0;

    if unsafe { vm_ci_flag(ci) } & VM_CALL_TAILCALL != 0 {
        // We can't handle tailcalls
        gen_counter_incr!(asm, send_iseq_tailcall);
        return CantCompile;
    }

    // Reject ISEQs with very large temp stacks,
    // this will allow us to use u8/i8 values to track stack_size and sp_offset
    let stack_max = unsafe { rb_get_iseq_body_stack_max(iseq) };
    if stack_max >= i8::MAX as u32 {
        incr_counter!(iseq_stack_too_large);
        return CantCompile;
    }

    // No support for callees with these parameters yet as they require allocation
    // or complex handling.
    if unsafe { get_iseq_flags_has_post(iseq) } {
        gen_counter_incr!(asm, send_iseq_has_post);
        return CantCompile;
    }
    if unsafe { get_iseq_flags_has_kwrest(iseq) } {
        gen_counter_incr!(asm, send_iseq_has_kwrest);
        return CantCompile;
    }

    // In order to handle backwards compatibility between ruby 3 and 2
    // ruby2_keywords was introduced. It is called only on methods
    // with splat and changes they way they handle them.
    // We are just going to not compile these.
    // https://www.rubydoc.info/stdlib/core/Proc:ruby2_keywords
    if unsafe {
        get_iseq_flags_ruby2_keywords(jit.iseq) && flags & VM_CALL_ARGS_SPLAT != 0
    } {
        gen_counter_incr!(asm, send_iseq_ruby2_keywords);
        return CantCompile;
    }

    let iseq_has_rest = unsafe { get_iseq_flags_has_rest(iseq) };
    if iseq_has_rest && captured_opnd.is_some() {
        gen_counter_incr!(asm, send_iseq_has_rest_and_captured);
        return CantCompile;
    }

    if iseq_has_rest && unsafe { get_iseq_flags_has_block(iseq) } {
        gen_counter_incr!(asm, send_iseq_has_rest_and_block);
        return CantCompile;
    }

    if iseq_has_rest && unsafe { get_iseq_flags_has_kw(iseq) } {
        gen_counter_incr!(asm, send_iseq_has_rest_and_kw);
        return CantCompile;
    }

    // If we have keyword arguments being passed to a callee that only takes
    // positionals, then we need to allocate a hash. For now we're going to
    // call that too complex and bail.
    if supplying_kws && !unsafe { get_iseq_flags_has_kw(iseq) } {
        gen_counter_incr!(asm, send_iseq_has_no_kw);
        return CantCompile;
    }

    // If we have a method accepting no kwargs (**nil), exit if we have passed
    // it any kwargs.
    if supplying_kws && unsafe { get_iseq_flags_accepts_no_kwarg(iseq) } {
        gen_counter_incr!(asm, send_iseq_accepts_no_kwarg);
        return CantCompile;
    }

    // For computing number of locals to set up for the callee
    let mut num_params = unsafe { get_iseq_body_param_size(iseq) };

    // Block parameter handling. This mirrors setup_parameters_complex().
    if unsafe { get_iseq_flags_has_block(iseq) } {
        if unsafe { get_iseq_body_local_iseq(iseq) == iseq } {
            num_params -= 1;
        } else {
            // In this case (param.flags.has_block && local_iseq != iseq),
            // the block argument is setup as a local variable and requires
            // materialization (allocation). Bail.
            gen_counter_incr!(asm, send_iseq_materialized_block);
            return CantCompile;
        }
    }

    if flags & VM_CALL_ARGS_SPLAT != 0 && flags & VM_CALL_ZSUPER != 0 {
        // zsuper methods are super calls without any arguments.
        // They are also marked as splat, but don't actually have an array
        // they pull arguments from, instead we need to change to call
        // a different method with the current stack.
        gen_counter_incr!(asm, send_iseq_zsuper);
        return CantCompile;
    }

    let mut start_pc_offset: u16 = 0;
    let required_num = unsafe { get_iseq_body_param_lead_num(iseq) };

    // This struct represents the metadata about the caller-specified
    // keyword arguments.
    let kw_arg = unsafe { vm_ci_kwarg(ci) };
    let kw_arg_num = if kw_arg.is_null() {
        0
    } else {
        unsafe { get_cikw_keyword_len(kw_arg) }
    };

    // Arity handling and optional parameter setup
    let opts_filled = argc - required_num - kw_arg_num;
    let opt_num = unsafe { get_iseq_body_param_opt_num(iseq) };
    let opts_missing: i32 = opt_num - opts_filled;

    if doing_kw_call && flags & VM_CALL_ARGS_SPLAT != 0 {
        gen_counter_incr!(asm, send_iseq_splat_with_kw);
        return CantCompile;
    }

    if iseq_has_rest && opt_num != 0 {
        gen_counter_incr!(asm, send_iseq_has_rest_and_optional);
        return CantCompile;
    }

    if opts_filled < 0 && flags & VM_CALL_ARGS_SPLAT == 0 {
        // Too few arguments and no splat to make up for it
        gen_counter_incr!(asm, send_iseq_arity_error);
        return CantCompile;
    }

    if opts_filled > opt_num && !iseq_has_rest {
        // Too many arguments and no place to put them (i.e. rest arg)
        gen_counter_incr!(asm, send_iseq_arity_error);
        return CantCompile;
    }

    let block_arg = flags & VM_CALL_ARGS_BLOCKARG != 0;
    let block_arg_type = if block_arg {
        Some(ctx.get_opnd_type(StackOpnd(0)))
    } else {
        None
    };

    match block_arg_type {
        Some(Type::Nil | Type::BlockParamProxy) => {
            // We'll handle this later
        }
        None => {
            // Nothing to do
        }
        _ => {
            gen_counter_incr!(asm, send_block_arg);
            return CantCompile;
        }
    }

    // If we have unfilled optional arguments and keyword arguments then we
    // would need to adjust the arguments location to account for that.
    // For now we aren't handling this case.
    if doing_kw_call && opts_missing > 0 {
        gen_counter_incr!(asm, send_iseq_missing_optional_kw);
        return CantCompile;
    }

    // We will handle splat case later
    if opt_num > 0 && flags & VM_CALL_ARGS_SPLAT == 0 {
        num_params -= opts_missing as u32;
        unsafe {
            let opt_table = get_iseq_body_param_opt_table(iseq);
            start_pc_offset = (*opt_table.offset(opts_filled as isize)).try_into().unwrap();
        }
    }

    if doing_kw_call {
        // Here we're calling a method with keyword arguments and specifying
        // keyword arguments at this call site.

        // This struct represents the metadata about the callee-specified
        // keyword parameters.
        let keyword = unsafe { get_iseq_body_param_keyword(iseq) };
        let keyword_num: usize = unsafe { (*keyword).num }.try_into().unwrap();
        let keyword_required_num: usize = unsafe { (*keyword).required_num }.try_into().unwrap();

        let mut required_kwargs_filled = 0;

        if keyword_num > 30 {
            // We have so many keywords that (1 << num) encoded as a FIXNUM
            // (which shifts it left one more) no longer fits inside a 32-bit
            // immediate.
            gen_counter_incr!(asm, send_iseq_too_many_kwargs);
            return CantCompile;
        }

        // Check that the kwargs being passed are valid
        if supplying_kws {
            // This is the list of keyword arguments that the callee specified
            // in its initial declaration.
            // SAFETY: see compile.c for sizing of this slice.
            let callee_kwargs = unsafe { slice::from_raw_parts((*keyword).table, keyword_num) };

            // Here we're going to build up a list of the IDs that correspond to
            // the caller-specified keyword arguments. If they're not in the
            // same order as the order specified in the callee declaration, then
            // we're going to need to generate some code to swap values around
            // on the stack.
            let kw_arg_keyword_len: usize =
                unsafe { get_cikw_keyword_len(kw_arg) }.try_into().unwrap();
            let mut caller_kwargs: Vec<ID> = vec![0; kw_arg_keyword_len];
            for kwarg_idx in 0..kw_arg_keyword_len {
                let sym = unsafe { get_cikw_keywords_idx(kw_arg, kwarg_idx.try_into().unwrap()) };
                caller_kwargs[kwarg_idx] = unsafe { rb_sym2id(sym) };
            }

            // First, we're going to be sure that the names of every
            // caller-specified keyword argument correspond to a name in the
            // list of callee-specified keyword parameters.
            for caller_kwarg in caller_kwargs {
                let search_result = callee_kwargs
                    .iter()
                    .enumerate() // inject element index
                    .find(|(_, &kwarg)| kwarg == caller_kwarg);

                match search_result {
                    None => {
                        // If the keyword was never found, then we know we have a
                        // mismatch in the names of the keyword arguments, so we need to
                        // bail.
                        gen_counter_incr!(asm, send_iseq_kwargs_mismatch);
                        return CantCompile;
                    }
                    Some((callee_idx, _)) if callee_idx < keyword_required_num => {
                        // Keep a count to ensure all required kwargs are specified
                        required_kwargs_filled += 1;
                    }
                    _ => (),
                }
            }
        }
        assert!(required_kwargs_filled <= keyword_required_num);
        if required_kwargs_filled != keyword_required_num {
            gen_counter_incr!(asm, send_iseq_kwargs_mismatch);
            return CantCompile;
        }
    }

    // Number of locals that are not parameters
    let num_locals = unsafe { get_iseq_body_local_table_size(iseq) as i32 } - (num_params as i32);

    match block_arg_type {
        Some(Type::Nil) => {
            // We have a nil block arg, so let's pop it off the args
            ctx.stack_pop(1);
        }
        Some(Type::BlockParamProxy) => {
            // We don't need the actual stack value
            ctx.stack_pop(1);
        }
        None => {
            // Nothing to do
        }
        _ => {
            assert!(false);
        }
    }

    let builtin_attrs = unsafe { rb_yjit_iseq_builtin_attrs(iseq) };
    let builtin_func_raw = unsafe { rb_yjit_builtin_function(iseq) };
    let builtin_func = if builtin_func_raw.is_null() { None } else { Some(builtin_func_raw) };
    if let (None, Some(builtin_info), true) = (block, builtin_func, builtin_attrs & BUILTIN_ATTR_LEAF != 0) {
        // this is a .send call not currently supported for builtins
        if flags & VM_CALL_OPT_SEND != 0 {
            gen_counter_incr!(asm, send_send_builtin);
            return CantCompile;
        }

        let builtin_argc = unsafe { (*builtin_info).argc };
        if builtin_argc + 1 < (C_ARG_OPNDS.len() as i32) {
            asm.comment("inlined leaf builtin");

            // Skip this if it doesn't trigger GC
            if builtin_attrs & BUILTIN_ATTR_NO_GC == 0 {
                // The callee may allocate, e.g. Integer#abs on a Bignum.
                // Save SP for GC, save PC for allocation tracing, and prepare
                // for global invalidation after GC's VM lock contention.
                jit_prepare_routine_call(jit, ctx, asm);
            }

            // Call the builtin func (ec, recv, arg1, arg2, ...)
            let mut args = vec![EC];

            // Copy self and arguments
            for i in 0..=builtin_argc {
                let stack_opnd = ctx.stack_opnd(builtin_argc - i);
                args.push(stack_opnd);
            }
            ctx.stack_pop((builtin_argc + 1).try_into().unwrap());
            let val = asm.ccall(unsafe { (*builtin_info).func_ptr as *const u8 }, args);

            // Push the return value
            let stack_ret = ctx.stack_push(Type::Unknown);
            asm.mov(stack_ret, val);

            // Note: assuming that the leaf builtin doesn't change local variables here.
            // Seems like a safe assumption.

            return KeepCompiling;
        }
    }

    // Stack overflow check
    // Note that vm_push_frame checks it against a decremented cfp, hence the multiply by 2.
    // #define CHECK_VM_STACK_OVERFLOW0(cfp, sp, margin)
    asm.comment("stack overflow check");
    let stack_max: i32 = unsafe { get_iseq_body_stack_max(iseq) }.try_into().unwrap();
    let locals_offs =
        SIZEOF_VALUE_I32 * (num_locals + stack_max) + 2 * (RUBY_SIZEOF_CONTROL_FRAME as i32);
    let stack_limit = asm.lea(ctx.sp_opnd(locals_offs as isize));
    asm.cmp(CFP, stack_limit);
    asm.jbe(counted_exit!(ocb, side_exit, send_se_cf_overflow));

    // Check if we need the arg0 splat handling of vm_callee_setup_block_arg
    let arg_setup_block = captured_opnd.is_some(); // arg_setup_type: arg_setup_block (invokeblock)
    let block_arg0_splat = arg_setup_block && argc == 1 && unsafe {
         get_iseq_flags_has_lead(iseq) && !get_iseq_flags_ambiguous_param0(iseq)
    };

    // push_splat_args does stack manipulation so we can no longer side exit
    if flags & VM_CALL_ARGS_SPLAT != 0 && !iseq_has_rest {
        // If block_arg0_splat, we still need side exits after this, but
        // doing push_splat_args here disallows it. So bail out.
        if block_arg0_splat {
            gen_counter_incr!(asm, invokeblock_iseq_arg0_args_splat);
            return CantCompile;
        }

        let array = jit.peek_at_stack(ctx, if block_arg { 1 } else { 0 }) ;
        let array_length = if array == Qnil {
            0
        } else {
            unsafe { rb_yjit_array_len(array) as u32}
        };

        if opt_num == 0 && required_num != array_length as i32 {
            gen_counter_incr!(asm, send_iseq_splat_arity_error);
            return CantCompile;
        }

        let remaining_opt = (opt_num as u32 + required_num as u32).saturating_sub(array_length + (argc as u32 - 1));

        if opt_num > 0 {

            // We are going to jump to the correct offset based on how many optional
            // params are remaining.
            unsafe {
                let opt_table = get_iseq_body_param_opt_table(iseq);
                let offset = (opt_num - remaining_opt as i32) as isize;
                start_pc_offset = (*opt_table.offset(offset)).try_into().unwrap();
            };
        }
        // We are going to assume that the splat fills
        // all the remaining arguments. In the generated code
        // we test if this is true and if not side exit.
        argc = argc - 1 + array_length as i32 + remaining_opt as i32;
        push_splat_args(array_length, ctx, asm, ocb, side_exit);

        for _ in 0..remaining_opt {
            // We need to push nil for the optional arguments
            let stack_ret = ctx.stack_push(Type::Unknown);
            asm.mov(stack_ret, Qnil.into());
        }
        asm.spill_temps(ctx);
    }

    // This is a .send call and we need to adjust the stack
    if flags & VM_CALL_OPT_SEND != 0 {
        handle_opt_send_shift_stack(asm, argc, ctx);
    }

    if doing_kw_call {
        // Here we're calling a method with keyword arguments and specifying
        // keyword arguments at this call site.

        // The block_arg0_splat implementation is for the rb_simple_iseq_p case,
        // but doing_kw_call means it's not a simple ISEQ.
        if block_arg0_splat {
            gen_counter_incr!(asm, invokeblock_iseq_arg0_has_kw);
            return CantCompile;
        }

        // Number of positional arguments the callee expects before the first
        // keyword argument
        let args_before_kw = required_num + opt_num;

        // This struct represents the metadata about the caller-specified
        // keyword arguments.
        let ci_kwarg = unsafe { vm_ci_kwarg(ci) };
        let caller_keyword_len: usize = if ci_kwarg.is_null() {
            0
        } else {
            unsafe { get_cikw_keyword_len(ci_kwarg) }
                .try_into()
                .unwrap()
        };

        // This struct represents the metadata about the callee-specified
        // keyword parameters.
        let keyword = unsafe { get_iseq_body_param_keyword(iseq) };

        asm.comment("keyword args");

        // This is the list of keyword arguments that the callee specified
        // in its initial declaration.
        let callee_kwargs = unsafe { (*keyword).table };
        let total_kwargs: usize = unsafe { (*keyword).num }.try_into().unwrap();

        // Here we're going to build up a list of the IDs that correspond to
        // the caller-specified keyword arguments. If they're not in the
        // same order as the order specified in the callee declaration, then
        // we're going to need to generate some code to swap values around
        // on the stack.
        let mut caller_kwargs: Vec<ID> = vec![0; total_kwargs];

        for kwarg_idx in 0..caller_keyword_len {
            let sym = unsafe { get_cikw_keywords_idx(ci_kwarg, kwarg_idx.try_into().unwrap()) };
            caller_kwargs[kwarg_idx] = unsafe { rb_sym2id(sym) };
        }
        let mut kwarg_idx = caller_keyword_len;

        let mut unspecified_bits = 0;

        let keyword_required_num: usize = unsafe { (*keyword).required_num }.try_into().unwrap();
        for callee_idx in keyword_required_num..total_kwargs {
            let mut already_passed = false;
            let callee_kwarg = unsafe { *(callee_kwargs.offset(callee_idx.try_into().unwrap())) };

            for caller_idx in 0..caller_keyword_len {
                if caller_kwargs[caller_idx] == callee_kwarg {
                    already_passed = true;
                    break;
                }
            }

            if !already_passed {
                // Reserve space on the stack for each default value we'll be
                // filling in (which is done in the next loop). Also increments
                // argc so that the callee's SP is recorded correctly.
                argc += 1;
                let default_arg = ctx.stack_push(Type::Unknown);

                // callee_idx - keyword->required_num is used in a couple of places below.
                let req_num: isize = unsafe { (*keyword).required_num }.try_into().unwrap();
                let callee_idx_isize: isize = callee_idx.try_into().unwrap();
                let extra_args = callee_idx_isize - req_num;

                //VALUE default_value = keyword->default_values[callee_idx - keyword->required_num];
                let mut default_value = unsafe { *((*keyword).default_values.offset(extra_args)) };

                if default_value == Qundef {
                    // Qundef means that this value is not constant and must be
                    // recalculated at runtime, so we record it in unspecified_bits
                    // (Qnil is then used as a placeholder instead of Qundef).
                    unspecified_bits |= 0x01 << extra_args;
                    default_value = Qnil;
                }

                asm.mov(default_arg, default_value.into());

                caller_kwargs[kwarg_idx] = callee_kwarg;
                kwarg_idx += 1;
            }
        }

        assert!(kwarg_idx == total_kwargs);

        // Next, we're going to loop through every keyword that was
        // specified by the caller and make sure that it's in the correct
        // place. If it's not we're going to swap it around with another one.
        for kwarg_idx in 0..total_kwargs {
            let kwarg_idx_isize: isize = kwarg_idx.try_into().unwrap();
            let callee_kwarg = unsafe { *(callee_kwargs.offset(kwarg_idx_isize)) };

            // If the argument is already in the right order, then we don't
            // need to generate any code since the expected value is already
            // in the right place on the stack.
            if callee_kwarg == caller_kwargs[kwarg_idx] {
                continue;
            }

            // In this case the argument is not in the right place, so we
            // need to find its position where it _should_ be and swap with
            // that location.
            for swap_idx in (kwarg_idx + 1)..total_kwargs {
                if callee_kwarg == caller_kwargs[swap_idx] {
                    // First we're going to generate the code that is going
                    // to perform the actual swapping at runtime.
                    let swap_idx_i32: i32 = swap_idx.try_into().unwrap();
                    let kwarg_idx_i32: i32 = kwarg_idx.try_into().unwrap();
                    let offset0: u16 = (argc - 1 - swap_idx_i32 - args_before_kw)
                        .try_into()
                        .unwrap();
                    let offset1: u16 = (argc - 1 - kwarg_idx_i32 - args_before_kw)
                        .try_into()
                        .unwrap();
                    stack_swap(jit, ctx, asm, offset0, offset1);

                    // Next we're going to do some bookkeeping on our end so
                    // that we know the order that the arguments are
                    // actually in now.
                    caller_kwargs.swap(kwarg_idx, swap_idx);

                    break;
                }
            }
        }

        // Keyword arguments cause a special extra local variable to be
        // pushed onto the stack that represents the parameters that weren't
        // explicitly given a value and have a non-constant default.
        let unspec_opnd = VALUE::fixnum_from_usize(unspecified_bits).as_u64();
        asm.mov(ctx.stack_push(Type::Unknown), unspec_opnd.into());
        asm.spill_temps(ctx);
        ctx.stack_pop(1);
    }

    // Same as vm_callee_setup_block_arg_arg0_check and vm_callee_setup_block_arg_arg0_splat
    // on vm_callee_setup_block_arg for arg_setup_block. This is done after CALLER_SETUP_ARG
    // and CALLER_REMOVE_EMPTY_KW_SPLAT, so this implementation is put here. This may need
    // side exits, so you still need to allow side exits here if block_arg0_splat is true.
    // Note that you can't have side exits after this arg0 splat.
    if block_arg0_splat {
        let arg0_opnd = ctx.stack_opnd(0);

        // Only handle the case that you don't need to_ary conversion
        let not_array_exit = counted_exit!(ocb, side_exit, invokeblock_iseq_arg0_not_array);
        guard_object_is_array(ctx, asm, arg0_opnd, arg0_opnd.into(), not_array_exit);

        // Only handle the same that the array length == ISEQ's lead_num (most common)
        let arg0_len_opnd = get_array_len(asm, arg0_opnd);
        let lead_num = unsafe { rb_get_iseq_body_param_lead_num(iseq) };
        asm.cmp(arg0_len_opnd, lead_num.into());
        asm.jne(counted_exit!(ocb, side_exit, invokeblock_iseq_arg0_wrong_len));

        let arg0_reg = asm.load(arg0_opnd);
        let array_opnd = get_array_ptr(asm, arg0_reg);
        asm.comment("push splat arg0 onto the stack");
        ctx.stack_pop(argc.try_into().unwrap());
        for i in 0..lead_num {
            let stack_opnd = ctx.stack_push(Type::Unknown);
            asm.mov(stack_opnd, Opnd::mem(64, array_opnd, SIZEOF_VALUE_I32 * i));
        }
        argc = lead_num;
        asm.spill_temps(ctx);
    }


    if iseq_has_rest {

        // We are going to allocate so setting pc and sp.
        jit_save_pc(jit, asm);
        gen_save_sp(asm, ctx);

        if flags & VM_CALL_ARGS_SPLAT != 0 {
            let non_rest_arg_count = argc - 1;
            // We start by dupping the array because someone else might have
            // a reference to it.
            let array = ctx.stack_pop(1);
            let array = asm.ccall(
                rb_ary_dup as *const u8,
                vec![array],
            );
            if non_rest_arg_count > required_num {
                // If we have more arguments than required, we need to prepend
                // the items from the stack onto the array.
                let diff = (non_rest_arg_count - required_num) as u32;

                // diff is >0 so no need to worry about null pointer
                asm.comment("load pointer to array elements");
                let offset_magnitude = SIZEOF_VALUE as u32 * diff;
                let values_opnd = ctx.sp_opnd(-(offset_magnitude as isize));
                let values_ptr = asm.lea(values_opnd);

                asm.comment("prepend stack values to rest array");
                let array = asm.ccall(
                    rb_yjit_rb_ary_unshift_m as *const u8,
                    vec![Opnd::UImm(diff as u64), values_ptr, array],
                );
                ctx.stack_pop(diff as usize);

                let stack_ret = ctx.stack_push(Type::TArray);
                asm.mov(stack_ret, array);
                // We now should have the required arguments
                // and an array of all the rest arguments
                argc = required_num + 1;
            } else if non_rest_arg_count < required_num {
                // If we have fewer arguments than required, we need to take some
                // from the array and move them to the stack.
                let diff = (required_num - non_rest_arg_count) as u32;
                // This moves the arguments onto the stack. But it doesn't modify the array.
                move_rest_args_to_stack(array, diff, ctx, asm, ocb, side_exit);

                // We will now slice the array to give us a new array of the correct size
                let ret = asm.ccall(rb_yjit_rb_ary_subseq_length as *const u8, vec![array, Opnd::UImm(diff as u64)]);
                let stack_ret = ctx.stack_push(Type::TArray);
                asm.mov(stack_ret, ret);

                // We now should have the required arguments
                // and an array of all the rest arguments
                argc = required_num + 1;
            } else {
                // The arguments are equal so we can just push to the stack
                assert!(non_rest_arg_count == required_num);
                let stack_ret = ctx.stack_push(Type::TArray);
                asm.mov(stack_ret, array);
            }
        } else {
            assert!(argc >= required_num);
            let n = (argc - required_num) as u32;
            argc = required_num + 1;
            // If n is 0, then elts is never going to be read, so we can just pass null
            let values_ptr = if n == 0 {
                Opnd::UImm(0)
            } else {
                asm.comment("load pointer to array elements");
                let offset_magnitude = SIZEOF_VALUE as u32 * n;
                let values_opnd = ctx.sp_opnd(-(offset_magnitude as isize));
                asm.lea(values_opnd)
            };

            let new_ary = asm.ccall(
                rb_ec_ary_new_from_values as *const u8,
                vec![
                    EC,
                    Opnd::UImm(n.into()),
                    values_ptr
                ]
            );

            ctx.stack_pop(n.as_usize());
            let stack_ret = ctx.stack_push(Type::CArray);
            asm.mov(stack_ret, new_ary);
        }
        asm.spill_temps(ctx);
    }

    // Points to the receiver operand on the stack unless a captured environment is used
    let recv = match captured_opnd {
        Some(captured_opnd) => asm.load(Opnd::mem(64, captured_opnd, 0)), // captured->self
        _ => ctx.stack_opnd(argc),
    };
    let captured_self = captured_opnd.is_some();
    let sp_offset = (argc as isize) + if captured_self { 0 } else { 1 };

    // Store the updated SP on the current frame (pop arguments and receiver)
    asm.comment("store caller sp");
    let caller_sp = asm.lea(ctx.sp_opnd((SIZEOF_VALUE as isize) * -sp_offset));
    asm.store(Opnd::mem(64, CFP, RUBY_OFFSET_CFP_SP), caller_sp);

    // Store the next PC in the current frame
    jit_save_pc(jit, asm);

    // Adjust the callee's stack pointer
    let offs =
        (SIZEOF_VALUE as isize) * (3 + (num_locals as isize) + if doing_kw_call { 1 } else { 0 });
    let callee_sp = asm.lea(ctx.sp_opnd(offs));

    let specval = if let Some(prev_ep) = prev_ep {
        // We've already side-exited if the callee expects a block, so we
        // ignore any supplied block here
        SpecVal::PrevEP(prev_ep)
    } else if let Some(captured_opnd) = captured_opnd {
        let ep_opnd = asm.load(Opnd::mem(64, captured_opnd, SIZEOF_VALUE_I32)); // captured->ep
        SpecVal::PrevEPOpnd(ep_opnd)
    } else if block_arg_type == Some(Type::BlockParamProxy) {
        SpecVal::BlockParamProxy
    } else if let Some(block_val) = block {
        SpecVal::BlockISeq(block_val)
    } else {
        SpecVal::None
    };

    // Setup the new frame
    gen_push_frame(jit, asm, true, ControlFrame {
        frame_type,
        specval,
        cme,
        recv,
        sp: callee_sp,
        iseq: Some(iseq),
        pc: None, // We are calling into jitted code, which will set the PC as necessary
        local_size: num_locals
    });

    // No need to set cfp->pc since the callee sets it whenever calling into routines
    // that could look at it through jit_save_pc().
    // mov(cb, REG0, const_ptr_opnd(start_pc));
    // mov(cb, member_opnd(REG_CFP, rb_control_frame_t, pc), REG0);

    // Stub so we can return to JITted code
    let return_block = BlockId {
        iseq: jit.iseq,
        idx: jit.next_insn_idx(),
    };

    // Create a context for the callee
    let mut callee_ctx = Context::default();

    // Set the argument types in the callee's context
    for arg_idx in 0..argc {
        let stack_offs: u8 = (argc - arg_idx - 1).try_into().unwrap();
        let arg_type = ctx.get_opnd_type(StackOpnd(stack_offs));
        callee_ctx.set_local_type(arg_idx.try_into().unwrap(), arg_type);
    }

    let recv_type = if captured_self {
        Type::Unknown // we don't track the type information of captured->self for now
    } else {
        ctx.get_opnd_type(StackOpnd(argc.try_into().unwrap()))
    };
    callee_ctx.upgrade_opnd_type(SelfOpnd, recv_type);

    // The callee might change locals through Kernel#binding and other means.
    ctx.clear_local_types();

    // Pop arguments and receiver in return context, push the return value
    // After the return, sp_offset will be 1. The codegen for leave writes
    // the return value in case of JIT-to-JIT return.
    let mut return_ctx = ctx.clone();
    return_ctx.stack_pop(sp_offset.try_into().unwrap());
    return_ctx.stack_push(Type::Unknown);
    return_ctx.spilled_size = return_ctx.get_stack_size();
    return_ctx.set_sp_offset(1);
    return_ctx.reset_chain_depth();

    // Write the JIT return address on the callee frame
    gen_branch(
        jit,
        asm,
        ocb,
        return_block,
        &return_ctx,
        None,
        None,
        BranchGenFn::JITReturn,
    );

    // Directly jump to the entry point of the callee
    gen_direct_jump(
        jit,
        &callee_ctx,
        BlockId {
            iseq: iseq,
            idx: start_pc_offset,
        },
        asm,
    );

    EndBlock
}

fn gen_struct_aref(
    jit: &mut JITState,
    ctx: &mut Context,
    asm: &mut Assembler,
    ocb: &mut OutlinedCb,
    ci: *const rb_callinfo,
    cme: *const rb_callable_method_entry_t,
    comptime_recv: VALUE,
    flags: u32,
    argc: i32,
) -> CodegenStatus {

    if unsafe { vm_ci_argc(ci) } != 0 {
        return CantCompile;
    }

    let off: i32 = unsafe { get_cme_def_body_optimized_index(cme) }
        .try_into()
        .unwrap();

    // Confidence checks
    assert!(unsafe { RB_TYPE_P(comptime_recv, RUBY_T_STRUCT) });
    assert!((off as i64) < unsafe { RSTRUCT_LEN(comptime_recv) });

    // We are going to use an encoding that takes a 4-byte immediate which
    // limits the offset to INT32_MAX.
    {
        let native_off = (off as i64) * (SIZEOF_VALUE as i64);
        if native_off > (i32::MAX as i64) {
            return CantCompile;
        }
    }

    // This is a .send call and we need to adjust the stack
    if flags & VM_CALL_OPT_SEND != 0 {
        handle_opt_send_shift_stack(asm, argc, ctx);
    }

    // All structs from the same Struct class should have the same
    // length. So if our comptime_recv is embedded all runtime
    // structs of the same class should be as well, and the same is
    // true of the converse.
    let embedded = unsafe { FL_TEST_RAW(comptime_recv, VALUE(RSTRUCT_EMBED_LEN_MASK)) };

    asm.comment("struct aref");

    let recv = asm.load(ctx.stack_pop(1));

    let val = if embedded != VALUE(0) {
        Opnd::mem(64, recv, RUBY_OFFSET_RSTRUCT_AS_ARY + (SIZEOF_VALUE_I32 * off))
    } else {
        let rstruct_ptr = asm.load(Opnd::mem(64, recv, RUBY_OFFSET_RSTRUCT_AS_HEAP_PTR));
        Opnd::mem(64, rstruct_ptr, SIZEOF_VALUE_I32 * off)
    };

    let ret = ctx.stack_push(Type::Unknown);
    asm.mov(ret, val);

    jump_to_next_insn(jit, ctx, asm, ocb);
    EndBlock
}

fn gen_struct_aset(
    jit: &mut JITState,
    ctx: &mut Context,
    asm: &mut Assembler,
    ocb: &mut OutlinedCb,
    ci: *const rb_callinfo,
    cme: *const rb_callable_method_entry_t,
    comptime_recv: VALUE,
    flags: u32,
    argc: i32,
) -> CodegenStatus {
    if unsafe { vm_ci_argc(ci) } != 1 {
        return CantCompile;
    }

    // This is a .send call and we need to adjust the stack
    if flags & VM_CALL_OPT_SEND != 0 {
        handle_opt_send_shift_stack(asm, argc, ctx);
    }

    let off: i32 = unsafe { get_cme_def_body_optimized_index(cme) }
        .try_into()
        .unwrap();

    // Confidence checks
    assert!(unsafe { RB_TYPE_P(comptime_recv, RUBY_T_STRUCT) });
    assert!((off as i64) < unsafe { RSTRUCT_LEN(comptime_recv) });

    asm.comment("struct aset");

    let val = ctx.stack_pop(1);
    let recv = ctx.stack_pop(1);

    let val = asm.ccall(RSTRUCT_SET as *const u8, vec![recv, (off as i64).into(), val]);

    let ret = ctx.stack_push(Type::Unknown);
    asm.mov(ret, val);

    jump_to_next_insn(jit, ctx, asm, ocb);
    EndBlock
}

fn gen_send_general(
    jit: &mut JITState,
    ctx: &mut Context,
    asm: &mut Assembler,
    ocb: &mut OutlinedCb,
    cd: *const rb_call_data,
    block: Option<IseqPtr>,
) -> CodegenStatus {
    // Relevant definitions:
    // rb_execution_context_t       : vm_core.h
    // invoker, cfunc logic         : method.h, vm_method.c
    // rb_callinfo                  : vm_callinfo.h
    // rb_callable_method_entry_t   : method.h
    // vm_call_cfunc_with_frame     : vm_insnhelper.c
    //
    // For a general overview for how the interpreter calls methods,
    // see vm_call_method().

    let ci = unsafe { get_call_data_ci(cd) }; // info about the call site
    let mut argc: i32 = unsafe { vm_ci_argc(ci) }.try_into().unwrap();
    let mut mid = unsafe { vm_ci_mid(ci) };
    let mut flags = unsafe { vm_ci_flag(ci) };

    // Don't JIT calls with keyword splat
    if flags & VM_CALL_KW_SPLAT != 0 {
        gen_counter_incr!(asm, send_kw_splat);
        return CantCompile;
    }

    // Defer compilation so we can specialize on class of receiver
    if !jit.at_current_insn() {
        defer_compilation(jit, ctx, asm, ocb);
        return EndBlock;
    }

    let recv_idx = argc + if flags & VM_CALL_ARGS_BLOCKARG != 0 { 1 } else { 0 };
    let comptime_recv = jit.peek_at_stack(ctx, recv_idx as isize);
    let comptime_recv_klass = comptime_recv.class_of();

    // Guard that the receiver has the same class as the one from compile time
    let side_exit = get_side_exit(jit, ocb, ctx);

    // Points to the receiver operand on the stack
    let recv = ctx.stack_opnd(recv_idx);
    let recv_opnd: YARVOpnd = recv.into();

    // Log the name of the method we're calling to
    #[cfg(feature = "disasm")]
    {
        let class_name = unsafe { cstr_to_rust_string(rb_class2name(comptime_recv_klass)) };
        let method_name = unsafe { cstr_to_rust_string(rb_id2name(mid)) };
        match (class_name, method_name) {
            (Some(class_name), Some(method_name)) => {
                asm.comment(&format!("call to {}#{}", class_name, method_name))
            }
            _ => {}
        }
    }

    // Gather some statistics about sends
    gen_counter_incr!(asm, num_send);
    if let Some(_known_klass) = ctx.get_opnd_type(recv_opnd).known_class()  {
        gen_counter_incr!(asm, num_send_known_class);
    }
    if ctx.get_chain_depth() > 1 {
        gen_counter_incr!(asm, num_send_polymorphic);
    }

    let megamorphic_exit = counted_exit!(ocb, side_exit, send_klass_megamorphic);
    jit_guard_known_klass(
        jit,
        ctx,
        asm,
        ocb,
        comptime_recv_klass,
        recv,
        recv_opnd,
        comptime_recv,
        SEND_MAX_DEPTH,
        megamorphic_exit,
    );

    // Do method lookup
    let mut cme = unsafe { rb_callable_method_entry(comptime_recv_klass, mid) };
    if cme.is_null() {
        // TODO: counter
        return CantCompile;
    }

    let visi = unsafe { METHOD_ENTRY_VISI(cme) };
    match visi {
        METHOD_VISI_PUBLIC => {
            // Can always call public methods
        }
        METHOD_VISI_PRIVATE => {
            if flags & VM_CALL_FCALL == 0 {
                // Can only call private methods with FCALL callsites.
                // (at the moment they are callsites without a receiver or an explicit `self` receiver)
                return CantCompile;
            }
        }
        METHOD_VISI_PROTECTED => {
            // If the method call is an FCALL, it is always valid
            if flags & VM_CALL_FCALL == 0 {
                // otherwise we need an ancestry check to ensure the receiver is valid to be called
                // as protected
                jit_protected_callee_ancestry_guard(asm, ocb, cme, side_exit);
            }
        }
        _ => {
            panic!("cmes should always have a visibility!");
        }
    }

    // Register block for invalidation
    //assert!(cme->called_id == mid);
    jit.assume_method_lookup_stable(ocb, cme);

    // To handle the aliased method case (VM_METHOD_TYPE_ALIAS)
    loop {
        let def_type = unsafe { get_cme_def_type(cme) };

        match def_type {
            VM_METHOD_TYPE_ISEQ => {
                let iseq = unsafe { get_def_iseq_ptr((*cme).def) };
                let frame_type = VM_FRAME_MAGIC_METHOD | VM_ENV_FLAG_LOCAL;
                return gen_send_iseq(jit, ctx, asm, ocb, iseq, ci, frame_type, None, cme, block, flags, argc, None);
            }
            VM_METHOD_TYPE_CFUNC => {
                return gen_send_cfunc(
                    jit,
                    ctx,
                    asm,
                    ocb,
                    ci,
                    cme,
                    block,
                    &comptime_recv_klass,
                    flags,
                    argc,
                );
            }
            VM_METHOD_TYPE_IVAR => {
                if flags & VM_CALL_ARGS_SPLAT != 0 {
                    gen_counter_incr!(asm, send_args_splat_ivar);
                    return CantCompile;
                }

                if argc != 0 {
                    // Argument count mismatch. Getters take no arguments.
                    gen_counter_incr!(asm, send_getter_arity);
                    return CantCompile;
                }

                // This is a .send call not supported right now for getters
                if flags & VM_CALL_OPT_SEND != 0 {
                    gen_counter_incr!(asm, send_send_getter);
                    return CantCompile;
                }

                if c_method_tracing_currently_enabled(jit) {
                    // Can't generate code for firing c_call and c_return events
                    // :attr-tracing:
                    // Handling the C method tracing events for attr_accessor
                    // methods is easier than regular C methods as we know the
                    // "method" we are calling into never enables those tracing
                    // events. Once global invalidation runs, the code for the
                    // attr_accessor is invalidated and we exit at the closest
                    // instruction boundary which is always outside of the body of
                    // the attr_accessor code.
                    gen_counter_incr!(asm, send_cfunc_tracing);
                    return CantCompile;
                }

                let ivar_name = unsafe { get_cme_def_body_attr_id(cme) };

                if flags & VM_CALL_ARGS_BLOCKARG != 0 {
                    gen_counter_incr!(asm, send_block_arg);
                    return CantCompile;
                }

                return gen_get_ivar(
                    jit,
                    ctx,
                    asm,
                    ocb,
                    SEND_MAX_DEPTH,
                    comptime_recv,
                    ivar_name,
                    recv,
                    recv_opnd,
                    side_exit,
                );
            }
            VM_METHOD_TYPE_ATTRSET => {
                if flags & VM_CALL_ARGS_SPLAT != 0 {
                    gen_counter_incr!(asm, send_args_splat_attrset);
                    return CantCompile;
                }
                if flags & VM_CALL_KWARG != 0 {
                    gen_counter_incr!(asm, send_attrset_kwargs);
                    return CantCompile;
                } else if argc != 1 || unsafe { !RB_TYPE_P(comptime_recv, RUBY_T_OBJECT) } {
                    gen_counter_incr!(asm, send_ivar_set_method);
                    return CantCompile;
                } else if c_method_tracing_currently_enabled(jit) {
                    // Can't generate code for firing c_call and c_return events
                    // See :attr-tracing:
                    gen_counter_incr!(asm, send_cfunc_tracing);
                    return CantCompile;
                } else if flags & VM_CALL_ARGS_BLOCKARG != 0 {
                    gen_counter_incr!(asm, send_block_arg);
                    return CantCompile;
                } else {
                    let ivar_name = unsafe { get_cme_def_body_attr_id(cme) };
                    return gen_set_ivar(jit, ctx, asm, ivar_name, flags, argc);
                }
            }
            // Block method, e.g. define_method(:foo) { :my_block }
            VM_METHOD_TYPE_BMETHOD => {
                if flags & VM_CALL_ARGS_SPLAT != 0 {
                    gen_counter_incr!(asm, send_args_splat_bmethod);
                    return CantCompile;
                }
                return gen_send_bmethod(jit, ctx, asm, ocb, ci, cme, block, flags, argc);
            }
            VM_METHOD_TYPE_ALIAS => {
                // Retrieve the aliased method and re-enter the switch
                cme = unsafe { rb_aliased_callable_method_entry(cme) };
                continue;
            }
            // Send family of methods, e.g. call/apply
            VM_METHOD_TYPE_OPTIMIZED => {
                if flags & VM_CALL_ARGS_BLOCKARG != 0 {
                    gen_counter_incr!(asm, send_block_arg);
                    return CantCompile;
                }

                let opt_type = unsafe { get_cme_def_body_optimized_type(cme) };
                match opt_type {
                    OPTIMIZED_METHOD_TYPE_SEND => {
                        // This is for method calls like `foo.send(:bar)`
                        // The `send` method does not get its own stack frame.
                        // instead we look up the method and call it,
                        // doing some stack shifting based on the VM_CALL_OPT_SEND flag

                        let starting_context = ctx.clone();

                        // Reject nested cases such as `send(:send, :alias_for_send, :foo))`.
                        // We would need to do some stack manipulation here or keep track of how
                        // many levels deep we need to stack manipulate. Because of how exits
                        // currently work, we can't do stack manipulation until we will no longer
                        // side exit.
                        if flags & VM_CALL_OPT_SEND != 0 {
                            gen_counter_incr!(asm, send_send_nested);
                            return CantCompile;
                        }

                        if argc == 0 {
                            gen_counter_incr!(asm, send_send_wrong_args);
                            return CantCompile;
                        }

                        argc -= 1;

                        let compile_time_name = jit.peek_at_stack(ctx, argc as isize);

                        if !compile_time_name.string_p() && !compile_time_name.static_sym_p()  {
                            gen_counter_incr!(asm, send_send_chain_not_string_or_sym);
                            return CantCompile;
                        }

                        mid = unsafe { rb_get_symbol_id(compile_time_name) };
                        if mid == 0 {
                            gen_counter_incr!(asm, send_send_null_mid);
                            return CantCompile;
                        }

                        cme = unsafe { rb_callable_method_entry(comptime_recv_klass, mid) };
                        if cme.is_null() {
                            gen_counter_incr!(asm, send_send_null_cme);
                            return CantCompile;
                        }

                        flags |= VM_CALL_FCALL | VM_CALL_OPT_SEND;

                        jit.assume_method_lookup_stable(ocb, cme);

                        let (known_class, type_mismatch_exit) = {
                            if compile_time_name.string_p() {
                                (
                                    unsafe { rb_cString },
                                    counted_exit!(ocb, side_exit, send_send_chain_not_string),

                                )
                            } else {
                                (
                                    unsafe { rb_cSymbol },
                                    counted_exit!(ocb, side_exit, send_send_chain_not_sym),
                                )
                            }
                        };

                        let name_opnd = ctx.stack_opnd(argc);
                        jit_guard_known_klass(
                            jit,
                            ctx,
                            asm,
                            ocb,
                            known_class,
                            name_opnd,
                            name_opnd.into(),
                            compile_time_name,
                            2, // We have string or symbol, so max depth is 2
                            type_mismatch_exit
                        );

                        // Need to do this here so we don't have too many live
                        // values for the register allocator.
                        let name_opnd = asm.load(name_opnd);

                        let symbol_id_opnd = asm.ccall(rb_get_symbol_id as *const u8, vec![name_opnd]);

                        asm.comment("chain_guard_send");
                        let chain_exit = counted_exit!(ocb, side_exit, send_send_chain);
                        asm.cmp(symbol_id_opnd, mid.into());
                        jit_chain_guard(
                            JCC_JNE,
                            jit,
                            &starting_context,
                            asm,
                            ocb,
                            SEND_MAX_CHAIN_DEPTH,
                            chain_exit,
                        );

                        // We have changed the argc, flags, mid, and cme, so we need to re-enter the match
                        // and compile whatever method we found from send.
                        continue;

                    }
                    OPTIMIZED_METHOD_TYPE_CALL => {

                        if block.is_some() {
                            gen_counter_incr!(asm, send_call_block);
                            return CantCompile;
                        }

                        if flags & VM_CALL_KWARG != 0 {
                            gen_counter_incr!(asm, send_call_kwarg);
                            return CantCompile;
                        }

                        if flags & VM_CALL_ARGS_SPLAT != 0 {
                            gen_counter_incr!(asm, send_args_splat_opt_call);
                            return CantCompile;
                        }

                        // Optimize for single ractor mode and avoid runtime check for
                        // "defined with an un-shareable Proc in a different Ractor"
                        if !assume_single_ractor_mode(jit, ocb) {
                            gen_counter_incr!(asm, send_call_multi_ractor);
                            return CantCompile;
                        }

                        // If this is a .send call we need to adjust the stack
                        if flags & VM_CALL_OPT_SEND != 0 {
                            handle_opt_send_shift_stack(asm, argc, ctx);
                        }

                        // About to reset the SP, need to load this here
                        let recv_load = asm.load(recv);

                        let sp = asm.lea(ctx.sp_opnd(0));

                        // Save the PC and SP because the callee can make Ruby calls
                        jit_prepare_routine_call(jit, ctx, asm);

                        let kw_splat = flags & VM_CALL_KW_SPLAT;
                        let stack_argument_pointer = asm.lea(Opnd::mem(64, sp, -(argc) * SIZEOF_VALUE_I32));

                        let ret = asm.ccall(rb_optimized_call as *const u8, vec![
                            recv_load,
                            EC,
                            argc.into(),
                            stack_argument_pointer,
                            kw_splat.into(),
                            VM_BLOCK_HANDLER_NONE.into(),
                        ]);

                        ctx.stack_pop(argc as usize + 1);

                        let stack_ret = ctx.stack_push(Type::Unknown);
                        asm.mov(stack_ret, ret);
                        return KeepCompiling;

                    }
                    OPTIMIZED_METHOD_TYPE_BLOCK_CALL => {
                        gen_counter_incr!(asm, send_optimized_method_block_call);
                        return CantCompile;
                    }
                    OPTIMIZED_METHOD_TYPE_STRUCT_AREF => {
                        if flags & VM_CALL_ARGS_SPLAT != 0 {
                            gen_counter_incr!(asm, send_args_splat_aref);
                            return CantCompile;
                        }
                        return gen_struct_aref(
                            jit,
                            ctx,
                            asm,
                            ocb,
                            ci,
                            cme,
                            comptime_recv,
                            flags,
                            argc,
                        );
                    }
                    OPTIMIZED_METHOD_TYPE_STRUCT_ASET => {
                        if flags & VM_CALL_ARGS_SPLAT != 0 {
                            gen_counter_incr!(asm, send_args_splat_aset);
                            return CantCompile;
                        }
                        return gen_struct_aset(
                            jit,
                            ctx,
                            asm,
                            ocb,
                            ci,
                            cme,
                            comptime_recv,
                            flags,
                            argc,
                        );
                    }
                    _ => {
                        panic!("unknown optimized method type!")
                    }
                }
            }
            VM_METHOD_TYPE_ZSUPER => {
                gen_counter_incr!(asm, send_zsuper_method);
                return CantCompile;
            }
            VM_METHOD_TYPE_UNDEF => {
                gen_counter_incr!(asm, send_undef_method);
                return CantCompile;
            }
            VM_METHOD_TYPE_NOTIMPLEMENTED => {
                gen_counter_incr!(asm, send_not_implemented_method);
                return CantCompile;
            }
            VM_METHOD_TYPE_MISSING => {
                gen_counter_incr!(asm, send_missing_method);
                return CantCompile;
            }
            VM_METHOD_TYPE_REFINED => {
                gen_counter_incr!(asm, send_refined_method);
                return CantCompile;
            }
            _ => {
                unreachable!();
            }
        }
    }
}


/// Shifts the stack for send in order to remove the name of the method
/// Comment below borrow from vm_call_opt_send in vm_insnhelper.c
/// E.g. when argc == 2
///  |      |        |      |  TOPN
///  +------+        |      |
///  | arg1 | ---+   |      |    0
///  +------+    |   +------+
///  | arg0 | -+ +-> | arg1 |    1
///  +------+  |     +------+
///  | sym  |  +---> | arg0 |    2
///  +------+        +------+
///  | recv |        | recv |    3
///--+------+--------+------+------
///
/// We do this for our compiletime context and the actual stack
fn handle_opt_send_shift_stack(asm: &mut Assembler, argc: i32, ctx: &mut Context) {
    asm.comment("shift_stack");
    for j in (0..argc).rev() {
        let opnd = ctx.stack_opnd(j);
        let opnd2 = ctx.stack_opnd(j + 1);
        asm.mov(opnd2, opnd);
    }
    ctx.shift_stack(argc as usize);
}

fn gen_opt_send_without_block(
    jit: &mut JITState,
    ctx: &mut Context,
    asm: &mut Assembler,
    ocb: &mut OutlinedCb,
) -> CodegenStatus {
    let cd = jit.get_arg(0).as_ptr();

    gen_send_general(jit, ctx, asm, ocb, cd, None)
}

fn gen_send(
    jit: &mut JITState,
    ctx: &mut Context,
    asm: &mut Assembler,
    ocb: &mut OutlinedCb,
) -> CodegenStatus {
    let cd = jit.get_arg(0).as_ptr();
    let block = jit.get_arg(1).as_optional_ptr();
    return gen_send_general(jit, ctx, asm, ocb, cd, block);
}

fn gen_invokeblock(
    jit: &mut JITState,
    ctx: &mut Context,
    asm: &mut Assembler,
    ocb: &mut OutlinedCb,
) -> CodegenStatus {
    if !jit.at_current_insn() {
        defer_compilation(jit, ctx, asm, ocb);
        return EndBlock;
    }

    // Get call info
    let cd = jit.get_arg(0).as_ptr();
    let ci = unsafe { get_call_data_ci(cd) };
    let argc: i32 = unsafe { vm_ci_argc(ci) }.try_into().unwrap();
    let flags = unsafe { vm_ci_flag(ci) };

    // Get block_handler
    let cfp = jit.get_cfp();
    let lep = unsafe { rb_vm_ep_local_ep(get_cfp_ep(cfp)) };
    let comptime_handler = unsafe { *lep.offset(VM_ENV_DATA_INDEX_SPECVAL.try_into().unwrap()) };

    // Handle each block_handler type
    if comptime_handler.0 == VM_BLOCK_HANDLER_NONE as usize { // no block given
        gen_counter_incr!(asm, invokeblock_none);
        CantCompile
    } else if comptime_handler.0 & 0x3 == 0x1 { // VM_BH_ISEQ_BLOCK_P
        asm.comment("get local EP");
        let ep_opnd = gen_get_lep(jit, asm);
        let block_handler_opnd = asm.load(
            Opnd::mem(64, ep_opnd, SIZEOF_VALUE_I32 * VM_ENV_DATA_INDEX_SPECVAL)
        );

        asm.comment("guard block_handler type");
        let side_exit = get_side_exit(jit, ocb, ctx);
        let tag_opnd = asm.and(block_handler_opnd, 0x3.into()); // block_handler is a tagged pointer
        asm.cmp(tag_opnd, 0x1.into()); // VM_BH_ISEQ_BLOCK_P
        let tag_changed_exit = counted_exit!(ocb, side_exit, invokeblock_tag_changed);
        jit_chain_guard(
            JCC_JNE,
            jit,
            ctx,
            asm,
            ocb,
            SEND_MAX_CHAIN_DEPTH,
            tag_changed_exit,
        );

        let comptime_captured = unsafe { ((comptime_handler.0 & !0x3) as *const rb_captured_block).as_ref().unwrap() };
        let comptime_iseq = unsafe { *comptime_captured.code.iseq.as_ref() };

        asm.comment("guard known ISEQ");
        let captured_opnd = asm.and(block_handler_opnd, Opnd::Imm(!0x3));
        let iseq_opnd = asm.load(Opnd::mem(64, captured_opnd, SIZEOF_VALUE_I32 * 2));
        asm.cmp(iseq_opnd, (comptime_iseq as usize).into());
        let block_changed_exit = counted_exit!(ocb, side_exit, invokeblock_iseq_block_changed);
        jit_chain_guard(
            JCC_JNE,
            jit,
            ctx,
            asm,
            ocb,
            SEND_MAX_CHAIN_DEPTH,
            block_changed_exit,
        );

        gen_send_iseq(
            jit,
            ctx,
            asm,
            ocb,
            comptime_iseq,
            ci,
            VM_FRAME_MAGIC_BLOCK,
            None,
            0 as _,
            None,
            flags,
            argc,
            Some(captured_opnd),
        )
    } else if comptime_handler.0 & 0x3 == 0x3 { // VM_BH_IFUNC_P
        // We aren't handling CALLER_SETUP_ARG and CALLER_REMOVE_EMPTY_KW_SPLAT yet.
        if flags & VM_CALL_ARGS_SPLAT != 0 {
            gen_counter_incr!(asm, invokeblock_ifunc_args_splat);
            return CantCompile;
        }
        if flags & VM_CALL_KW_SPLAT != 0 {
            gen_counter_incr!(asm, invokeblock_ifunc_kw_splat);
            return CantCompile;
        }

        asm.comment("get local EP");
        let ep_opnd = gen_get_lep(jit, asm);
        let block_handler_opnd = asm.load(
            Opnd::mem(64, ep_opnd, SIZEOF_VALUE_I32 * VM_ENV_DATA_INDEX_SPECVAL)
        );

        asm.comment("guard block_handler type");
        let side_exit = get_side_exit(jit, ocb, ctx);
        let tag_opnd = asm.and(block_handler_opnd, 0x3.into()); // block_handler is a tagged pointer
        asm.cmp(tag_opnd, 0x3.into()); // VM_BH_IFUNC_P
        let tag_changed_exit = counted_exit!(ocb, side_exit, invokeblock_tag_changed);
        jit_chain_guard(
            JCC_JNE,
            jit,
            ctx,
            asm,
            ocb,
            SEND_MAX_CHAIN_DEPTH,
            tag_changed_exit,
        );

        // The cfunc may not be leaf
        jit_prepare_routine_call(jit, ctx, asm);

        extern "C" {
            fn rb_vm_yield_with_cfunc(ec: EcPtr, captured: *const rb_captured_block, argc: c_int, argv: *const VALUE) -> VALUE;
        }
        asm.comment("call ifunc");
        let captured_opnd = asm.and(block_handler_opnd, Opnd::Imm(!0x3));
        let argv = asm.lea(ctx.sp_opnd((-argc * SIZEOF_VALUE_I32) as isize));
        let ret = asm.ccall(
            rb_vm_yield_with_cfunc as *const u8,
            vec![EC, captured_opnd, argc.into(), argv],
        );

        ctx.stack_pop(argc.try_into().unwrap());
        let stack_ret = ctx.stack_push(Type::Unknown);
        asm.mov(stack_ret, ret);

        // cfunc calls may corrupt types
        ctx.clear_local_types();

        // Share the successor with other chains
        jump_to_next_insn(jit, ctx, asm, ocb);
        EndBlock
    } else if comptime_handler.symbol_p() {
        gen_counter_incr!(asm, invokeblock_symbol);
        CantCompile
    } else { // Proc
        gen_counter_incr!(asm, invokeblock_proc);
        CantCompile
    }
}

fn gen_invokesuper(
    jit: &mut JITState,
    ctx: &mut Context,
    asm: &mut Assembler,
    ocb: &mut OutlinedCb,
) -> CodegenStatus {
    let cd: *const rb_call_data = jit.get_arg(0).as_ptr();
    let block: Option<IseqPtr> = jit.get_arg(1).as_optional_ptr();

    // Defer compilation so we can specialize on class of receiver
    if !jit.at_current_insn() {
        defer_compilation(jit, ctx, asm, ocb);
        return EndBlock;
    }

    let me = unsafe { rb_vm_frame_method_entry(jit.get_cfp()) };
    if me.is_null() {
        return CantCompile;
    }

    // FIXME: We should track and invalidate this block when this cme is invalidated
    let current_defined_class = unsafe { (*me).defined_class };
    let mid = unsafe { get_def_original_id((*me).def) };

    if me != unsafe { rb_callable_method_entry(current_defined_class, (*me).called_id) } {
        // Though we likely could generate this call, as we are only concerned
        // with the method entry remaining valid, assume_method_lookup_stable
        // below requires that the method lookup matches as well
        return CantCompile;
    }

    // vm_search_normal_superclass
    let rbasic_ptr: *const RBasic = current_defined_class.as_ptr();
    if current_defined_class.builtin_type() == RUBY_T_ICLASS
        && unsafe { RB_TYPE_P((*rbasic_ptr).klass, RUBY_T_MODULE) && FL_TEST_RAW((*rbasic_ptr).klass, VALUE(RMODULE_IS_REFINEMENT.as_usize())) != VALUE(0) }
    {
        return CantCompile;
    }
    let comptime_superclass =
        unsafe { rb_class_get_superclass(RCLASS_ORIGIN(current_defined_class)) };

    let ci = unsafe { get_call_data_ci(cd) };
    let argc: i32 = unsafe { vm_ci_argc(ci) }.try_into().unwrap();

    let ci_flags = unsafe { vm_ci_flag(ci) };

    // Don't JIT calls that aren't simple
    // Note, not using VM_CALL_ARGS_SIMPLE because sometimes we pass a block.

    if ci_flags & VM_CALL_KWARG != 0 {
        gen_counter_incr!(asm, send_keywords);
        return CantCompile;
    }
    if ci_flags & VM_CALL_KW_SPLAT != 0 {
        gen_counter_incr!(asm, send_kw_splat);
        return CantCompile;
    }
    if ci_flags & VM_CALL_ARGS_BLOCKARG != 0 {
        gen_counter_incr!(asm, send_block_arg);
        return CantCompile;
    }

    // Ensure we haven't rebound this method onto an incompatible class.
    // In the interpreter we try to avoid making this check by performing some
    // cheaper calculations first, but since we specialize on the method entry
    // and so only have to do this once at compile time this is fine to always
    // check and side exit.
    let comptime_recv = jit.peek_at_stack(ctx, argc as isize);
    if unsafe { rb_obj_is_kind_of(comptime_recv, current_defined_class) } == VALUE(0) {
        return CantCompile;
    }

    // Do method lookup
    let cme = unsafe { rb_callable_method_entry(comptime_superclass, mid) };

    if cme.is_null() {
        return CantCompile;
    }

    // Check that we'll be able to write this method dispatch before generating checks
    let cme_def_type = unsafe { get_cme_def_type(cme) };
    if cme_def_type != VM_METHOD_TYPE_ISEQ && cme_def_type != VM_METHOD_TYPE_CFUNC {
        // others unimplemented
        return CantCompile;
    }

    // Guard that the receiver has the same class as the one from compile time
    let side_exit = get_side_exit(jit, ocb, ctx);

    asm.comment("guard known me");
    let lep_opnd = gen_get_lep(jit, asm);
    let ep_me_opnd = Opnd::mem(
        64,
        lep_opnd,
        SIZEOF_VALUE_I32 * VM_ENV_DATA_INDEX_ME_CREF,
    );

    let me_as_value = VALUE(me as usize);
    asm.cmp(ep_me_opnd, me_as_value.into());
    asm.jne(counted_exit!(ocb, side_exit, invokesuper_me_changed));

    if block.is_none() {
        // Guard no block passed
        // rb_vm_frame_block_handler(GET_EC()->cfp) == VM_BLOCK_HANDLER_NONE
        // note, we assume VM_ASSERT(VM_ENV_LOCAL_P(ep))
        //
        // TODO: this could properly forward the current block handler, but
        // would require changes to gen_send_*
        asm.comment("guard no block given");
        let ep_specval_opnd = Opnd::mem(
            64,
            lep_opnd,
            SIZEOF_VALUE_I32 * VM_ENV_DATA_INDEX_SPECVAL,
        );
        asm.cmp(ep_specval_opnd, VM_BLOCK_HANDLER_NONE.into());
        asm.jne(counted_exit!(ocb, side_exit, invokesuper_block));
    }

    // We need to assume that both our current method entry and the super
    // method entry we invoke remain stable
    jit.assume_method_lookup_stable(ocb, me);
    jit.assume_method_lookup_stable(ocb, cme);

    // Method calls may corrupt types
    ctx.clear_local_types();

    match cme_def_type {
        VM_METHOD_TYPE_ISEQ => {
            let iseq = unsafe { get_def_iseq_ptr((*cme).def) };
            let frame_type = VM_FRAME_MAGIC_METHOD | VM_ENV_FLAG_LOCAL;
            gen_send_iseq(jit, ctx, asm, ocb, iseq, ci, frame_type, None, cme, block, ci_flags, argc, None)
        }
        VM_METHOD_TYPE_CFUNC => {
            gen_send_cfunc(jit, ctx, asm, ocb, ci, cme, block, ptr::null(), ci_flags, argc)
        }
        _ => unreachable!(),
    }
}

fn gen_leave(
    jit: &mut JITState,
    ctx: &mut Context,
    asm: &mut Assembler,
    ocb: &mut OutlinedCb,
) -> CodegenStatus {
    // Only the return value should be on the stack
    assert_eq!(1, ctx.get_stack_size());

    // Create a side-exit to fall back to the interpreter
    let side_exit = get_side_exit(jit, ocb, ctx);
    let ocb_asm = Assembler::new();

    // Check for interrupts
    gen_check_ints(asm, counted_exit!(ocb, side_exit, leave_se_interrupt));
    ocb_asm.compile(ocb.unwrap());

    // Pop the current frame (ec->cfp++)
    // Note: the return PC is already in the previous CFP
    asm.comment("pop stack frame");
    let incr_cfp = asm.add(CFP, RUBY_SIZEOF_CONTROL_FRAME.into());
    asm.mov(CFP, incr_cfp);
    asm.mov(Opnd::mem(64, EC, RUBY_OFFSET_EC_CFP), CFP);

    // Load the return value
    let retval_opnd = ctx.stack_pop(1);

    // Move the return value into the C return register for gen_leave_exit()
    asm.mov(C_RET_OPND, retval_opnd);

    // Reload REG_SP for the caller and write the return value.
    // Top of the stack is REG_SP[0] since the caller has sp_offset=1.
    asm.mov(SP, Opnd::mem(64, CFP, RUBY_OFFSET_CFP_SP));
    asm.mov(Opnd::mem(64, SP, 0), C_RET_OPND);

    // Jump to the JIT return address on the frame that was just popped
    let offset_to_jit_return =
        -(RUBY_SIZEOF_CONTROL_FRAME as i32) + RUBY_OFFSET_CFP_JIT_RETURN;
    asm.jmp_opnd(Opnd::mem(64, CFP, offset_to_jit_return));

    EndBlock
}

fn gen_getglobal(
    jit: &mut JITState,
    ctx: &mut Context,
    asm: &mut Assembler,
    _ocb: &mut OutlinedCb,
) -> CodegenStatus {
    let gid = jit.get_arg(0).as_usize();

    // Save the PC and SP because we might make a Ruby call for warning
    jit_prepare_routine_call(jit, ctx, asm);

    let val_opnd = asm.ccall(
        rb_gvar_get as *const u8,
        vec![ gid.into() ]
    );

    let top = ctx.stack_push(Type::Unknown);
    asm.mov(top, val_opnd);

    KeepCompiling
}

fn gen_setglobal(
    jit: &mut JITState,
    ctx: &mut Context,
    asm: &mut Assembler,
    _ocb: &mut OutlinedCb,
) -> CodegenStatus {
    let gid = jit.get_arg(0).as_usize();

    // Save the PC and SP because we might make a Ruby call for
    // Kernel#set_trace_var
    jit_prepare_routine_call(jit, ctx, asm);

    asm.ccall(
        rb_gvar_set as *const u8,
        vec![
            gid.into(),
            ctx.stack_pop(1),
        ],
    );

    KeepCompiling
}

fn gen_anytostring(
    jit: &mut JITState,
    ctx: &mut Context,
    asm: &mut Assembler,
    _ocb: &mut OutlinedCb,
) -> CodegenStatus {
    // Save the PC and SP since we might call #to_s
    jit_prepare_routine_call(jit, ctx, asm);

    let str = ctx.stack_pop(1);
    let val = ctx.stack_pop(1);

    let val = asm.ccall(rb_obj_as_string_result as *const u8, vec![str, val]);

    // Push the return value
    let stack_ret = ctx.stack_push(Type::TString);
    asm.mov(stack_ret, val);

    KeepCompiling
}

fn gen_objtostring(
    jit: &mut JITState,
    ctx: &mut Context,
    asm: &mut Assembler,
    ocb: &mut OutlinedCb,
) -> CodegenStatus {
    if !jit.at_current_insn() {
        defer_compilation(jit, ctx, asm, ocb);
        return EndBlock;
    }

    let recv = ctx.stack_opnd(0);
    let comptime_recv = jit.peek_at_stack(ctx, 0);

    if unsafe { RB_TYPE_P(comptime_recv, RUBY_T_STRING) } {
        let side_exit = get_side_exit(jit, ocb, ctx);

        jit_guard_known_klass(
            jit,
            ctx,
            asm,
            ocb,
            comptime_recv.class_of(),
            recv,
            recv.into(),
            comptime_recv,
            SEND_MAX_DEPTH,
            side_exit,
        );

        // No work needed. The string value is already on the top of the stack.
        KeepCompiling
    } else {
        let cd = jit.get_arg(0).as_ptr();
        gen_send_general(jit, ctx, asm, ocb, cd, None)
    }
}

fn gen_intern(
    jit: &mut JITState,
    ctx: &mut Context,
    asm: &mut Assembler,
    _ocb: &mut OutlinedCb,
) -> CodegenStatus {
    // Save the PC and SP because we might allocate
    jit_prepare_routine_call(jit, ctx, asm);

    let str = ctx.stack_pop(1);
    let sym = asm.ccall(rb_str_intern as *const u8, vec![str]);

    // Push the return value
    let stack_ret = ctx.stack_push(Type::Unknown);
    asm.mov(stack_ret, sym);

    KeepCompiling
}

fn gen_toregexp(
    jit: &mut JITState,
    ctx: &mut Context,
    asm: &mut Assembler,
    _ocb: &mut OutlinedCb,
) -> CodegenStatus {
    let opt = jit.get_arg(0).as_i64();
    let cnt = jit.get_arg(1).as_usize();

    // Save the PC and SP because this allocates an object and could
    // raise an exception.
    jit_prepare_routine_call(jit, ctx, asm);

    let values_ptr = asm.lea(ctx.sp_opnd(-((SIZEOF_VALUE as isize) * (cnt as isize))));
    ctx.stack_pop(cnt);

    let ary = asm.ccall(
        rb_ary_tmp_new_from_values as *const u8,
        vec![
            Opnd::Imm(0),
            cnt.into(),
            values_ptr,
        ]
    );

    // Save the array so we can clear it later
    asm.cpush(ary);
    asm.cpush(ary); // Alignment

    let val = asm.ccall(
        rb_reg_new_ary as *const u8,
        vec![
            ary,
            Opnd::Imm(opt),
        ]
    );

    // The actual regex is in RAX now.  Pop the temp array from
    // rb_ary_tmp_new_from_values into C arg regs so we can clear it
    let ary = asm.cpop(); // Alignment
    asm.cpop_into(ary);

    // The value we want to push on the stack is in RAX right now
    let stack_ret = ctx.stack_push(Type::Unknown);
    asm.mov(stack_ret, val);

    // Clear the temp array.
    asm.ccall(rb_ary_clear as *const u8, vec![ary]);

    KeepCompiling
}

fn gen_getspecial(
    jit: &mut JITState,
    ctx: &mut Context,
    asm: &mut Assembler,
    _ocb: &mut OutlinedCb,
) -> CodegenStatus {
    // This takes two arguments, key and type
    // key is only used when type == 0
    // A non-zero type determines which type of backref to fetch
    //rb_num_t key = jit.jit_get_arg(0);
    let rtype = jit.get_arg(1).as_u64();

    if rtype == 0 {
        // not yet implemented
        return CantCompile;
    } else if rtype & 0x01 != 0 {
        // Fetch a "special" backref based on a char encoded by shifting by 1

        // Can raise if matchdata uninitialized
        jit_prepare_routine_call(jit, ctx, asm);

        // call rb_backref_get()
        asm.comment("rb_backref_get");
        let backref = asm.ccall(rb_backref_get as *const u8, vec![]);

        let rt_u8: u8 = (rtype >> 1).try_into().unwrap();
        let val = match rt_u8.into() {
            '&' => {
                asm.comment("rb_reg_last_match");
                asm.ccall(rb_reg_last_match as *const u8, vec![backref])
            }
            '`' => {
                asm.comment("rb_reg_match_pre");
                asm.ccall(rb_reg_match_pre as *const u8, vec![backref])
            }
            '\'' => {
                asm.comment("rb_reg_match_post");
                asm.ccall(rb_reg_match_post as *const u8, vec![backref])
            }
            '+' => {
                asm.comment("rb_reg_match_last");
                asm.ccall(rb_reg_match_last as *const u8, vec![backref])
            }
            _ => panic!("invalid back-ref"),
        };

        let stack_ret = ctx.stack_push(Type::Unknown);
        asm.mov(stack_ret, val);

        KeepCompiling
    } else {
        // Fetch the N-th match from the last backref based on type shifted by 1

        // Can raise if matchdata uninitialized
        jit_prepare_routine_call(jit, ctx, asm);

        // call rb_backref_get()
        asm.comment("rb_backref_get");
        let backref = asm.ccall(rb_backref_get as *const u8, vec![]);

        // rb_reg_nth_match((int)(type >> 1), backref);
        asm.comment("rb_reg_nth_match");
        let val = asm.ccall(
            rb_reg_nth_match as *const u8,
            vec![
                Opnd::Imm((rtype >> 1).try_into().unwrap()),
                backref,
            ]
        );

        let stack_ret = ctx.stack_push(Type::Unknown);
        asm.mov(stack_ret, val);

        KeepCompiling
    }
}

fn gen_getclassvariable(
    jit: &mut JITState,
    ctx: &mut Context,
    asm: &mut Assembler,
    _ocb: &mut OutlinedCb,
) -> CodegenStatus {
    // rb_vm_getclassvariable can raise exceptions.
    jit_prepare_routine_call(jit, ctx, asm);

    let val_opnd = asm.ccall(
        rb_vm_getclassvariable as *const u8,
        vec![
            Opnd::mem(64, CFP, RUBY_OFFSET_CFP_ISEQ),
            CFP,
            Opnd::UImm(jit.get_arg(0).as_u64()),
            Opnd::UImm(jit.get_arg(1).as_u64()),
        ],
    );

    let top = ctx.stack_push(Type::Unknown);
    asm.mov(top, val_opnd);

    KeepCompiling
}

fn gen_setclassvariable(
    jit: &mut JITState,
    ctx: &mut Context,
    asm: &mut Assembler,
    _ocb: &mut OutlinedCb,
) -> CodegenStatus {
    // rb_vm_setclassvariable can raise exceptions.
    jit_prepare_routine_call(jit, ctx, asm);

    asm.ccall(
        rb_vm_setclassvariable as *const u8,
        vec![
            Opnd::mem(64, CFP, RUBY_OFFSET_CFP_ISEQ),
            CFP,
            Opnd::UImm(jit.get_arg(0).as_u64()),
            ctx.stack_pop(1),
            Opnd::UImm(jit.get_arg(1).as_u64()),
        ],
    );

    KeepCompiling
}

fn gen_getconstant(
    jit: &mut JITState,
    ctx: &mut Context,
    asm: &mut Assembler,
    _ocb: &mut OutlinedCb,
) -> CodegenStatus {

    let id = jit.get_arg(0).as_usize();

    // vm_get_ev_const can raise exceptions.
    jit_prepare_routine_call(jit, ctx, asm);

    let allow_nil_opnd = ctx.stack_pop(1);
    let klass_opnd = ctx.stack_pop(1);

    extern "C" {
        fn rb_vm_get_ev_const(ec: EcPtr, klass: VALUE, id: ID, allow_nil: VALUE) -> VALUE;
    }

    let val_opnd = asm.ccall(
        rb_vm_get_ev_const as *const u8,
        vec![
            EC,
            klass_opnd,
            id.into(),
            allow_nil_opnd
        ],
    );

    let top = ctx.stack_push(Type::Unknown);
    asm.mov(top, val_opnd);

    KeepCompiling
}

fn gen_opt_getconstant_path(
    jit: &mut JITState,
    ctx: &mut Context,
    asm: &mut Assembler,
    ocb: &mut OutlinedCb,
) -> CodegenStatus {
    let const_cache_as_value = jit.get_arg(0);
    let ic: *const iseq_inline_constant_cache = const_cache_as_value.as_ptr();
    let idlist: *const ID = unsafe { (*ic).segments };

    // See vm_ic_hit_p(). The same conditions are checked in yjit_constant_ic_update().
    let ice = unsafe { (*ic).entry };
    if ice.is_null() {
        // In this case, leave a block that unconditionally side exits
        // for the interpreter to invalidate.
        return CantCompile;
    }

    // Make sure there is an exit for this block as the interpreter might want
    // to invalidate this block from yjit_constant_ic_update().
    jit_ensure_block_entry_exit(jit, ocb);

    if !unsafe { (*ice).ic_cref }.is_null() {
        // Cache is keyed on a certain lexical scope. Use the interpreter's cache.
        let side_exit = get_side_exit(jit, ocb, ctx);

        let inline_cache = asm.load(Opnd::const_ptr(ic as *const u8));

        // Call function to verify the cache. It doesn't allocate or call methods.
        let ret_val = asm.ccall(
            rb_vm_ic_hit_p as *const u8,
            vec![inline_cache, Opnd::mem(64, CFP, RUBY_OFFSET_CFP_EP)]
        );

        // Check the result. SysV only specifies one byte for _Bool return values,
        // so it's important we only check one bit to ignore the higher bits in the register.
        asm.test(ret_val, 1.into());
        asm.jz(counted_exit!(ocb, side_exit, opt_getinlinecache_miss));

        let inline_cache = asm.load(Opnd::const_ptr(ic as *const u8));

        let ic_entry = asm.load(Opnd::mem(
            64,
            inline_cache,
            RUBY_OFFSET_IC_ENTRY
        ));

        let ic_entry_val = asm.load(Opnd::mem(
            64,
            ic_entry,
            RUBY_OFFSET_ICE_VALUE
        ));

        // Push ic->entry->value
        let stack_top = ctx.stack_push(Type::Unknown);
        asm.store(stack_top, ic_entry_val);
    } else {
        // Optimize for single ractor mode.
        if !assume_single_ractor_mode(jit, ocb) {
            return CantCompile;
        }

        // Invalidate output code on any constant writes associated with
        // constants referenced within the current block.
        jit.assume_stable_constant_names(ocb, idlist);

        jit_putobject(jit, ctx, asm, unsafe { (*ice).value });
    }

    jump_to_next_insn(jit, ctx, asm, ocb);
    EndBlock
}

// Push the explicit block parameter onto the temporary stack. Part of the
// interpreter's scheme for avoiding Proc allocations when delegating
// explicit block parameters.
fn gen_getblockparamproxy(
    jit: &mut JITState,
    ctx: &mut Context,
    asm: &mut Assembler,
    ocb: &mut OutlinedCb,
) -> CodegenStatus {
    if !jit.at_current_insn() {
        defer_compilation(jit, ctx, asm, ocb);
        return EndBlock;
    }

    let starting_context = ctx.clone(); // make a copy for use with jit_chain_guard

    // A mirror of the interpreter code. Checking for the case
    // where it's pushing rb_block_param_proxy.
    let side_exit = get_side_exit(jit, ocb, ctx);

    // EP level
    let level = jit.get_arg(1).as_u32();

    // Peek at the block handler so we can check whether it's nil
    let comptime_handler = jit.peek_at_block_handler(level);

    // When a block handler is present, it should always be a GC-guarded
    // pointer (VM_BH_ISEQ_BLOCK_P)
    if comptime_handler.as_u64() != 0 && comptime_handler.as_u64() & 0x3 != 0x1 {
        return CantCompile;
    }

    // Load environment pointer EP from CFP
    let ep_opnd = gen_get_ep(asm, level);

    // Bail when VM_ENV_FLAGS(ep, VM_FRAME_FLAG_MODIFIED_BLOCK_PARAM) is non zero
    let flag_check = Opnd::mem(
        64,
        ep_opnd,
        SIZEOF_VALUE_I32 * (VM_ENV_DATA_INDEX_FLAGS as i32),
    );
    asm.test(flag_check, VM_FRAME_FLAG_MODIFIED_BLOCK_PARAM.into());
    asm.jnz(counted_exit!(ocb, side_exit, gbpp_block_param_modified));

    // Load the block handler for the current frame
    // note, VM_ASSERT(VM_ENV_LOCAL_P(ep))
    let block_handler = asm.load(
        Opnd::mem(64, ep_opnd, SIZEOF_VALUE_I32 * VM_ENV_DATA_INDEX_SPECVAL)
    );

    // Specialize compilation for the case where no block handler is present
    if comptime_handler.as_u64() == 0 {
        // Bail if there is a block handler
        asm.cmp(block_handler, Opnd::UImm(0));

        jit_chain_guard(
            JCC_JNZ,
            jit,
            &starting_context,
            asm,
            ocb,
            SEND_MAX_DEPTH,
            side_exit,
        );

        jit_putobject(jit, ctx, asm, Qnil);
    } else {
        // Block handler is a tagged pointer. Look at the tag. 0x03 is from VM_BH_ISEQ_BLOCK_P().
        let block_handler = asm.and(block_handler, 0x3.into());

        // Bail unless VM_BH_ISEQ_BLOCK_P(bh). This also checks for null.
        asm.cmp(block_handler, 0x1.into());

        jit_chain_guard(
            JCC_JNZ,
            jit,
            &starting_context,
            asm,
            ocb,
            SEND_MAX_DEPTH,
            side_exit,
        );

        // Push rb_block_param_proxy. It's a root, so no need to use jit_mov_gc_ptr.
        assert!(!unsafe { rb_block_param_proxy }.special_const_p());

        let top = ctx.stack_push(Type::BlockParamProxy);
        asm.mov(top, Opnd::const_ptr(unsafe { rb_block_param_proxy }.as_ptr()));
    }

    jump_to_next_insn(jit, ctx, asm, ocb);

    EndBlock
}

fn gen_getblockparam(
    jit: &mut JITState,
    ctx: &mut Context,
    asm: &mut Assembler,
    ocb: &mut OutlinedCb,
) -> CodegenStatus {
    // EP level
    let level = jit.get_arg(1).as_u32();

    // Save the PC and SP because we might allocate
    jit_prepare_routine_call(jit, ctx, asm);

    // A mirror of the interpreter code. Checking for the case
    // where it's pushing rb_block_param_proxy.
    let side_exit = get_side_exit(jit, ocb, ctx);

    // Load environment pointer EP from CFP
    let ep_opnd = gen_get_ep(asm, level);

    // Bail when VM_ENV_FLAGS(ep, VM_FRAME_FLAG_MODIFIED_BLOCK_PARAM) is non zero
    let flag_check = Opnd::mem(64, ep_opnd, SIZEOF_VALUE_I32 * (VM_ENV_DATA_INDEX_FLAGS as i32));
    // FIXME: This is testing bits in the same place that the WB check is testing.
    // We should combine these at some point
    asm.test(flag_check, VM_FRAME_FLAG_MODIFIED_BLOCK_PARAM.into());

    // If the frame flag has been modified, then the actual proc value is
    // already in the EP and we should just use the value.
    let frame_flag_modified = asm.new_label("frame_flag_modified");
    asm.jnz(frame_flag_modified);

    // This instruction writes the block handler to the EP.  If we need to
    // fire a write barrier for the write, then exit (we'll let the
    // interpreter handle it so it can fire the write barrier).
    // flags & VM_ENV_FLAG_WB_REQUIRED
    let flags_opnd = Opnd::mem(
        64,
        ep_opnd,
        SIZEOF_VALUE_I32 * VM_ENV_DATA_INDEX_FLAGS as i32,
    );
    asm.test(flags_opnd, VM_ENV_FLAG_WB_REQUIRED.into());

    // if (flags & VM_ENV_FLAG_WB_REQUIRED) != 0
    asm.jnz(side_exit);

    // Convert the block handler in to a proc
    // call rb_vm_bh_to_procval(const rb_execution_context_t *ec, VALUE block_handler)
    let proc = asm.ccall(
        rb_vm_bh_to_procval as *const u8,
        vec![
            EC,
            // The block handler for the current frame
            // note, VM_ASSERT(VM_ENV_LOCAL_P(ep))
            Opnd::mem(
                64,
                ep_opnd,
                SIZEOF_VALUE_I32 * VM_ENV_DATA_INDEX_SPECVAL,
            ),
        ]
    );

    // Load environment pointer EP from CFP (again)
    let ep_opnd = gen_get_ep(asm, level);

    // Write the value at the environment pointer
    let idx = jit.get_arg(0).as_i32();
    let offs = -(SIZEOF_VALUE_I32 * idx);
    asm.mov(Opnd::mem(64, ep_opnd, offs), proc);

    // Set the frame modified flag
    let flag_check = Opnd::mem(64, ep_opnd, SIZEOF_VALUE_I32 * (VM_ENV_DATA_INDEX_FLAGS as i32));
    let modified_flag = asm.or(flag_check, VM_FRAME_FLAG_MODIFIED_BLOCK_PARAM.into());
    asm.store(flag_check, modified_flag);

    asm.write_label(frame_flag_modified);

    // Push the proc on the stack
    let stack_ret = ctx.stack_push(Type::Unknown);
    let ep_opnd = gen_get_ep(asm, level);
    asm.mov(stack_ret, Opnd::mem(64, ep_opnd, offs));

    KeepCompiling
}

fn gen_invokebuiltin(
    jit: &mut JITState,
    ctx: &mut Context,
    asm: &mut Assembler,
    _ocb: &mut OutlinedCb,
) -> CodegenStatus {
    let bf: *const rb_builtin_function = jit.get_arg(0).as_ptr();
    let bf_argc: usize = unsafe { (*bf).argc }.try_into().expect("non negative argc");

    // ec, self, and arguments
    if bf_argc + 2 > C_ARG_OPNDS.len() {
        return CantCompile;
    }

    // If the calls don't allocate, do they need up to date PC, SP?
    jit_prepare_routine_call(jit, ctx, asm);

    // Call the builtin func (ec, recv, arg1, arg2, ...)
    let mut args = vec![EC, Opnd::mem(64, CFP, RUBY_OFFSET_CFP_SELF)];

    // Copy arguments from locals
    for i in 0..bf_argc {
        let stack_opnd = ctx.stack_opnd((bf_argc - i - 1) as i32);
        args.push(stack_opnd);
    }

    let val = asm.ccall(unsafe { (*bf).func_ptr } as *const u8, args);

    // Push the return value
    ctx.stack_pop(bf_argc);
    let stack_ret = ctx.stack_push(Type::Unknown);
    asm.mov(stack_ret, val);

    KeepCompiling
}

// opt_invokebuiltin_delegate calls a builtin function, like
// invokebuiltin does, but instead of taking arguments from the top of the
// stack uses the argument locals (and self) from the current method.
fn gen_opt_invokebuiltin_delegate(
    jit: &mut JITState,
    ctx: &mut Context,
    asm: &mut Assembler,
    _ocb: &mut OutlinedCb,
) -> CodegenStatus {
    let bf: *const rb_builtin_function = jit.get_arg(0).as_ptr();
    let bf_argc = unsafe { (*bf).argc };
    let start_index = jit.get_arg(1).as_i32();

    // ec, self, and arguments
    if bf_argc + 2 > (C_ARG_OPNDS.len() as i32) {
        return CantCompile;
    }

    // If the calls don't allocate, do they need up to date PC, SP?
    jit_prepare_routine_call(jit, ctx, asm);

    // Call the builtin func (ec, recv, arg1, arg2, ...)
    let mut args = vec![EC, Opnd::mem(64, CFP, RUBY_OFFSET_CFP_SELF)];

    // Copy arguments from locals
    if bf_argc > 0 {
        // Load environment pointer EP from CFP
        let ep = asm.load(Opnd::mem(64, CFP, RUBY_OFFSET_CFP_EP));

        for i in 0..bf_argc {
            let table_size = unsafe { get_iseq_body_local_table_size(jit.iseq) };
            let offs: i32 = -(table_size as i32) - (VM_ENV_DATA_SIZE as i32) + 1 + start_index + i;
            let local_opnd = Opnd::mem(64, ep, offs * SIZEOF_VALUE_I32);
            args.push(local_opnd);
        }
    }
    let val = asm.ccall(unsafe { (*bf).func_ptr } as *const u8, args);

    // Push the return value
    let stack_ret = ctx.stack_push(Type::Unknown);
    asm.mov(stack_ret, val);

    KeepCompiling
}

/// Maps a YARV opcode to a code generation function (if supported)
fn get_gen_fn(opcode: VALUE) -> Option<InsnGenFn> {
    let VALUE(opcode) = opcode;
    let opcode = opcode as ruby_vminsn_type;
    assert!(opcode < VM_INSTRUCTION_SIZE);

    match opcode {
        YARVINSN_nop => Some(gen_nop),
        YARVINSN_pop => Some(gen_pop),
        YARVINSN_dup => Some(gen_dup),
        YARVINSN_dupn => Some(gen_dupn),
        YARVINSN_swap => Some(gen_swap),
        YARVINSN_putnil => Some(gen_putnil),
        YARVINSN_putobject => Some(gen_putobject),
        YARVINSN_putobject_INT2FIX_0_ => Some(gen_putobject_int2fix),
        YARVINSN_putobject_INT2FIX_1_ => Some(gen_putobject_int2fix),
        YARVINSN_putself => Some(gen_putself),
        YARVINSN_putspecialobject => Some(gen_putspecialobject),
        YARVINSN_setn => Some(gen_setn),
        YARVINSN_topn => Some(gen_topn),
        YARVINSN_adjuststack => Some(gen_adjuststack),

        YARVINSN_getlocal => Some(gen_getlocal),
        YARVINSN_getlocal_WC_0 => Some(gen_getlocal_wc0),
        YARVINSN_getlocal_WC_1 => Some(gen_getlocal_wc1),
        YARVINSN_setlocal => Some(gen_setlocal),
        YARVINSN_setlocal_WC_0 => Some(gen_setlocal_wc0),
        YARVINSN_setlocal_WC_1 => Some(gen_setlocal_wc1),
        YARVINSN_opt_plus => Some(gen_opt_plus),
        YARVINSN_opt_minus => Some(gen_opt_minus),
        YARVINSN_opt_and => Some(gen_opt_and),
        YARVINSN_opt_or => Some(gen_opt_or),
        YARVINSN_newhash => Some(gen_newhash),
        YARVINSN_duphash => Some(gen_duphash),
        YARVINSN_newarray => Some(gen_newarray),
        YARVINSN_duparray => Some(gen_duparray),
        YARVINSN_checktype => Some(gen_checktype),
        YARVINSN_opt_lt => Some(gen_opt_lt),
        YARVINSN_opt_le => Some(gen_opt_le),
        YARVINSN_opt_gt => Some(gen_opt_gt),
        YARVINSN_opt_ge => Some(gen_opt_ge),
        YARVINSN_opt_mod => Some(gen_opt_mod),
        YARVINSN_opt_str_freeze => Some(gen_opt_str_freeze),
        YARVINSN_opt_str_uminus => Some(gen_opt_str_uminus),
        YARVINSN_opt_newarray_max => Some(gen_opt_newarray_max),
        YARVINSN_opt_newarray_min => Some(gen_opt_newarray_min),
        YARVINSN_splatarray => Some(gen_splatarray),
        YARVINSN_concatarray => Some(gen_concatarray),
        YARVINSN_newrange => Some(gen_newrange),
        YARVINSN_putstring => Some(gen_putstring),
        YARVINSN_expandarray => Some(gen_expandarray),
        YARVINSN_defined => Some(gen_defined),
        YARVINSN_definedivar => Some(gen_definedivar),
        YARVINSN_checkkeyword => Some(gen_checkkeyword),
        YARVINSN_concatstrings => Some(gen_concatstrings),
        YARVINSN_getinstancevariable => Some(gen_getinstancevariable),
        YARVINSN_setinstancevariable => Some(gen_setinstancevariable),

        YARVINSN_opt_eq => Some(gen_opt_eq),
        YARVINSN_opt_neq => Some(gen_opt_neq),
        YARVINSN_opt_aref => Some(gen_opt_aref),
        YARVINSN_opt_aset => Some(gen_opt_aset),
        YARVINSN_opt_mult => Some(gen_opt_mult),
        YARVINSN_opt_div => Some(gen_opt_div),
        YARVINSN_opt_ltlt => Some(gen_opt_ltlt),
        YARVINSN_opt_nil_p => Some(gen_opt_nil_p),
        YARVINSN_opt_empty_p => Some(gen_opt_empty_p),
        YARVINSN_opt_succ => Some(gen_opt_succ),
        YARVINSN_opt_not => Some(gen_opt_not),
        YARVINSN_opt_size => Some(gen_opt_size),
        YARVINSN_opt_length => Some(gen_opt_length),
        YARVINSN_opt_regexpmatch2 => Some(gen_opt_regexpmatch2),
        YARVINSN_getconstant => Some(gen_getconstant),
        YARVINSN_opt_getconstant_path => Some(gen_opt_getconstant_path),
        YARVINSN_invokebuiltin => Some(gen_invokebuiltin),
        YARVINSN_opt_invokebuiltin_delegate => Some(gen_opt_invokebuiltin_delegate),
        YARVINSN_opt_invokebuiltin_delegate_leave => Some(gen_opt_invokebuiltin_delegate),
        YARVINSN_opt_case_dispatch => Some(gen_opt_case_dispatch),
        YARVINSN_branchif => Some(gen_branchif),
        YARVINSN_branchunless => Some(gen_branchunless),
        YARVINSN_branchnil => Some(gen_branchnil),
        YARVINSN_throw => Some(gen_throw),
        YARVINSN_jump => Some(gen_jump),

        YARVINSN_getblockparamproxy => Some(gen_getblockparamproxy),
        YARVINSN_getblockparam => Some(gen_getblockparam),
        YARVINSN_opt_send_without_block => Some(gen_opt_send_without_block),
        YARVINSN_send => Some(gen_send),
        YARVINSN_invokeblock => Some(gen_invokeblock),
        YARVINSN_invokesuper => Some(gen_invokesuper),
        YARVINSN_leave => Some(gen_leave),

        YARVINSN_getglobal => Some(gen_getglobal),
        YARVINSN_setglobal => Some(gen_setglobal),
        YARVINSN_anytostring => Some(gen_anytostring),
        YARVINSN_objtostring => Some(gen_objtostring),
        YARVINSN_intern => Some(gen_intern),
        YARVINSN_toregexp => Some(gen_toregexp),
        YARVINSN_getspecial => Some(gen_getspecial),
        YARVINSN_getclassvariable => Some(gen_getclassvariable),
        YARVINSN_setclassvariable => Some(gen_setclassvariable),

        // Unimplemented opcode, YJIT won't generate code for this yet
        _ => None,
    }
}

// Return true when the codegen function generates code.
// known_recv_klass is non-NULL when the caller has used jit_guard_known_klass().
// See yjit_reg_method().
type MethodGenFn = fn(
    jit: &mut JITState,
    ctx: &mut Context,
    asm: &mut Assembler,
    ocb: &mut OutlinedCb,
    ci: *const rb_callinfo,
    cme: *const rb_callable_method_entry_t,
    block: Option<IseqPtr>,
    argc: i32,
    known_recv_class: *const VALUE,
) -> bool;

/// Global state needed for code generation
pub struct CodegenGlobals {
    /// Inline code block (fast path)
    inline_cb: CodeBlock,

    /// Outlined code block (slow path)
    outlined_cb: OutlinedCb,

    /// Code for exiting back to the interpreter from the leave instruction
    leave_exit_code: CodePtr,

    // For exiting from YJIT frame from branch_stub_hit().
    // Filled by gen_code_for_exit_from_stub().
    stub_exit_code: CodePtr,

    // For servicing branch stubs
    branch_stub_hit_trampoline: CodePtr,

    // Code for full logic of returning from C method and exiting to the interpreter
    outline_full_cfunc_return_pos: CodePtr,

    /// For implementing global code invalidation
    global_inval_patches: Vec<CodepagePatch>,

    // Methods for generating code for hardcoded (usually C) methods
    method_codegen_table: HashMap<usize, MethodGenFn>,

    /// Page indexes for outlined code that are not associated to any ISEQ.
    ocb_pages: Vec<usize>,

    /// How many times code GC has been executed.
    code_gc_count: usize,
}

/// For implementing global code invalidation. A position in the inline
/// codeblock to patch into a JMP rel32 which jumps into some code in
/// the outlined codeblock to exit to the interpreter.
pub struct CodepagePatch {
    pub inline_patch_pos: CodePtr,
    pub outlined_target_pos: CodePtr,
}

/// Private singleton instance of the codegen globals
static mut CODEGEN_GLOBALS: Option<CodegenGlobals> = None;

impl CodegenGlobals {
    /// Initialize the codegen globals
    pub fn init() {
        // Executable memory and code page size in bytes
        let mem_size = get_option!(exec_mem_size);


        #[cfg(not(test))]
        let (mut cb, mut ocb) = {
            use std::cell::RefCell;
            use std::rc::Rc;

            let virt_block: *mut u8 = unsafe { rb_yjit_reserve_addr_space(mem_size as u32) };

            // Memory protection syscalls need page-aligned addresses, so check it here. Assuming
            // `virt_block` is page-aligned, `second_half` should be page-aligned as long as the
            // page size in bytes is a power of two 2¹⁹ or smaller. This is because the user
            // requested size is half of mem_option × 2²⁰ as it's in MiB.
            //
            // Basically, we don't support x86-64 2MiB and 1GiB pages. ARMv8 can do up to 64KiB
            // (2¹⁶ bytes) pages, which should be fine. 4KiB pages seem to be the most popular though.
            let page_size = unsafe { rb_yjit_get_page_size() };
            assert_eq!(
                virt_block as usize % page_size.as_usize(), 0,
                "Start of virtual address block should be page-aligned",
            );

            use crate::virtualmem::*;
            use std::ptr::NonNull;

            let mem_block = VirtualMem::new(
                SystemAllocator {},
                page_size,
                NonNull::new(virt_block).unwrap(),
                mem_size,
            );
            let mem_block = Rc::new(RefCell::new(mem_block));

            let freed_pages = Rc::new(None);
            let cb = CodeBlock::new(mem_block.clone(), false, freed_pages.clone());
            let ocb = OutlinedCb::wrap(CodeBlock::new(mem_block, true, freed_pages));

            (cb, ocb)
        };

        // In test mode we're not linking with the C code
        // so we don't allocate executable memory
        #[cfg(test)]
        let mut cb = CodeBlock::new_dummy(mem_size / 2);
        #[cfg(test)]
        let mut ocb = OutlinedCb::wrap(CodeBlock::new_dummy(mem_size / 2));

        let ocb_start_addr = ocb.unwrap().get_write_ptr();
        let leave_exit_code = gen_leave_exit(&mut ocb);

        let stub_exit_code = gen_code_for_exit_from_stub(&mut ocb);

        let branch_stub_hit_trampoline = gen_branch_stub_hit_trampoline(&mut ocb);

        // Generate full exit code for C func
        let cfunc_exit_code = gen_full_cfunc_return(&mut ocb);

        let ocb_end_addr = ocb.unwrap().get_write_ptr();
        let ocb_pages = ocb.unwrap().addrs_to_pages(ocb_start_addr, ocb_end_addr);

        // Mark all code memory as executable
        cb.mark_all_executable();
        ocb.unwrap().mark_all_executable();

        let mut codegen_globals = CodegenGlobals {
            inline_cb: cb,
            outlined_cb: ocb,
            leave_exit_code,
            stub_exit_code: stub_exit_code,
            outline_full_cfunc_return_pos: cfunc_exit_code,
            branch_stub_hit_trampoline,
            global_inval_patches: Vec::new(),
            method_codegen_table: HashMap::new(),
            ocb_pages,
            code_gc_count: 0,
        };

        // Register the method codegen functions
        codegen_globals.reg_method_codegen_fns();

        // Initialize the codegen globals instance
        unsafe {
            CODEGEN_GLOBALS = Some(codegen_globals);
        }
    }

    // Register a specialized codegen function for a particular method. Note that
    // the if the function returns true, the code it generates runs without a
    // control frame and without interrupt checks. To avoid creating observable
    // behavior changes, the codegen function should only target simple code paths
    // that do not allocate and do not make method calls.
    fn yjit_reg_method(&mut self, klass: VALUE, mid_str: &str, gen_fn: MethodGenFn) {
        let id_string = std::ffi::CString::new(mid_str).expect("couldn't convert to CString!");
        let mid = unsafe { rb_intern(id_string.as_ptr()) };
        let me = unsafe { rb_method_entry_at(klass, mid) };

        if me.is_null() {
            panic!("undefined optimized method!");
        }

        // For now, only cfuncs are supported
        //RUBY_ASSERT(me && me->def);
        //RUBY_ASSERT(me->def->type == VM_METHOD_TYPE_CFUNC);

        let method_serial = unsafe {
            let def = (*me).def;
            get_def_method_serial(def)
        };

        self.method_codegen_table.insert(method_serial, gen_fn);
    }

    /// Register codegen functions for some Ruby core methods
    fn reg_method_codegen_fns(&mut self) {
        unsafe {
            // Specialization for C methods. See yjit_reg_method() for details.
            self.yjit_reg_method(rb_cBasicObject, "!", jit_rb_obj_not);

            self.yjit_reg_method(rb_cNilClass, "nil?", jit_rb_true);
            self.yjit_reg_method(rb_mKernel, "nil?", jit_rb_false);
            self.yjit_reg_method(rb_mKernel, "is_a?", jit_rb_kernel_is_a);
            self.yjit_reg_method(rb_mKernel, "kind_of?", jit_rb_kernel_is_a);
            self.yjit_reg_method(rb_mKernel, "instance_of?", jit_rb_kernel_instance_of);

            self.yjit_reg_method(rb_cBasicObject, "==", jit_rb_obj_equal);
            self.yjit_reg_method(rb_cBasicObject, "equal?", jit_rb_obj_equal);
            self.yjit_reg_method(rb_cBasicObject, "!=", jit_rb_obj_not_equal);
            self.yjit_reg_method(rb_mKernel, "eql?", jit_rb_obj_equal);
            self.yjit_reg_method(rb_cModule, "==", jit_rb_obj_equal);
            self.yjit_reg_method(rb_cModule, "===", jit_rb_mod_eqq);
            self.yjit_reg_method(rb_cSymbol, "==", jit_rb_obj_equal);
            self.yjit_reg_method(rb_cSymbol, "===", jit_rb_obj_equal);
            self.yjit_reg_method(rb_cInteger, "==", jit_rb_int_equal);
            self.yjit_reg_method(rb_cInteger, "===", jit_rb_int_equal);

            // rb_str_to_s() methods in string.c
            self.yjit_reg_method(rb_cString, "empty?", jit_rb_str_empty_p);
            self.yjit_reg_method(rb_cString, "to_s", jit_rb_str_to_s);
            self.yjit_reg_method(rb_cString, "to_str", jit_rb_str_to_s);
            self.yjit_reg_method(rb_cString, "bytesize", jit_rb_str_bytesize);
            self.yjit_reg_method(rb_cString, "<<", jit_rb_str_concat);
            self.yjit_reg_method(rb_cString, "+@", jit_rb_str_uplus);

            // rb_ary_empty_p() method in array.c
            self.yjit_reg_method(rb_cArray, "empty?", jit_rb_ary_empty_p);

            self.yjit_reg_method(rb_mKernel, "respond_to?", jit_obj_respond_to);
            self.yjit_reg_method(rb_mKernel, "block_given?", jit_rb_f_block_given_p);

            // Thread.current
            self.yjit_reg_method(
                rb_singleton_class(rb_cThread),
                "current",
                jit_thread_s_current,
            );
        }
    }

    /// Get a mutable reference to the codegen globals instance
    pub fn get_instance() -> &'static mut CodegenGlobals {
        unsafe { CODEGEN_GLOBALS.as_mut().unwrap() }
    }

    pub fn has_instance() -> bool {
        unsafe { CODEGEN_GLOBALS.as_mut().is_some() }
    }

    /// Get a mutable reference to the inline code block
    pub fn get_inline_cb() -> &'static mut CodeBlock {
        &mut CodegenGlobals::get_instance().inline_cb
    }

    /// Get a mutable reference to the outlined code block
    pub fn get_outlined_cb() -> &'static mut OutlinedCb {
        &mut CodegenGlobals::get_instance().outlined_cb
    }

    pub fn get_leave_exit_code() -> CodePtr {
        CodegenGlobals::get_instance().leave_exit_code
    }

    pub fn get_stub_exit_code() -> CodePtr {
        CodegenGlobals::get_instance().stub_exit_code
    }

    pub fn push_global_inval_patch(i_pos: CodePtr, o_pos: CodePtr) {
        let patch = CodepagePatch {
            inline_patch_pos: i_pos,
            outlined_target_pos: o_pos,
        };
        CodegenGlobals::get_instance()
            .global_inval_patches
            .push(patch);
    }

    // Drain the list of patches and return it
    pub fn take_global_inval_patches() -> Vec<CodepagePatch> {
        let globals = CodegenGlobals::get_instance();
        mem::take(&mut globals.global_inval_patches)
    }

    pub fn get_outline_full_cfunc_return_pos() -> CodePtr {
        CodegenGlobals::get_instance().outline_full_cfunc_return_pos
    }

    pub fn get_branch_stub_hit_trampoline() -> CodePtr {
        CodegenGlobals::get_instance().branch_stub_hit_trampoline
    }

    pub fn look_up_codegen_method(method_serial: usize) -> Option<MethodGenFn> {
        let table = &CodegenGlobals::get_instance().method_codegen_table;

        let option_ref = table.get(&method_serial);
        match option_ref {
            None => None,
            Some(&mgf) => Some(mgf), // Deref
        }
    }

    pub fn get_ocb_pages() -> &'static Vec<usize> {
        &CodegenGlobals::get_instance().ocb_pages
    }

    pub fn incr_code_gc_count() {
        CodegenGlobals::get_instance().code_gc_count += 1;
    }

    pub fn get_code_gc_count() -> usize {
        CodegenGlobals::get_instance().code_gc_count
    }
}

#[cfg(test)]
mod tests {
    use super::*;

    fn setup_codegen() -> (JITState, Context, Assembler, CodeBlock, OutlinedCb) {
        let cb = CodeBlock::new_dummy(256 * 1024);

        return (
            JITState::new(
                BlockId { iseq: std::ptr::null(), idx: 0 },
                Context::default(),
                cb.get_write_ptr(),
                ptr::null(), // No execution context in tests. No peeking!
            ),
            Context::default(),
            Assembler::new(),
            cb,
            OutlinedCb::wrap(CodeBlock::new_dummy(256 * 1024)),
        );
    }

    #[test]
    fn test_gen_leave_exit() {
        let mut ocb = OutlinedCb::wrap(CodeBlock::new_dummy(256 * 1024));
        gen_leave_exit(&mut ocb);
        assert!(ocb.unwrap().get_write_pos() > 0);
    }

    #[test]
    fn test_gen_exit() {
        let (_, ctx, mut asm, mut cb, _) = setup_codegen();
        gen_exit(0 as *mut VALUE, &ctx, &mut asm);
        asm.compile(&mut cb);
        assert!(cb.get_write_pos() > 0);
    }

    #[test]
    fn test_get_side_exit() {
        let (mut jit, ctx, _, _, mut ocb) = setup_codegen();
         get_side_exit(&mut jit, &mut ocb, &ctx);
        assert!(ocb.unwrap().get_write_pos() > 0);
    }

    #[test]
    fn test_gen_check_ints() {
        let (_, _ctx, mut asm, _cb, mut ocb) = setup_codegen();
        let side_exit = ocb.unwrap().get_write_ptr().as_side_exit();
        gen_check_ints(&mut asm, side_exit);
    }

    #[test]
    fn test_gen_nop() {
        let (mut jit, mut context, mut asm, mut cb, mut ocb) = setup_codegen();
        let status = gen_nop(&mut jit, &mut context, &mut asm, &mut ocb);
        asm.compile(&mut cb);

        assert_eq!(status, KeepCompiling);
        assert_eq!(context.diff(&Context::default()), TypeDiff::Compatible(0));
        assert_eq!(cb.get_write_pos(), 0);
    }

    #[test]
    fn test_gen_pop() {
        let (mut jit, _, mut asm, _cb, mut ocb) = setup_codegen();
        let mut context = Context::default();
        context.stack_push(Type::Fixnum);
        let status = gen_pop(&mut jit, &mut context, &mut asm, &mut ocb);

        assert_eq!(status, KeepCompiling);
        assert_eq!(context.diff(&Context::default()), TypeDiff::Compatible(0));
    }

    #[test]
    fn test_gen_dup() {
        let (mut jit, mut context, mut asm, mut cb, mut ocb) = setup_codegen();
        context.stack_push(Type::Fixnum);
        let status = gen_dup(&mut jit, &mut context, &mut asm, &mut ocb);

        assert_eq!(status, KeepCompiling);

        // Did we duplicate the type information for the Fixnum type?
        assert_eq!(Type::Fixnum, context.get_opnd_type(StackOpnd(0)));
        assert_eq!(Type::Fixnum, context.get_opnd_type(StackOpnd(1)));

        asm.compile(&mut cb);
        assert!(cb.get_write_pos() > 0); // Write some movs
    }

    #[test]
    fn test_gen_dupn() {
        let (mut jit, mut context, mut asm, mut cb, mut ocb) = setup_codegen();
        context.stack_push(Type::Fixnum);
        context.stack_push(Type::Flonum);

        let mut value_array: [u64; 2] = [0, 2]; // We only compile for n == 2
        let pc: *mut VALUE = &mut value_array as *mut u64 as *mut VALUE;
        jit.pc = pc;

        let status = gen_dupn(&mut jit, &mut context, &mut asm, &mut ocb);

        assert_eq!(status, KeepCompiling);

        assert_eq!(Type::Fixnum, context.get_opnd_type(StackOpnd(3)));
        assert_eq!(Type::Flonum, context.get_opnd_type(StackOpnd(2)));
        assert_eq!(Type::Fixnum, context.get_opnd_type(StackOpnd(1)));
        assert_eq!(Type::Flonum, context.get_opnd_type(StackOpnd(0)));

        // TODO: this is writing zero bytes on x86. Why?
        asm.compile(&mut cb);
        assert!(cb.get_write_pos() > 0); // Write some movs
    }

    #[test]
    fn test_gen_swap() {
        let (mut jit, mut context, mut asm, _cb, mut ocb) = setup_codegen();
        context.stack_push(Type::Fixnum);
        context.stack_push(Type::Flonum);

        let status = gen_swap(&mut jit, &mut context, &mut asm, &mut ocb);

        let (_, tmp_type_top) = context.get_opnd_mapping(StackOpnd(0));
        let (_, tmp_type_next) = context.get_opnd_mapping(StackOpnd(1));

        assert_eq!(status, KeepCompiling);
        assert_eq!(tmp_type_top, Type::Fixnum);
        assert_eq!(tmp_type_next, Type::Flonum);
    }

    #[test]
    fn test_putnil() {
        let (mut jit, mut context, mut asm, mut cb, mut ocb) = setup_codegen();
        let status = gen_putnil(&mut jit, &mut context, &mut asm, &mut ocb);

        let (_, tmp_type_top) = context.get_opnd_mapping(StackOpnd(0));

        assert_eq!(status, KeepCompiling);
        assert_eq!(tmp_type_top, Type::Nil);
        asm.compile(&mut cb);
        assert!(cb.get_write_pos() > 0);
    }

    #[test]
    fn test_putobject_qtrue() {
        // Test gen_putobject with Qtrue
        let (mut jit, mut context, mut asm, mut cb, mut ocb) = setup_codegen();

        let mut value_array: [u64; 2] = [0, Qtrue.into()];
        let pc: *mut VALUE = &mut value_array as *mut u64 as *mut VALUE;
        jit.pc = pc;

        let status = gen_putobject(&mut jit, &mut context, &mut asm, &mut ocb);

        let (_, tmp_type_top) = context.get_opnd_mapping(StackOpnd(0));

        assert_eq!(status, KeepCompiling);
        assert_eq!(tmp_type_top, Type::True);
        asm.compile(&mut cb);
        assert!(cb.get_write_pos() > 0);
    }

    #[test]
    fn test_putobject_fixnum() {
        // Test gen_putobject with a Fixnum to test another conditional branch
        let (mut jit, mut context, mut asm, mut cb, mut ocb) = setup_codegen();

        // The Fixnum 7 is encoded as 7 * 2 + 1, or 15
        let mut value_array: [u64; 2] = [0, 15];
        let pc: *mut VALUE = &mut value_array as *mut u64 as *mut VALUE;
        jit.pc = pc;

        let status = gen_putobject(&mut jit, &mut context, &mut asm, &mut ocb);

        let (_, tmp_type_top) = context.get_opnd_mapping(StackOpnd(0));

        assert_eq!(status, KeepCompiling);
        assert_eq!(tmp_type_top, Type::Fixnum);
        asm.compile(&mut cb);
        assert!(cb.get_write_pos() > 0);
    }

    #[test]
    fn test_int2fix() {
        let (mut jit, mut context, mut asm, _cb, mut ocb) = setup_codegen();
        jit.opcode = YARVINSN_putobject_INT2FIX_0_.as_usize();
        let status = gen_putobject_int2fix(&mut jit, &mut context, &mut asm, &mut ocb);

        let (_, tmp_type_top) = context.get_opnd_mapping(StackOpnd(0));

        // Right now we're not testing the generated machine code to make sure a literal 1 or 0 was pushed. I've checked locally.
        assert_eq!(status, KeepCompiling);
        assert_eq!(tmp_type_top, Type::Fixnum);
    }

    #[test]
    fn test_putself() {
        let (mut jit, mut context, mut asm, mut cb, mut ocb) = setup_codegen();
        let status = gen_putself(&mut jit, &mut context, &mut asm, &mut ocb);

        assert_eq!(status, KeepCompiling);
        asm.compile(&mut cb);
        assert!(cb.get_write_pos() > 0);
    }

    #[test]
    fn test_gen_setn() {
        let (mut jit, mut context, mut asm, mut cb, mut ocb) = setup_codegen();
        context.stack_push(Type::Fixnum);
        context.stack_push(Type::Flonum);
        context.stack_push(Type::CString);

        let mut value_array: [u64; 2] = [0, 2];
        let pc: *mut VALUE = &mut value_array as *mut u64 as *mut VALUE;
        jit.pc = pc;

        let status = gen_setn(&mut jit, &mut context, &mut asm, &mut ocb);

        assert_eq!(status, KeepCompiling);

        assert_eq!(Type::CString, context.get_opnd_type(StackOpnd(2)));
        assert_eq!(Type::Flonum, context.get_opnd_type(StackOpnd(1)));
        assert_eq!(Type::CString, context.get_opnd_type(StackOpnd(0)));

        asm.compile(&mut cb);
        assert!(cb.get_write_pos() > 0);
    }

    #[test]
    fn test_gen_topn() {
        let (mut jit, mut context, mut asm, mut cb, mut ocb) = setup_codegen();
        context.stack_push(Type::Flonum);
        context.stack_push(Type::CString);

        let mut value_array: [u64; 2] = [0, 1];
        let pc: *mut VALUE = &mut value_array as *mut u64 as *mut VALUE;
        jit.pc = pc;

        let status = gen_topn(&mut jit, &mut context, &mut asm, &mut ocb);

        assert_eq!(status, KeepCompiling);

        assert_eq!(Type::Flonum, context.get_opnd_type(StackOpnd(2)));
        assert_eq!(Type::CString, context.get_opnd_type(StackOpnd(1)));
        assert_eq!(Type::Flonum, context.get_opnd_type(StackOpnd(0)));

        asm.compile(&mut cb);
        assert!(cb.get_write_pos() > 0); // Write some movs
    }

    #[test]
    fn test_gen_adjuststack() {
        let (mut jit, mut context, mut asm, mut cb, mut ocb) = setup_codegen();
        context.stack_push(Type::Flonum);
        context.stack_push(Type::CString);
        context.stack_push(Type::Fixnum);

        let mut value_array: [u64; 3] = [0, 2, 0];
        let pc: *mut VALUE = &mut value_array as *mut u64 as *mut VALUE;
        jit.pc = pc;

        let status = gen_adjuststack(&mut jit, &mut context, &mut asm, &mut ocb);

        assert_eq!(status, KeepCompiling);

        assert_eq!(Type::Flonum, context.get_opnd_type(StackOpnd(0)));

        asm.compile(&mut cb);
        assert!(cb.get_write_pos() == 0); // No instructions written
    }

    #[test]
    fn test_gen_leave() {
        let (mut jit, mut context, mut asm, _cb, mut ocb) = setup_codegen();
        // Push return value
        context.stack_push(Type::Fixnum);
        gen_leave(&mut jit, &mut context, &mut asm, &mut ocb);
    }
}<|MERGE_RESOLUTION|>--- conflicted
+++ resolved
@@ -863,14 +863,9 @@
                 println!("can't compile {}", insn_name(opcode));
             }
 
-<<<<<<< HEAD
             // Spill before returning to the interpreter
             asm.spill_temps(&mut ctx);
 
-            let mut block = jit.block.borrow_mut();
-
-=======
->>>>>>> 3592b24c
             // TODO: if the codegen function makes changes to ctx and then return YJIT_CANT_COMPILE,
             // the exit this generates would be wrong. We could save a copy of the entry context
             // and assert that ctx is the same here.
@@ -3615,12 +3610,9 @@
     let val_type = ctx.get_opnd_type(StackOpnd(0));
     let val_opnd = ctx.stack_pop(1);
 
-<<<<<<< HEAD
     asm.spill_temps(ctx);
-=======
     incr_counter!(branch_insn_count);
 
->>>>>>> 3592b24c
     if let Some(result) = val_type.known_truthy() {
         let target = if result { jump_block } else { next_block };
         gen_direct_jump(jit, ctx, target, asm);
@@ -3673,12 +3665,9 @@
     let val_type = ctx.get_opnd_type(StackOpnd(0));
     let val_opnd = ctx.stack_pop(1);
 
-<<<<<<< HEAD
     asm.spill_temps(ctx);
-=======
     incr_counter!(branch_insn_count);
 
->>>>>>> 3592b24c
     if let Some(result) = val_type.known_truthy() {
         let target = if result { next_block } else { jump_block };
         gen_direct_jump(jit, ctx, target, asm);
@@ -3734,12 +3723,9 @@
     let val_type = ctx.get_opnd_type(StackOpnd(0));
     let val_opnd = ctx.stack_pop(1);
 
-<<<<<<< HEAD
     asm.spill_temps(ctx);
-=======
     incr_counter!(branch_insn_count);
 
->>>>>>> 3592b24c
     if let Some(result) = val_type.known_nil() {
         let target = if result { jump_block } else { next_block };
         gen_direct_jump(jit, ctx, target, asm);
