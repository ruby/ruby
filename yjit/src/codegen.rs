// We use the YARV bytecode constants which have a CRuby-style name
#![allow(non_upper_case_globals)]

use crate::asm::*;
use crate::backend::ir::*;
use crate::core::*;
use crate::cruby::*;
use crate::invariants::*;
use crate::options::*;
use crate::stats::*;
use crate::utils::*;
use CodegenStatus::*;
use YARVOpnd::*;

use std::cell::Cell;
use std::cmp;
use std::cmp::min;
use std::collections::HashMap;
use std::ffi::c_void;
use std::ffi::CStr;
use std::mem;
use std::os::raw::c_int;
use std::ptr;
use std::rc::Rc;
use std::cell::RefCell;
use std::slice;

pub use crate::virtualmem::CodePtr;

/// Status returned by code generation functions
#[derive(PartialEq, Debug)]
enum CodegenStatus {
    KeepCompiling,
    EndBlock,
}

/// Code generation function signature
type InsnGenFn = fn(
    jit: &mut JITState,
    asm: &mut Assembler,
    ocb: &mut OutlinedCb,
) -> Option<CodegenStatus>;

/// Ephemeral code generation state.
/// Represents a [core::Block] while we build it.
pub struct JITState {
    /// Instruction sequence for the compiling block
    iseq: IseqPtr,

    /// The iseq index of the first instruction in the block
    starting_insn_idx: IseqIdx,

    /// The [Context] entering into the first instruction of the block
    starting_ctx: Context,

    /// The placement for the machine code of the [Block]
    output_ptr: CodePtr,

    /// Index of the current instruction being compiled
    insn_idx: IseqIdx,

    /// Opcode for the instruction being compiled
    opcode: usize,

    /// PC of the instruction being compiled
    pc: *mut VALUE,

    /// stack_size when it started to compile the current instruction.
    stack_size_for_pc: u8,

    /// Execution context when compilation started
    /// This allows us to peek at run-time values
    ec: EcPtr,

    /// The outgoing branches the block will have
    pub pending_outgoing: Vec<PendingBranchRef>,

    // --- Fields for block invalidation and invariants tracking below:
    // Public mostly so into_block defined in the sibling module core
    // can partially move out of Self.

    /// Whether we need to record the code address at
    /// the end of this bytecode instruction for global invalidation
    pub record_boundary_patch_point: bool,

    /// Code for immediately exiting upon entry to the block.
    /// Required for invalidation.
    pub block_entry_exit: Option<CodePtr>,

    /// A list of callable method entries that must be valid for the block to be valid.
    pub method_lookup_assumptions: Vec<CmePtr>,

    /// A list of basic operators that not be redefined for the block to be valid.
    pub bop_assumptions: Vec<(RedefinitionFlag, ruby_basic_operators)>,

    /// A list of constant expression path segments that must have
    /// not been written to for the block to be valid.
    pub stable_constant_names_assumption: Option<*const ID>,

    /// When true, the block is valid only when there is a total of one ractor running
    pub block_assumes_single_ractor: bool,

    /// Address range for Linux perf's [JIT interface](https://github.com/torvalds/linux/blob/master/tools/perf/Documentation/jit-interface.txt)
    perf_map: Rc::<RefCell::<Vec<(CodePtr, Option<CodePtr>, String)>>>,

    /// Stack of symbol names for --yjit-perf
    perf_stack: Vec<String>,
}

impl JITState {
    pub fn new(blockid: BlockId, starting_ctx: Context, output_ptr: CodePtr, ec: EcPtr) -> Self {
        JITState {
            iseq: blockid.iseq,
            starting_insn_idx: blockid.idx,
            starting_ctx,
            output_ptr,
            insn_idx: 0,
            opcode: 0,
            pc: ptr::null_mut::<VALUE>(),
            stack_size_for_pc: starting_ctx.get_stack_size(),
            pending_outgoing: vec![],
            ec,
            record_boundary_patch_point: false,
            block_entry_exit: None,
            method_lookup_assumptions: vec![],
            bop_assumptions: vec![],
            stable_constant_names_assumption: None,
            block_assumes_single_ractor: false,
            perf_map: Rc::default(),
            perf_stack: vec![],
        }
    }

    pub fn get_insn_idx(&self) -> IseqIdx {
        self.insn_idx
    }

    pub fn get_iseq(self: &JITState) -> IseqPtr {
        self.iseq
    }

    pub fn get_opcode(self: &JITState) -> usize {
        self.opcode
    }

    pub fn get_pc(self: &JITState) -> *mut VALUE {
        self.pc
    }

    pub fn get_starting_insn_idx(&self) -> IseqIdx {
        self.starting_insn_idx
    }

    pub fn get_block_entry_exit(&self) -> Option<CodePtr> {
        self.block_entry_exit
    }

    pub fn get_starting_ctx(&self) -> Context {
        self.starting_ctx
    }

    pub fn get_arg(&self, arg_idx: isize) -> VALUE {
        // insn_len require non-test config
        #[cfg(not(test))]
        assert!(insn_len(self.get_opcode()) > (arg_idx + 1).try_into().unwrap());
        unsafe { *(self.pc.offset(arg_idx + 1)) }
    }

    // Get the index of the next instruction
    fn next_insn_idx(&self) -> u16 {
        self.insn_idx + insn_len(self.get_opcode()) as u16
    }

    // Check if we are compiling the instruction at the stub PC
    // Meaning we are compiling the instruction that is next to execute
    pub fn at_current_insn(&self) -> bool {
        let ec_pc: *mut VALUE = unsafe { get_cfp_pc(self.get_cfp()) };
        ec_pc == self.pc
    }

    // Peek at the nth topmost value on the Ruby stack.
    // Returns the topmost value when n == 0.
    pub fn peek_at_stack(&self, ctx: &Context, n: isize) -> VALUE {
        assert!(self.at_current_insn());
        assert!(n < ctx.get_stack_size() as isize);

        // Note: this does not account for ctx->sp_offset because
        // this is only available when hitting a stub, and while
        // hitting a stub, cfp->sp needs to be up to date in case
        // codegen functions trigger GC. See :stub-sp-flush:.
        return unsafe {
            let sp: *mut VALUE = get_cfp_sp(self.get_cfp());

            *(sp.offset(-1 - n))
        };
    }

    fn peek_at_self(&self) -> VALUE {
        unsafe { get_cfp_self(self.get_cfp()) }
    }

    fn peek_at_local(&self, n: i32) -> VALUE {
        assert!(self.at_current_insn());

        let local_table_size: isize = unsafe { get_iseq_body_local_table_size(self.iseq) }
            .try_into()
            .unwrap();
        assert!(n < local_table_size.try_into().unwrap());

        unsafe {
            let ep = get_cfp_ep(self.get_cfp());
            let n_isize: isize = n.try_into().unwrap();
            let offs: isize = -(VM_ENV_DATA_SIZE as isize) - local_table_size + n_isize + 1;
            *ep.offset(offs)
        }
    }

    fn peek_at_block_handler(&self, level: u32) -> VALUE {
        assert!(self.at_current_insn());

        unsafe {
            let ep = get_cfp_ep_level(self.get_cfp(), level);
            *ep.offset(VM_ENV_DATA_INDEX_SPECVAL as isize)
        }
    }

    pub fn assume_method_lookup_stable(&mut self, asm: &mut Assembler, ocb: &mut OutlinedCb, cme: CmePtr) -> Option<()> {
        jit_ensure_block_entry_exit(self, asm, ocb)?;
        self.method_lookup_assumptions.push(cme);

        Some(())
    }

    fn get_cfp(&self) -> *mut rb_control_frame_struct {
        unsafe { get_ec_cfp(self.ec) }
    }

    pub fn assume_stable_constant_names(&mut self, asm: &mut Assembler, ocb: &mut OutlinedCb, id: *const ID) -> Option<()> {
        jit_ensure_block_entry_exit(self, asm, ocb)?;
        self.stable_constant_names_assumption = Some(id);

        Some(())
    }

    pub fn queue_outgoing_branch(&mut self, branch: PendingBranchRef) {
        self.pending_outgoing.push(branch)
    }

    /// Push a symbol for --yjit-perf
    fn perf_symbol_push(&mut self, asm: &mut Assembler, symbol_name: &str) {
        if !self.perf_stack.is_empty() {
            self.perf_symbol_range_end(asm);
        }
        self.perf_stack.push(symbol_name.to_string());
        self.perf_symbol_range_start(asm, symbol_name);
    }

    /// Pop the stack-top symbol for --yjit-perf
    fn perf_symbol_pop(&mut self, asm: &mut Assembler) {
        self.perf_symbol_range_end(asm);
        self.perf_stack.pop();
        if let Some(symbol_name) = self.perf_stack.get(0) {
            self.perf_symbol_range_start(asm, symbol_name);
        }
    }

    /// Mark the start address of a symbol to be reported to perf
    fn perf_symbol_range_start(&self, asm: &mut Assembler, symbol_name: &str) {
        let symbol_name = format!("[JIT] {}", symbol_name);
        let syms = self.perf_map.clone();
        asm.pos_marker(move |start, _| syms.borrow_mut().push((start, None, symbol_name.clone())));
    }

    /// Mark the end address of a symbol to be reported to perf
    fn perf_symbol_range_end(&self, asm: &mut Assembler) {
        let syms = self.perf_map.clone();
        asm.pos_marker(move |end, _| {
            if let Some((_, ref mut end_store, _)) = syms.borrow_mut().last_mut() {
                assert_eq!(None, *end_store);
                *end_store = Some(end);
            }
        });
    }

    /// Flush addresses and symbols to /tmp/perf-{pid}.map
    fn flush_perf_symbols(&self, cb: &CodeBlock) {
        assert_eq!(0, self.perf_stack.len());
        let path = format!("/tmp/perf-{}.map", std::process::id());
        let mut f = std::fs::File::options().create(true).append(true).open(path).unwrap();
        for sym in self.perf_map.borrow().iter() {
            if let (start, Some(end), name) = sym {
                // In case the code straddles two pages, part of it belongs to the symbol.
                for (inline_start, inline_end) in cb.writable_addrs(*start, *end) {
                    use std::io::Write;
                    let code_size = inline_end - inline_start;
                    writeln!(f, "{inline_start:x} {code_size:x} {name}").unwrap();
                }
            }
        }
    }

    /// Return true if we're compiling a send-like instruction, not an opt_* instruction.
    pub fn is_sendish(&self) -> bool {
        match unsafe { rb_iseq_opcode_at_pc(self.iseq, self.pc) } as u32 {
            YARVINSN_send |
            YARVINSN_opt_send_without_block |
            YARVINSN_invokesuper => true,
            _ => false,
        }
    }
}

/// Macro to call jit.perf_symbol_push() without evaluating arguments when
/// the option is turned off, which is useful for avoiding string allocation.
macro_rules! jit_perf_symbol_push {
    ($jit:expr, $asm:expr, $symbol_name:expr, $perf_map:expr) => {
        if get_option!(perf_map) == Some($perf_map) {
            $jit.perf_symbol_push($asm, $symbol_name);
        }
    };
}

/// Macro to call jit.perf_symbol_pop(), for consistency with jit_perf_symbol_push!().
macro_rules! jit_perf_symbol_pop {
    ($jit:expr, $asm:expr, $perf_map:expr) => {
        if get_option!(perf_map) == Some($perf_map) {
            $jit.perf_symbol_pop($asm);
        }
    };
}

/// Macro to push and pop a perf symbol around a function call.
macro_rules! perf_call {
    // perf_call!("prefix: ", func(...)) uses "prefix: func" as a symbol.
    ($prefix:expr, $func_name:ident($jit:expr, $asm:expr$(, $arg:expr)*$(,)?) ) => {
        {
            jit_perf_symbol_push!($jit, $asm, &format!("{}{}", $prefix, stringify!($func_name)), PerfMap::Codegen);
            let ret = $func_name($jit, $asm, $($arg),*);
            jit_perf_symbol_pop!($jit, $asm, PerfMap::Codegen);
            ret
        }
    };
    // perf_call! { func(...) } uses "func" as a symbol.
    { $func_name:ident($jit:expr, $asm:expr$(, $arg:expr)*$(,)?) } => {
        perf_call!("", $func_name($jit, $asm, $($arg),*))
    };
}

use crate::codegen::JCCKinds::*;

#[allow(non_camel_case_types, unused)]
pub enum JCCKinds {
    JCC_JNE,
    JCC_JNZ,
    JCC_JZ,
    JCC_JE,
    JCC_JB,
    JCC_JBE,
    JCC_JNA,
    JCC_JNAE,
    JCC_JO_MUL,
}

#[inline(always)]
fn gen_counter_incr(asm: &mut Assembler, counter: Counter) {
    // Assert that default counters are not incremented by generated code as this would impact performance
    assert!(!DEFAULT_COUNTERS.contains(&counter), "gen_counter_incr incremented {:?}", counter);

    if get_option!(gen_stats) {
        asm_comment!(asm, "increment counter {}", counter.get_name());
        let ptr = get_counter_ptr(&counter.get_name());
        let ptr_reg = asm.load(Opnd::const_ptr(ptr as *const u8));
        let counter_opnd = Opnd::mem(64, ptr_reg, 0);

        // Increment and store the updated value
        asm.incr_counter(counter_opnd, Opnd::UImm(1));
    }
}

// Save the incremented PC on the CFP
// This is necessary when callees can raise or allocate
fn jit_save_pc(jit: &JITState, asm: &mut Assembler) {
    let pc: *mut VALUE = jit.get_pc();
    let ptr: *mut VALUE = unsafe {
        let cur_insn_len = insn_len(jit.get_opcode()) as isize;
        pc.offset(cur_insn_len)
    };

    asm_comment!(asm, "save PC to CFP");
    asm.mov(Opnd::mem(64, CFP, RUBY_OFFSET_CFP_PC), Opnd::const_ptr(ptr as *const u8));
}

/// Save the current SP on the CFP
/// This realigns the interpreter SP with the JIT SP
/// Note: this will change the current value of REG_SP,
///       which could invalidate memory operands
fn gen_save_sp(asm: &mut Assembler) {
    gen_save_sp_with_offset(asm, 0);
}

/// Save the current SP + offset on the CFP
fn gen_save_sp_with_offset(asm: &mut Assembler, offset: i8) {
    if asm.ctx.get_sp_offset() != -offset {
        asm_comment!(asm, "save SP to CFP");
        let stack_pointer = asm.ctx.sp_opnd(offset as i32 * SIZEOF_VALUE_I32);
        let sp_addr = asm.lea(stack_pointer);
        asm.mov(SP, sp_addr);
        let cfp_sp_opnd = Opnd::mem(64, CFP, RUBY_OFFSET_CFP_SP);
        asm.mov(cfp_sp_opnd, SP);
        asm.ctx.set_sp_offset(-offset);
    }
}

/// Basically jit_prepare_non_leaf_call(), but this registers the current PC
/// to lazily push a C method frame when it's necessary.
fn jit_prepare_lazy_frame_call(
    jit: &mut JITState,
    asm: &mut Assembler,
    cme: *const rb_callable_method_entry_t,
    recv_opnd: YARVOpnd,
) -> bool {
    // We can use this only when the receiver is on stack.
    let recv_idx = match recv_opnd {
        StackOpnd(recv_idx) => recv_idx,
        _ => unreachable!("recv_opnd must be on stack, but got: {:?}", recv_opnd),
    };

    // Get the next PC. jit_save_pc() saves that PC.
    let pc: *mut VALUE = unsafe {
        let cur_insn_len = insn_len(jit.get_opcode()) as isize;
        jit.get_pc().offset(cur_insn_len)
    };

    let pc_to_cfunc = CodegenGlobals::get_pc_to_cfunc();
    match pc_to_cfunc.get(&pc) {
        Some(&(other_cme, _)) if other_cme != cme => {
            // Bail out if it's not the only cme on this callsite.
            incr_counter!(lazy_frame_failure);
            return false;
        }
        _ => {
            // Let rb_yjit_lazy_push_frame() lazily push a C frame on this PC.
            incr_counter!(lazy_frame_count);
            pc_to_cfunc.insert(pc, (cme, recv_idx));
        }
    }

    // Save the PC to trigger a lazy frame push, and save the SP to get the receiver.
    // The C func may call a method that doesn't raise, so prepare for invalidation too.
    jit_prepare_non_leaf_call(jit, asm);

    // Make sure we're ready for calling rb_vm_push_cfunc_frame().
    let cfunc_argc = unsafe { get_mct_argc(get_cme_def_body_cfunc(cme)) };
    if cfunc_argc != -1 {
        assert_eq!(recv_idx as i32, cfunc_argc); // verify the receiver index if possible
    }
    assert!(asm.get_leaf_ccall()); // It checks the stack canary we set for known_cfunc_codegen.

    true
}

/// jit_save_pc() + gen_save_sp(). Should be used before calling a routine that could:
///  - Perform GC allocation
///  - Take the VM lock through RB_VM_LOCK_ENTER()
///  - Perform Ruby method call
///
/// If the routine doesn't call arbitrary methods, use jit_prepare_call_with_gc() instead.
fn jit_prepare_non_leaf_call(
    jit: &mut JITState,
    asm: &mut Assembler
) {
    // Prepare for GC. Setting PC also prepares for showing a backtrace.
    jit.record_boundary_patch_point = true; // VM lock could trigger invalidation
    jit_save_pc(jit, asm); // for allocation tracing
    gen_save_sp(asm); // protect objects from GC

    // In case the routine calls Ruby methods, it can set local variables
    // through Kernel#binding, rb_debug_inspector API, and other means.
    asm.clear_local_types();
}

/// jit_save_pc() + gen_save_sp(). Should be used before calling a routine that could:
///  - Perform GC allocation
///  - Take the VM lock through RB_VM_LOCK_ENTER()
fn jit_prepare_call_with_gc(
    jit: &mut JITState,
    asm: &mut Assembler
) {
    jit.record_boundary_patch_point = true; // VM lock could trigger invalidation
    jit_save_pc(jit, asm); // for allocation tracing
    gen_save_sp(asm); // protect objects from GC

    // Expect a leaf ccall(). You should use jit_prepare_non_leaf_call() if otherwise.
    asm.expect_leaf_ccall();
}

/// Record the current codeblock write position for rewriting into a jump into
/// the outlined block later. Used to implement global code invalidation.
fn record_global_inval_patch(asm: &mut Assembler, outline_block_target_pos: CodePtr) {
    // We add a padding before pos_marker so that the previous patch will not overlap this.
    // jump_to_next_insn() puts a patch point at the end of the block in fallthrough cases.
    // In the fallthrough case, the next block should start with the same Context, so the
    // patch is fine, but it should not overlap another patch.
    asm.pad_inval_patch();
    asm.pos_marker(move |code_ptr, cb| {
        CodegenGlobals::push_global_inval_patch(code_ptr, outline_block_target_pos, cb);
    });
}

/// Verify the ctx's types and mappings against the compile-time stack, self,
/// and locals.
fn verify_ctx(jit: &JITState, ctx: &Context) {
    fn obj_info_str<'a>(val: VALUE) -> &'a str {
        unsafe { CStr::from_ptr(rb_obj_info(val)).to_str().unwrap() }
    }

    // Only able to check types when at current insn
    assert!(jit.at_current_insn());

    let self_val = jit.peek_at_self();
    let self_val_type = Type::from(self_val);

    // Verify self operand type
    if self_val_type.diff(ctx.get_opnd_type(SelfOpnd)) == TypeDiff::Incompatible {
        panic!(
            "verify_ctx: ctx self type ({:?}) incompatible with actual value of self {}",
            ctx.get_opnd_type(SelfOpnd),
            obj_info_str(self_val)
        );
    }

    // Verify stack operand types
    let top_idx = cmp::min(ctx.get_stack_size(), MAX_TEMP_TYPES as u8);
    for i in 0..top_idx {
        let learned_mapping = ctx.get_opnd_mapping(StackOpnd(i));
        let learned_type = ctx.get_opnd_type(StackOpnd(i));

        let stack_val = jit.peek_at_stack(ctx, i as isize);
        let val_type = Type::from(stack_val);

        match learned_mapping.get_kind() {
            TempMappingKind::MapToSelf => {
                if self_val != stack_val {
                    panic!(
                        "verify_ctx: stack value was mapped to self, but values did not match!\n  stack: {}\n  self: {}",
                        obj_info_str(stack_val),
                        obj_info_str(self_val)
                    );
                }
            }
            TempMappingKind::MapToLocal => {
                let local_idx: u8 = learned_mapping.get_local_idx();
                let local_val = jit.peek_at_local(local_idx.into());
                if local_val != stack_val {
                    panic!(
                        "verify_ctx: stack value was mapped to local, but values did not match\n  stack: {}\n  local {}: {}",
                        obj_info_str(stack_val),
                        local_idx,
                        obj_info_str(local_val)
                    );
                }
            }
            TempMappingKind::MapToStack => {}
        }

        // If the actual type differs from the learned type
        if val_type.diff(learned_type) == TypeDiff::Incompatible {
            panic!(
                "verify_ctx: ctx type ({:?}) incompatible with actual value on stack: {} ({:?})",
                learned_type,
                obj_info_str(stack_val),
                val_type,
            );
        }
    }

    // Verify local variable types
    let local_table_size = unsafe { get_iseq_body_local_table_size(jit.iseq) };
    let top_idx: usize = cmp::min(local_table_size as usize, MAX_TEMP_TYPES);
    for i in 0..top_idx {
        let learned_type = ctx.get_local_type(i);
        let local_val = jit.peek_at_local(i as i32);
        let local_type = Type::from(local_val);

        if local_type.diff(learned_type) == TypeDiff::Incompatible {
            panic!(
                "verify_ctx: ctx type ({:?}) incompatible with actual value of local: {} (type {:?})",
                learned_type,
                obj_info_str(local_val),
                local_type
            );
        }
    }
}

// Fill code_for_exit_from_stub. This is used by branch_stub_hit() to exit
// to the interpreter when it cannot service a stub by generating new code.
// Before coming here, branch_stub_hit() takes care of fully reconstructing
// interpreter state.
fn gen_stub_exit(ocb: &mut OutlinedCb) -> Option<CodePtr> {
    let ocb = ocb.unwrap();
    let mut asm = Assembler::new();

    gen_counter_incr(&mut asm, Counter::exit_from_branch_stub);

    asm_comment!(asm, "exit from branch stub");
    asm.cpop_into(SP);
    asm.cpop_into(EC);
    asm.cpop_into(CFP);

    asm.frame_teardown();

    asm.cret(Qundef.into());

    asm.compile(ocb, None).map(|(code_ptr, _)| code_ptr)
}

/// Generate an exit to return to the interpreter
fn gen_exit(exit_pc: *mut VALUE, asm: &mut Assembler) {
    #[cfg(all(feature = "disasm", not(test)))]
    {
        let opcode = unsafe { rb_vm_insn_addr2opcode((*exit_pc).as_ptr()) };
        asm_comment!(asm, "exit to interpreter on {}", insn_name(opcode as usize));
    }

    if asm.ctx.is_return_landing() {
        asm.mov(SP, Opnd::mem(64, CFP, RUBY_OFFSET_CFP_SP));
        let top = asm.stack_push(Type::Unknown);
        asm.mov(top, C_RET_OPND);
    }

    // Spill stack temps before returning to the interpreter
    asm.spill_temps();

    // Generate the code to exit to the interpreters
    // Write the adjusted SP back into the CFP
    if asm.ctx.get_sp_offset() != 0 {
        let sp_opnd = asm.lea(asm.ctx.sp_opnd(0));
        asm.mov(
            Opnd::mem(64, CFP, RUBY_OFFSET_CFP_SP),
            sp_opnd
        );
    }

    // Update CFP->PC
    asm.mov(
        Opnd::mem(64, CFP, RUBY_OFFSET_CFP_PC),
        Opnd::const_ptr(exit_pc as *const u8)
    );

    // Accumulate stats about interpreter exits
    if get_option!(gen_stats) {
        asm.ccall(
            rb_yjit_count_side_exit_op as *const u8,
            vec![Opnd::const_ptr(exit_pc as *const u8)]
        );

        // If --yjit-trace-exits is enabled, record the exit stack while recording
        // the side exits. TraceExits::Counter is handled by gen_counted_exit().
        if get_option!(trace_exits) == Some(TraceExits::All) {
            asm.ccall(
                rb_yjit_record_exit_stack as *const u8,
                vec![Opnd::const_ptr(exit_pc as *const u8)]
            );
        }
    }

    asm.cpop_into(SP);
    asm.cpop_into(EC);
    asm.cpop_into(CFP);

    asm.frame_teardown();

    asm.cret(Qundef.into());
}

/// :side-exit:
/// Get an exit for the current instruction in the outlined block. The code
/// for each instruction often begins with several guards before proceeding
/// to do work. When guards fail, an option we have is to exit to the
/// interpreter at an instruction boundary. The piece of code that takes
/// care of reconstructing interpreter state and exiting out of generated
/// code is called the side exit.
///
/// No guards change the logic for reconstructing interpreter state at the
/// moment, so there is one unique side exit for each context. Note that
/// it's incorrect to jump to the side exit after any ctx stack push operations
/// since they change the logic required for reconstructing interpreter state.
pub fn gen_outlined_exit(exit_pc: *mut VALUE, ctx: &Context, ocb: &mut OutlinedCb) -> Option<CodePtr> {
    let mut cb = ocb.unwrap();
    let mut asm = Assembler::new();
    asm.ctx = *ctx;
    asm.set_reg_temps(ctx.get_reg_temps());

    gen_exit(exit_pc, &mut asm);

    asm.compile(&mut cb, None).map(|(code_ptr, _)| code_ptr)
}

/// Get a side exit. Increment a counter in it if --yjit-stats is enabled.
pub fn gen_counted_exit(exit_pc: *mut VALUE, side_exit: CodePtr, ocb: &mut OutlinedCb, counter: Option<Counter>) -> Option<CodePtr> {
    // The counter is only incremented when stats are enabled
    if !get_option!(gen_stats) {
        return Some(side_exit);
    }
    let counter = match counter {
        Some(counter) => counter,
        None => return Some(side_exit),
    };

    let mut asm = Assembler::new();

    // Increment a counter
    gen_counter_incr(&mut asm, counter);

    // Trace a counted exit if --yjit-trace-exits=counter is given.
    // TraceExits::All is handled by gen_exit().
    if get_option!(trace_exits) == Some(TraceExits::CountedExit(counter)) {
        with_caller_saved_temp_regs(&mut asm, |asm| {
            asm.ccall(rb_yjit_record_exit_stack as *const u8, vec![Opnd::const_ptr(exit_pc as *const u8)]);
        });
    }

    // Jump to the existing side exit
    asm.jmp(Target::CodePtr(side_exit));

    let ocb = ocb.unwrap();
    asm.compile(ocb, None).map(|(code_ptr, _)| code_ptr)
}

/// Preserve caller-saved stack temp registers during the call of a given block
fn with_caller_saved_temp_regs<F, R>(asm: &mut Assembler, block: F) -> R where F: FnOnce(&mut Assembler) -> R {
    for &reg in caller_saved_temp_regs() {
        asm.cpush(Opnd::Reg(reg)); // save stack temps
    }
    let ret = block(asm);
    for &reg in caller_saved_temp_regs().rev() {
        asm.cpop_into(Opnd::Reg(reg)); // restore stack temps
    }
    ret
}

// Ensure that there is an exit for the start of the block being compiled.
// Block invalidation uses this exit.
#[must_use]
pub fn jit_ensure_block_entry_exit(jit: &mut JITState, asm: &mut Assembler, ocb: &mut OutlinedCb) -> Option<()> {
    if jit.block_entry_exit.is_some() {
        return Some(());
    }

    let block_starting_context = &jit.get_starting_ctx();

    // If we're compiling the first instruction in the block.
    if jit.insn_idx == jit.starting_insn_idx {
        // Generate the exit with the cache in Assembler.
        let side_exit_context = SideExitContext::new(jit.pc, *block_starting_context);
        let entry_exit = asm.get_side_exit(&side_exit_context, None, ocb);
        jit.block_entry_exit = Some(entry_exit?);
    } else {
        let block_entry_pc = unsafe { rb_iseq_pc_at_idx(jit.iseq, jit.starting_insn_idx.into()) };
        jit.block_entry_exit = Some(gen_outlined_exit(block_entry_pc, block_starting_context, ocb)?);
    }

    Some(())
}

// Landing code for when c_return tracing is enabled. See full_cfunc_return().
fn gen_full_cfunc_return(ocb: &mut OutlinedCb) -> Option<CodePtr> {
    let ocb = ocb.unwrap();
    let mut asm = Assembler::new();

    // This chunk of code expects REG_EC to be filled properly and
    // RAX to contain the return value of the C method.

    asm_comment!(asm, "full cfunc return");
    asm.ccall(
        rb_full_cfunc_return as *const u8,
        vec![EC, C_RET_OPND]
    );

    // Count the exit
    gen_counter_incr(&mut asm, Counter::traced_cfunc_return);

    // Return to the interpreter
    asm.cpop_into(SP);
    asm.cpop_into(EC);
    asm.cpop_into(CFP);

    asm.frame_teardown();

    asm.cret(Qundef.into());

    asm.compile(ocb, None).map(|(code_ptr, _)| code_ptr)
}

/// Generate a continuation for leave that exits to the interpreter at REG_CFP->pc.
/// This is used by gen_leave() and gen_entry_prologue()
fn gen_leave_exit(ocb: &mut OutlinedCb) -> Option<CodePtr> {
    let ocb = ocb.unwrap();
    let mut asm = Assembler::new();

    // gen_leave() fully reconstructs interpreter state and leaves the
    // return value in C_RET_OPND before coming here.
    let ret_opnd = asm.live_reg_opnd(C_RET_OPND);

    // Every exit to the interpreter should be counted
    gen_counter_incr(&mut asm, Counter::leave_interp_return);

    asm_comment!(asm, "exit from leave");
    asm.cpop_into(SP);
    asm.cpop_into(EC);
    asm.cpop_into(CFP);

    asm.frame_teardown();

    asm.cret(ret_opnd);

    asm.compile(ocb, None).map(|(code_ptr, _)| code_ptr)
}

// Increment SP and transfer the execution to the interpreter after jit_exec_exception().
// On jit_exec_exception(), you need to return Qundef to keep executing caller non-FINISH
// frames on the interpreter. You also need to increment SP to push the return value to
// the caller's stack, which is different from gen_stub_exit().
fn gen_leave_exception(ocb: &mut OutlinedCb) -> Option<CodePtr> {
    let ocb = ocb.unwrap();
    let mut asm = Assembler::new();

    // gen_leave() leaves the return value in C_RET_OPND before coming here.
    let ruby_ret_val = asm.live_reg_opnd(C_RET_OPND);

    // Every exit to the interpreter should be counted
    gen_counter_incr(&mut asm, Counter::leave_interp_return);

    asm_comment!(asm, "push return value through cfp->sp");
    let cfp_sp = Opnd::mem(64, CFP, RUBY_OFFSET_CFP_SP);
    let sp = asm.load(cfp_sp);
    asm.mov(Opnd::mem(64, sp, 0), ruby_ret_val);
    let new_sp = asm.add(sp, SIZEOF_VALUE.into());
    asm.mov(cfp_sp, new_sp);

    asm_comment!(asm, "exit from exception");
    asm.cpop_into(SP);
    asm.cpop_into(EC);
    asm.cpop_into(CFP);

    asm.frame_teardown();

    // Execute vm_exec_core
    asm.cret(Qundef.into());

    asm.compile(ocb, None).map(|(code_ptr, _)| code_ptr)
}

// Generate a runtime guard that ensures the PC is at the expected
// instruction index in the iseq, otherwise takes an entry stub
// that generates another check and entry.
// This is to handle the situation of optional parameters.
// When a function with optional parameters is called, the entry
// PC for the method isn't necessarily 0.
pub fn gen_entry_chain_guard(
    asm: &mut Assembler,
    ocb: &mut OutlinedCb,
    iseq: IseqPtr,
    insn_idx: u16,
) -> Option<PendingEntryRef> {
    let entry = new_pending_entry();
    let stub_addr = gen_entry_stub(entry.uninit_entry.as_ptr() as usize, ocb)?;

    let pc_opnd = Opnd::mem(64, CFP, RUBY_OFFSET_CFP_PC);
    let expected_pc = unsafe { rb_iseq_pc_at_idx(iseq, insn_idx.into()) };
    let expected_pc_opnd = Opnd::const_ptr(expected_pc as *const u8);

    asm_comment!(asm, "guard expected PC");
    asm.cmp(pc_opnd, expected_pc_opnd);

    asm.mark_entry_start(&entry);
    asm.jne(stub_addr.into());
    asm.mark_entry_end(&entry);
    return Some(entry);
}

/// Compile an interpreter entry block to be inserted into an iseq
/// Returns None if compilation fails.
/// If jit_exception is true, compile JIT code for handling exceptions.
/// See [jit_compile_exception] for details.
pub fn gen_entry_prologue(
    cb: &mut CodeBlock,
    ocb: &mut OutlinedCb,
    iseq: IseqPtr,
    insn_idx: u16,
    jit_exception: bool,
) -> Option<CodePtr> {
    let code_ptr = cb.get_write_ptr();

    let mut asm = Assembler::new();
    if get_option_ref!(dump_disasm).is_some() {
        asm_comment!(asm, "YJIT entry point: {}", iseq_get_location(iseq, 0));
    } else {
        asm_comment!(asm, "YJIT entry");
    }

    asm.frame_setup();

    // Save the CFP, EC, SP registers to the C stack
    asm.cpush(CFP);
    asm.cpush(EC);
    asm.cpush(SP);

    // We are passed EC and CFP as arguments
    asm.mov(EC, C_ARG_OPNDS[0]);
    asm.mov(CFP, C_ARG_OPNDS[1]);

    // Load the current SP from the CFP into REG_SP
    asm.mov(SP, Opnd::mem(64, CFP, RUBY_OFFSET_CFP_SP));

    // Setup cfp->jit_return
    // If this is an exception handler entry point
    if jit_exception {
        // On jit_exec_exception(), it's NOT safe to return a non-Qundef value
        // from a non-FINISH frame. This function fixes that problem.
        // See [jit_compile_exception] for details.
        asm.ccall(
            rb_yjit_set_exception_return as *mut u8,
            vec![
                CFP,
                Opnd::const_ptr(CodegenGlobals::get_leave_exit_code().raw_ptr(cb)),
                Opnd::const_ptr(CodegenGlobals::get_leave_exception_code().raw_ptr(cb)),
            ],
        );
    } else {
        // On jit_exec() or JIT_EXEC(), it's safe to return a non-Qundef value
        // on the entry frame. See [jit_compile] for details.
        asm.mov(
            Opnd::mem(64, CFP, RUBY_OFFSET_CFP_JIT_RETURN),
            Opnd::const_ptr(CodegenGlobals::get_leave_exit_code().raw_ptr(cb)),
        );
    }

    // We're compiling iseqs that we *expect* to start at `insn_idx`.
    // But in the case of optional parameters or when handling exceptions,
    // the interpreter can set the pc to a different location. For
    // such scenarios, we'll add a runtime check that the PC we've
    // compiled for is the same PC that the interpreter wants us to run with.
    // If they don't match, then we'll jump to an entry stub and generate
    // another PC check and entry there.
    let pending_entry = if unsafe { get_iseq_flags_has_opt(iseq) } || jit_exception {
        Some(gen_entry_chain_guard(&mut asm, ocb, iseq, insn_idx)?)
    } else {
        None
    };

    asm.compile(cb, Some(ocb))?;

    if cb.has_dropped_bytes() {
        None
    } else {
        // Mark code pages for code GC
        let iseq_payload = get_or_create_iseq_payload(iseq);
        for page in cb.addrs_to_pages(code_ptr, cb.get_write_ptr()) {
            iseq_payload.pages.insert(page);
        }
        // Write an entry to the heap and push it to the ISEQ
        if let Some(pending_entry) = pending_entry {
            let pending_entry = Rc::try_unwrap(pending_entry)
                .ok().expect("PendingEntry should be unique");
            iseq_payload.entries.push(pending_entry.into_entry());
        }
        Some(code_ptr)
    }
}

// Generate code to check for interrupts and take a side-exit.
// Warning: this function clobbers REG0
fn gen_check_ints(
    asm: &mut Assembler,
    counter: Counter,
) {
    // Check for interrupts
    // see RUBY_VM_CHECK_INTS(ec) macro
    asm_comment!(asm, "RUBY_VM_CHECK_INTS(ec)");

    // Not checking interrupt_mask since it's zero outside finalize_deferred_heap_pages,
    // signal_exec, or rb_postponed_job_flush.
    let interrupt_flag = asm.load(Opnd::mem(32, EC, RUBY_OFFSET_EC_INTERRUPT_FLAG));
    asm.test(interrupt_flag, interrupt_flag);

    asm.jnz(Target::side_exit(counter));
}

// Generate a stubbed unconditional jump to the next bytecode instruction.
// Blocks that are part of a guard chain can use this to share the same successor.
fn jump_to_next_insn(
    jit: &mut JITState,
    asm: &mut Assembler,
    ocb: &mut OutlinedCb,
) -> Option<()> {
    // Reset the depth since in current usages we only ever jump to
    // chain_depth > 0 from the same instruction.
    let mut reset_depth = asm.ctx;
    reset_depth.reset_chain_depth_and_defer();

    let jump_block = BlockId {
        iseq: jit.iseq,
        idx: jit.next_insn_idx(),
    };

    // We are at the end of the current instruction. Record the boundary.
    if jit.record_boundary_patch_point {
        jit.record_boundary_patch_point = false;
        let exit_pc = unsafe { jit.pc.offset(insn_len(jit.opcode).try_into().unwrap()) };
        let exit_pos = gen_outlined_exit(exit_pc, &reset_depth, ocb);
        record_global_inval_patch(asm, exit_pos?);
    }

    // Generate the jump instruction
    gen_direct_jump(jit, &reset_depth, jump_block, asm);
    Some(())
}

// Compile a sequence of bytecode instructions for a given basic block version.
// Part of gen_block_version().
// Note: this function will mutate its context while generating code,
//       but the input start_ctx argument should remain immutable.
pub fn gen_single_block(
    blockid: BlockId,
    start_ctx: &Context,
    ec: EcPtr,
    cb: &mut CodeBlock,
    ocb: &mut OutlinedCb,
) -> Result<BlockRef, ()> {
    // Limit the number of specialized versions for this block
    let ctx = limit_block_versions(blockid, start_ctx);

    verify_blockid(blockid);
    assert!(!(blockid.idx == 0 && ctx.get_stack_size() > 0));

    // Save machine code placement of the block. `cb` might page switch when we
    // generate code in `ocb`.
    let block_start_addr = cb.get_write_ptr();

    // Instruction sequence to compile
    let iseq = blockid.iseq;
    let iseq_size = unsafe { get_iseq_encoded_size(iseq) };
    let iseq_size: IseqIdx = if let Ok(size) = iseq_size.try_into() {
        size
    } else {
        // ISeq too large to compile
        return Err(());
    };
    let mut insn_idx: IseqIdx = blockid.idx;

    // Initialize a JIT state object
    let mut jit = JITState::new(blockid, ctx, cb.get_write_ptr(), ec);
    jit.iseq = blockid.iseq;

    // Create a backend assembler instance
    let mut asm = Assembler::new();
    asm.ctx = ctx;

    #[cfg(feature = "disasm")]
    if get_option_ref!(dump_disasm).is_some() {
        let blockid_idx = blockid.idx;
        let chain_depth = if asm.ctx.get_chain_depth() > 0 { format!("(chain_depth: {})", asm.ctx.get_chain_depth()) } else { "".to_string() };
        asm_comment!(asm, "Block: {} {}", iseq_get_location(blockid.iseq, blockid_idx), chain_depth);
        asm_comment!(asm, "reg_temps: {:08b}", asm.ctx.get_reg_temps().as_u8());
    }

    // Mark the start of an ISEQ for --yjit-perf
    jit_perf_symbol_push!(jit, &mut asm, &get_iseq_name(iseq), PerfMap::ISEQ);

    if asm.ctx.is_return_landing() {
        // Continuation of the end of gen_leave().
        // Reload REG_SP for the current frame and transfer the return value
        // to the stack top.
        asm.mov(SP, Opnd::mem(64, CFP, RUBY_OFFSET_CFP_SP));

        let top = asm.stack_push(Type::Unknown);
        asm.mov(top, C_RET_OPND);

        asm.ctx.clear_return_landing();
    }

    // For each instruction to compile
    // NOTE: could rewrite this loop with a std::iter::Iterator
    while insn_idx < iseq_size {
        // Get the current pc and opcode
        let pc = unsafe { rb_iseq_pc_at_idx(iseq, insn_idx.into()) };
        // try_into() call below is unfortunate. Maybe pick i32 instead of usize for opcodes.
        let opcode: usize = unsafe { rb_iseq_opcode_at_pc(iseq, pc) }
            .try_into()
            .unwrap();

        // We need opt_getconstant_path to be in a block all on its own. Cut the block short
        // if we run into it. This is necessary because we want to invalidate based on the
        // instruction's index.
        if opcode == YARVINSN_opt_getconstant_path.as_usize() && insn_idx > jit.starting_insn_idx {
            jump_to_next_insn(&mut jit, &mut asm, ocb);
            break;
        }

        // Set the current instruction
        jit.insn_idx = insn_idx;
        jit.opcode = opcode;
        jit.pc = pc;
        jit.stack_size_for_pc = asm.ctx.get_stack_size();
        asm.set_side_exit_context(pc, asm.ctx.get_stack_size());

        // stack_pop doesn't immediately deallocate a register for stack temps,
        // but it's safe to do so at this instruction boundary.
        for stack_idx in asm.ctx.get_stack_size()..MAX_REG_TEMPS {
            asm.ctx.dealloc_temp_reg(stack_idx);
        }

        // If previous instruction requested to record the boundary
        if jit.record_boundary_patch_point {
            // Generate an exit to this instruction and record it
            let exit_pos = gen_outlined_exit(jit.pc, &asm.ctx, ocb).ok_or(())?;
            record_global_inval_patch(&mut asm, exit_pos);
            jit.record_boundary_patch_point = false;
        }

        // In debug mode, verify our existing assumption
        if cfg!(debug_assertions) && get_option!(verify_ctx) && jit.at_current_insn() {
            verify_ctx(&jit, &asm.ctx);
        }

        // :count-placement:
        // Count bytecode instructions that execute in generated code.
        // Note that the increment happens even when the output takes side exit.
        gen_counter_incr(&mut asm, Counter::yjit_insns_count);

        // Lookup the codegen function for this instruction
        let mut status = None;
        if let Some(gen_fn) = get_gen_fn(VALUE(opcode)) {
            // Add a comment for the name of the YARV instruction
            asm_comment!(asm, "Insn: {:04} {} (stack_size: {})", insn_idx, insn_name(opcode), asm.ctx.get_stack_size());

            // If requested, dump instructions for debugging
            if get_option!(dump_insns) {
                println!("compiling {}", insn_name(opcode));
                print_str(&mut asm, &format!("executing {}", insn_name(opcode)));
            }

            // Call the code generation function
            jit_perf_symbol_push!(jit, &mut asm, &insn_name(opcode), PerfMap::Codegen);
            status = gen_fn(&mut jit, &mut asm, ocb);
            jit_perf_symbol_pop!(jit, &mut asm, PerfMap::Codegen);

            #[cfg(debug_assertions)]
            assert!(!asm.get_leaf_ccall(), "ccall() wasn't used after leaf_ccall was set in {}", insn_name(opcode));
        }

        // If we can't compile this instruction
        // exit to the interpreter and stop compiling
        if status == None {
            if get_option!(dump_insns) {
                println!("can't compile {}", insn_name(opcode));
            }

            // Rewind stack_size using ctx.with_stack_size to allow stack_size changes
            // before you return None.
            asm.ctx = asm.ctx.with_stack_size(jit.stack_size_for_pc);
            gen_exit(jit.pc, &mut asm);

            // If this is the first instruction in the block, then
            // the entry address is the address for block_entry_exit
            if insn_idx == jit.starting_insn_idx {
                jit.block_entry_exit = Some(jit.output_ptr);
            }

            break;
        }

        // For now, reset the chain depth after each instruction as only the
        // first instruction in the block can concern itself with the depth.
        asm.ctx.reset_chain_depth_and_defer();

        // Move to the next instruction to compile
        insn_idx += insn_len(opcode) as u16;

        // If the instruction terminates this block
        if status == Some(EndBlock) {
            break;
        }
    }
    let end_insn_idx = insn_idx;

    // We currently can't handle cases where the request is for a block that
    // doesn't go to the next instruction in the same iseq.
    assert!(!jit.record_boundary_patch_point);

    // Pad the block if it has the potential to be invalidated
    if jit.block_entry_exit.is_some() {
        asm.pad_inval_patch();
    }

    // Mark the end of an ISEQ for --yjit-perf
    jit_perf_symbol_pop!(jit, &mut asm, PerfMap::ISEQ);

    // Compile code into the code block
    let (_, gc_offsets) = asm.compile(cb, Some(ocb)).ok_or(())?;
    let end_addr = cb.get_write_ptr();

    // Flush perf symbols after asm.compile() writes addresses
    if get_option!(perf_map).is_some() {
        jit.flush_perf_symbols(cb);
    }

    // If code for the block doesn't fit, fail
    if cb.has_dropped_bytes() || ocb.unwrap().has_dropped_bytes() {
        return Err(());
    }

    // Block compiled successfully
    Ok(jit.into_block(end_insn_idx, block_start_addr, end_addr, gc_offsets))
}

fn gen_nop(
    _jit: &mut JITState,
    _asm: &mut Assembler,
    _ocb: &mut OutlinedCb,
) -> Option<CodegenStatus> {
    // Do nothing
    Some(KeepCompiling)
}

fn gen_pop(
    _jit: &mut JITState,
    asm: &mut Assembler,
    _ocb: &mut OutlinedCb,
) -> Option<CodegenStatus> {
    // Decrement SP
    asm.stack_pop(1);
    Some(KeepCompiling)
}

fn gen_dup(
    _jit: &mut JITState,
    asm: &mut Assembler,
    _ocb: &mut OutlinedCb,
) -> Option<CodegenStatus> {
    let dup_val = asm.stack_opnd(0);
    let mapping = asm.ctx.get_opnd_mapping(dup_val.into());

    let loc0 = asm.stack_push_mapping(mapping);
    asm.mov(loc0, dup_val);

    Some(KeepCompiling)
}

// duplicate stack top n elements
fn gen_dupn(
    jit: &mut JITState,
    asm: &mut Assembler,
    _ocb: &mut OutlinedCb,
) -> Option<CodegenStatus> {
    let n = jit.get_arg(0).as_usize();

    // In practice, seems to be only used for n==2
    if n != 2 {
        return None;
    }

    let opnd1: Opnd = asm.stack_opnd(1);
    let opnd0: Opnd = asm.stack_opnd(0);

    let mapping1 = asm.ctx.get_opnd_mapping(opnd1.into());
    let mapping0 = asm.ctx.get_opnd_mapping(opnd0.into());

    let dst1: Opnd = asm.stack_push_mapping(mapping1);
    asm.mov(dst1, opnd1);

    let dst0: Opnd = asm.stack_push_mapping(mapping0);
    asm.mov(dst0, opnd0);

    Some(KeepCompiling)
}

// Swap top 2 stack entries
fn gen_swap(
    _jit: &mut JITState,
    asm: &mut Assembler,
    _ocb: &mut OutlinedCb,
) -> Option<CodegenStatus> {
    stack_swap(asm, 0, 1);
    Some(KeepCompiling)
}

fn stack_swap(
    asm: &mut Assembler,
    offset0: i32,
    offset1: i32,
) {
    let stack0_mem = asm.stack_opnd(offset0);
    let stack1_mem = asm.stack_opnd(offset1);

    let mapping0 = asm.ctx.get_opnd_mapping(stack0_mem.into());
    let mapping1 = asm.ctx.get_opnd_mapping(stack1_mem.into());

    let stack0_reg = asm.load(stack0_mem);
    let stack1_reg = asm.load(stack1_mem);
    asm.mov(stack0_mem, stack1_reg);
    asm.mov(stack1_mem, stack0_reg);

    asm.ctx.set_opnd_mapping(stack0_mem.into(), mapping1);
    asm.ctx.set_opnd_mapping(stack1_mem.into(), mapping0);
}

fn gen_putnil(
    _jit: &mut JITState,
    asm: &mut Assembler,
    _ocb: &mut OutlinedCb,
) -> Option<CodegenStatus> {
    jit_putobject(asm, Qnil);
    Some(KeepCompiling)
}

fn jit_putobject(asm: &mut Assembler, arg: VALUE) {
    let val_type: Type = Type::from(arg);
    let stack_top = asm.stack_push(val_type);
    asm.mov(stack_top, arg.into());
}

fn gen_putobject_int2fix(
    jit: &mut JITState,
    asm: &mut Assembler,
    _ocb: &mut OutlinedCb,
) -> Option<CodegenStatus> {
    let opcode = jit.opcode;
    let cst_val: usize = if opcode == YARVINSN_putobject_INT2FIX_0_.as_usize() {
        0
    } else {
        1
    };

    jit_putobject(asm, VALUE::fixnum_from_usize(cst_val));
    Some(KeepCompiling)
}

fn gen_putobject(
    jit: &mut JITState,
    asm: &mut Assembler,
    _ocb: &mut OutlinedCb,
) -> Option<CodegenStatus> {
    let arg: VALUE = jit.get_arg(0);

    jit_putobject(asm, arg);
    Some(KeepCompiling)
}

fn gen_putself(
    _jit: &mut JITState,
    asm: &mut Assembler,
    _ocb: &mut OutlinedCb,
) -> Option<CodegenStatus> {

    // Write it on the stack
    let stack_top = asm.stack_push_self();
    asm.mov(
        stack_top,
        Opnd::mem(VALUE_BITS, CFP, RUBY_OFFSET_CFP_SELF)
    );

    Some(KeepCompiling)
}

fn gen_putspecialobject(
    jit: &mut JITState,
    asm: &mut Assembler,
    _ocb: &mut OutlinedCb,
) -> Option<CodegenStatus> {
    let object_type = jit.get_arg(0).as_usize();

    if object_type == VM_SPECIAL_OBJECT_VMCORE.as_usize() {
        let stack_top = asm.stack_push(Type::UnknownHeap);
        let frozen_core = unsafe { rb_mRubyVMFrozenCore };
        asm.mov(stack_top, frozen_core.into());
        Some(KeepCompiling)
    } else {
        // TODO: implement for VM_SPECIAL_OBJECT_CBASE and
        // VM_SPECIAL_OBJECT_CONST_BASE
        None
    }
}

// set Nth stack entry to stack top
fn gen_setn(
    jit: &mut JITState,
    asm: &mut Assembler,
    _ocb: &mut OutlinedCb,
) -> Option<CodegenStatus> {
    let n = jit.get_arg(0).as_usize();

    let top_val = asm.stack_opnd(0);
    let dst_opnd = asm.stack_opnd(n.try_into().unwrap());
    asm.mov(
        dst_opnd,
        top_val
    );

    let mapping = asm.ctx.get_opnd_mapping(top_val.into());
    asm.ctx.set_opnd_mapping(dst_opnd.into(), mapping);

    Some(KeepCompiling)
}

// get nth stack value, then push it
fn gen_topn(
    jit: &mut JITState,
    asm: &mut Assembler,
    _ocb: &mut OutlinedCb,
) -> Option<CodegenStatus> {
    let n = jit.get_arg(0).as_usize();

    let top_n_val = asm.stack_opnd(n.try_into().unwrap());
    let mapping = asm.ctx.get_opnd_mapping(top_n_val.into());
    let loc0 = asm.stack_push_mapping(mapping);
    asm.mov(loc0, top_n_val);

    Some(KeepCompiling)
}

// Pop n values off the stack
fn gen_adjuststack(
    jit: &mut JITState,
    asm: &mut Assembler,
    _ocb: &mut OutlinedCb,
) -> Option<CodegenStatus> {
    let n = jit.get_arg(0).as_usize();
    asm.stack_pop(n);
    Some(KeepCompiling)
}

fn gen_opt_plus(
    jit: &mut JITState,
    asm: &mut Assembler,
    ocb: &mut OutlinedCb,
) -> Option<CodegenStatus> {
    let two_fixnums = match asm.ctx.two_fixnums_on_stack(jit) {
        Some(two_fixnums) => two_fixnums,
        None => {
            defer_compilation(jit, asm, ocb);
            return Some(EndBlock);
        }
    };

    if two_fixnums {
        if !assume_bop_not_redefined(jit, asm, ocb, INTEGER_REDEFINED_OP_FLAG, BOP_PLUS) {
            return None;
        }

        // Check that both operands are fixnums
        guard_two_fixnums(jit, asm, ocb);

        // Get the operands from the stack
        let arg1 = asm.stack_pop(1);
        let arg0 = asm.stack_pop(1);

        // Add arg0 + arg1 and test for overflow
        let arg0_untag = asm.sub(arg0, Opnd::Imm(1));
        let out_val = asm.add(arg0_untag, arg1);
        asm.jo(Target::side_exit(Counter::opt_plus_overflow));

        // Push the output on the stack
        let dst = asm.stack_push(Type::Fixnum);
        asm.mov(dst, out_val);

        Some(KeepCompiling)
    } else {
        gen_opt_send_without_block(jit, asm, ocb)
    }
}

// new array initialized from top N values
fn gen_newarray(
    jit: &mut JITState,
    asm: &mut Assembler,
    _ocb: &mut OutlinedCb,
) -> Option<CodegenStatus> {
    let n = jit.get_arg(0).as_u32();

    // Save the PC and SP because we are allocating
    jit_prepare_call_with_gc(jit, asm);

    // If n is 0, then elts is never going to be read, so we can just pass null
    let values_ptr = if n == 0 {
        Opnd::UImm(0)
    } else {
        asm_comment!(asm, "load pointer to array elements");
        let offset_magnitude = (SIZEOF_VALUE as u32) * n;
        let values_opnd = asm.ctx.sp_opnd(-(offset_magnitude as i32));
        asm.lea(values_opnd)
    };

    // call rb_ec_ary_new_from_values(struct rb_execution_context_struct *ec, long n, const VALUE *elts);
    let new_ary = asm.ccall(
        rb_ec_ary_new_from_values as *const u8,
        vec![
            EC,
            Opnd::UImm(n.into()),
            values_ptr
        ]
    );

    asm.stack_pop(n.as_usize());
    let stack_ret = asm.stack_push(Type::TArray);
    asm.mov(stack_ret, new_ary);

    Some(KeepCompiling)
}

// dup array
fn gen_duparray(
    jit: &mut JITState,
    asm: &mut Assembler,
    _ocb: &mut OutlinedCb,
) -> Option<CodegenStatus> {
    let ary = jit.get_arg(0);

    // Save the PC and SP because we are allocating
    jit_prepare_call_with_gc(jit, asm);

    // call rb_ary_resurrect(VALUE ary);
    let new_ary = asm.ccall(
        rb_ary_resurrect as *const u8,
        vec![ary.into()],
    );

    let stack_ret = asm.stack_push(Type::TArray);
    asm.mov(stack_ret, new_ary);

    Some(KeepCompiling)
}

// dup hash
fn gen_duphash(
    jit: &mut JITState,
    asm: &mut Assembler,
    _ocb: &mut OutlinedCb,
) -> Option<CodegenStatus> {
    let hash = jit.get_arg(0);

    // Save the PC and SP because we are allocating
    jit_prepare_call_with_gc(jit, asm);

    // call rb_hash_resurrect(VALUE hash);
    let hash = asm.ccall(rb_hash_resurrect as *const u8, vec![hash.into()]);

    let stack_ret = asm.stack_push(Type::THash);
    asm.mov(stack_ret, hash);

    Some(KeepCompiling)
}

// call to_a on the array on the stack
fn gen_splatarray(
    jit: &mut JITState,
    asm: &mut Assembler,
    _ocb: &mut OutlinedCb,
) -> Option<CodegenStatus> {
    let flag = jit.get_arg(0).as_usize();

    // Save the PC and SP because the callee may call #to_a
    // Note that this modifies REG_SP, which is why we do it first
    jit_prepare_non_leaf_call(jit, asm);

    // Get the operands from the stack
    let ary_opnd = asm.stack_opnd(0);

    // Call rb_vm_splat_array(flag, ary)
    let ary = asm.ccall(rb_vm_splat_array as *const u8, vec![flag.into(), ary_opnd]);
    asm.stack_pop(1); // Keep it on stack during ccall for GC

    let stack_ret = asm.stack_push(Type::TArray);
    asm.mov(stack_ret, ary);

    Some(KeepCompiling)
}

// call to_hash on hash to keyword splat before converting block
// e.g. foo(**object, &block)
fn gen_splatkw(
    jit: &mut JITState,
    asm: &mut Assembler,
    ocb: &mut OutlinedCb,
) -> Option<CodegenStatus> {
    // Defer compilation so we can specialize on a runtime hash operand
    if !jit.at_current_insn() {
        defer_compilation(jit, asm, ocb);
        return Some(EndBlock);
    }

    let comptime_hash = jit.peek_at_stack(&asm.ctx, 1);
    if comptime_hash.hash_p() {
        // If a compile-time hash operand is T_HASH, just guard that it's T_HASH.
        let hash_opnd = asm.stack_opnd(1);
        guard_object_is_hash(asm, hash_opnd, hash_opnd.into(), Counter::splatkw_not_hash);
    } else if comptime_hash.nil_p() {
        // Speculate we'll see nil if compile-time hash operand is nil
        let hash_opnd = asm.stack_opnd(1);
        let hash_opnd_type = asm.ctx.get_opnd_type(hash_opnd.into());

        if hash_opnd_type != Type::Nil {
            asm.cmp(hash_opnd, Qnil.into());
            asm.jne(Target::side_exit(Counter::splatkw_not_nil));

            if Type::Nil.diff(hash_opnd_type) != TypeDiff::Incompatible {
                asm.ctx.upgrade_opnd_type(hash_opnd.into(), Type::Nil);
            }
        }
    } else {
        // Otherwise, call #to_hash on the operand if it's not nil.

        // Save the PC and SP because the callee may call #to_hash
        jit_prepare_non_leaf_call(jit, asm);

        // Get the operands from the stack
        let block_opnd = asm.stack_opnd(0);
        let block_type = asm.ctx.get_opnd_type(block_opnd.into());
        let hash_opnd = asm.stack_opnd(1);

        c_callable! {
            fn to_hash_if_not_nil(mut obj: VALUE) -> VALUE {
                if obj != Qnil {
                    obj = unsafe { rb_to_hash_type(obj) };
                }
                obj
            }
        }

        let hash = asm.ccall(to_hash_if_not_nil as _, vec![hash_opnd]);
        asm.stack_pop(2); // Keep it on stack during ccall for GC

        let stack_ret = asm.stack_push(Type::Unknown);
        asm.mov(stack_ret, hash);
        asm.stack_push(block_type);
        // Leave block_opnd spilled by ccall as is
        asm.ctx.dealloc_temp_reg(asm.ctx.get_stack_size() - 1);
    }

    Some(KeepCompiling)
}

// concat two arrays
fn gen_concatarray(
    jit: &mut JITState,
    asm: &mut Assembler,
    _ocb: &mut OutlinedCb,
) -> Option<CodegenStatus> {
    // Save the PC and SP because the callee may call #to_a
    // Note that this modifies REG_SP, which is why we do it first
    jit_prepare_non_leaf_call(jit, asm);

    // Get the operands from the stack
    let ary2st_opnd = asm.stack_opnd(0);
    let ary1_opnd = asm.stack_opnd(1);

    // Call rb_vm_concat_array(ary1, ary2st)
    let ary = asm.ccall(rb_vm_concat_array as *const u8, vec![ary1_opnd, ary2st_opnd]);
    asm.stack_pop(2); // Keep them on stack during ccall for GC

    let stack_ret = asm.stack_push(Type::TArray);
    asm.mov(stack_ret, ary);

    Some(KeepCompiling)
}

// concat second array to first array.
// first argument must already be an array.
// attempts to convert second object to array using to_a.
fn gen_concattoarray(
    jit: &mut JITState,
    asm: &mut Assembler,
    _ocb: &mut OutlinedCb,
) -> Option<CodegenStatus> {
    // Save the PC and SP because the callee may call #to_a
    jit_prepare_non_leaf_call(jit, asm);

    // Get the operands from the stack
    let ary2_opnd = asm.stack_opnd(0);
    let ary1_opnd = asm.stack_opnd(1);

    let ary = asm.ccall(rb_vm_concat_to_array as *const u8, vec![ary1_opnd, ary2_opnd]);
    asm.stack_pop(2); // Keep them on stack during ccall for GC

    let stack_ret = asm.stack_push(Type::TArray);
    asm.mov(stack_ret, ary);

    Some(KeepCompiling)
}

// push given number of objects to array directly before.
fn gen_pushtoarray(
    jit: &mut JITState,
    asm: &mut Assembler,
    _ocb: &mut OutlinedCb,
) -> Option<CodegenStatus> {
    let num = jit.get_arg(0).as_u64();

    // Save the PC and SP because the callee may allocate
    jit_prepare_call_with_gc(jit, asm);

    // Get the operands from the stack
    let ary_opnd = asm.stack_opnd(num as i32);
    let objp_opnd = asm.lea(asm.ctx.sp_opnd(-(num as i32) * SIZEOF_VALUE_I32));

    let ary = asm.ccall(rb_ary_cat as *const u8, vec![ary_opnd, objp_opnd, num.into()]);
    asm.stack_pop(num as usize + 1); // Keep it on stack during ccall for GC

    let stack_ret = asm.stack_push(Type::TArray);
    asm.mov(stack_ret, ary);

    Some(KeepCompiling)
}

// new range initialized from top 2 values
fn gen_newrange(
    jit: &mut JITState,
    asm: &mut Assembler,
    _ocb: &mut OutlinedCb,
) -> Option<CodegenStatus> {
    let flag = jit.get_arg(0).as_usize();

    // rb_range_new() allocates and can raise
    jit_prepare_non_leaf_call(jit, asm);

    // val = rb_range_new(low, high, (int)flag);
    let range_opnd = asm.ccall(
        rb_range_new as *const u8,
        vec![
            asm.stack_opnd(1),
            asm.stack_opnd(0),
            flag.into()
        ]
    );

    asm.stack_pop(2);
    let stack_ret = asm.stack_push(Type::UnknownHeap);
    asm.mov(stack_ret, range_opnd);

    Some(KeepCompiling)
}

fn guard_object_is_heap(
    asm: &mut Assembler,
    object: Opnd,
    object_opnd: YARVOpnd,
    counter: Counter,
) {
    let object_type = asm.ctx.get_opnd_type(object_opnd);
    if object_type.is_heap() {
        return;
    }

    asm_comment!(asm, "guard object is heap");

    // Test that the object is not an immediate
    asm.test(object, (RUBY_IMMEDIATE_MASK as u64).into());
    asm.jnz(Target::side_exit(counter));

    // Test that the object is not false
    asm.cmp(object, Qfalse.into());
    asm.je(Target::side_exit(counter));

    if Type::UnknownHeap.diff(object_type) != TypeDiff::Incompatible {
        asm.ctx.upgrade_opnd_type(object_opnd, Type::UnknownHeap);
    }
}

fn guard_object_is_array(
    asm: &mut Assembler,
    object: Opnd,
    object_opnd: YARVOpnd,
    counter: Counter,
) {
    let object_type = asm.ctx.get_opnd_type(object_opnd);
    if object_type.is_array() {
        return;
    }

    let object_reg = match object {
        Opnd::InsnOut { .. } => object,
        _ => asm.load(object),
    };
    guard_object_is_heap(asm, object_reg, object_opnd, counter);

    asm_comment!(asm, "guard object is array");

    // Pull out the type mask
    let flags_opnd = Opnd::mem(VALUE_BITS, object_reg, RUBY_OFFSET_RBASIC_FLAGS);
    let flags_opnd = asm.and(flags_opnd, (RUBY_T_MASK as u64).into());

    // Compare the result with T_ARRAY
    asm.cmp(flags_opnd, (RUBY_T_ARRAY as u64).into());
    asm.jne(Target::side_exit(counter));

    if Type::TArray.diff(object_type) != TypeDiff::Incompatible {
        asm.ctx.upgrade_opnd_type(object_opnd, Type::TArray);
    }
}

fn guard_object_is_hash(
    asm: &mut Assembler,
    object: Opnd,
    object_opnd: YARVOpnd,
    counter: Counter,
) {
    let object_type = asm.ctx.get_opnd_type(object_opnd);
    if object_type.is_hash() {
        return;
    }

    let object_reg = match object {
        Opnd::InsnOut { .. } => object,
        _ => asm.load(object),
    };
    guard_object_is_heap(asm, object_reg, object_opnd, counter);

    asm_comment!(asm, "guard object is hash");

    // Pull out the type mask
    let flags_opnd = Opnd::mem(VALUE_BITS, object_reg, RUBY_OFFSET_RBASIC_FLAGS);
    let flags_opnd = asm.and(flags_opnd, (RUBY_T_MASK as u64).into());

    // Compare the result with T_HASH
    asm.cmp(flags_opnd, (RUBY_T_HASH as u64).into());
    asm.jne(Target::side_exit(counter));

    if Type::THash.diff(object_type) != TypeDiff::Incompatible {
        asm.ctx.upgrade_opnd_type(object_opnd, Type::THash);
    }
}

fn guard_object_is_string(
    asm: &mut Assembler,
    object: Opnd,
    object_opnd: YARVOpnd,
    counter: Counter,
) {
    let object_type = asm.ctx.get_opnd_type(object_opnd);
    if object_type.is_string() {
        return;
    }

    let object_reg = match object {
        Opnd::InsnOut { .. } => object,
        _ => asm.load(object),
    };
    guard_object_is_heap(asm, object_reg, object_opnd, counter);

    asm_comment!(asm, "guard object is string");

    // Pull out the type mask
    let flags_reg = asm.load(Opnd::mem(VALUE_BITS, object_reg, RUBY_OFFSET_RBASIC_FLAGS));
    let flags_reg = asm.and(flags_reg, Opnd::UImm(RUBY_T_MASK as u64));

    // Compare the result with T_STRING
    asm.cmp(flags_reg, Opnd::UImm(RUBY_T_STRING as u64));
    asm.jne(Target::side_exit(counter));

    if Type::TString.diff(object_type) != TypeDiff::Incompatible {
        asm.ctx.upgrade_opnd_type(object_opnd, Type::TString);
    }
}

/// This guards that a special flag is not set on a hash.
/// By passing a hash with this flag set as the last argument
/// in a splat call, you can change the way keywords are handled
/// to behave like ruby 2. We don't currently support this.
fn guard_object_is_not_ruby2_keyword_hash(
    asm: &mut Assembler,
    object_opnd: Opnd,
    counter: Counter,
) {
    asm_comment!(asm, "guard object is not ruby2 keyword hash");

    let not_ruby2_keyword = asm.new_label("not_ruby2_keyword");
    asm.test(object_opnd, (RUBY_IMMEDIATE_MASK as u64).into());
    asm.jnz(not_ruby2_keyword);

    asm.cmp(object_opnd, Qfalse.into());
    asm.je(not_ruby2_keyword);

    let flags_opnd = asm.load(Opnd::mem(
        VALUE_BITS,
        object_opnd,
        RUBY_OFFSET_RBASIC_FLAGS,
    ));
    let type_opnd = asm.and(flags_opnd, (RUBY_T_MASK as u64).into());

    asm.cmp(type_opnd, (RUBY_T_HASH as u64).into());
    asm.jne(not_ruby2_keyword);

    asm.test(flags_opnd, (RHASH_PASS_AS_KEYWORDS as u64).into());
    asm.jnz(Target::side_exit(counter));

    asm.write_label(not_ruby2_keyword);
}

/// This instruction pops a single value off the stack, converts it to an
/// arrayif it isn’t already one using the #to_ary method, and then pushes
/// the values from the array back onto the stack.
fn gen_expandarray(
    jit: &mut JITState,
    asm: &mut Assembler,
    ocb: &mut OutlinedCb,
) -> Option<CodegenStatus> {
    // Both arguments are rb_num_t which is unsigned
    let num = jit.get_arg(0).as_u32();
    let flag = jit.get_arg(1).as_usize();

    // If this instruction has the splat flag, then bail out.
    if flag & 0x01 != 0 {
        gen_counter_incr(asm, Counter::expandarray_splat);
        return None;
    }

    // If this instruction has the postarg flag, then bail out.
    if flag & 0x02 != 0 {
        gen_counter_incr(asm, Counter::expandarray_postarg);
        return None;
    }

    let array_opnd = asm.stack_opnd(0);

    // Defer compilation so we can specialize on a runtime `self`
    if !jit.at_current_insn() {
        defer_compilation(jit, asm, ocb);
        return Some(EndBlock);
    }

    let comptime_recv = jit.peek_at_stack(&asm.ctx, 0);

    // If the comptime receiver is not an array
    if !unsafe { RB_TYPE_P(comptime_recv, RUBY_T_ARRAY) } {
        // at compile time, ensure to_ary is not defined
        let target_cme = unsafe { rb_callable_method_entry_or_negative(comptime_recv.class_of(), ID!(to_ary)) };
        let cme_def_type = unsafe { get_cme_def_type(target_cme) };

        // if to_ary is defined, return can't compile so to_ary can be called
        if cme_def_type != VM_METHOD_TYPE_UNDEF {
            gen_counter_incr(asm, Counter::expandarray_to_ary);
            return None;
        }

        // invalidate compile block if to_ary is later defined
        jit.assume_method_lookup_stable(asm, ocb, target_cme);

        jit_guard_known_klass(
            jit,
            asm,
            ocb,
            comptime_recv.class_of(),
            array_opnd,
            array_opnd.into(),
            comptime_recv,
            SEND_MAX_DEPTH,
            Counter::expandarray_not_array,
        );

        let opnd = asm.stack_pop(1); // pop after using the type info

        // If we don't actually want any values, then just keep going
        if num == 0 {
            return Some(KeepCompiling);
        }

        // load opnd to avoid a race because we are also pushing onto the stack
        let opnd = asm.load(opnd);

        for _ in 1..num {
            let push_opnd = asm.stack_push(Type::Nil);
            asm.mov(push_opnd, Qnil.into());
        }

        let push_opnd = asm.stack_push(Type::Unknown);
        asm.mov(push_opnd, opnd);

        return Some(KeepCompiling);
    }

    // Get the compile-time array length
    let comptime_len = unsafe { rb_yjit_array_len(comptime_recv) as u32 };

    // Move the array from the stack and check that it's an array.
    guard_object_is_array(
        asm,
        array_opnd,
        array_opnd.into(),
        Counter::expandarray_not_array,
    );

    // If we don't actually want any values, then just return.
    if num == 0 {
        asm.stack_pop(1); // pop the array
        return Some(KeepCompiling);
    }

    let array_opnd = asm.stack_opnd(0);
    let array_reg = asm.load(array_opnd);
    let array_len_opnd = get_array_len(asm, array_reg);

    // Guard on the comptime/expected array length
    if comptime_len >= num {
        asm_comment!(asm, "guard array length >= {}", num);
        asm.cmp(array_len_opnd, num.into());
        jit_chain_guard(
            JCC_JB,
            jit,
            asm,
            ocb,
            EXPANDARRAY_MAX_CHAIN_DEPTH,
            Counter::expandarray_chain_max_depth,
        );

    } else {
        asm_comment!(asm, "guard array length == {}", comptime_len);
        asm.cmp(array_len_opnd, comptime_len.into());
        jit_chain_guard(
            JCC_JNE,
            jit,
            asm,
            ocb,
            EXPANDARRAY_MAX_CHAIN_DEPTH,
            Counter::expandarray_chain_max_depth,
        );
    }

    let array_opnd = asm.stack_pop(1); // pop after using the type info

    // Load the pointer to the embedded or heap array
    let ary_opnd = if comptime_len > 0 {
        let array_reg = asm.load(array_opnd);
        Some(get_array_ptr(asm, array_reg))
    } else {
        None
    };

    // Loop backward through the array and push each element onto the stack.
    for i in (0..num).rev() {
        let top = asm.stack_push(if i < comptime_len { Type::Unknown } else { Type::Nil });
        let offset = i32::try_from(i * (SIZEOF_VALUE as u32)).unwrap();

        // Missing elements are Qnil
        asm_comment!(asm, "load array[{}]", i);
        let elem_opnd = if i < comptime_len { Opnd::mem(64, ary_opnd.unwrap(), offset) } else { Qnil.into() };
        asm.mov(top, elem_opnd);
    }

    Some(KeepCompiling)
}

// Compute the index of a local variable from its slot index
fn ep_offset_to_local_idx(iseq: IseqPtr, ep_offset: u32) -> u32 {
    // Layout illustration
    // This is an array of VALUE
    //                                           | VM_ENV_DATA_SIZE |
    //                                           v                  v
    // low addr <+-------+-------+-------+-------+------------------+
    //           |local 0|local 1|  ...  |local n|       ....       |
    //           +-------+-------+-------+-------+------------------+
    //           ^       ^                       ^                  ^
    //           +-------+---local_table_size----+         cfp->ep--+
    //                   |                                          |
    //                   +------------------ep_offset---------------+
    //
    // See usages of local_var_name() from iseq.c for similar calculation.

    // Equivalent of iseq->body->local_table_size
    let local_table_size: i32 = unsafe { get_iseq_body_local_table_size(iseq) }
        .try_into()
        .unwrap();
    let op = (ep_offset - VM_ENV_DATA_SIZE) as i32;
    let local_idx = local_table_size - op - 1;
    assert!(local_idx >= 0 && local_idx < local_table_size);
    local_idx.try_into().unwrap()
}

// Get EP at level from CFP
fn gen_get_ep(asm: &mut Assembler, level: u32) -> Opnd {
    // Load environment pointer EP from CFP into a register
    let ep_opnd = Opnd::mem(64, CFP, RUBY_OFFSET_CFP_EP);
    let mut ep_opnd = asm.load(ep_opnd);

    for _ in (0..level).rev() {
        // Get the previous EP from the current EP
        // See GET_PREV_EP(ep) macro
        // VALUE *prev_ep = ((VALUE *)((ep)[VM_ENV_DATA_INDEX_SPECVAL] & ~0x03))
        let offs = SIZEOF_VALUE_I32 * VM_ENV_DATA_INDEX_SPECVAL;
        ep_opnd = asm.load(Opnd::mem(64, ep_opnd, offs));
        ep_opnd = asm.and(ep_opnd, Opnd::Imm(!0x03));
    }

    ep_opnd
}

// Gets the EP of the ISeq of the containing method, or "local level".
// Equivalent of GET_LEP() macro.
fn gen_get_lep(jit: &JITState, asm: &mut Assembler) -> Opnd {
    // Equivalent of get_lvar_level() in compile.c
    fn get_lvar_level(iseq: IseqPtr) -> u32 {
        if iseq == unsafe { rb_get_iseq_body_local_iseq(iseq) } {
            0
        } else {
            1 + get_lvar_level(unsafe { rb_get_iseq_body_parent_iseq(iseq) })
        }
    }

    let level = get_lvar_level(jit.get_iseq());
    gen_get_ep(asm, level)
}

fn gen_getlocal_generic(
    jit: &mut JITState,
    asm: &mut Assembler,
    ep_offset: u32,
    level: u32,
) -> Option<CodegenStatus> {
    // Load environment pointer EP (level 0) from CFP
    let ep_opnd = gen_get_ep(asm, level);

    // Load the local from the block
    // val = *(vm_get_ep(GET_EP(), level) - idx);
    let offs = -(SIZEOF_VALUE_I32 * ep_offset as i32);
    let local_opnd = Opnd::mem(64, ep_opnd, offs);

    // Write the local at SP
    let stack_top = if level == 0 {
        let local_idx = ep_offset_to_local_idx(jit.get_iseq(), ep_offset);
        asm.stack_push_local(local_idx.as_usize())
    } else {
        asm.stack_push(Type::Unknown)
    };

    asm.mov(stack_top, local_opnd);

    Some(KeepCompiling)
}

fn gen_getlocal(
    jit: &mut JITState,
    asm: &mut Assembler,
    _ocb: &mut OutlinedCb,
) -> Option<CodegenStatus> {
    let idx = jit.get_arg(0).as_u32();
    let level = jit.get_arg(1).as_u32();
    gen_getlocal_generic(jit, asm, idx, level)
}

fn gen_getlocal_wc0(
    jit: &mut JITState,
    asm: &mut Assembler,
    _ocb: &mut OutlinedCb,
) -> Option<CodegenStatus> {
    let idx = jit.get_arg(0).as_u32();
    gen_getlocal_generic(jit, asm, idx, 0)
}

fn gen_getlocal_wc1(
    jit: &mut JITState,
    asm: &mut Assembler,
    _ocb: &mut OutlinedCb,
) -> Option<CodegenStatus> {
    let idx = jit.get_arg(0).as_u32();
    gen_getlocal_generic(jit, asm, idx, 1)
}

fn gen_setlocal_generic(
    jit: &mut JITState,
    asm: &mut Assembler,
    ocb: &mut OutlinedCb,
    ep_offset: u32,
    level: u32,
) -> Option<CodegenStatus> {
    let value_type = asm.ctx.get_opnd_type(StackOpnd(0));

    // Load environment pointer EP at level
    let ep_opnd = gen_get_ep(asm, level);

    // Fallback because of write barrier
    if asm.ctx.get_chain_depth() > 0 {
        // This function should not yield to the GC.
        // void rb_vm_env_write(const VALUE *ep, int index, VALUE v)
        let index = -(ep_offset as i64);
        let value_opnd = asm.stack_opnd(0);
        asm.ccall(
            rb_vm_env_write as *const u8,
            vec![
                ep_opnd,
                index.into(),
                value_opnd,
            ]
        );
        asm.stack_pop(1);

        return Some(KeepCompiling);
    }

    // Write barriers may be required when VM_ENV_FLAG_WB_REQUIRED is set, however write barriers
    // only affect heap objects being written. If we know an immediate value is being written we
    // can skip this check.
    if !value_type.is_imm() {
        // flags & VM_ENV_FLAG_WB_REQUIRED
        let flags_opnd = Opnd::mem(
            64,
            ep_opnd,
            SIZEOF_VALUE_I32 * VM_ENV_DATA_INDEX_FLAGS as i32,
        );
        asm.test(flags_opnd, VM_ENV_FLAG_WB_REQUIRED.into());

        // if (flags & VM_ENV_FLAG_WB_REQUIRED) != 0
        assert!(asm.ctx.get_chain_depth() == 0);
        jit_chain_guard(
            JCC_JNZ,
            jit,
            asm,
            ocb,
            1,
            Counter::setlocal_wb_required,
        );
    }

    if level == 0 {
        let local_idx = ep_offset_to_local_idx(jit.get_iseq(), ep_offset).as_usize();
        asm.ctx.set_local_type(local_idx, value_type);
    }

    // Pop the value to write from the stack
    let stack_top = asm.stack_pop(1);

    // Write the value at the environment pointer
    let offs = -(SIZEOF_VALUE_I32 * ep_offset as i32);
    asm.mov(Opnd::mem(64, ep_opnd, offs), stack_top);

    Some(KeepCompiling)
}

fn gen_setlocal(
    jit: &mut JITState,
    asm: &mut Assembler,
    ocb: &mut OutlinedCb,
) -> Option<CodegenStatus> {
    let idx = jit.get_arg(0).as_u32();
    let level = jit.get_arg(1).as_u32();
    gen_setlocal_generic(jit, asm, ocb, idx, level)
}

fn gen_setlocal_wc0(
    jit: &mut JITState,
    asm: &mut Assembler,
    ocb: &mut OutlinedCb,
) -> Option<CodegenStatus> {
    let idx = jit.get_arg(0).as_u32();
    gen_setlocal_generic(jit, asm, ocb, idx, 0)
}

fn gen_setlocal_wc1(
    jit: &mut JITState,
    asm: &mut Assembler,
    ocb: &mut OutlinedCb,
) -> Option<CodegenStatus> {
    let idx = jit.get_arg(0).as_u32();
    gen_setlocal_generic(jit, asm, ocb, idx, 1)
}

// new hash initialized from top N values
fn gen_newhash(
    jit: &mut JITState,
    asm: &mut Assembler,
    _ocb: &mut OutlinedCb,
) -> Option<CodegenStatus> {
    let num: u64 = jit.get_arg(0).as_u64();

    // Save the PC and SP because we are allocating
    jit_prepare_call_with_gc(jit, asm);

    if num != 0 {
        // val = rb_hash_new_with_size(num / 2);
        let new_hash = asm.ccall(
            rb_hash_new_with_size as *const u8,
            vec![Opnd::UImm(num / 2)]
        );

        // Save the allocated hash as we want to push it after insertion
        asm.cpush(new_hash);
        asm.cpush(new_hash); // x86 alignment

        // Get a pointer to the values to insert into the hash
        let stack_addr_from_top = asm.lea(asm.stack_opnd((num - 1) as i32));

        // rb_hash_bulk_insert(num, STACK_ADDR_FROM_TOP(num), val);
        asm.ccall(
            rb_hash_bulk_insert as *const u8,
            vec![
                Opnd::UImm(num),
                stack_addr_from_top,
                new_hash
            ]
        );

        let new_hash = asm.cpop();
        asm.cpop_into(new_hash); // x86 alignment

        asm.stack_pop(num.try_into().unwrap());
        let stack_ret = asm.stack_push(Type::THash);
        asm.mov(stack_ret, new_hash);
    } else {
        // val = rb_hash_new();
        let new_hash = asm.ccall(rb_hash_new as *const u8, vec![]);
        let stack_ret = asm.stack_push(Type::THash);
        asm.mov(stack_ret, new_hash);
    }

    Some(KeepCompiling)
}

fn gen_putstring(
    jit: &mut JITState,
    asm: &mut Assembler,
    _ocb: &mut OutlinedCb,
) -> Option<CodegenStatus> {
    let put_val = jit.get_arg(0);

    // Save the PC and SP because the callee will allocate
    jit_prepare_call_with_gc(jit, asm);

    let str_opnd = asm.ccall(
        rb_ec_str_resurrect as *const u8,
        vec![EC, put_val.into()]
    );

    let stack_top = asm.stack_push(Type::TString);
    asm.mov(stack_top, str_opnd);

    Some(KeepCompiling)
}

fn gen_checkmatch(
    jit: &mut JITState,
    asm: &mut Assembler,
    _ocb: &mut OutlinedCb,
) -> Option<CodegenStatus> {
    let flag = jit.get_arg(0).as_u32();

    // rb_vm_check_match is not leaf unless flag is VM_CHECKMATCH_TYPE_WHEN.
    // See also: leafness_of_checkmatch() and check_match()
    if flag != VM_CHECKMATCH_TYPE_WHEN {
        jit_prepare_non_leaf_call(jit, asm);
    }

    let pattern = asm.stack_opnd(0);
    let target = asm.stack_opnd(1);

    extern "C" {
        fn rb_vm_check_match(ec: EcPtr, target: VALUE, pattern: VALUE, num: u32) -> VALUE;
    }
    let result = asm.ccall(rb_vm_check_match as *const u8, vec![EC, target, pattern, flag.into()]);
    asm.stack_pop(2); // Keep them on stack during ccall for GC

    let stack_ret = asm.stack_push(Type::Unknown);
    asm.mov(stack_ret, result);

    Some(KeepCompiling)
}

// Push Qtrue or Qfalse depending on whether the given keyword was supplied by
// the caller
fn gen_checkkeyword(
    jit: &mut JITState,
    asm: &mut Assembler,
    _ocb: &mut OutlinedCb,
) -> Option<CodegenStatus> {
    // When a keyword is unspecified past index 32, a hash will be used
    // instead. This can only happen in iseqs taking more than 32 keywords.
    if unsafe { (*get_iseq_body_param_keyword(jit.iseq)).num >= 32 } {
        return None;
    }

    // The EP offset to the undefined bits local
    let bits_offset = jit.get_arg(0).as_i32();

    // The index of the keyword we want to check
    let index: i64 = jit.get_arg(1).as_i64();

    // Load environment pointer EP
    let ep_opnd = gen_get_ep(asm, 0);

    // VALUE kw_bits = *(ep - bits);
    let bits_opnd = Opnd::mem(64, ep_opnd, SIZEOF_VALUE_I32 * -bits_offset);

    // unsigned int b = (unsigned int)FIX2ULONG(kw_bits);
    // if ((b & (0x01 << idx))) {
    //
    // We can skip the FIX2ULONG conversion by shifting the bit we test
    let bit_test: i64 = 0x01 << (index + 1);
    asm.test(bits_opnd, Opnd::Imm(bit_test));
    let ret_opnd = asm.csel_z(Qtrue.into(), Qfalse.into());

    let stack_ret = asm.stack_push(Type::UnknownImm);
    asm.mov(stack_ret, ret_opnd);

    Some(KeepCompiling)
}

// Generate a jump to a stub that recompiles the current YARV instruction on failure.
// When depth_limit is exceeded, generate a jump to a side exit.
fn jit_chain_guard(
    jcc: JCCKinds,
    jit: &mut JITState,
    asm: &mut Assembler,
    ocb: &mut OutlinedCb,
    depth_limit: u8,
    counter: Counter,
) {
    let target0_gen_fn = match jcc {
        JCC_JNE | JCC_JNZ => BranchGenFn::JNZToTarget0,
        JCC_JZ | JCC_JE => BranchGenFn::JZToTarget0,
        JCC_JBE | JCC_JNA => BranchGenFn::JBEToTarget0,
        JCC_JB | JCC_JNAE => BranchGenFn::JBToTarget0,
        JCC_JO_MUL => BranchGenFn::JOMulToTarget0,
    };

    if asm.ctx.get_chain_depth() < depth_limit {
        // Rewind Context to use the stack_size at the beginning of this instruction.
        let mut deeper = asm.ctx.with_stack_size(jit.stack_size_for_pc);
        deeper.increment_chain_depth();
        let bid = BlockId {
            iseq: jit.iseq,
            idx: jit.insn_idx,
        };

        gen_branch(jit, asm, ocb, bid, &deeper, None, None, target0_gen_fn);
    } else {
        target0_gen_fn.call(asm, Target::side_exit(counter), None);
    }
}

// up to 8 different shapes for each
pub const GET_IVAR_MAX_DEPTH: u8 = 8;

// up to 8 different shapes for each
pub const SET_IVAR_MAX_DEPTH: u8 = 8;

// hashes and arrays
pub const OPT_AREF_MAX_CHAIN_DEPTH: u8 = 2;

// expandarray
pub const EXPANDARRAY_MAX_CHAIN_DEPTH: u8 = 4;

// up to 5 different methods for send
pub const SEND_MAX_DEPTH: u8 = 5;

// up to 20 different offsets for case-when
pub const CASE_WHEN_MAX_DEPTH: u8 = 20;

pub const MAX_SPLAT_LENGTH: i32 = 127;

// Codegen for getting an instance variable.
// Preconditions:
//   - receiver has the same class as CLASS_OF(comptime_receiver)
//   - no stack push or pops to ctx since the entry to the codegen of the instruction being compiled
fn gen_get_ivar(
    jit: &mut JITState,
    asm: &mut Assembler,
    ocb: &mut OutlinedCb,
    max_chain_depth: u8,
    comptime_receiver: VALUE,
    ivar_name: ID,
    recv: Opnd,
    recv_opnd: YARVOpnd,
) -> Option<CodegenStatus> {
    let comptime_val_klass = comptime_receiver.class_of();

    // If recv isn't already a register, load it.
    let recv = match recv {
        Opnd::InsnOut { .. } => recv,
        _ => asm.load(recv),
    };

    // Check if the comptime class uses a custom allocator
    let custom_allocator = unsafe { rb_get_alloc_func(comptime_val_klass) };
    let uses_custom_allocator = match custom_allocator {
        Some(alloc_fun) => {
            let allocate_instance = rb_class_allocate_instance as *const u8;
            alloc_fun as *const u8 != allocate_instance
        }
        None => false,
    };

    // Check if the comptime receiver is a T_OBJECT
    let receiver_t_object = unsafe { RB_TYPE_P(comptime_receiver, RUBY_T_OBJECT) };
    // Use a general C call at the last chain to avoid exits on megamorphic shapes
    let megamorphic = asm.ctx.get_chain_depth() >= max_chain_depth;
    if megamorphic {
        gen_counter_incr(asm, Counter::num_getivar_megamorphic);
    }

    // If the class uses the default allocator, instances should all be T_OBJECT
    // NOTE: This assumes nobody changes the allocator of the class after allocation.
    //       Eventually, we can encode whether an object is T_OBJECT or not
    //       inside object shapes.
    // too-complex shapes can't use index access, so we use rb_ivar_get for them too.
    if !receiver_t_object || uses_custom_allocator || comptime_receiver.shape_too_complex() || megamorphic {
        // General case. Call rb_ivar_get().
        // VALUE rb_ivar_get(VALUE obj, ID id)
        asm_comment!(asm, "call rb_ivar_get()");

        // The function could raise RactorIsolationError.
        jit_prepare_non_leaf_call(jit, asm);

        let ivar_val = asm.ccall(rb_ivar_get as *const u8, vec![recv, Opnd::UImm(ivar_name)]);

        if recv_opnd != SelfOpnd {
            asm.stack_pop(1);
        }

        // Push the ivar on the stack
        let out_opnd = asm.stack_push(Type::Unknown);
        asm.mov(out_opnd, ivar_val);

        // Jump to next instruction. This allows guard chains to share the same successor.
        jump_to_next_insn(jit, asm, ocb);
        return Some(EndBlock);
    }

    let ivar_index = unsafe {
        let shape_id = comptime_receiver.shape_id_of();
        let shape = rb_shape_get_shape_by_id(shape_id);
        let mut ivar_index: u32 = 0;
        if rb_shape_get_iv_index(shape, ivar_name, &mut ivar_index) {
            Some(ivar_index as usize)
        } else {
            None
        }
    };

    // Guard heap object (recv_opnd must be used before stack_pop)
    guard_object_is_heap(asm, recv, recv_opnd, Counter::getivar_not_heap);

    // Compile time self is embedded and the ivar index lands within the object
    let embed_test_result = unsafe { FL_TEST_RAW(comptime_receiver, VALUE(ROBJECT_EMBED.as_usize())) != VALUE(0) };

    let expected_shape = unsafe { rb_shape_get_shape_id(comptime_receiver) };
    let shape_id_offset = unsafe { rb_shape_id_offset() };
    let shape_opnd = Opnd::mem(SHAPE_ID_NUM_BITS as u8, recv, shape_id_offset);

    asm_comment!(asm, "guard shape");
    asm.cmp(shape_opnd, Opnd::UImm(expected_shape as u64));
    jit_chain_guard(
        JCC_JNE,
        jit,
        asm,
        ocb,
        max_chain_depth,
        Counter::getivar_megamorphic,
    );

    // Pop receiver if it's on the temp stack
    if recv_opnd != SelfOpnd {
        asm.stack_pop(1);
    }

    match ivar_index {
        // If there is no IVAR index, then the ivar was undefined
        // when we entered the compiler.  That means we can just return
        // nil for this shape + iv name
        None => {
            let out_opnd = asm.stack_push(Type::Nil);
            asm.mov(out_opnd, Qnil.into());
        }
        Some(ivar_index) => {
            if embed_test_result {
                // See ROBJECT_IVPTR() from include/ruby/internal/core/robject.h

                // Load the variable
                let offs = ROBJECT_OFFSET_AS_ARY as i32 + (ivar_index * SIZEOF_VALUE) as i32;
                let ivar_opnd = Opnd::mem(64, recv, offs);

                // Push the ivar on the stack
                let out_opnd = asm.stack_push(Type::Unknown);
                asm.mov(out_opnd, ivar_opnd);
            } else {
                // Compile time value is *not* embedded.

                // Get a pointer to the extended table
                let tbl_opnd = asm.load(Opnd::mem(64, recv, ROBJECT_OFFSET_AS_HEAP_IVPTR as i32));

                // Read the ivar from the extended table
                let ivar_opnd = Opnd::mem(64, tbl_opnd, (SIZEOF_VALUE * ivar_index) as i32);

                let out_opnd = asm.stack_push(Type::Unknown);
                asm.mov(out_opnd, ivar_opnd);
            }
        }
    }

    // Jump to next instruction. This allows guard chains to share the same successor.
    jump_to_next_insn(jit, asm, ocb);
    Some(EndBlock)
}

fn gen_getinstancevariable(
    jit: &mut JITState,
    asm: &mut Assembler,
    ocb: &mut OutlinedCb,
) -> Option<CodegenStatus> {
    // Defer compilation so we can specialize on a runtime `self`
    if !jit.at_current_insn() {
        defer_compilation(jit, asm, ocb);
        return Some(EndBlock);
    }

    let ivar_name = jit.get_arg(0).as_u64();

    let comptime_val = jit.peek_at_self();

    // Guard that the receiver has the same class as the one from compile time.
    let self_asm_opnd = Opnd::mem(64, CFP, RUBY_OFFSET_CFP_SELF);

    gen_get_ivar(
        jit,
        asm,
        ocb,
        GET_IVAR_MAX_DEPTH,
        comptime_val,
        ivar_name,
        self_asm_opnd,
        SelfOpnd,
    )
}

// Generate an IV write.
// This function doesn't deal with writing the shape, or expanding an object
// to use an IV buffer if necessary.  That is the callers responsibility
fn gen_write_iv(
    asm: &mut Assembler,
    comptime_receiver: VALUE,
    recv: Opnd,
    ivar_index: usize,
    set_value: Opnd,
    extension_needed: bool)
{
    // Compile time self is embedded and the ivar index lands within the object
    let embed_test_result = comptime_receiver.embedded_p() && !extension_needed;

    if embed_test_result {
        // Find the IV offset
        let offs = ROBJECT_OFFSET_AS_ARY as i32 + (ivar_index * SIZEOF_VALUE) as i32;
        let ivar_opnd = Opnd::mem(64, recv, offs);

        // Write the IV
        asm_comment!(asm, "write IV");
        asm.mov(ivar_opnd, set_value);
    } else {
        // Compile time value is *not* embedded.

        // Get a pointer to the extended table
        let tbl_opnd = asm.load(Opnd::mem(64, recv, ROBJECT_OFFSET_AS_HEAP_IVPTR as i32));

        // Write the ivar in to the extended table
        let ivar_opnd = Opnd::mem(64, tbl_opnd, (SIZEOF_VALUE * ivar_index) as i32);

        asm_comment!(asm, "write IV");
        asm.mov(ivar_opnd, set_value);
    }
}

fn gen_setinstancevariable(
    jit: &mut JITState,
    asm: &mut Assembler,
    ocb: &mut OutlinedCb,
) -> Option<CodegenStatus> {
    // Defer compilation so we can specialize on a runtime `self`
    if !jit.at_current_insn() {
        defer_compilation(jit, asm, ocb);
        return Some(EndBlock);
    }

    let ivar_name = jit.get_arg(0).as_u64();
    let ic = jit.get_arg(1).as_ptr();
    let comptime_receiver = jit.peek_at_self();
    gen_set_ivar(
        jit,
        asm,
        ocb,
        comptime_receiver,
        ivar_name,
        SelfOpnd,
        Some(ic),
    )
}

/// Set an instance variable on setinstancevariable or attr_writer.
/// It switches the behavior based on what recv_opnd is given.
/// * SelfOpnd: setinstancevariable, which doesn't push a result onto the stack.
/// * StackOpnd: attr_writer, which pushes a result onto the stack.
fn gen_set_ivar(
    jit: &mut JITState,
    asm: &mut Assembler,
    ocb: &mut OutlinedCb,
    comptime_receiver: VALUE,
    ivar_name: ID,
    recv_opnd: YARVOpnd,
    ic: Option<*const iseq_inline_iv_cache_entry>,
) -> Option<CodegenStatus> {
    let comptime_val_klass = comptime_receiver.class_of();

    // If the comptime receiver is frozen, writing an IV will raise an exception
    // and we don't want to JIT code to deal with that situation.
    if comptime_receiver.is_frozen() {
        gen_counter_incr(asm, Counter::setivar_frozen);
        return None;
    }

    let stack_type = asm.ctx.get_opnd_type(StackOpnd(0));

    // Check if the comptime class uses a custom allocator
    let custom_allocator = unsafe { rb_get_alloc_func(comptime_val_klass) };
    let uses_custom_allocator = match custom_allocator {
        Some(alloc_fun) => {
            let allocate_instance = rb_class_allocate_instance as *const u8;
            alloc_fun as *const u8 != allocate_instance
        }
        None => false,
    };

    // Check if the comptime receiver is a T_OBJECT
    let receiver_t_object = unsafe { RB_TYPE_P(comptime_receiver, RUBY_T_OBJECT) };
    // Use a general C call at the last chain to avoid exits on megamorphic shapes
    let megamorphic = asm.ctx.get_chain_depth() >= SET_IVAR_MAX_DEPTH;
    if megamorphic {
        gen_counter_incr(asm, Counter::num_setivar_megamorphic);
    }

    // Get the iv index
    let shape_too_complex = comptime_receiver.shape_too_complex();
    let ivar_index = if !shape_too_complex {
        let shape_id = comptime_receiver.shape_id_of();
        let shape = unsafe { rb_shape_get_shape_by_id(shape_id) };
        let mut ivar_index: u32 = 0;
        if unsafe { rb_shape_get_iv_index(shape, ivar_name, &mut ivar_index) } {
            Some(ivar_index as usize)
        } else {
            None
        }
    } else {
        None
    };

    // The current shape doesn't contain this iv, we need to transition to another shape.
    let new_shape = if !shape_too_complex && receiver_t_object && ivar_index.is_none() {
        let current_shape = comptime_receiver.shape_of();
        let next_shape = unsafe { rb_shape_get_next(current_shape, comptime_receiver, ivar_name) };
        let next_shape_id = unsafe { rb_shape_id(next_shape) };

        // If the VM ran out of shapes, or this class generated too many leaf,
        // it may be de-optimized into OBJ_TOO_COMPLEX_SHAPE (hash-table).
        if next_shape_id == OBJ_TOO_COMPLEX_SHAPE_ID {
            Some((next_shape_id, None, 0_usize))
        } else {
            let current_capacity = unsafe { (*current_shape).capacity };

            // If the new shape has a different capacity, or is TOO_COMPLEX, we'll have to
            // reallocate it.
            let needs_extension = unsafe { (*current_shape).capacity != (*next_shape).capacity };

            // We can write to the object, but we need to transition the shape
            let ivar_index = unsafe { (*current_shape).next_iv_index } as usize;

            let needs_extension = if needs_extension {
                Some((current_capacity, unsafe { (*next_shape).capacity }))
            } else {
                None
            };
            Some((next_shape_id, needs_extension, ivar_index))
        }
    } else {
        None
    };
    let new_shape_too_complex = matches!(new_shape, Some((OBJ_TOO_COMPLEX_SHAPE_ID, _, _)));

    // If the receiver isn't a T_OBJECT, or uses a custom allocator,
    // then just write out the IV write as a function call.
    // too-complex shapes can't use index access, so we use rb_ivar_get for them too.
    if !receiver_t_object || uses_custom_allocator || shape_too_complex || new_shape_too_complex || megamorphic {
        // The function could raise FrozenError.
        // Note that this modifies REG_SP, which is why we do it first
        jit_prepare_non_leaf_call(jit, asm);

        // Get the operands from the stack
        let val_opnd = asm.stack_opnd(0);

        if let StackOpnd(index) = recv_opnd { // attr_writer
            let recv = asm.stack_opnd(index as i32);
            asm_comment!(asm, "call rb_vm_set_ivar_id()");
            asm.ccall(
                rb_vm_set_ivar_id as *const u8,
                vec![
                    recv,
                    Opnd::UImm(ivar_name),
                    val_opnd,
                ],
            );
        } else { // setinstancevariable
            asm_comment!(asm, "call rb_vm_setinstancevariable()");
            asm.ccall(
                rb_vm_setinstancevariable as *const u8,
                vec![
                    Opnd::const_ptr(jit.iseq as *const u8),
                    Opnd::mem(64, CFP, RUBY_OFFSET_CFP_SELF),
                    ivar_name.into(),
                    val_opnd,
                    Opnd::const_ptr(ic.unwrap() as *const u8),
                ],
            );
        }
    } else {
        // Get the receiver
        let mut recv = asm.load(if let StackOpnd(index) = recv_opnd {
            asm.stack_opnd(index as i32)
        } else {
            Opnd::mem(64, CFP, RUBY_OFFSET_CFP_SELF)
        });

        // Upgrade type
        guard_object_is_heap(asm, recv, recv_opnd, Counter::setivar_not_heap);

        let expected_shape = unsafe { rb_shape_get_shape_id(comptime_receiver) };
        let shape_id_offset = unsafe { rb_shape_id_offset() };
        let shape_opnd = Opnd::mem(SHAPE_ID_NUM_BITS as u8, recv, shape_id_offset);

        asm_comment!(asm, "guard shape");
        asm.cmp(shape_opnd, Opnd::UImm(expected_shape as u64));
        jit_chain_guard(
            JCC_JNE,
            jit,
            asm,
            ocb,
            SET_IVAR_MAX_DEPTH,
            Counter::setivar_megamorphic,
        );

        let write_val;

        match ivar_index {
            // If we don't have an instance variable index, then we need to
            // transition out of the current shape.
            None => {
                let (new_shape_id, needs_extension, ivar_index) = new_shape.unwrap();
                if let Some((current_capacity, new_capacity)) = needs_extension {
                    // Generate the C call so that runtime code will increase
                    // the capacity and set the buffer.
                    asm_comment!(asm, "call rb_ensure_iv_list_size");

                    // It allocates so can trigger GC, which takes the VM lock
                    // so could yield to a different ractor.
                    jit_prepare_call_with_gc(jit, asm);
                    asm.ccall(rb_ensure_iv_list_size as *const u8,
                              vec![
                                  recv,
                                  Opnd::UImm(current_capacity.into()),
                                  Opnd::UImm(new_capacity.into())
                              ]
                    );

                    // Load the receiver again after the function call
                    recv = asm.load(if let StackOpnd(index) = recv_opnd {
                        asm.stack_opnd(index as i32)
                    } else {
                        Opnd::mem(64, CFP, RUBY_OFFSET_CFP_SELF)
                    });
                }

                write_val = asm.stack_opnd(0);
                gen_write_iv(asm, comptime_receiver, recv, ivar_index, write_val, needs_extension.is_some());

                asm_comment!(asm, "write shape");

                let shape_id_offset = unsafe { rb_shape_id_offset() };
                let shape_opnd = Opnd::mem(SHAPE_ID_NUM_BITS as u8, recv, shape_id_offset);

                // Store the new shape
                asm.store(shape_opnd, Opnd::UImm(new_shape_id as u64));
            },

            Some(ivar_index) => {
                // If the iv index already exists, then we don't need to
                // transition to a new shape.  The reason is because we find
                // the iv index by searching up the shape tree.  If we've
                // made the transition already, then there's no reason to
                // update the shape on the object.  Just set the IV.
                write_val = asm.stack_opnd(0);
                gen_write_iv(asm, comptime_receiver, recv, ivar_index, write_val, false);
            },
        }

        // If we know the stack value is an immediate, there's no need to
        // generate WB code.
        if !stack_type.is_imm() {
            asm.spill_temps(); // for ccall (unconditionally spill them for RegTemps consistency)
            let skip_wb = asm.new_label("skip_wb");
            // If the value we're writing is an immediate, we don't need to WB
            asm.test(write_val, (RUBY_IMMEDIATE_MASK as u64).into());
            asm.jnz(skip_wb);

            // If the value we're writing is nil or false, we don't need to WB
            asm.cmp(write_val, Qnil.into());
            asm.jbe(skip_wb);

            asm_comment!(asm, "write barrier");
            asm.ccall(
                rb_gc_writebarrier as *const u8,
                vec![
                    recv,
                    write_val,
                ]
            );

            asm.write_label(skip_wb);
        }
    }
    let write_val = asm.stack_pop(1); // Keep write_val on stack during ccall for GC

    // If it's attr_writer, i.e. recv_opnd is StackOpnd, we need to pop
    // the receiver and push the written value onto the stack.
    if let StackOpnd(_) = recv_opnd {
        asm.stack_pop(1); // Pop receiver

        let out_opnd = asm.stack_push(Type::Unknown); // Push a return value
        asm.mov(out_opnd, write_val);
    }

    Some(KeepCompiling)
}

fn gen_defined(
    jit: &mut JITState,
    asm: &mut Assembler,
    _ocb: &mut OutlinedCb,
) -> Option<CodegenStatus> {
    let op_type = jit.get_arg(0).as_u64();
    let obj = jit.get_arg(1);
    let pushval = jit.get_arg(2);

    match op_type as u32 {
        DEFINED_YIELD => {
            asm.stack_pop(1); // v operand is not used
            let out_opnd = asm.stack_push(Type::Unknown); // nil or "yield"

            gen_block_given(jit, asm, out_opnd, pushval.into(), Qnil.into());
        }
        _ => {
            // Save the PC and SP because the callee may allocate or call #respond_to?
            // Note that this modifies REG_SP, which is why we do it first
            jit_prepare_non_leaf_call(jit, asm);

            // Get the operands from the stack
            let v_opnd = asm.stack_opnd(0);

            // Call vm_defined(ec, reg_cfp, op_type, obj, v)
            let def_result = asm.ccall(rb_vm_defined as *const u8, vec![EC, CFP, op_type.into(), obj.into(), v_opnd]);
            asm.stack_pop(1); // Keep it on stack during ccall for GC

            // if (vm_defined(ec, GET_CFP(), op_type, obj, v)) {
            //  val = pushval;
            // }
            asm.test(def_result, Opnd::UImm(255));
            let out_value = asm.csel_nz(pushval.into(), Qnil.into());

            // Push the return value onto the stack
            let out_type = if pushval.special_const_p() {
                Type::UnknownImm
            } else {
                Type::Unknown
            };
            let stack_ret = asm.stack_push(out_type);
            asm.mov(stack_ret, out_value);
        }
    }

    Some(KeepCompiling)
}

fn gen_definedivar(
    jit: &mut JITState,
    asm: &mut Assembler,
    ocb: &mut OutlinedCb,
) -> Option<CodegenStatus> {
    // Defer compilation so we can specialize base on a runtime receiver
    if !jit.at_current_insn() {
        defer_compilation(jit, asm, ocb);
        return Some(EndBlock);
    }

    let ivar_name = jit.get_arg(0).as_u64();
    // Value that will be pushed on the stack if the ivar is defined. In practice this is always the
    // string "instance-variable". If the ivar is not defined, nil will be pushed instead.
    let pushval = jit.get_arg(2);

    // Get the receiver
    let recv = asm.load(Opnd::mem(64, CFP, RUBY_OFFSET_CFP_SELF));

    // Specialize base on compile time values
    let comptime_receiver = jit.peek_at_self();

    if comptime_receiver.shape_too_complex() || asm.ctx.get_chain_depth() >= GET_IVAR_MAX_DEPTH {
        // Fall back to calling rb_ivar_defined

        // Save the PC and SP because the callee may allocate
        // Note that this modifies REG_SP, which is why we do it first
        jit_prepare_call_with_gc(jit, asm);

        // Call rb_ivar_defined(recv, ivar_name)
        let def_result = asm.ccall(rb_ivar_defined as *const u8, vec![recv, ivar_name.into()]);

        // if (rb_ivar_defined(recv, ivar_name)) {
        //  val = pushval;
        // }
        asm.test(def_result, Opnd::UImm(255));
        let out_value = asm.csel_nz(pushval.into(), Qnil.into());

        // Push the return value onto the stack
        let out_type = if pushval.special_const_p() { Type::UnknownImm } else { Type::Unknown };
        let stack_ret = asm.stack_push(out_type);
        asm.mov(stack_ret, out_value);

        return Some(KeepCompiling)
    }

    let shape_id = comptime_receiver.shape_id_of();
    let ivar_exists = unsafe {
        let shape = rb_shape_get_shape_by_id(shape_id);
        let mut ivar_index: u32 = 0;
        rb_shape_get_iv_index(shape, ivar_name, &mut ivar_index)
    };

    // Guard heap object (recv_opnd must be used before stack_pop)
    guard_object_is_heap(asm, recv, SelfOpnd, Counter::definedivar_not_heap);

    let shape_id_offset = unsafe { rb_shape_id_offset() };
    let shape_opnd = Opnd::mem(SHAPE_ID_NUM_BITS as u8, recv, shape_id_offset);

    asm_comment!(asm, "guard shape");
    asm.cmp(shape_opnd, Opnd::UImm(shape_id as u64));
    jit_chain_guard(
        JCC_JNE,
        jit,
        asm,
        ocb,
        GET_IVAR_MAX_DEPTH,
        Counter::definedivar_megamorphic,
    );

    let result = if ivar_exists { pushval } else { Qnil };
    jit_putobject(asm, result);

    // Jump to next instruction. This allows guard chains to share the same successor.
    jump_to_next_insn(jit, asm, ocb);

    return Some(EndBlock);
}

fn gen_checktype(
    jit: &mut JITState,
    asm: &mut Assembler,
    _ocb: &mut OutlinedCb,
) -> Option<CodegenStatus> {
    let type_val = jit.get_arg(0).as_u32();

    // Only three types are emitted by compile.c at the moment
    if let RUBY_T_STRING | RUBY_T_ARRAY | RUBY_T_HASH = type_val {
        let val_type = asm.ctx.get_opnd_type(StackOpnd(0));
        let val = asm.stack_pop(1);

        // Check if we know from type information
        match val_type.known_value_type() {
            Some(value_type) => {
                if value_type == type_val {
                    jit_putobject(asm, Qtrue);
                    return Some(KeepCompiling);
                } else {
                    jit_putobject(asm, Qfalse);
                    return Some(KeepCompiling);
                }
            },
            _ => (),
        }

        let ret = asm.new_label("ret");

        let val = asm.load(val);
        if !val_type.is_heap() {
            // if (SPECIAL_CONST_P(val)) {
            // Return Qfalse via REG1 if not on heap
            asm.test(val, (RUBY_IMMEDIATE_MASK as u64).into());
            asm.jnz(ret);
            asm.cmp(val, Qfalse.into());
            asm.je(ret);
        }

        // Check type on object
        let object_type = asm.and(
            Opnd::mem(64, val, RUBY_OFFSET_RBASIC_FLAGS),
            Opnd::UImm(RUBY_T_MASK.into()));
        asm.cmp(object_type, Opnd::UImm(type_val.into()));
        let ret_opnd = asm.csel_e(Qtrue.into(), Qfalse.into());

        asm.write_label(ret);
        let stack_ret = asm.stack_push(Type::UnknownImm);
        asm.mov(stack_ret, ret_opnd);

        Some(KeepCompiling)
    } else {
        None
    }
}

fn gen_concatstrings(
    jit: &mut JITState,
    asm: &mut Assembler,
    _ocb: &mut OutlinedCb,
) -> Option<CodegenStatus> {
    let n = jit.get_arg(0).as_usize();

    // rb_str_concat_literals may raise Encoding::CompatibilityError
    jit_prepare_non_leaf_call(jit, asm);

    let values_ptr = asm.lea(asm.ctx.sp_opnd(-(SIZEOF_VALUE_I32 * n as i32)));

    // call rb_str_concat_literals(size_t n, const VALUE *strings);
    let return_value = asm.ccall(
        rb_str_concat_literals as *const u8,
        vec![n.into(), values_ptr]
    );

    asm.stack_pop(n);
    let stack_ret = asm.stack_push(Type::TString);
    asm.mov(stack_ret, return_value);

    Some(KeepCompiling)
}

fn guard_two_fixnums(
    jit: &mut JITState,
    asm: &mut Assembler,
    ocb: &mut OutlinedCb,
) {
    let counter = Counter::guard_send_not_fixnums;

    // Get stack operands without popping them
    let arg1 = asm.stack_opnd(0);
    let arg0 = asm.stack_opnd(1);

    // Get the stack operand types
    let arg1_type = asm.ctx.get_opnd_type(arg1.into());
    let arg0_type = asm.ctx.get_opnd_type(arg0.into());

    if arg0_type.is_heap() || arg1_type.is_heap() {
        asm_comment!(asm, "arg is heap object");
        asm.jmp(Target::side_exit(counter));
        return;
    }

    if arg0_type != Type::Fixnum && arg0_type.is_specific() {
        asm_comment!(asm, "arg0 not fixnum");
        asm.jmp(Target::side_exit(counter));
        return;
    }

    if arg1_type != Type::Fixnum && arg1_type.is_specific() {
        asm_comment!(asm, "arg1 not fixnum");
        asm.jmp(Target::side_exit(counter));
        return;
    }

    assert!(!arg0_type.is_heap());
    assert!(!arg1_type.is_heap());
    assert!(arg0_type == Type::Fixnum || arg0_type.is_unknown());
    assert!(arg1_type == Type::Fixnum || arg1_type.is_unknown());

    // If not fixnums at run-time, fall back
    if arg0_type != Type::Fixnum {
        asm_comment!(asm, "guard arg0 fixnum");
        asm.test(arg0, Opnd::UImm(RUBY_FIXNUM_FLAG as u64));

        jit_chain_guard(
            JCC_JZ,
            jit,
            asm,
            ocb,
            SEND_MAX_DEPTH,
            counter,
        );
    }
    if arg1_type != Type::Fixnum {
        asm_comment!(asm, "guard arg1 fixnum");
        asm.test(arg1, Opnd::UImm(RUBY_FIXNUM_FLAG as u64));

        jit_chain_guard(
            JCC_JZ,
            jit,
            asm,
            ocb,
            SEND_MAX_DEPTH,
            counter,
        );
    }

    // Set stack types in context
    asm.ctx.upgrade_opnd_type(arg1.into(), Type::Fixnum);
    asm.ctx.upgrade_opnd_type(arg0.into(), Type::Fixnum);
}

// Conditional move operation used by comparison operators
type CmovFn = fn(cb: &mut Assembler, opnd0: Opnd, opnd1: Opnd) -> Opnd;

fn gen_fixnum_cmp(
    jit: &mut JITState,
    asm: &mut Assembler,
    ocb: &mut OutlinedCb,
    cmov_op: CmovFn,
    bop: ruby_basic_operators,
) -> Option<CodegenStatus> {
    let two_fixnums = match asm.ctx.two_fixnums_on_stack(jit) {
        Some(two_fixnums) => two_fixnums,
        None => {
            // Defer compilation so we can specialize based on a runtime receiver
            defer_compilation(jit, asm, ocb);
            return Some(EndBlock);
        }
    };

    if two_fixnums {
        if !assume_bop_not_redefined(jit, asm, ocb, INTEGER_REDEFINED_OP_FLAG, bop) {
            return None;
        }

        // Check that both operands are fixnums
        guard_two_fixnums(jit, asm, ocb);

        // Get the operands from the stack
        let arg1 = asm.stack_pop(1);
        let arg0 = asm.stack_pop(1);

        // Compare the arguments
        asm.cmp(arg0, arg1);
        let bool_opnd = cmov_op(asm, Qtrue.into(), Qfalse.into());

        // Push the output on the stack
        let dst = asm.stack_push(Type::UnknownImm);
        asm.mov(dst, bool_opnd);

        Some(KeepCompiling)
    } else {
        gen_opt_send_without_block(jit, asm, ocb)
    }
}

fn gen_opt_lt(
    jit: &mut JITState,
    asm: &mut Assembler,
    ocb: &mut OutlinedCb,
) -> Option<CodegenStatus> {
    gen_fixnum_cmp(jit, asm, ocb, Assembler::csel_l, BOP_LT)
}

fn gen_opt_le(
    jit: &mut JITState,
    asm: &mut Assembler,
    ocb: &mut OutlinedCb,
) -> Option<CodegenStatus> {
    gen_fixnum_cmp(jit, asm, ocb, Assembler::csel_le, BOP_LE)
}

fn gen_opt_ge(
    jit: &mut JITState,
    asm: &mut Assembler,
    ocb: &mut OutlinedCb,
) -> Option<CodegenStatus> {
    gen_fixnum_cmp(jit, asm, ocb, Assembler::csel_ge, BOP_GE)
}

fn gen_opt_gt(
    jit: &mut JITState,
    asm: &mut Assembler,
    ocb: &mut OutlinedCb,
) -> Option<CodegenStatus> {
    gen_fixnum_cmp(jit, asm, ocb, Assembler::csel_g, BOP_GT)
}

// Implements specialized equality for either two fixnum or two strings
// Returns None if enough type information isn't available, Some(true)
// if code was generated, otherwise Some(false).
fn gen_equality_specialized(
    jit: &mut JITState,
    asm: &mut Assembler,
    ocb: &mut OutlinedCb,
    gen_eq: bool,
) -> Option<bool> {
    let a_opnd = asm.stack_opnd(1);
    let b_opnd = asm.stack_opnd(0);

    let two_fixnums = match asm.ctx.two_fixnums_on_stack(jit) {
        Some(two_fixnums) => two_fixnums,
        None => return None,
    };

    if two_fixnums {
        if !assume_bop_not_redefined(jit, asm, ocb, INTEGER_REDEFINED_OP_FLAG, BOP_EQ) {
            // if overridden, emit the generic version
            return Some(false);
        }

        guard_two_fixnums(jit, asm, ocb);

        asm.cmp(a_opnd, b_opnd);
        let val = if gen_eq {
            asm.csel_e(Qtrue.into(), Qfalse.into())
        } else {
            asm.csel_ne(Qtrue.into(), Qfalse.into())
        };

        // Push the output on the stack
        asm.stack_pop(2);
        let dst = asm.stack_push(Type::UnknownImm);
        asm.mov(dst, val);

        return Some(true);
    }

    if !jit.at_current_insn() {
        return None;
    }
    let comptime_a = jit.peek_at_stack(&asm.ctx, 1);
    let comptime_b = jit.peek_at_stack(&asm.ctx, 0);

    if unsafe { comptime_a.class_of() == rb_cString && comptime_b.class_of() == rb_cString } {
        if !assume_bop_not_redefined(jit, asm, ocb, STRING_REDEFINED_OP_FLAG, BOP_EQ) {
            // if overridden, emit the generic version
            return Some(false);
        }

        // Guard that a is a String
        jit_guard_known_klass(
            jit,
            asm,
            ocb,
            unsafe { rb_cString },
            a_opnd,
            a_opnd.into(),
            comptime_a,
            SEND_MAX_DEPTH,
            Counter::guard_send_not_string,
        );

        let equal = asm.new_label("equal");
        let ret = asm.new_label("ret");

        // Spill for ccall. For safety, unconditionally spill temps before branching.
        asm.spill_temps();

        // If they are equal by identity, return true
        asm.cmp(a_opnd, b_opnd);
        asm.je(equal);

        // Otherwise guard that b is a T_STRING (from type info) or String (from runtime guard)
        let btype = asm.ctx.get_opnd_type(b_opnd.into());
        if btype.known_value_type() != Some(RUBY_T_STRING) {
            // Note: any T_STRING is valid here, but we check for a ::String for simplicity
            // To pass a mutable static variable (rb_cString) requires an unsafe block
            jit_guard_known_klass(
                jit,
                asm,
                ocb,
                unsafe { rb_cString },
                b_opnd,
                b_opnd.into(),
                comptime_b,
                SEND_MAX_DEPTH,
                Counter::guard_send_not_string,
            );
        }

        // Call rb_str_eql_internal(a, b)
        let val = asm.ccall(
            if gen_eq { rb_str_eql_internal } else { rb_str_neq_internal } as *const u8,
            vec![a_opnd, b_opnd],
        );

        // Push the output on the stack
        asm.stack_pop(2);
        let dst = asm.stack_push(Type::UnknownImm);
        asm.mov(dst, val);
        asm.jmp(ret);

        asm.write_label(equal);
        asm.mov(dst, if gen_eq { Qtrue } else { Qfalse }.into());

        asm.write_label(ret);

        Some(true)
    } else {
        Some(false)
    }
}

fn gen_opt_eq(
    jit: &mut JITState,
    asm: &mut Assembler,
    ocb: &mut OutlinedCb,
) -> Option<CodegenStatus> {
    let specialized = match gen_equality_specialized(jit, asm, ocb, true) {
        Some(specialized) => specialized,
        None => {
            // Defer compilation so we can specialize base on a runtime receiver
            defer_compilation(jit, asm, ocb);
            return Some(EndBlock);
        }
    };

    if specialized {
        jump_to_next_insn(jit, asm, ocb);
        Some(EndBlock)
    } else {
        gen_opt_send_without_block(jit, asm, ocb)
    }
}

fn gen_opt_neq(
    jit: &mut JITState,
    asm: &mut Assembler,
    ocb: &mut OutlinedCb,
) -> Option<CodegenStatus> {
    // opt_neq is passed two rb_call_data as arguments:
    // first for ==, second for !=
    let cd = jit.get_arg(1).as_ptr();
    perf_call! { gen_send_general(jit, asm, ocb, cd, None) }
}

fn gen_opt_aref(
    jit: &mut JITState,
    asm: &mut Assembler,
    ocb: &mut OutlinedCb,
) -> Option<CodegenStatus> {
    let cd: *const rb_call_data = jit.get_arg(0).as_ptr();
    let argc = unsafe { vm_ci_argc((*cd).ci) };

    // Only JIT one arg calls like `ary[6]`
    if argc != 1 {
        gen_counter_incr(asm, Counter::opt_aref_argc_not_one);
        return None;
    }

    // Defer compilation so we can specialize base on a runtime receiver
    if !jit.at_current_insn() {
        defer_compilation(jit, asm, ocb);
        return Some(EndBlock);
    }

    // Specialize base on compile time values
    let comptime_idx = jit.peek_at_stack(&asm.ctx, 0);
    let comptime_recv = jit.peek_at_stack(&asm.ctx, 1);

    if comptime_recv.class_of() == unsafe { rb_cArray } && comptime_idx.fixnum_p() {
        if !assume_bop_not_redefined(jit, asm, ocb, ARRAY_REDEFINED_OP_FLAG, BOP_AREF) {
            return None;
        }

        // Get the stack operands
        let idx_opnd = asm.stack_opnd(0);
        let recv_opnd = asm.stack_opnd(1);

        // Guard that the receiver is an ::Array
        // BOP_AREF check above is only good for ::Array.
        jit_guard_known_klass(
            jit,
            asm,
            ocb,
            unsafe { rb_cArray },
            recv_opnd,
            recv_opnd.into(),
            comptime_recv,
            OPT_AREF_MAX_CHAIN_DEPTH,
            Counter::opt_aref_not_array,
        );

        // Bail if idx is not a FIXNUM
        let idx_reg = asm.load(idx_opnd);
        asm.test(idx_reg, (RUBY_FIXNUM_FLAG as u64).into());
        asm.jz(Target::side_exit(Counter::opt_aref_arg_not_fixnum));

        // Call VALUE rb_ary_entry_internal(VALUE ary, long offset).
        // It never raises or allocates, so we don't need to write to cfp->pc.
        {
            // Pop the argument and the receiver
            asm.stack_pop(2);

            let idx_reg = asm.rshift(idx_reg, Opnd::UImm(1)); // Convert fixnum to int
            let val = asm.ccall(rb_ary_entry_internal as *const u8, vec![recv_opnd, idx_reg]);

            // Push the return value onto the stack
            let stack_ret = asm.stack_push(Type::Unknown);
            asm.mov(stack_ret, val);
        }

        // Jump to next instruction. This allows guard chains to share the same successor.
        jump_to_next_insn(jit, asm, ocb);
        return Some(EndBlock);
    } else if comptime_recv.class_of() == unsafe { rb_cHash } {
        if !assume_bop_not_redefined(jit, asm, ocb, HASH_REDEFINED_OP_FLAG, BOP_AREF) {
            return None;
        }

        let recv_opnd = asm.stack_opnd(1);

        // Guard that the receiver is a hash
        jit_guard_known_klass(
            jit,
            asm,
            ocb,
            unsafe { rb_cHash },
            recv_opnd,
            recv_opnd.into(),
            comptime_recv,
            OPT_AREF_MAX_CHAIN_DEPTH,
            Counter::opt_aref_not_hash,
        );

        // Prepare to call rb_hash_aref(). It might call #hash on the key.
        jit_prepare_non_leaf_call(jit, asm);

        // Call rb_hash_aref
        let key_opnd = asm.stack_opnd(0);
        let recv_opnd = asm.stack_opnd(1);
        let val = asm.ccall(rb_hash_aref as *const u8, vec![recv_opnd, key_opnd]);

        // Pop the key and the receiver
        asm.stack_pop(2);

        // Push the return value onto the stack
        let stack_ret = asm.stack_push(Type::Unknown);
        asm.mov(stack_ret, val);

        // Jump to next instruction. This allows guard chains to share the same successor.
        jump_to_next_insn(jit, asm, ocb);
        Some(EndBlock)
    } else {
        // General case. Call the [] method.
        gen_opt_send_without_block(jit, asm, ocb)
    }
}

fn gen_opt_aset(
    jit: &mut JITState,
    asm: &mut Assembler,
    ocb: &mut OutlinedCb,
) -> Option<CodegenStatus> {
    // Defer compilation so we can specialize on a runtime `self`
    if !jit.at_current_insn() {
        defer_compilation(jit, asm, ocb);
        return Some(EndBlock);
    }

    let comptime_recv = jit.peek_at_stack(&asm.ctx, 2);
    let comptime_key = jit.peek_at_stack(&asm.ctx, 1);

    // Get the operands from the stack
    let recv = asm.stack_opnd(2);
    let key = asm.stack_opnd(1);
    let _val = asm.stack_opnd(0);

    if comptime_recv.class_of() == unsafe { rb_cArray } && comptime_key.fixnum_p() {
        // Guard receiver is an Array
        jit_guard_known_klass(
            jit,
            asm,
            ocb,
            unsafe { rb_cArray },
            recv,
            recv.into(),
            comptime_recv,
            SEND_MAX_DEPTH,
            Counter::opt_aset_not_array,
        );

        // Guard key is a fixnum
        jit_guard_known_klass(
            jit,
            asm,
            ocb,
            unsafe { rb_cInteger },
            key,
            key.into(),
            comptime_key,
            SEND_MAX_DEPTH,
            Counter::opt_aset_not_fixnum,
        );

        // We might allocate or raise
        jit_prepare_non_leaf_call(jit, asm);

        // Call rb_ary_store
        let recv = asm.stack_opnd(2);
        let key = asm.load(asm.stack_opnd(1));
        let key = asm.rshift(key, Opnd::UImm(1)); // FIX2LONG(key)
        let val = asm.stack_opnd(0);
        asm.ccall(rb_ary_store as *const u8, vec![recv, key, val]);

        // rb_ary_store returns void
        // stored value should still be on stack
        let val = asm.load(asm.stack_opnd(0));

        // Push the return value onto the stack
        asm.stack_pop(3);
        let stack_ret = asm.stack_push(Type::Unknown);
        asm.mov(stack_ret, val);

        jump_to_next_insn(jit, asm, ocb);
        return Some(EndBlock);
    } else if comptime_recv.class_of() == unsafe { rb_cHash } {
        // Guard receiver is a Hash
        jit_guard_known_klass(
            jit,
            asm,
            ocb,
            unsafe { rb_cHash },
            recv,
            recv.into(),
            comptime_recv,
            SEND_MAX_DEPTH,
            Counter::opt_aset_not_hash,
        );

        // We might allocate or raise
        jit_prepare_non_leaf_call(jit, asm);

        // Call rb_hash_aset
        let recv = asm.stack_opnd(2);
        let key = asm.stack_opnd(1);
        let val = asm.stack_opnd(0);
        let ret = asm.ccall(rb_hash_aset as *const u8, vec![recv, key, val]);

        // Push the return value onto the stack
        asm.stack_pop(3);
        let stack_ret = asm.stack_push(Type::Unknown);
        asm.mov(stack_ret, ret);

        jump_to_next_insn(jit, asm, ocb);
        Some(EndBlock)
    } else {
        gen_opt_send_without_block(jit, asm, ocb)
    }
}

fn gen_opt_aref_with(
    jit: &mut JITState,
    asm: &mut Assembler,
    _ocb: &mut OutlinedCb,
) -> Option<CodegenStatus>{
    // We might allocate or raise
    jit_prepare_non_leaf_call(jit, asm);

    let key_opnd = Opnd::Value(jit.get_arg(0));
    let recv_opnd = asm.stack_opnd(0);

    extern "C" {
        fn rb_vm_opt_aref_with(recv: VALUE, key: VALUE) -> VALUE;
    }

    let val_opnd = asm.ccall(
        rb_vm_opt_aref_with as *const u8,
        vec![
            recv_opnd,
            key_opnd
        ],
    );
    asm.stack_pop(1); // Keep it on stack during GC

    asm.cmp(val_opnd, Qundef.into());
    asm.je(Target::side_exit(Counter::opt_aref_with_qundef));

    let top = asm.stack_push(Type::Unknown);
    asm.mov(top, val_opnd);

    return Some(KeepCompiling);
}

fn gen_opt_and(
    jit: &mut JITState,
    asm: &mut Assembler,
    ocb: &mut OutlinedCb,
) -> Option<CodegenStatus> {
    let two_fixnums = match asm.ctx.two_fixnums_on_stack(jit) {
        Some(two_fixnums) => two_fixnums,
        None => {
            // Defer compilation so we can specialize on a runtime `self`
            defer_compilation(jit, asm, ocb);
            return Some(EndBlock);
        }
    };

    if two_fixnums {
        if !assume_bop_not_redefined(jit, asm, ocb, INTEGER_REDEFINED_OP_FLAG, BOP_AND) {
            return None;
        }

        // Check that both operands are fixnums
        guard_two_fixnums(jit, asm, ocb);

        // Get the operands and destination from the stack
        let arg1 = asm.stack_pop(1);
        let arg0 = asm.stack_pop(1);

        // Do the bitwise and arg0 & arg1
        let val = asm.and(arg0, arg1);

        // Push the output on the stack
        let dst = asm.stack_push(Type::Fixnum);
        asm.store(dst, val);

        Some(KeepCompiling)
    } else {
        // Delegate to send, call the method on the recv
        gen_opt_send_without_block(jit, asm, ocb)
    }
}

fn gen_opt_or(
    jit: &mut JITState,
    asm: &mut Assembler,
    ocb: &mut OutlinedCb,
) -> Option<CodegenStatus> {
    let two_fixnums = match asm.ctx.two_fixnums_on_stack(jit) {
        Some(two_fixnums) => two_fixnums,
        None => {
            // Defer compilation so we can specialize on a runtime `self`
            defer_compilation(jit, asm, ocb);
            return Some(EndBlock);
        }
    };

    if two_fixnums {
        if !assume_bop_not_redefined(jit, asm, ocb, INTEGER_REDEFINED_OP_FLAG, BOP_OR) {
            return None;
        }

        // Check that both operands are fixnums
        guard_two_fixnums(jit, asm, ocb);

        // Get the operands and destination from the stack
        let arg1 = asm.stack_pop(1);
        let arg0 = asm.stack_pop(1);

        // Do the bitwise or arg0 | arg1
        let val = asm.or(arg0, arg1);

        // Push the output on the stack
        let dst = asm.stack_push(Type::Fixnum);
        asm.store(dst, val);

        Some(KeepCompiling)
    } else {
        // Delegate to send, call the method on the recv
        gen_opt_send_without_block(jit, asm, ocb)
    }
}

fn gen_opt_minus(
    jit: &mut JITState,
    asm: &mut Assembler,
    ocb: &mut OutlinedCb,
) -> Option<CodegenStatus> {
    let two_fixnums = match asm.ctx.two_fixnums_on_stack(jit) {
        Some(two_fixnums) => two_fixnums,
        None => {
            // Defer compilation so we can specialize on a runtime `self`
            defer_compilation(jit, asm, ocb);
            return Some(EndBlock);
        }
    };

    if two_fixnums {
        if !assume_bop_not_redefined(jit, asm, ocb, INTEGER_REDEFINED_OP_FLAG, BOP_MINUS) {
            return None;
        }

        // Check that both operands are fixnums
        guard_two_fixnums(jit, asm, ocb);

        // Get the operands and destination from the stack
        let arg1 = asm.stack_pop(1);
        let arg0 = asm.stack_pop(1);

        // Subtract arg0 - arg1 and test for overflow
        let val_untag = asm.sub(arg0, arg1);
        asm.jo(Target::side_exit(Counter::opt_minus_overflow));
        let val = asm.add(val_untag, Opnd::Imm(1));

        // Push the output on the stack
        let dst = asm.stack_push(Type::Fixnum);
        asm.store(dst, val);

        Some(KeepCompiling)
    } else {
        // Delegate to send, call the method on the recv
        gen_opt_send_without_block(jit, asm, ocb)
    }
}

fn gen_opt_mult(
    jit: &mut JITState,
    asm: &mut Assembler,
    ocb: &mut OutlinedCb,
) -> Option<CodegenStatus> {
    let two_fixnums = match asm.ctx.two_fixnums_on_stack(jit) {
        Some(two_fixnums) => two_fixnums,
        None => {
            defer_compilation(jit, asm, ocb);
            return Some(EndBlock);
        }
    };

    // Fallback to a method call if it overflows
    if two_fixnums && asm.ctx.get_chain_depth() == 0 {
        if !assume_bop_not_redefined(jit, asm, ocb, INTEGER_REDEFINED_OP_FLAG, BOP_MULT) {
            return None;
        }

        // Check that both operands are fixnums
        guard_two_fixnums(jit, asm, ocb);

        // Get the operands from the stack
        let arg1 = asm.stack_pop(1);
        let arg0 = asm.stack_pop(1);

        // Do some bitwise gymnastics to handle tag bits
        // x * y is translated to (x >> 1) * (y - 1) + 1
        let arg0_untag = asm.rshift(arg0, Opnd::UImm(1));
        let arg1_untag = asm.sub(arg1, Opnd::UImm(1));
        let out_val = asm.mul(arg0_untag, arg1_untag);
        jit_chain_guard(JCC_JO_MUL, jit, asm, ocb, 1, Counter::opt_mult_overflow);
        let out_val = asm.add(out_val, Opnd::UImm(1));

        // Push the output on the stack
        let dst = asm.stack_push(Type::Fixnum);
        asm.mov(dst, out_val);

        Some(KeepCompiling)
    } else {
        gen_opt_send_without_block(jit, asm, ocb)
    }
}

fn gen_opt_div(
    jit: &mut JITState,
    asm: &mut Assembler,
    ocb: &mut OutlinedCb,
) -> Option<CodegenStatus> {
    // Delegate to send, call the method on the recv
    gen_opt_send_without_block(jit, asm, ocb)
}

fn gen_opt_mod(
    jit: &mut JITState,
    asm: &mut Assembler,
    ocb: &mut OutlinedCb,
) -> Option<CodegenStatus> {
    let two_fixnums = match asm.ctx.two_fixnums_on_stack(jit) {
        Some(two_fixnums) => two_fixnums,
        None => {
            // Defer compilation so we can specialize on a runtime `self`
            defer_compilation(jit, asm, ocb);
            return Some(EndBlock);
        }
    };

    if two_fixnums {
        if !assume_bop_not_redefined(jit, asm, ocb, INTEGER_REDEFINED_OP_FLAG, BOP_MOD) {
            return None;
        }

        // Check that both operands are fixnums
        guard_two_fixnums(jit, asm, ocb);

        // Get the operands and destination from the stack
        let arg1 = asm.stack_pop(1);
        let arg0 = asm.stack_pop(1);

        // Check for arg0 % 0
        asm.cmp(arg1, Opnd::Imm(VALUE::fixnum_from_usize(0).as_i64()));
        asm.je(Target::side_exit(Counter::opt_mod_zero));

        // Call rb_fix_mod_fix(VALUE recv, VALUE obj)
        let ret = asm.ccall(rb_fix_mod_fix as *const u8, vec![arg0, arg1]);

        // Push the return value onto the stack
        // When the two arguments are fixnums, the modulo output is always a fixnum
        let stack_ret = asm.stack_push(Type::Fixnum);
        asm.mov(stack_ret, ret);

        Some(KeepCompiling)
    } else {
        // Delegate to send, call the method on the recv
        gen_opt_send_without_block(jit, asm, ocb)
    }
}

fn gen_opt_ltlt(
    jit: &mut JITState,
    asm: &mut Assembler,
    ocb: &mut OutlinedCb,
) -> Option<CodegenStatus> {
    // Delegate to send, call the method on the recv
    gen_opt_send_without_block(jit, asm, ocb)
}

fn gen_opt_nil_p(
    jit: &mut JITState,
    asm: &mut Assembler,
    ocb: &mut OutlinedCb,
) -> Option<CodegenStatus> {
    // Delegate to send, call the method on the recv
    gen_opt_send_without_block(jit, asm, ocb)
}

fn gen_opt_empty_p(
    jit: &mut JITState,
    asm: &mut Assembler,
    ocb: &mut OutlinedCb,
) -> Option<CodegenStatus> {
    // Delegate to send, call the method on the recv
    gen_opt_send_without_block(jit, asm, ocb)
}

fn gen_opt_succ(
    jit: &mut JITState,
    asm: &mut Assembler,
    ocb: &mut OutlinedCb,
) -> Option<CodegenStatus> {
    // Delegate to send, call the method on the recv
    gen_opt_send_without_block(jit, asm, ocb)
}

fn gen_opt_str_freeze(
    jit: &mut JITState,
    asm: &mut Assembler,
    ocb: &mut OutlinedCb,
) -> Option<CodegenStatus> {
    if !assume_bop_not_redefined(jit, asm, ocb, STRING_REDEFINED_OP_FLAG, BOP_FREEZE) {
        return None;
    }

    let str = jit.get_arg(0);

    // Push the return value onto the stack
    let stack_ret = asm.stack_push(Type::CString);
    asm.mov(stack_ret, str.into());

    Some(KeepCompiling)
}

fn gen_opt_str_uminus(
    jit: &mut JITState,
    asm: &mut Assembler,
    ocb: &mut OutlinedCb,
) -> Option<CodegenStatus> {
    if !assume_bop_not_redefined(jit, asm, ocb, STRING_REDEFINED_OP_FLAG, BOP_UMINUS) {
        return None;
    }

    let str = jit.get_arg(0);

    // Push the return value onto the stack
    let stack_ret = asm.stack_push(Type::CString);
    asm.mov(stack_ret, str.into());

    Some(KeepCompiling)
}

fn gen_opt_newarray_max(
    jit: &mut JITState,
    asm: &mut Assembler,
    _ocb: &mut OutlinedCb,
) -> Option<CodegenStatus> {
    let num = jit.get_arg(0).as_u32();

    // Save the PC and SP because we may call #max
    jit_prepare_non_leaf_call(jit, asm);

    extern "C" {
        fn rb_vm_opt_newarray_max(ec: EcPtr, num: u32, elts: *const VALUE) -> VALUE;
    }

    let offset_magnitude = (SIZEOF_VALUE as u32) * num;
    let values_opnd = asm.ctx.sp_opnd(-(offset_magnitude as i32));
    let values_ptr = asm.lea(values_opnd);

    let val_opnd = asm.ccall(
        rb_vm_opt_newarray_max as *const u8,
        vec![
            EC,
            num.into(),
            values_ptr
        ],
    );

    asm.stack_pop(num.as_usize());
    let stack_ret = asm.stack_push(Type::Unknown);
    asm.mov(stack_ret, val_opnd);

    Some(KeepCompiling)
}

fn gen_opt_newarray_send(
    jit: &mut JITState,
    asm: &mut Assembler,
    _ocb: &mut OutlinedCb,
) -> Option<CodegenStatus> {
    let method = jit.get_arg(1).as_u64();

    if method == ID!(min) {
        gen_opt_newarray_min(jit, asm, _ocb)
    } else if method == ID!(max) {
        gen_opt_newarray_max(jit, asm, _ocb)
    } else if method == ID!(hash) {
        gen_opt_newarray_hash(jit, asm, _ocb)
    } else {
        None
    }
}

fn gen_opt_newarray_hash(
    jit: &mut JITState,
    asm: &mut Assembler,
    _ocb: &mut OutlinedCb,
) -> Option<CodegenStatus> {

    let num = jit.get_arg(0).as_u32();

    // Save the PC and SP because we may call #hash
    jit_prepare_non_leaf_call(jit, asm);

    extern "C" {
        fn rb_vm_opt_newarray_hash(ec: EcPtr, num: u32, elts: *const VALUE) -> VALUE;
    }

    let offset_magnitude = (SIZEOF_VALUE as u32) * num;
    let values_opnd = asm.ctx.sp_opnd(-(offset_magnitude as i32));
    let values_ptr = asm.lea(values_opnd);

    let val_opnd = asm.ccall(
        rb_vm_opt_newarray_hash as *const u8,
        vec![
            EC,
            num.into(),
            values_ptr
        ],
    );

    asm.stack_pop(num.as_usize());
    let stack_ret = asm.stack_push(Type::Unknown);
    asm.mov(stack_ret, val_opnd);

    Some(KeepCompiling)
}

fn gen_opt_newarray_min(
    jit: &mut JITState,
    asm: &mut Assembler,
    _ocb: &mut OutlinedCb,
) -> Option<CodegenStatus> {

    let num = jit.get_arg(0).as_u32();

    // Save the PC and SP because we may call #min
    jit_prepare_non_leaf_call(jit, asm);

    extern "C" {
        fn rb_vm_opt_newarray_min(ec: EcPtr, num: u32, elts: *const VALUE) -> VALUE;
    }

    let offset_magnitude = (SIZEOF_VALUE as u32) * num;
    let values_opnd = asm.ctx.sp_opnd(-(offset_magnitude as i32));
    let values_ptr = asm.lea(values_opnd);

    let val_opnd = asm.ccall(
        rb_vm_opt_newarray_min as *const u8,
        vec![
            EC,
            num.into(),
            values_ptr
        ],
    );

    asm.stack_pop(num.as_usize());
    let stack_ret = asm.stack_push(Type::Unknown);
    asm.mov(stack_ret, val_opnd);

    Some(KeepCompiling)
}

fn gen_opt_not(
    jit: &mut JITState,
    asm: &mut Assembler,
    ocb: &mut OutlinedCb,
) -> Option<CodegenStatus> {
    return gen_opt_send_without_block(jit, asm, ocb);
}

fn gen_opt_size(
    jit: &mut JITState,
    asm: &mut Assembler,
    ocb: &mut OutlinedCb,
) -> Option<CodegenStatus> {
    return gen_opt_send_without_block(jit, asm, ocb);
}

fn gen_opt_length(
    jit: &mut JITState,
    asm: &mut Assembler,
    ocb: &mut OutlinedCb,
) -> Option<CodegenStatus> {
    return gen_opt_send_without_block(jit, asm, ocb);
}

fn gen_opt_regexpmatch2(
    jit: &mut JITState,
    asm: &mut Assembler,
    ocb: &mut OutlinedCb,
) -> Option<CodegenStatus> {
    return gen_opt_send_without_block(jit, asm, ocb);
}

fn gen_opt_case_dispatch(
    jit: &mut JITState,
    asm: &mut Assembler,
    ocb: &mut OutlinedCb,
) -> Option<CodegenStatus> {
    // Normally this instruction would lookup the key in a hash and jump to an
    // offset based on that.
    // Instead we can take the fallback case and continue with the next
    // instruction.
    // We'd hope that our jitted code will be sufficiently fast without the
    // hash lookup, at least for small hashes, but it's worth revisiting this
    // assumption in the future.
    if !jit.at_current_insn() {
        defer_compilation(jit, asm, ocb);
        return Some(EndBlock);
    }

    let case_hash = jit.get_arg(0);
    let else_offset = jit.get_arg(1).as_u32();

    // Try to reorder case/else branches so that ones that are actually used come first.
    // Supporting only Fixnum for now so that the implementation can be an equality check.
    let key_opnd = asm.stack_opnd(0);
    let comptime_key = jit.peek_at_stack(&asm.ctx, 0);

    // Check that all cases are fixnums to avoid having to register BOP assumptions on
    // all the types that case hashes support. This spends compile time to save memory.
    fn case_hash_all_fixnum_p(hash: VALUE) -> bool {
        let mut all_fixnum = true;
        unsafe {
            unsafe extern "C" fn per_case(key: st_data_t, _value: st_data_t, data: st_data_t) -> c_int {
                (if VALUE(key as usize).fixnum_p() {
                    ST_CONTINUE
                } else {
                    (data as *mut bool).write(false);
                    ST_STOP
                }) as c_int
            }
            rb_hash_stlike_foreach(hash, Some(per_case), (&mut all_fixnum) as *mut _ as st_data_t);
        }

        all_fixnum
    }

    // If megamorphic, fallback to compiling branch instructions after opt_case_dispatch
    let megamorphic = asm.ctx.get_chain_depth() >= CASE_WHEN_MAX_DEPTH;
    if megamorphic {
        gen_counter_incr(asm, Counter::num_opt_case_dispatch_megamorphic);
    }

    if comptime_key.fixnum_p() && comptime_key.0 <= u32::MAX.as_usize() && case_hash_all_fixnum_p(case_hash) && !megamorphic {
        if !assume_bop_not_redefined(jit, asm, ocb, INTEGER_REDEFINED_OP_FLAG, BOP_EQQ) {
            return None;
        }

        // Check if the key is the same value
        asm.cmp(key_opnd, comptime_key.into());
        jit_chain_guard(
            JCC_JNE,
            jit,
            asm,
            ocb,
            CASE_WHEN_MAX_DEPTH,
            Counter::opt_case_dispatch_megamorphic,
        );
        asm.stack_pop(1); // Pop key_opnd

        // Get the offset for the compile-time key
        let mut offset = 0;
        unsafe { rb_hash_stlike_lookup(case_hash, comptime_key.0 as _, &mut offset) };
        let jump_offset = if offset == 0 {
            // NOTE: If we hit the else branch with various values, it could negatively impact the performance.
            else_offset
        } else {
            (offset as u32) >> 1 // FIX2LONG
        };

        // Jump to the offset of case or else
        let jump_idx = jit.next_insn_idx() as u32 + jump_offset;
        let jump_block = BlockId { iseq: jit.iseq, idx: jump_idx.try_into().unwrap() };
        gen_direct_jump(jit, &asm.ctx.clone(), jump_block, asm);
        Some(EndBlock)
    } else {
        asm.stack_pop(1); // Pop key_opnd
        Some(KeepCompiling) // continue with === branches
    }
}

fn gen_branchif(
    jit: &mut JITState,
    asm: &mut Assembler,
    ocb: &mut OutlinedCb,
) -> Option<CodegenStatus> {
    let jump_offset = jit.get_arg(0).as_i32();

    // Check for interrupts, but only on backward branches that may create loops
    if jump_offset < 0 {
        gen_check_ints(asm, Counter::branchif_interrupted);
    }

    // Get the branch target instruction offsets
    let next_idx = jit.next_insn_idx();
    let jump_idx = (next_idx as i32) + jump_offset;
    let next_block = BlockId {
        iseq: jit.iseq,
        idx: next_idx,
    };
    let jump_block = BlockId {
        iseq: jit.iseq,
        idx: jump_idx.try_into().unwrap(),
    };

    // Test if any bit (outside of the Qnil bit) is on
    // See RB_TEST()
    let val_type = asm.ctx.get_opnd_type(StackOpnd(0));
    let val_opnd = asm.stack_pop(1);

    incr_counter!(branch_insn_count);

    if let Some(result) = val_type.known_truthy() {
        let target = if result { jump_block } else { next_block };
        gen_direct_jump(jit, &asm.ctx.clone(), target, asm);
        incr_counter!(branch_known_count);
    } else {
        asm.test(val_opnd, Opnd::Imm(!Qnil.as_i64()));

        // Generate the branch instructions
        let ctx = asm.ctx;
        gen_branch(
            jit,
            asm,
            ocb,
            jump_block,
            &ctx,
            Some(next_block),
            Some(&ctx),
            BranchGenFn::BranchIf(Cell::new(BranchShape::Default)),
        );
    }

    Some(EndBlock)
}

fn gen_branchunless(
    jit: &mut JITState,
    asm: &mut Assembler,
    ocb: &mut OutlinedCb,
) -> Option<CodegenStatus> {
    let jump_offset = jit.get_arg(0).as_i32();

    // Check for interrupts, but only on backward branches that may create loops
    if jump_offset < 0 {
        gen_check_ints(asm, Counter::branchunless_interrupted);
    }

    // Get the branch target instruction offsets
    let next_idx = jit.next_insn_idx() as i32;
    let jump_idx = next_idx + jump_offset;
    let next_block = BlockId {
        iseq: jit.iseq,
        idx: next_idx.try_into().unwrap(),
    };
    let jump_block = BlockId {
        iseq: jit.iseq,
        idx: jump_idx.try_into().unwrap(),
    };

    let val_type = asm.ctx.get_opnd_type(StackOpnd(0));
    let val_opnd = asm.stack_pop(1);

    incr_counter!(branch_insn_count);

    if let Some(result) = val_type.known_truthy() {
        let target = if result { next_block } else { jump_block };
        gen_direct_jump(jit, &asm.ctx.clone(), target, asm);
        incr_counter!(branch_known_count);
    } else {
        // Test if any bit (outside of the Qnil bit) is on
        // See RB_TEST()
        let not_qnil = !Qnil.as_i64();
        asm.test(val_opnd, not_qnil.into());

        // Generate the branch instructions
        let ctx = asm.ctx;
        gen_branch(
            jit,
            asm,
            ocb,
            jump_block,
            &ctx,
            Some(next_block),
            Some(&ctx),
            BranchGenFn::BranchUnless(Cell::new(BranchShape::Default)),
        );
    }

    Some(EndBlock)
}

fn gen_branchnil(
    jit: &mut JITState,
    asm: &mut Assembler,
    ocb: &mut OutlinedCb,
) -> Option<CodegenStatus> {
    let jump_offset = jit.get_arg(0).as_i32();

    // Check for interrupts, but only on backward branches that may create loops
    if jump_offset < 0 {
        gen_check_ints(asm, Counter::branchnil_interrupted);
    }

    // Get the branch target instruction offsets
    let next_idx = jit.next_insn_idx() as i32;
    let jump_idx = next_idx + jump_offset;
    let next_block = BlockId {
        iseq: jit.iseq,
        idx: next_idx.try_into().unwrap(),
    };
    let jump_block = BlockId {
        iseq: jit.iseq,
        idx: jump_idx.try_into().unwrap(),
    };

    let val_type = asm.ctx.get_opnd_type(StackOpnd(0));
    let val_opnd = asm.stack_pop(1);

    incr_counter!(branch_insn_count);

    if let Some(result) = val_type.known_nil() {
        let target = if result { jump_block } else { next_block };
        gen_direct_jump(jit, &asm.ctx.clone(), target, asm);
        incr_counter!(branch_known_count);
    } else {
        // Test if the value is Qnil
        asm.cmp(val_opnd, Opnd::UImm(Qnil.into()));
        // Generate the branch instructions
        let ctx = asm.ctx;
        gen_branch(
            jit,
            asm,
            ocb,
            jump_block,
            &ctx,
            Some(next_block),
            Some(&ctx),
            BranchGenFn::BranchNil(Cell::new(BranchShape::Default)),
        );
    }

    Some(EndBlock)
}

fn gen_throw(
    jit: &mut JITState,
    asm: &mut Assembler,
    _ocb: &mut OutlinedCb,
) -> Option<CodegenStatus> {
    let throw_state = jit.get_arg(0).as_u64();
    let throwobj = asm.stack_pop(1);
    let throwobj = asm.load(throwobj);

    // Gather some statistics about throw
    gen_counter_incr(asm, Counter::num_throw);
    match (throw_state & VM_THROW_STATE_MASK as u64) as u32 {
        RUBY_TAG_BREAK => gen_counter_incr(asm, Counter::num_throw_break),
        RUBY_TAG_RETRY => gen_counter_incr(asm, Counter::num_throw_retry),
        RUBY_TAG_RETURN => gen_counter_incr(asm, Counter::num_throw_return),
        _ => {},
    }

    // THROW_DATA_NEW allocates. Save SP for GC and PC for allocation tracing as
    // well as handling the catch table. However, not using jit_prepare_call_with_gc
    // since we don't need a patch point for this implementation.
    jit_save_pc(jit, asm);
    gen_save_sp(asm);

    // rb_vm_throw verifies it's a valid throw, sets ec->tag->state, and returns throw
    // data, which is throwobj or a vm_throw_data wrapping it. When ec->tag->state is
    // set, JIT code callers will handle the throw with vm_exec_handle_exception.
    extern "C" {
        fn rb_vm_throw(ec: EcPtr, reg_cfp: CfpPtr, throw_state: u32, throwobj: VALUE) -> VALUE;
    }
    let val = asm.ccall(rb_vm_throw as *mut u8, vec![EC, CFP, throw_state.into(), throwobj]);

    asm_comment!(asm, "exit from throw");
    asm.cpop_into(SP);
    asm.cpop_into(EC);
    asm.cpop_into(CFP);

    asm.frame_teardown();

    asm.cret(val);
    Some(EndBlock)
}

fn gen_jump(
    jit: &mut JITState,
    asm: &mut Assembler,
    _ocb: &mut OutlinedCb,
) -> Option<CodegenStatus> {
    let jump_offset = jit.get_arg(0).as_i32();

    // Check for interrupts, but only on backward branches that may create loops
    if jump_offset < 0 {
        gen_check_ints(asm, Counter::jump_interrupted);
    }

    // Get the branch target instruction offsets
    let jump_idx = jit.next_insn_idx() as i32 + jump_offset;
    let jump_block = BlockId {
        iseq: jit.iseq,
        idx: jump_idx.try_into().unwrap(),
    };

    // Generate the jump instruction
    gen_direct_jump(jit, &asm.ctx.clone(), jump_block, asm);

    Some(EndBlock)
}

/// Guard that self or a stack operand has the same class as `known_klass`, using
/// `sample_instance` to speculate about the shape of the runtime value.
/// FIXNUM and on-heap integers are treated as if they have distinct classes, and
/// the guard generated for one will fail for the other.
///
/// Recompile as contingency if possible, or take side exit a last resort.
fn jit_guard_known_klass(
    jit: &mut JITState,
    asm: &mut Assembler,
    ocb: &mut OutlinedCb,
    known_klass: VALUE,
    obj_opnd: Opnd,
    insn_opnd: YARVOpnd,
    sample_instance: VALUE,
    max_chain_depth: u8,
    counter: Counter,
) {
    let val_type = asm.ctx.get_opnd_type(insn_opnd);

    if val_type.known_class() == Some(known_klass) {
        // We already know from type information that this is a match
        return;
    }

    if unsafe { known_klass == rb_cNilClass } {
        assert!(!val_type.is_heap());
        assert!(val_type.is_unknown());

        asm_comment!(asm, "guard object is nil");
        asm.cmp(obj_opnd, Qnil.into());
        jit_chain_guard(JCC_JNE, jit, asm, ocb, max_chain_depth, counter);

        asm.ctx.upgrade_opnd_type(insn_opnd, Type::Nil);
    } else if unsafe { known_klass == rb_cTrueClass } {
        assert!(!val_type.is_heap());
        assert!(val_type.is_unknown());

        asm_comment!(asm, "guard object is true");
        asm.cmp(obj_opnd, Qtrue.into());
        jit_chain_guard(JCC_JNE, jit, asm, ocb, max_chain_depth, counter);

        asm.ctx.upgrade_opnd_type(insn_opnd, Type::True);
    } else if unsafe { known_klass == rb_cFalseClass } {
        assert!(!val_type.is_heap());
        assert!(val_type.is_unknown());

        asm_comment!(asm, "guard object is false");
        assert!(Qfalse.as_i32() == 0);
        asm.test(obj_opnd, obj_opnd);
        jit_chain_guard(JCC_JNZ, jit, asm, ocb, max_chain_depth, counter);

        asm.ctx.upgrade_opnd_type(insn_opnd, Type::False);
    } else if unsafe { known_klass == rb_cInteger } && sample_instance.fixnum_p() {
        // We will guard fixnum and bignum as though they were separate classes
        // BIGNUM can be handled by the general else case below
        assert!(val_type.is_unknown());

        asm_comment!(asm, "guard object is fixnum");
        asm.test(obj_opnd, Opnd::Imm(RUBY_FIXNUM_FLAG as i64));
        jit_chain_guard(JCC_JZ, jit, asm, ocb, max_chain_depth, counter);
        asm.ctx.upgrade_opnd_type(insn_opnd, Type::Fixnum);
    } else if unsafe { known_klass == rb_cSymbol } && sample_instance.static_sym_p() {
        assert!(!val_type.is_heap());
        // We will guard STATIC vs DYNAMIC as though they were separate classes
        // DYNAMIC symbols can be handled by the general else case below
        if val_type != Type::ImmSymbol || !val_type.is_imm() {
            assert!(val_type.is_unknown());

            asm_comment!(asm, "guard object is static symbol");
            assert!(RUBY_SPECIAL_SHIFT == 8);
            asm.cmp(obj_opnd.with_num_bits(8).unwrap(), Opnd::UImm(RUBY_SYMBOL_FLAG as u64));
            jit_chain_guard(JCC_JNE, jit, asm, ocb, max_chain_depth, counter);
            asm.ctx.upgrade_opnd_type(insn_opnd, Type::ImmSymbol);
        }
    } else if unsafe { known_klass == rb_cFloat } && sample_instance.flonum_p() {
        assert!(!val_type.is_heap());
        if val_type != Type::Flonum || !val_type.is_imm() {
            assert!(val_type.is_unknown());

            // We will guard flonum vs heap float as though they were separate classes
            asm_comment!(asm, "guard object is flonum");
            let flag_bits = asm.and(obj_opnd, Opnd::UImm(RUBY_FLONUM_MASK as u64));
            asm.cmp(flag_bits, Opnd::UImm(RUBY_FLONUM_FLAG as u64));
            jit_chain_guard(JCC_JNE, jit, asm, ocb, max_chain_depth, counter);
            asm.ctx.upgrade_opnd_type(insn_opnd, Type::Flonum);
        }
    } else if unsafe {
        FL_TEST(known_klass, VALUE(RUBY_FL_SINGLETON as usize)) != VALUE(0)
            && sample_instance == rb_class_attached_object(known_klass)
            && !rb_obj_is_kind_of(sample_instance, rb_cIO).test()
    } {
        // Singleton classes are attached to one specific object, so we can
        // avoid one memory access (and potentially the is_heap check) by
        // looking for the expected object directly.
        // Note that in case the sample instance has a singleton class that
        // doesn't attach to the sample instance, it means the sample instance
        // has an empty singleton class that hasn't been materialized yet. In
        // this case, comparing against the sample instance doesn't guarantee
        // that its singleton class is empty, so we can't avoid the memory
        // access. As an example, `Object.new.singleton_class` is an object in
        // this situation.
        // Also, guarding by identity is incorrect for IO objects because
        // IO#reopen can be used to change the class and singleton class of IO objects!
        asm_comment!(asm, "guard known object with singleton class");
        asm.cmp(obj_opnd, sample_instance.into());
        jit_chain_guard(JCC_JNE, jit, asm, ocb, max_chain_depth, counter);
    } else if val_type == Type::CString && unsafe { known_klass == rb_cString } {
        // guard elided because the context says we've already checked
        unsafe {
            assert_eq!(sample_instance.class_of(), rb_cString, "context says class is exactly ::String")
        };
    } else {
        assert!(!val_type.is_imm());

        // Check that the receiver is a heap object
        // Note: if we get here, the class doesn't have immediate instances.
        if !val_type.is_heap() {
            asm_comment!(asm, "guard not immediate");
            asm.test(obj_opnd, (RUBY_IMMEDIATE_MASK as u64).into());
            jit_chain_guard(JCC_JNZ, jit, asm, ocb, max_chain_depth, counter);
            asm.cmp(obj_opnd, Qfalse.into());
            jit_chain_guard(JCC_JE, jit, asm, ocb, max_chain_depth, counter);

            asm.ctx.upgrade_opnd_type(insn_opnd, Type::UnknownHeap);
        }

        // If obj_opnd isn't already a register, load it.
        let obj_opnd = match obj_opnd {
            Opnd::InsnOut { .. } => obj_opnd,
            _ => asm.load(obj_opnd),
        };
        let klass_opnd = Opnd::mem(64, obj_opnd, RUBY_OFFSET_RBASIC_KLASS);

        // Bail if receiver class is different from known_klass
        // TODO: jit_mov_gc_ptr keeps a strong reference, which leaks the class.
        asm_comment!(asm, "guard known class");
        asm.cmp(klass_opnd, known_klass.into());
        jit_chain_guard(JCC_JNE, jit, asm, ocb, max_chain_depth, counter);

        if known_klass == unsafe { rb_cString } {
            // Upgrading to Type::CString here is incorrect.
            // The guard we put only checks RBASIC_CLASS(obj),
            // which adding a singleton class can change. We
            // additionally need to know the string is frozen
            // to claim Type::CString.
            asm.ctx.upgrade_opnd_type(insn_opnd, Type::TString);
        } else if known_klass == unsafe { rb_cArray } {
            asm.ctx.upgrade_opnd_type(insn_opnd, Type::TArray);
        }
    }
}

// Generate ancestry guard for protected callee.
// Calls to protected callees only go through when self.is_a?(klass_that_defines_the_callee).
fn jit_protected_callee_ancestry_guard(
    asm: &mut Assembler,
    cme: *const rb_callable_method_entry_t,
) {
    // See vm_call_method().
    let def_class = unsafe { (*cme).defined_class };
    // Note: PC isn't written to current control frame as rb_is_kind_of() shouldn't raise.
    // VALUE rb_obj_is_kind_of(VALUE obj, VALUE klass);

    let val = asm.ccall(
        rb_obj_is_kind_of as *mut u8,
        vec![
            Opnd::mem(64, CFP, RUBY_OFFSET_CFP_SELF),
            def_class.into(),
        ],
    );
    asm.test(val, val);
    asm.jz(Target::side_exit(Counter::guard_send_se_protected_check_failed))
}

// Codegen for rb_obj_not().
// Note, caller is responsible for generating all the right guards, including
// arity guards.
fn jit_rb_obj_not(
    _jit: &mut JITState,
    asm: &mut Assembler,
    _ocb: &mut OutlinedCb,
    _ci: *const rb_callinfo,
    _cme: *const rb_callable_method_entry_t,
    _block: Option<BlockHandler>,
    _argc: i32,
    _known_recv_class: Option<VALUE>,
) -> bool {
    let recv_opnd = asm.ctx.get_opnd_type(StackOpnd(0));

    match recv_opnd.known_truthy() {
        Some(false) => {
            asm_comment!(asm, "rb_obj_not(nil_or_false)");
            asm.stack_pop(1);
            let out_opnd = asm.stack_push(Type::True);
            asm.mov(out_opnd, Qtrue.into());
        },
        Some(true) => {
            // Note: recv_opnd != Type::Nil && recv_opnd != Type::False.
            asm_comment!(asm, "rb_obj_not(truthy)");
            asm.stack_pop(1);
            let out_opnd = asm.stack_push(Type::False);
            asm.mov(out_opnd, Qfalse.into());
        },
        _ => {
            return false;
        },
    }

    true
}

// Codegen for rb_true()
fn jit_rb_true(
    _jit: &mut JITState,
    asm: &mut Assembler,
    _ocb: &mut OutlinedCb,
    _ci: *const rb_callinfo,
    _cme: *const rb_callable_method_entry_t,
    _block: Option<BlockHandler>,
    _argc: i32,
    _known_recv_class: Option<VALUE>,
) -> bool {
    asm_comment!(asm, "nil? == true");
    asm.stack_pop(1);
    let stack_ret = asm.stack_push(Type::True);
    asm.mov(stack_ret, Qtrue.into());
    true
}

// Codegen for rb_false()
fn jit_rb_false(
    _jit: &mut JITState,
    asm: &mut Assembler,
    _ocb: &mut OutlinedCb,
    _ci: *const rb_callinfo,
    _cme: *const rb_callable_method_entry_t,
    _block: Option<BlockHandler>,
    _argc: i32,
    _known_recv_class: Option<VALUE>,
) -> bool {
    asm_comment!(asm, "nil? == false");
    asm.stack_pop(1);
    let stack_ret = asm.stack_push(Type::False);
    asm.mov(stack_ret, Qfalse.into());
    true
}

/// Codegen for Kernel#is_a?
fn jit_rb_kernel_is_a(
    jit: &mut JITState,
    asm: &mut Assembler,
    _ocb: &mut OutlinedCb,
    _ci: *const rb_callinfo,
    _cme: *const rb_callable_method_entry_t,
    _block: Option<BlockHandler>,
    argc: i32,
    known_recv_class: Option<VALUE>,
) -> bool {
    if argc != 1 {
        return false;
    }

    // If this is a super call we might not know the class
    if known_recv_class.is_none() {
        return false;
    }

    // Important note: The output code will simply `return true/false`.
    // Correctness follows from:
    //  - `known_recv_class` implies there is a guard scheduled before here
    //    for a particular `CLASS_OF(lhs)`.
    //  - We guard that rhs is identical to the compile-time sample
    //  - In general, for any two Class instances A, B, `A < B` does not change at runtime.
    //    Class#superclass is stable.

    let sample_rhs = jit.peek_at_stack(&asm.ctx, 0);
    let sample_lhs = jit.peek_at_stack(&asm.ctx, 1);

    // We are not allowing module here because the module hierarchy can change at runtime.
    if !unsafe { RB_TYPE_P(sample_rhs, RUBY_T_CLASS) } {
        return false;
    }
    let sample_is_a = unsafe { rb_obj_is_kind_of(sample_lhs, sample_rhs) == Qtrue };

    asm_comment!(asm, "Kernel#is_a?");
    asm.cmp(asm.stack_opnd(0), sample_rhs.into());
    asm.jne(Target::side_exit(Counter::guard_send_is_a_class_mismatch));

    asm.stack_pop(2);

    if sample_is_a {
        let stack_ret = asm.stack_push(Type::True);
        asm.mov(stack_ret, Qtrue.into());
    } else {
        let stack_ret = asm.stack_push(Type::False);
        asm.mov(stack_ret, Qfalse.into());
    }
    return true;
}

/// Codegen for Kernel#instance_of?
fn jit_rb_kernel_instance_of(
    jit: &mut JITState,
    asm: &mut Assembler,
    ocb: &mut OutlinedCb,
    _ci: *const rb_callinfo,
    _cme: *const rb_callable_method_entry_t,
    _block: Option<BlockHandler>,
    argc: i32,
    known_recv_class: Option<VALUE>,
) -> bool {
    if argc != 1 {
        return false;
    }

    // If this is a super call we might not know the class
    if known_recv_class.is_none() {
        return false;
    }

    // Important note: The output code will simply `return true/false`.
    // Correctness follows from:
    //  - `known_recv_class` implies there is a guard scheduled before here
    //    for a particular `CLASS_OF(lhs)`.
    //  - We guard that rhs is identical to the compile-time sample
    //  - For a particular `CLASS_OF(lhs)`, `rb_obj_class(lhs)` does not change.
    //    (because for any singleton class `s`, `s.superclass.equal?(s.attached_object.class)`)

    let sample_rhs = jit.peek_at_stack(&asm.ctx, 0);
    let sample_lhs = jit.peek_at_stack(&asm.ctx, 1);

    // Filters out cases where the C implementation raises
    if unsafe { !(RB_TYPE_P(sample_rhs, RUBY_T_CLASS) || RB_TYPE_P(sample_rhs, RUBY_T_MODULE)) } {
        return false;
    }

    // We need to grab the class here to deal with singleton classes.
    // Instance of grabs the "real class" of the object rather than the
    // singleton class.
    let sample_lhs_real_class = unsafe { rb_obj_class(sample_lhs) };

    let sample_instance_of = sample_lhs_real_class == sample_rhs;

    asm_comment!(asm, "Kernel#instance_of?");
    asm.cmp(asm.stack_opnd(0), sample_rhs.into());
    jit_chain_guard(
        JCC_JNE,
        jit,
        asm,
        ocb,
        SEND_MAX_DEPTH,
        Counter::guard_send_instance_of_class_mismatch,
    );

    asm.stack_pop(2);

    if sample_instance_of {
        let stack_ret = asm.stack_push(Type::True);
        asm.mov(stack_ret, Qtrue.into());
    } else {
        let stack_ret = asm.stack_push(Type::False);
        asm.mov(stack_ret, Qfalse.into());
    }
    return true;
}

fn jit_rb_mod_eqq(
    _jit: &mut JITState,
    asm: &mut Assembler,
    _ocb: &mut OutlinedCb,
    _ci: *const rb_callinfo,
    _cme: *const rb_callable_method_entry_t,
    _block: Option<BlockHandler>,
    argc: i32,
    _known_recv_class: Option<VALUE>,
) -> bool {
    if argc != 1 {
        return false;
    }

    asm_comment!(asm, "Module#===");
    // By being here, we know that the receiver is a T_MODULE or a T_CLASS, because Module#=== can
    // only live on these objects. With that, we can call rb_obj_is_kind_of() without
    // jit_prepare_non_leaf_call() or a control frame push because it can't raise, allocate, or call
    // Ruby methods with these inputs.
    // Note the difference in approach from Kernel#is_a? because we don't get a free guard for the
    // right hand side.
    let rhs = asm.stack_pop(1);
    let lhs = asm.stack_pop(1); // the module
    let ret = asm.ccall(rb_obj_is_kind_of as *const u8, vec![rhs, lhs]);

    // Return the result
    let stack_ret = asm.stack_push(Type::UnknownImm);
    asm.mov(stack_ret, ret);

    return true;
}

// Codegen for rb_obj_equal()
// object identity comparison
fn jit_rb_obj_equal(
    _jit: &mut JITState,
    asm: &mut Assembler,
    _ocb: &mut OutlinedCb,
    _ci: *const rb_callinfo,
    _cme: *const rb_callable_method_entry_t,
    _block: Option<BlockHandler>,
    _argc: i32,
    _known_recv_class: Option<VALUE>,
) -> bool {
    asm_comment!(asm, "equal?");
    let obj1 = asm.stack_pop(1);
    let obj2 = asm.stack_pop(1);

    asm.cmp(obj1, obj2);
    let ret_opnd = asm.csel_e(Qtrue.into(), Qfalse.into());

    let stack_ret = asm.stack_push(Type::UnknownImm);
    asm.mov(stack_ret, ret_opnd);
    true
}

// Codegen for rb_obj_not_equal()
// object identity comparison
fn jit_rb_obj_not_equal(
    jit: &mut JITState,
    asm: &mut Assembler,
    ocb: &mut OutlinedCb,
    _ci: *const rb_callinfo,
    _cme: *const rb_callable_method_entry_t,
    _block: Option<BlockHandler>,
    _argc: i32,
    _known_recv_class: Option<VALUE>,
) -> bool {
    gen_equality_specialized(jit, asm, ocb, false) == Some(true)
}

// Codegen for rb_int_equal()
fn jit_rb_int_equal(
    jit: &mut JITState,
    asm: &mut Assembler,
    ocb: &mut OutlinedCb,
    _ci: *const rb_callinfo,
    _cme: *const rb_callable_method_entry_t,
    _block: Option<BlockHandler>,
    _argc: i32,
    _known_recv_class: Option<VALUE>,
) -> bool {
    // Check that both operands are fixnums
    guard_two_fixnums(jit, asm, ocb);

    // Compare the arguments
    asm_comment!(asm, "rb_int_equal");
    let arg1 = asm.stack_pop(1);
    let arg0 = asm.stack_pop(1);
    asm.cmp(arg0, arg1);
    let ret_opnd = asm.csel_e(Qtrue.into(), Qfalse.into());

    let stack_ret = asm.stack_push(Type::UnknownImm);
    asm.mov(stack_ret, ret_opnd);
    true
}

fn jit_rb_int_succ(
    _jit: &mut JITState,
    asm: &mut Assembler,
    _ocb: &mut OutlinedCb,
    _ci: *const rb_callinfo,
    _cme: *const rb_callable_method_entry_t,
    _block: Option<BlockHandler>,
    _argc: i32,
    _known_recv_class: Option<VALUE>,
) -> bool {
    // Guard the receiver is fixnum
    let recv_type = asm.ctx.get_opnd_type(StackOpnd(0));
    let recv = asm.stack_pop(1);
    if recv_type != Type::Fixnum {
        asm_comment!(asm, "guard object is fixnum");
        asm.test(recv, Opnd::Imm(RUBY_FIXNUM_FLAG as i64));
        asm.jz(Target::side_exit(Counter::opt_succ_not_fixnum));
    }

    asm_comment!(asm, "Integer#succ");
    let out_val = asm.add(recv, Opnd::Imm(2)); // 2 is untagged Fixnum 1
    asm.jo(Target::side_exit(Counter::opt_succ_overflow));

    // Push the output onto the stack
    let dst = asm.stack_push(Type::Fixnum);
    asm.mov(dst, out_val);

    true
}

fn jit_rb_int_div(
    jit: &mut JITState,
    asm: &mut Assembler,
    ocb: &mut OutlinedCb,
    _ci: *const rb_callinfo,
    _cme: *const rb_callable_method_entry_t,
    _block: Option<BlockHandler>,
    _argc: i32,
    _known_recv_class: Option<VALUE>,
) -> bool {
    if asm.ctx.two_fixnums_on_stack(jit) != Some(true) {
        return false;
    }
    guard_two_fixnums(jit, asm, ocb);

    // rb_fix_div_fix may GC-allocate for Bignum
    jit_prepare_call_with_gc(jit, asm);

    asm_comment!(asm, "Integer#/");
    let obj = asm.stack_opnd(0);
    let recv = asm.stack_opnd(1);

    // Check for arg0 % 0
    asm.cmp(obj, VALUE::fixnum_from_usize(0).as_i64().into());
    asm.je(Target::side_exit(Counter::opt_div_zero));

    let ret = asm.ccall(rb_fix_div_fix as *const u8, vec![recv, obj]);
    asm.stack_pop(2); // Keep them during ccall for GC

    let ret_opnd = asm.stack_push(Type::Unknown);
    asm.mov(ret_opnd, ret);
    true
}

fn jit_rb_int_lshift(
    jit: &mut JITState,
    asm: &mut Assembler,
    ocb: &mut OutlinedCb,
    _ci: *const rb_callinfo,
    _cme: *const rb_callable_method_entry_t,
    _block: Option<BlockHandler>,
    _argc: i32,
    _known_recv_class: Option<VALUE>,
) -> bool {
    if asm.ctx.two_fixnums_on_stack(jit) != Some(true) {
        return false;
    }
    guard_two_fixnums(jit, asm, ocb);

    let comptime_shift = jit.peek_at_stack(&asm.ctx, 0);

    if !comptime_shift.fixnum_p() {
        return false;
    }

    // Untag the fixnum shift amount
    let shift_amt = comptime_shift.as_isize() >> 1;
    if shift_amt > 63 || shift_amt < 0 {
        return false;
    }

    // Fallback to a C call if the shift amount varies
    // This check is needed because the chain guard will side-exit
    // if its max depth is reached
    if asm.ctx.get_chain_depth() > 0 {
        return false;
    }

    let rhs = asm.stack_pop(1);
    let lhs = asm.stack_pop(1);

    // Guard on the shift amount we speculated on
    asm.cmp(rhs, comptime_shift.into());
    jit_chain_guard(
        JCC_JNE,
        jit,
        asm,
        ocb,
        1,
        Counter::lshift_amount_changed,
    );

    let in_val = asm.sub(lhs, 1.into());
    let shift_opnd = Opnd::UImm(shift_amt as u64);
    let out_val = asm.lshift(in_val, shift_opnd);
    let unshifted = asm.rshift(out_val, shift_opnd);

    // Guard that we did not overflow
    asm.cmp(unshifted, in_val);
    asm.jne(Target::side_exit(Counter::lshift_overflow));

    // Re-tag the output value
    let out_val = asm.add(out_val, 1.into());

    let ret_opnd = asm.stack_push(Type::Fixnum);
    asm.mov(ret_opnd, out_val);
    true
}

fn jit_rb_int_rshift(
    jit: &mut JITState,
    asm: &mut Assembler,
    ocb: &mut OutlinedCb,
    _ci: *const rb_callinfo,
    _cme: *const rb_callable_method_entry_t,
    _block: Option<BlockHandler>,
    _argc: i32,
    _known_recv_class: Option<VALUE>,
) -> bool {
    if asm.ctx.two_fixnums_on_stack(jit) != Some(true) {
        return false;
    }
    guard_two_fixnums(jit, asm, ocb);

    let comptime_shift = jit.peek_at_stack(&asm.ctx, 0);

    // Untag the fixnum shift amount
    let shift_amt = comptime_shift.as_isize() >> 1;
    if shift_amt > 63 || shift_amt < 0 {
        return false;
    }

    // Fallback to a C call if the shift amount varies
    // This check is needed because the chain guard will side-exit
    // if its max depth is reached
    if asm.ctx.get_chain_depth() > 0 {
        return false;
    }

    let rhs = asm.stack_pop(1);
    let lhs = asm.stack_pop(1);

    // Guard on the shift amount we speculated on
    asm.cmp(rhs, comptime_shift.into());
    jit_chain_guard(
        JCC_JNE,
        jit,
        asm,
        ocb,
        1,
        Counter::rshift_amount_changed,
    );

    let shift_opnd = Opnd::UImm(shift_amt as u64);
    let out_val = asm.rshift(lhs, shift_opnd);
    let out_val = asm.or(out_val, 1.into());

    let ret_opnd = asm.stack_push(Type::Fixnum);
    asm.mov(ret_opnd, out_val);
    true
}

fn jit_rb_int_xor(
    jit: &mut JITState,
    asm: &mut Assembler,
    ocb: &mut OutlinedCb,
    _ci: *const rb_callinfo,
    _cme: *const rb_callable_method_entry_t,
    _block: Option<BlockHandler>,
    _argc: i32,
    _known_recv_class: Option<VALUE>,
) -> bool {
    if asm.ctx.two_fixnums_on_stack(jit) != Some(true) {
        return false;
    }
    guard_two_fixnums(jit, asm, ocb);

    let rhs = asm.stack_pop(1);
    let lhs = asm.stack_pop(1);

    // XOR and then re-tag the resulting fixnum
    let out_val = asm.xor(lhs, rhs);
    let out_val = asm.or(out_val, 1.into());

    let ret_opnd = asm.stack_push(Type::Fixnum);
    asm.mov(ret_opnd, out_val);
    true
}

fn jit_rb_int_aref(
    jit: &mut JITState,
    asm: &mut Assembler,
    ocb: &mut OutlinedCb,
    _ci: *const rb_callinfo,
    _cme: *const rb_callable_method_entry_t,
    _block: Option<BlockHandler>,
    argc: i32,
    _known_recv_class: Option<VALUE>,
) -> bool {
    if argc != 1 {
        return false;
    }
    if asm.ctx.two_fixnums_on_stack(jit) != Some(true) {
        return false;
    }
    guard_two_fixnums(jit, asm, ocb);

    asm_comment!(asm, "Integer#[]");
    let obj = asm.stack_pop(1);
    let recv = asm.stack_pop(1);

    let ret = asm.ccall(rb_fix_aref as *const u8, vec![recv, obj]);

    let ret_opnd = asm.stack_push(Type::Fixnum);
    asm.mov(ret_opnd, ret);
    true
}

fn jit_rb_float_plus(
    jit: &mut JITState,
    asm: &mut Assembler,
    ocb: &mut OutlinedCb,
    _ci: *const rb_callinfo,
    _cme: *const rb_callable_method_entry_t,
    _block: Option<BlockHandler>,
    _argc: i32,
    _known_recv_class: Option<VALUE>,
) -> bool {
    // Guard obj is Fixnum or Flonum to avoid rb_funcall on rb_num_coerce_bin
    let comptime_obj = jit.peek_at_stack(&asm.ctx, 0);
    if comptime_obj.fixnum_p() || comptime_obj.flonum_p() {
        let obj = asm.stack_opnd(0);
        jit_guard_known_klass(
            jit,
            asm,
            ocb,
            comptime_obj.class_of(),
            obj,
            obj.into(),
            comptime_obj,
            SEND_MAX_DEPTH,
            Counter::guard_send_not_fixnum_or_flonum,
        );
    } else {
        return false;
    }

    // Save the PC and SP because the callee may allocate Float on heap
    jit_prepare_call_with_gc(jit, asm);

    asm_comment!(asm, "Float#+");
    let obj = asm.stack_opnd(0);
    let recv = asm.stack_opnd(1);

    let ret = asm.ccall(rb_float_plus as *const u8, vec![recv, obj]);
    asm.stack_pop(2); // Keep recv during ccall for GC

    let ret_opnd = asm.stack_push(Type::Unknown); // Flonum or heap Float
    asm.mov(ret_opnd, ret);
    true
}

fn jit_rb_float_minus(
    jit: &mut JITState,
    asm: &mut Assembler,
    ocb: &mut OutlinedCb,
    _ci: *const rb_callinfo,
    _cme: *const rb_callable_method_entry_t,
    _block: Option<BlockHandler>,
    _argc: i32,
    _known_recv_class: Option<VALUE>,
) -> bool {
    // Guard obj is Fixnum or Flonum to avoid rb_funcall on rb_num_coerce_bin
    let comptime_obj = jit.peek_at_stack(&asm.ctx, 0);
    if comptime_obj.fixnum_p() || comptime_obj.flonum_p() {
        let obj = asm.stack_opnd(0);
        jit_guard_known_klass(
            jit,
            asm,
            ocb,
            comptime_obj.class_of(),
            obj,
            obj.into(),
            comptime_obj,
            SEND_MAX_DEPTH,
            Counter::guard_send_not_fixnum_or_flonum,
        );
    } else {
        return false;
    }

    // Save the PC and SP because the callee may allocate Float on heap
    jit_prepare_call_with_gc(jit, asm);

    asm_comment!(asm, "Float#-");
    let obj = asm.stack_opnd(0);
    let recv = asm.stack_opnd(1);

    let ret = asm.ccall(rb_float_minus as *const u8, vec![recv, obj]);
    asm.stack_pop(2); // Keep recv during ccall for GC

    let ret_opnd = asm.stack_push(Type::Unknown); // Flonum or heap Float
    asm.mov(ret_opnd, ret);
    true
}

fn jit_rb_float_mul(
    jit: &mut JITState,
    asm: &mut Assembler,
    ocb: &mut OutlinedCb,
    _ci: *const rb_callinfo,
    _cme: *const rb_callable_method_entry_t,
    _block: Option<BlockHandler>,
    _argc: i32,
    _known_recv_class: Option<VALUE>,
) -> bool {
    // Guard obj is Fixnum or Flonum to avoid rb_funcall on rb_num_coerce_bin
    let comptime_obj = jit.peek_at_stack(&asm.ctx, 0);
    if comptime_obj.fixnum_p() || comptime_obj.flonum_p() {
        let obj = asm.stack_opnd(0);
        jit_guard_known_klass(
            jit,
            asm,
            ocb,
            comptime_obj.class_of(),
            obj,
            obj.into(),
            comptime_obj,
            SEND_MAX_DEPTH,
            Counter::guard_send_not_fixnum_or_flonum,
        );
    } else {
        return false;
    }

    // Save the PC and SP because the callee may allocate Float on heap
    jit_prepare_call_with_gc(jit, asm);

    asm_comment!(asm, "Float#*");
    let obj = asm.stack_opnd(0);
    let recv = asm.stack_opnd(1);

    let ret = asm.ccall(rb_float_mul as *const u8, vec![recv, obj]);
    asm.stack_pop(2); // Keep recv during ccall for GC

    let ret_opnd = asm.stack_push(Type::Unknown); // Flonum or heap Float
    asm.mov(ret_opnd, ret);
    true
}

fn jit_rb_float_div(
    jit: &mut JITState,
    asm: &mut Assembler,
    ocb: &mut OutlinedCb,
    _ci: *const rb_callinfo,
    _cme: *const rb_callable_method_entry_t,
    _block: Option<BlockHandler>,
    _argc: i32,
    _known_recv_class: Option<VALUE>,
) -> bool {
    // Guard obj is Fixnum or Flonum to avoid rb_funcall on rb_num_coerce_bin
    let comptime_obj = jit.peek_at_stack(&asm.ctx, 0);
    if comptime_obj.fixnum_p() || comptime_obj.flonum_p() {
        let obj = asm.stack_opnd(0);
        jit_guard_known_klass(
            jit,
            asm,
            ocb,
            comptime_obj.class_of(),
            obj,
            obj.into(),
            comptime_obj,
            SEND_MAX_DEPTH,
            Counter::guard_send_not_fixnum_or_flonum,
        );
    } else {
        return false;
    }

    // Save the PC and SP because the callee may allocate Float on heap
    jit_prepare_call_with_gc(jit, asm);

    asm_comment!(asm, "Float#/");
    let obj = asm.stack_opnd(0);
    let recv = asm.stack_opnd(1);

    let ret = asm.ccall(rb_float_div as *const u8, vec![recv, obj]);
    asm.stack_pop(2); // Keep recv during ccall for GC

    let ret_opnd = asm.stack_push(Type::Unknown); // Flonum or heap Float
    asm.mov(ret_opnd, ret);
    true
}

/// If string is frozen, duplicate it to get a non-frozen string. Otherwise, return it.
fn jit_rb_str_uplus(
    jit: &mut JITState,
    asm: &mut Assembler,
    _ocb: &mut OutlinedCb,
    _ci: *const rb_callinfo,
    _cme: *const rb_callable_method_entry_t,
    _block: Option<BlockHandler>,
    argc: i32,
    _known_recv_class: Option<VALUE>,
) -> bool
{
    if argc != 0 {
        return false;
    }

    // We allocate when we dup the string
    jit_prepare_call_with_gc(jit, asm);
    asm.spill_temps(); // For ccall. Unconditionally spill them for RegTemps consistency.

    asm_comment!(asm, "Unary plus on string");
    let recv_opnd = asm.stack_pop(1);
    let recv_opnd = asm.load(recv_opnd);
    let flags_opnd = asm.load(Opnd::mem(64, recv_opnd, RUBY_OFFSET_RBASIC_FLAGS));
    asm.test(flags_opnd, Opnd::Imm(RUBY_FL_FREEZE as i64));

    let ret_label = asm.new_label("stack_ret");

    // String#+@ can only exist on T_STRING
    let stack_ret = asm.stack_push(Type::TString);

    // If the string isn't frozen, we just return it.
    asm.mov(stack_ret, recv_opnd);
    asm.jz(ret_label);

    // Str is frozen - duplicate it
    asm.spill_temps(); // for ccall
    let ret_opnd = asm.ccall(rb_str_dup as *const u8, vec![recv_opnd]);
    asm.mov(stack_ret, ret_opnd);

    asm.write_label(ret_label);

    true
}

fn jit_rb_str_length(
    _jit: &mut JITState,
    asm: &mut Assembler,
    _ocb: &mut OutlinedCb,
    _ci: *const rb_callinfo,
    _cme: *const rb_callable_method_entry_t,
    _block: Option<BlockHandler>,
    _argc: i32,
    _known_recv_class: Option<VALUE>,
) -> bool {
    asm_comment!(asm, "String#length");
    extern "C" {
        fn rb_str_length(str: VALUE) -> VALUE;
    }

    // This function cannot allocate or raise an exceptions
    let recv = asm.stack_opnd(0);
    let ret_opnd = asm.ccall(rb_str_length as *const u8, vec![recv]);
    asm.stack_pop(1); // Keep recv on stack during ccall for GC

    // Should be guaranteed to be a fixnum on 64-bit systems
    let out_opnd = asm.stack_push(Type::Fixnum);
    asm.mov(out_opnd, ret_opnd);

    true
}

fn jit_rb_str_bytesize(
    _jit: &mut JITState,
    asm: &mut Assembler,
    _ocb: &mut OutlinedCb,
    _ci: *const rb_callinfo,
    _cme: *const rb_callable_method_entry_t,
    _block: Option<BlockHandler>,
    _argc: i32,
    _known_recv_class: Option<VALUE>,
) -> bool {
    asm_comment!(asm, "String#bytesize");

    let recv = asm.stack_pop(1);

    asm_comment!(asm, "get string length");
    let str_len_opnd = Opnd::mem(
        std::os::raw::c_long::BITS as u8,
        asm.load(recv),
        RUBY_OFFSET_RSTRING_LEN as i32,
    );

    let len = asm.load(str_len_opnd);
    let shifted_val = asm.lshift(len, Opnd::UImm(1));
    let out_val = asm.or(shifted_val, Opnd::UImm(RUBY_FIXNUM_FLAG as u64));

    let out_opnd = asm.stack_push(Type::Fixnum);

    asm.mov(out_opnd, out_val);

    true
}

fn jit_rb_str_byteslice(
    jit: &mut JITState,
    asm: &mut Assembler,
    _ocb: &mut OutlinedCb,
    _ci: *const rb_callinfo,
    cme: *const rb_callable_method_entry_t,
    _block: Option<BlockHandler>,
    argc: i32,
    _known_recv_class: Option<VALUE>,
) -> bool {
    if argc != 2 {
        return false
    }

    // rb_str_byte_substr should be leaf if indexes are fixnums
    match (asm.ctx.get_opnd_type(StackOpnd(0)), asm.ctx.get_opnd_type(StackOpnd(1))) {
        (Type::Fixnum, Type::Fixnum) => {},
        // Raises when non-integers are passed in, which requires the method frame
        // to be pushed for the backtrace
        _ => if !jit_prepare_lazy_frame_call(jit, asm, cme, StackOpnd(2)) {
            return false;
        }
    }
    asm_comment!(asm, "String#byteslice");

    // rb_str_byte_substr allocates a substring
    jit_prepare_call_with_gc(jit, asm);

    // Get stack operands after potential SP change
    let len = asm.stack_opnd(0);
    let beg = asm.stack_opnd(1);
    let recv = asm.stack_opnd(2);

    let ret_opnd = asm.ccall(rb_str_byte_substr as *const u8, vec![recv, beg, len]);
    asm.stack_pop(3);

    let out_opnd = asm.stack_push(Type::Unknown);
    asm.mov(out_opnd, ret_opnd);

    true
}

fn jit_rb_str_getbyte(
    jit: &mut JITState,
    asm: &mut Assembler,
    ocb: &mut OutlinedCb,
    _ci: *const rb_callinfo,
    cme: *const rb_callable_method_entry_t,
    _block: Option<BlockHandler>,
    _argc: i32,
    _known_recv_class: Option<VALUE>,
) -> bool {
<<<<<<< HEAD
    extern "C" {
        fn rb_str_getbyte(str: VALUE, index: VALUE) -> VALUE;
    }

    // rb_str_getbyte should be leaf if the index is a fixnum
    if asm.ctx.get_opnd_type(StackOpnd(0)) != Type::Fixnum {
        // Raises when non-integers are passed in, which requires the method frame
        // to be pushed for the backtrace
        if !jit_prepare_lazy_frame_call(jit, asm, cme, StackOpnd(1)) {
            return false;
        }
    }
=======
>>>>>>> d8bc4c9e
    asm_comment!(asm, "String#getbyte");

    // Don't pop since we may bail
    let idx = asm.stack_opnd(0);
    let recv = asm.stack_opnd(1);
<<<<<<< HEAD

    let ret_opnd = asm.ccall(rb_str_getbyte as *const u8, vec![recv, index]);
    asm.stack_pop(2); // Keep them on stack during ccall for GC
=======
>>>>>>> d8bc4c9e

    let comptime_idx = jit.peek_at_stack(&asm.ctx, 0);
    if comptime_idx.fixnum_p(){
        jit_guard_known_klass(
            jit,
            asm,
            ocb,
            comptime_idx.class_of(),
            idx,
            idx.into(),
            comptime_idx,
            SEND_MAX_DEPTH,
            Counter::getbyte_idx_not_fixnum,
        );
    } else {
        return false;
    }

    // Untag the index
    let idx = asm.rshift(idx, Opnd::UImm(1));

    // If index is negative, exit
    asm.cmp(idx, Opnd::UImm(0));
    asm.jl(Target::side_exit(Counter::getbyte_idx_negative));

    asm_comment!(asm, "get string length");
    let recv = asm.load(recv);
    let str_len_opnd = Opnd::mem(
        std::os::raw::c_long::BITS as u8,
        asm.load(recv),
        RUBY_OFFSET_RSTRING_LEN as i32,
    );

    // Exit if the indes is out of bounds
    asm.cmp(idx, str_len_opnd);
    asm.jge(Target::side_exit(Counter::getbyte_idx_out_of_bounds));

    let str_ptr = get_string_ptr(asm, recv);
    // FIXME: could use SIB indexing here with proper support in backend
    let str_ptr = asm.add(str_ptr, idx);
    let byte = asm.load(Opnd::mem(8, str_ptr, 0));



    // FIXME: here we need to zero-extend the byte to 64 bits



    // Tag the byte
    let byte = asm.lshift(byte, Opnd::UImm(1));
    let byte = asm.or(byte, Opnd::UImm(1));



    asm.stack_pop(2); // Keep them on stack during ccall for GC
    let out_opnd = asm.stack_push(Type::Fixnum);
    asm.mov(out_opnd, byte);

    true
}

fn jit_rb_str_setbyte(
    jit: &mut JITState,
    asm: &mut Assembler,
    _ocb: &mut OutlinedCb,
    _ci: *const rb_callinfo,
    cme: *const rb_callable_method_entry_t,
    _block: Option<BlockHandler>,
    _argc: i32,
    _known_recv_class: Option<VALUE>,
) -> bool {
    // Raises when index is out of range. Lazily push a frame in that case.
    if !jit_prepare_lazy_frame_call(jit, asm, cme, StackOpnd(2)) {
        return false;
    }
    asm_comment!(asm, "String#setbyte");

    let value = asm.stack_opnd(0);
    let index = asm.stack_opnd(1);
    let recv = asm.stack_opnd(2);

    let ret_opnd = asm.ccall(rb_str_setbyte as *const u8, vec![recv, index, value]);
    asm.stack_pop(3); // Keep them on stack during ccall for GC

    let out_opnd = asm.stack_push(Type::UnknownImm);
    asm.mov(out_opnd, ret_opnd);

    true
}

// Codegen for rb_str_to_s()
// When String#to_s is called on a String instance, the method returns self and
// most of the overhead comes from setting up the method call. We observed that
// this situation happens a lot in some workloads.
fn jit_rb_str_to_s(
    _jit: &mut JITState,
    asm: &mut Assembler,
    _ocb: &mut OutlinedCb,
    _ci: *const rb_callinfo,
    _cme: *const rb_callable_method_entry_t,
    _block: Option<BlockHandler>,
    _argc: i32,
    known_recv_class: Option<VALUE>,
) -> bool {
    if unsafe { known_recv_class == Some(rb_cString) } {
        asm_comment!(asm, "to_s on plain string");
        // The method returns the receiver, which is already on the stack.
        // No stack movement.
        return true;
    }
    false
}

// Codegen for rb_str_empty_p()
fn jit_rb_str_empty_p(
    _jit: &mut JITState,
    asm: &mut Assembler,
    _ocb: &mut OutlinedCb,
    _ci: *const rb_callinfo,
    _cme: *const rb_callable_method_entry_t,
    _block: Option<BlockHandler>,
    _argc: i32,
    _known_recv_class: Option<VALUE>,
) -> bool {
    let recv_opnd = asm.stack_pop(1);

    asm_comment!(asm, "get string length");
    let str_len_opnd = Opnd::mem(
        std::os::raw::c_long::BITS as u8,
        asm.load(recv_opnd),
        RUBY_OFFSET_RSTRING_LEN as i32,
    );

    asm.cmp(str_len_opnd, Opnd::UImm(0));
    let string_empty = asm.csel_e(Qtrue.into(), Qfalse.into());
    let out_opnd = asm.stack_push(Type::UnknownImm);
    asm.mov(out_opnd, string_empty);

    return true;
}

// Codegen for rb_str_concat() -- *not* String#concat
// Frequently strings are concatenated using "out_str << next_str".
// This is common in Erb and similar templating languages.
fn jit_rb_str_concat(
    jit: &mut JITState,
    asm: &mut Assembler,
    _ocb: &mut OutlinedCb,
    _ci: *const rb_callinfo,
    _cme: *const rb_callable_method_entry_t,
    _block: Option<BlockHandler>,
    _argc: i32,
    _known_recv_class: Option<VALUE>,
) -> bool {
    // The << operator can accept integer codepoints for characters
    // as the argument. We only specially optimise string arguments.
    // If the peeked-at compile time argument is something other than
    // a string, assume it won't be a string later either.
    let comptime_arg = jit.peek_at_stack(&asm.ctx, 0);
    if ! unsafe { RB_TYPE_P(comptime_arg, RUBY_T_STRING) } {
        return false;
    }

    // Guard that the concat argument is a string
    guard_object_is_string(asm, asm.stack_opnd(0), StackOpnd(0), Counter::guard_send_not_string);

    // Guard buffers from GC since rb_str_buf_append may allocate.
    // rb_str_buf_append may raise Encoding::CompatibilityError, but we accept compromised
    // backtraces on this method since the interpreter does the same thing on opt_ltlt.
    jit_prepare_non_leaf_call(jit, asm);
    asm.spill_temps(); // For ccall. Unconditionally spill them for RegTemps consistency.

    let concat_arg = asm.stack_pop(1);
    let recv = asm.stack_pop(1);

    // Test if string encodings differ. If different, use rb_str_append. If the same,
    // use rb_yjit_str_simple_append, which calls rb_str_cat.
    asm_comment!(asm, "<< on strings");

    // Take receiver's object flags XOR arg's flags. If any
    // string-encoding flags are different between the two,
    // the encodings don't match.
    let recv_reg = asm.load(recv);
    let concat_arg_reg = asm.load(concat_arg);
    let flags_xor = asm.xor(
        Opnd::mem(64, recv_reg, RUBY_OFFSET_RBASIC_FLAGS),
        Opnd::mem(64, concat_arg_reg, RUBY_OFFSET_RBASIC_FLAGS)
    );
    asm.test(flags_xor, Opnd::UImm(RUBY_ENCODING_MASK as u64));

    let enc_mismatch = asm.new_label("enc_mismatch");
    asm.jnz(enc_mismatch);

    // If encodings match, call the simple append function and jump to return
    let ret_opnd = asm.ccall(rb_yjit_str_simple_append as *const u8, vec![recv, concat_arg]);
    let ret_label = asm.new_label("func_return");
    let stack_ret = asm.stack_push(Type::TString);
    asm.mov(stack_ret, ret_opnd);
    asm.stack_pop(1); // forget stack_ret to re-push after ccall
    asm.jmp(ret_label);

    // If encodings are different, use a slower encoding-aware concatenate
    asm.write_label(enc_mismatch);
    asm.spill_temps(); // Ignore the register for the other local branch
    let ret_opnd = asm.ccall(rb_str_buf_append as *const u8, vec![recv, concat_arg]);
    let stack_ret = asm.stack_push(Type::TString);
    asm.mov(stack_ret, ret_opnd);
    // Drop through to return

    asm.write_label(ret_label);

    true
}

// Codegen for rb_ary_empty_p()
fn jit_rb_ary_empty_p(
    _jit: &mut JITState,
    asm: &mut Assembler,
    _ocb: &mut OutlinedCb,
    _ci: *const rb_callinfo,
    _cme: *const rb_callable_method_entry_t,
    _block: Option<BlockHandler>,
    _argc: i32,
    _known_recv_class: Option<VALUE>,
) -> bool {
    let array_opnd = asm.stack_pop(1);
    let array_reg = asm.load(array_opnd);
    let len_opnd = get_array_len(asm, array_reg);

    asm.test(len_opnd, len_opnd);
    let bool_val = asm.csel_z(Qtrue.into(), Qfalse.into());

    let out_opnd = asm.stack_push(Type::UnknownImm);
    asm.store(out_opnd, bool_val);

    return true;
}

// Codegen for rb_ary_length()
fn jit_rb_ary_length(
    _jit: &mut JITState,
    asm: &mut Assembler,
    _ocb: &mut OutlinedCb,
    _ci: *const rb_callinfo,
    _cme: *const rb_callable_method_entry_t,
    _block: Option<BlockHandler>,
    _argc: i32,
    _known_recv_class: Option<VALUE>,
) -> bool {
    let array_opnd = asm.stack_pop(1);
    let array_reg = asm.load(array_opnd);
    let len_opnd = get_array_len(asm, array_reg);

    // Convert the length to a fixnum
    let shifted_val = asm.lshift(len_opnd, Opnd::UImm(1));
    let out_val = asm.or(shifted_val, Opnd::UImm(RUBY_FIXNUM_FLAG as u64));

    let out_opnd = asm.stack_push(Type::Fixnum);
    asm.store(out_opnd, out_val);

    return true;
}

fn jit_rb_ary_push(
    jit: &mut JITState,
    asm: &mut Assembler,
    _ocb: &mut OutlinedCb,
    _ci: *const rb_callinfo,
    _cme: *const rb_callable_method_entry_t,
    _block: Option<BlockHandler>,
    _argc: i32,
    _known_recv_class: Option<VALUE>,
) -> bool {
    asm_comment!(asm, "Array#<<");

    // rb_ary_push allocates memory for buffer extension
    jit_prepare_call_with_gc(jit, asm);

    let item_opnd = asm.stack_opnd(0);
    let ary_opnd = asm.stack_opnd(1);
    let ret = asm.ccall(rb_ary_push as *const u8, vec![ary_opnd, item_opnd]);
    asm.stack_pop(2); // Keep them on stack during ccall for GC

    let ret_opnd = asm.stack_push(Type::TArray);
    asm.mov(ret_opnd, ret);
    true
}

// Just a leaf method, but not using `Primitive.attr! :leaf` since BOP methods can't use it.
fn jit_rb_hash_empty_p(
    _jit: &mut JITState,
    asm: &mut Assembler,
    _ocb: &mut OutlinedCb,
    _ci: *const rb_callinfo,
    _cme: *const rb_callable_method_entry_t,
    _block: Option<BlockHandler>,
    _argc: i32,
    _known_recv_class: Option<VALUE>,
) -> bool {
    asm_comment!(asm, "Hash#empty?");

    let hash_opnd = asm.stack_pop(1);
    let ret = asm.ccall(rb_hash_empty_p as *const u8, vec![hash_opnd]);

    let ret_opnd = asm.stack_push(Type::UnknownImm);
    asm.mov(ret_opnd, ret);
    true
}

fn jit_obj_respond_to(
    jit: &mut JITState,
    asm: &mut Assembler,
    ocb: &mut OutlinedCb,
    _ci: *const rb_callinfo,
    _cme: *const rb_callable_method_entry_t,
    _block: Option<BlockHandler>,
    argc: i32,
    known_recv_class: Option<VALUE>,
) -> bool {
    // respond_to(:sym) or respond_to(:sym, true)
    if argc != 1 && argc != 2 {
        return false;
    }

    let recv_class = match known_recv_class {
        Some(class) => class,
        None => return false,
    };

    // Get the method_id from compile time. We will later add a guard against it.
    let mid_sym = jit.peek_at_stack(&asm.ctx, (argc - 1) as isize);
    if !mid_sym.static_sym_p() {
        return false
    }
    let mid = unsafe { rb_sym2id(mid_sym) };

    // Option<bool> representing the value of the "include_all" argument and whether it's known
    let allow_priv = if argc == 1 {
        // Default is false
        Some(false)
    } else {
        // Get value from type information (may or may not be known)
        asm.ctx.get_opnd_type(StackOpnd(0)).known_truthy()
    };

    let target_cme = unsafe { rb_callable_method_entry_or_negative(recv_class, mid) };

    // Should never be null, as in that case we will be returned a "negative CME"
    assert!(!target_cme.is_null());

    let cme_def_type = unsafe { get_cme_def_type(target_cme) };

    if cme_def_type == VM_METHOD_TYPE_REFINED {
        return false;
    }

    let visibility = if cme_def_type == VM_METHOD_TYPE_UNDEF {
        METHOD_VISI_UNDEF
    } else {
        unsafe { METHOD_ENTRY_VISI(target_cme) }
    };

    let result = match (visibility, allow_priv) {
        (METHOD_VISI_UNDEF, _) => {
            // No method, we can return false given respond_to_missing? hasn't been overridden.
            // In the future, we might want to jit the call to respond_to_missing?
            if !assume_method_basic_definition(jit, asm, ocb, recv_class, ID!(respond_to_missing)) {
                return false;
            }
            Qfalse
        }
        (METHOD_VISI_PUBLIC, _) | // Public method => fine regardless of include_all
        (_, Some(true)) => { // include_all => all visibility are acceptable
            // Method exists and has acceptable visibility
            if cme_def_type == VM_METHOD_TYPE_NOTIMPLEMENTED {
                // C method with rb_f_notimplement(). `respond_to?` returns false
                // without consulting `respond_to_missing?`. See also: rb_add_method_cfunc()
                Qfalse
            } else {
                Qtrue
            }
        }
        (_, _) => return false // not public and include_all not known, can't compile
    };

    // Invalidate this block if method lookup changes for the method being queried. This works
    // both for the case where a method does or does not exist, as for the latter we asked for a
    // "negative CME" earlier.
    jit.assume_method_lookup_stable(asm, ocb, target_cme);

    if argc == 2 {
        // pop include_all argument (we only use its type info)
        asm.stack_pop(1);
    }

    let sym_opnd = asm.stack_pop(1);
    let _recv_opnd = asm.stack_pop(1);

    // This is necessary because we have no guarantee that sym_opnd is a constant
    asm_comment!(asm, "guard known mid");
    asm.cmp(sym_opnd, mid_sym.into());
    jit_chain_guard(
        JCC_JNE,
        jit,
        asm,
        ocb,
        SEND_MAX_DEPTH,
        Counter::guard_send_respond_to_mid_mismatch,
    );

    jit_putobject(asm, result);

    true
}

fn jit_rb_f_block_given_p(
    jit: &mut JITState,
    asm: &mut Assembler,
    _ocb: &mut OutlinedCb,
    _ci: *const rb_callinfo,
    _cme: *const rb_callable_method_entry_t,
    _block: Option<BlockHandler>,
    _argc: i32,
    _known_recv_class: Option<VALUE>,
) -> bool {
    asm.stack_pop(1);
    let out_opnd = asm.stack_push(Type::UnknownImm);

    gen_block_given(jit, asm, out_opnd, Qtrue.into(), Qfalse.into());

    true
}

fn gen_block_given(
    jit: &mut JITState,
    asm: &mut Assembler,
    out_opnd: Opnd,
    true_opnd: Opnd,
    false_opnd: Opnd,
) {
    asm_comment!(asm, "block_given?");

    // Same as rb_vm_frame_block_handler
    let ep_opnd = gen_get_lep(jit, asm);
    let block_handler = asm.load(
        Opnd::mem(64, ep_opnd, SIZEOF_VALUE_I32 * VM_ENV_DATA_INDEX_SPECVAL)
    );

    // Return `block_handler != VM_BLOCK_HANDLER_NONE`
    asm.cmp(block_handler, VM_BLOCK_HANDLER_NONE.into());
    let block_given = asm.csel_ne(true_opnd, false_opnd);
    asm.mov(out_opnd, block_given);
}

fn jit_thread_s_current(
    _jit: &mut JITState,
    asm: &mut Assembler,
    _ocb: &mut OutlinedCb,
    _ci: *const rb_callinfo,
    _cme: *const rb_callable_method_entry_t,
    _block: Option<BlockHandler>,
    _argc: i32,
    _known_recv_class: Option<VALUE>,
) -> bool {
    asm_comment!(asm, "Thread.current");
    asm.stack_pop(1);

    // ec->thread_ptr
    let ec_thread_opnd = asm.load(Opnd::mem(64, EC, RUBY_OFFSET_EC_THREAD_PTR));

    // thread->self
    let thread_self = Opnd::mem(64, ec_thread_opnd, RUBY_OFFSET_THREAD_SELF);

    let stack_ret = asm.stack_push(Type::UnknownHeap);
    asm.mov(stack_ret, thread_self);
    true
}

// Check if we know how to codegen for a particular cfunc method
fn lookup_cfunc_codegen(def: *const rb_method_definition_t) -> Option<MethodGenFn> {
    let method_serial = unsafe { get_def_method_serial(def) };
    let table = unsafe { METHOD_CODEGEN_TABLE.as_ref().unwrap() };

    let option_ref = table.get(&method_serial);
    match option_ref {
        None => None,
        Some(&mgf) => Some(mgf), // Deref
    }
}

// Is anyone listening for :c_call and :c_return event currently?
fn c_method_tracing_currently_enabled(jit: &JITState) -> bool {
    // Defer to C implementation in yjit.c
    unsafe {
        rb_c_method_tracing_currently_enabled(jit.ec)
    }
}

// Similar to args_kw_argv_to_hash. It is called at runtime from within the
// generated assembly to build a Ruby hash of the passed keyword arguments. The
// keys are the Symbol objects associated with the keywords and the values are
// the actual values. In the representation, both keys and values are VALUEs.
unsafe extern "C" fn build_kwhash(ci: *const rb_callinfo, sp: *const VALUE) -> VALUE {
    let kw_arg = vm_ci_kwarg(ci);
    let kw_len: usize = get_cikw_keyword_len(kw_arg).try_into().unwrap();
    let hash = rb_hash_new_with_size(kw_len as u64);

    for kwarg_idx in 0..kw_len {
        let key = get_cikw_keywords_idx(kw_arg, kwarg_idx.try_into().unwrap());
        let val = sp.sub(kw_len).add(kwarg_idx).read();
        rb_hash_aset(hash, key, val);
    }
    hash
}

// SpecVal is a single value in an iseq invocation's environment on the stack,
// at sp[-2]. Depending on the frame type, it can serve different purposes,
// which are covered here by enum variants.
enum SpecVal {
    BlockHandler(Option<BlockHandler>),
    PrevEP(*const VALUE),
    PrevEPOpnd(Opnd),
}

// Each variant represents a branch in vm_caller_setup_arg_block.
#[derive(Clone, Copy)]
pub enum BlockHandler {
    // send, invokesuper: blockiseq operand
    BlockISeq(IseqPtr),
    // invokesuper: GET_BLOCK_HANDLER() (GET_LEP()[VM_ENV_DATA_INDEX_SPECVAL])
    LEPSpecVal,
    // part of the allocate-free block forwarding scheme
    BlockParamProxy,
    // To avoid holding the block arg (e.g. proc and symbol) across C calls,
    // we might need to set the block handler early in the call sequence
    AlreadySet,
}

struct ControlFrame {
    recv: Opnd,
    sp: Opnd,
    iseq: Option<IseqPtr>,
    pc: Option<u64>,
    frame_type: u32,
    specval: SpecVal,
    cme: *const rb_callable_method_entry_t,
}

// Codegen performing a similar (but not identical) function to vm_push_frame
//
// This will generate the code to:
//   * initialize locals to Qnil
//   * push the environment (cme, block handler, frame type)
//   * push a new CFP
//   * save the new CFP to ec->cfp
//
// Notes:
//   * Provided sp should point to the new frame's sp, immediately following locals and the environment
//   * At entry, CFP points to the caller (not callee) frame
//   * At exit, ec->cfp is updated to the pushed CFP
//   * SP register is updated only if frame.iseq is set
//   * Stack overflow is not checked (should be done by the caller)
//   * Interrupts are not checked (should be done by the caller)
fn gen_push_frame(
    jit: &mut JITState,
    asm: &mut Assembler,
    frame: ControlFrame,
) {
    let sp = frame.sp;

    asm_comment!(asm, "push cme, specval, frame type");

    // Write method entry at sp[-3]
    // sp[-3] = me;
    // Use compile time cme. It's assumed to be valid because we are notified when
    // any cme we depend on become outdated. See yjit_method_lookup_change().
    asm.store(Opnd::mem(64, sp, SIZEOF_VALUE_I32 * -3), VALUE::from(frame.cme).into());

    // Write special value at sp[-2]. It's either a block handler or a pointer to
    // the outer environment depending on the frame type.
    // sp[-2] = specval;
    let specval: Opnd = match frame.specval {
        SpecVal::BlockHandler(None) => VM_BLOCK_HANDLER_NONE.into(),
        SpecVal::BlockHandler(Some(block_handler)) => {
            match block_handler {
                BlockHandler::BlockISeq(block_iseq) => {
                    // Change cfp->block_code in the current frame. See vm_caller_setup_arg_block().
                    // VM_CFP_TO_CAPTURED_BLOCK does &cfp->self, rb_captured_block->code.iseq aliases
                    // with cfp->block_code.
                    asm.store(Opnd::mem(64, CFP, RUBY_OFFSET_CFP_BLOCK_CODE), VALUE::from(block_iseq).into());

                    let cfp_self = asm.lea(Opnd::mem(64, CFP, RUBY_OFFSET_CFP_SELF));
                    asm.or(cfp_self, Opnd::Imm(1))
                }
                BlockHandler::LEPSpecVal => {
                    let lep_opnd = gen_get_lep(jit, asm);
                    asm.load(Opnd::mem(64, lep_opnd, SIZEOF_VALUE_I32 * VM_ENV_DATA_INDEX_SPECVAL))
                }
                BlockHandler::BlockParamProxy => {
                    let ep_opnd = gen_get_lep(jit, asm);
                    let block_handler = asm.load(
                        Opnd::mem(64, ep_opnd, SIZEOF_VALUE_I32 * VM_ENV_DATA_INDEX_SPECVAL)
                    );
                    block_handler
                }
                BlockHandler::AlreadySet => 0.into(), // unused
            }
        }
        SpecVal::PrevEP(prev_ep) => {
            let tagged_prev_ep = (prev_ep as usize) | 1;
            VALUE(tagged_prev_ep).into()
        }
        SpecVal::PrevEPOpnd(ep_opnd) => {
            asm.or(ep_opnd, 1.into())
        }
    };
    if let SpecVal::BlockHandler(Some(BlockHandler::AlreadySet)) = frame.specval {
        asm_comment!(asm, "specval should have been set");
    } else {
        asm.store(Opnd::mem(64, sp, SIZEOF_VALUE_I32 * -2), specval);
    }

    // Write env flags at sp[-1]
    // sp[-1] = frame_type;
    asm.store(Opnd::mem(64, sp, SIZEOF_VALUE_I32 * -1), frame.frame_type.into());

    // Allocate a new CFP (ec->cfp--)
    fn cfp_opnd(offset: i32) -> Opnd {
        Opnd::mem(64, CFP, offset - (RUBY_SIZEOF_CONTROL_FRAME as i32))
    }

    // Setup the new frame
    // *cfp = (const struct rb_control_frame_struct) {
    //    .pc         = <unset for iseq, 0 for cfunc>,
    //    .sp         = sp,
    //    .iseq       = <iseq for iseq, 0 for cfunc>,
    //    .self       = recv,
    //    .ep         = <sp - 1>,
    //    .block_code = 0,
    // };
    asm_comment!(asm, "push callee control frame");

    // For an iseq call PC may be None, in which case we will not set PC and will allow jitted code
    // to set it as necessary.
    if let Some(pc) = frame.pc {
        asm.mov(cfp_opnd(RUBY_OFFSET_CFP_PC), pc.into());
    };
    asm.mov(cfp_opnd(RUBY_OFFSET_CFP_SP), sp);
    let iseq: Opnd = if let Some(iseq) = frame.iseq {
        VALUE::from(iseq).into()
    } else {
        0.into()
    };
    asm.mov(cfp_opnd(RUBY_OFFSET_CFP_ISEQ), iseq);
    asm.mov(cfp_opnd(RUBY_OFFSET_CFP_SELF), frame.recv);
    asm.mov(cfp_opnd(RUBY_OFFSET_CFP_BLOCK_CODE), 0.into());

    if frame.iseq.is_some() {
        // Spill stack temps to let the callee use them (must be done before changing the SP register)
        asm.spill_temps();

        // Saving SP before calculating ep avoids a dependency on a register
        // However this must be done after referencing frame.recv, which may be SP-relative
        asm.mov(SP, sp);
    }
    let ep = asm.sub(sp, SIZEOF_VALUE.into());
    asm.mov(cfp_opnd(RUBY_OFFSET_CFP_EP), ep);
}

fn gen_send_cfunc(
    jit: &mut JITState,
    asm: &mut Assembler,
    ocb: &mut OutlinedCb,
    ci: *const rb_callinfo,
    cme: *const rb_callable_method_entry_t,
    block: Option<BlockHandler>,
    recv_known_class: Option<VALUE>,
    flags: u32,
    argc: i32,
) -> Option<CodegenStatus> {
    let cfunc = unsafe { get_cme_def_body_cfunc(cme) };
    let cfunc_argc = unsafe { get_mct_argc(cfunc) };
    let mut argc = argc;

    // Splat call to a C method that takes `VALUE *` and `len`
    let variable_splat = flags & VM_CALL_ARGS_SPLAT != 0 && cfunc_argc == -1;
    let block_arg = flags & VM_CALL_ARGS_BLOCKARG != 0;

    // If the function expects a Ruby array of arguments
    if cfunc_argc < 0 && cfunc_argc != -1 {
        gen_counter_incr(asm, Counter::send_cfunc_ruby_array_varg);
        return None;
    }

    exit_if_kwsplat_non_nil(asm, flags, Counter::send_cfunc_kw_splat_non_nil)?;
    let kw_splat = flags & VM_CALL_KW_SPLAT != 0;

    let kw_arg = unsafe { vm_ci_kwarg(ci) };
    let kw_arg_num = if kw_arg.is_null() {
        0
    } else {
        unsafe { get_cikw_keyword_len(kw_arg) }
    };

    if kw_arg_num != 0 && flags & VM_CALL_ARGS_SPLAT != 0 {
        gen_counter_incr(asm, Counter::send_cfunc_splat_with_kw);
        return None;
    }

    if c_method_tracing_currently_enabled(jit) {
        // Don't JIT if tracing c_call or c_return
        gen_counter_incr(asm, Counter::send_cfunc_tracing);
        return None;
    }

    // Increment total cfunc send count
    gen_counter_incr(asm, Counter::num_send_cfunc);

    // Delegate to codegen for C methods if we have it.
    if kw_arg.is_null() &&
            !kw_splat &&
            flags & VM_CALL_OPT_SEND == 0 &&
            flags & VM_CALL_ARGS_SPLAT == 0 &&
            (cfunc_argc == -1 || argc == cfunc_argc) {
        let expected_stack_after = asm.ctx.get_stack_size() as i32 - argc;
        if let Some(known_cfunc_codegen) = lookup_cfunc_codegen(unsafe { (*cme).def }) {
            // We don't push a frame for specialized cfunc codegen, so the generated code must be leaf.
            // However, the interpreter doesn't push a frame on opt_* instruction either, so we allow
            // non-sendish instructions to break this rule as an exception.
            let cfunc_codegen = if jit.is_sendish() {
                asm.with_leaf_ccall(|asm|
                    perf_call!("gen_send_cfunc: ", known_cfunc_codegen(jit, asm, ocb, ci, cme, block, argc, recv_known_class))
                )
            } else {
                perf_call!("gen_send_cfunc: ", known_cfunc_codegen(jit, asm, ocb, ci, cme, block, argc, recv_known_class))
            };

            if cfunc_codegen {
                assert_eq!(expected_stack_after, asm.ctx.get_stack_size() as i32);
                gen_counter_incr(asm, Counter::num_send_cfunc_inline);
                // cfunc codegen generated code. Terminate the block so
                // there isn't multiple calls in the same block.
                jump_to_next_insn(jit, asm, ocb);
                return Some(EndBlock);
            }
        }
    }

    // Check for interrupts
    gen_check_ints(asm, Counter::guard_send_interrupted);

    // Stack overflow check
    // #define CHECK_VM_STACK_OVERFLOW0(cfp, sp, margin)
    // REG_CFP <= REG_SP + 4 * SIZEOF_VALUE + sizeof(rb_control_frame_t)
    asm_comment!(asm, "stack overflow check");
    let stack_limit = asm.lea(asm.ctx.sp_opnd((SIZEOF_VALUE * 4 + 2 * RUBY_SIZEOF_CONTROL_FRAME) as i32));
    asm.cmp(CFP, stack_limit);
    asm.jbe(Target::side_exit(Counter::guard_send_se_cf_overflow));

    // Guard for variable length splat call before any modifications to the stack
    if variable_splat {
        let splat_array = asm.stack_opnd(i32::from(kw_splat) + i32::from(block_arg));
        guard_object_is_array(asm, splat_array, splat_array.into(), Counter::guard_send_splat_not_array);

        asm_comment!(asm, "guard variable length splat call servicable");
        let sp = asm.ctx.sp_opnd(0);
        let proceed = asm.ccall(rb_yjit_splat_varg_checks as _, vec![sp, splat_array, CFP]);
        asm.cmp(proceed, Qfalse.into());
        asm.je(Target::side_exit(Counter::guard_send_cfunc_bad_splat_vargs));
    }

    // Number of args which will be passed through to the callee
    // This is adjusted by the kwargs being combined into a hash.
    let mut passed_argc = if kw_arg.is_null() {
        argc
    } else {
        argc - kw_arg_num + 1
    };

    // Exclude the kw_splat hash from arity check
    if kw_splat {
        passed_argc -= 1;
    }

    // If the argument count doesn't match
    if cfunc_argc >= 0 && cfunc_argc != passed_argc && flags & VM_CALL_ARGS_SPLAT == 0 {
        gen_counter_incr(asm, Counter::send_cfunc_argc_mismatch);
        return None;
    }

    // Don't JIT functions that need C stack arguments for now
    if cfunc_argc >= 0 && passed_argc + 1 > (C_ARG_OPNDS.len() as i32) {
        gen_counter_incr(asm, Counter::send_cfunc_toomany_args);
        return None;
    }

    let block_arg_type = if block_arg {
        Some(asm.ctx.get_opnd_type(StackOpnd(0)))
    } else {
        None
    };

    match block_arg_type {
        Some(Type::Nil | Type::BlockParamProxy) => {
            // We'll handle this later
        }
        None => {
            // Nothing to do
        }
        _ => {
            gen_counter_incr(asm, Counter::send_cfunc_block_arg);
            return None;
        }
    }

    match block_arg_type {
        Some(Type::Nil) => {
            // We have a nil block arg, so let's pop it off the args
            asm.stack_pop(1);
        }
        Some(Type::BlockParamProxy) => {
            // We don't need the actual stack value
            asm.stack_pop(1);
        }
        None => {
            // Nothing to do
        }
        _ => {
            assert!(false);
        }
    }

    // Pop the empty kw_splat hash
    if kw_splat {
        // Only `**nil` is supported right now. Checked in exit_if_kwsplat_non_nil()
        assert_eq!(Type::Nil, asm.ctx.get_opnd_type(StackOpnd(0)));
        asm.stack_pop(1);
        argc -= 1;
    }

    // Splat handling when C method takes a static number of arguments.
    // push_splat_args() does stack manipulation so we can no longer side exit
    if flags & VM_CALL_ARGS_SPLAT != 0 && cfunc_argc >= 0 {
        let required_args : u32 = (cfunc_argc as u32).saturating_sub(argc as u32 - 1);
        // + 1 because we pass self
        if required_args + 1 >= C_ARG_OPNDS.len() as u32 {
            gen_counter_incr(asm, Counter::send_cfunc_toomany_args);
            return None;
        }

        // We are going to assume that the splat fills
        // all the remaining arguments. So the number of args
        // should just equal the number of args the cfunc takes.
        // In the generated code we test if this is true
        // and if not side exit.
        argc = cfunc_argc;
        passed_argc = argc;
        push_splat_args(required_args, asm)
    }

    // This is a .send call and we need to adjust the stack
    if flags & VM_CALL_OPT_SEND != 0 {
        handle_opt_send_shift_stack(asm, argc);
    }

    // Push a dynamic number of items from the splat array to the stack when calling a vargs method
    let dynamic_splat_size = if variable_splat {
        asm_comment!(asm, "variable length splat");
        let stack_splat_array = asm.lea(asm.stack_opnd(0));
        Some(asm.ccall(rb_yjit_splat_varg_cfunc as _, vec![stack_splat_array]))
    } else {
        None
    };

    // Points to the receiver operand on the stack
    let recv = asm.stack_opnd(argc);

    // Store incremented PC into current control frame in case callee raises.
    jit_save_pc(jit, asm);

    // Find callee's SP with space for metadata.
    // Usually sp+3.
    let sp = if let Some(splat_size) = dynamic_splat_size {
        // Compute the callee's SP at runtime in case we accept a variable size for the splat array
        const _: () = assert!(SIZEOF_VALUE == 8, "opting for a shift since mul on A64 takes no immediates");
        let splat_size_bytes = asm.lshift(splat_size, 3usize.into());
        // 3 items for method metadata, minus one to remove the splat array
        let static_stack_top = asm.lea(asm.ctx.sp_opnd(SIZEOF_VALUE_I32 * 2));
        asm.add(static_stack_top, splat_size_bytes)
    } else {
        asm.lea(asm.ctx.sp_opnd(SIZEOF_VALUE_I32 * 3))
    };

    let specval = if block_arg_type == Some(Type::BlockParamProxy) {
        SpecVal::BlockHandler(Some(BlockHandler::BlockParamProxy))
    } else {
        SpecVal::BlockHandler(block)
    };

    let mut frame_type = VM_FRAME_MAGIC_CFUNC | VM_FRAME_FLAG_CFRAME | VM_ENV_FLAG_LOCAL;
    if !kw_arg.is_null() {
        frame_type |= VM_FRAME_FLAG_CFRAME_KW
    }

    perf_call!("gen_send_cfunc: ", gen_push_frame(jit, asm, ControlFrame {
        frame_type,
        specval,
        cme,
        recv,
        sp,
        pc: if cfg!(debug_assertions) {
            Some(!0) // Poison value. Helps to fail fast.
        } else {
            None     // Leave PC uninitialized as cfuncs shouldn't read it
        },
        iseq: None,
    }));

    asm_comment!(asm, "set ec->cfp");
    let new_cfp = asm.lea(Opnd::mem(64, CFP, -(RUBY_SIZEOF_CONTROL_FRAME as i32)));
    asm.store(Opnd::mem(64, EC, RUBY_OFFSET_EC_CFP), new_cfp);

    if !kw_arg.is_null() {
        // Build a hash from all kwargs passed
        asm_comment!(asm, "build_kwhash");
        let imemo_ci = VALUE(ci as usize);
        assert_ne!(0, unsafe { rb_IMEMO_TYPE_P(imemo_ci, imemo_callinfo) },
            "we assume all callinfos with kwargs are on the GC heap");
        let sp = asm.lea(asm.ctx.sp_opnd(0));
        let kwargs = asm.ccall(build_kwhash as *const u8, vec![imemo_ci.into(), sp]);

        // Replace the stack location at the start of kwargs with the new hash
        let stack_opnd = asm.stack_opnd(argc - passed_argc);
        asm.mov(stack_opnd, kwargs);
    }

    // Write interpreter SP into CFP.
    // We don't pop arguments yet to use registers for passing them, but we
    // have to set cfp->sp below them for full_cfunc_return() invalidation.
    gen_save_sp_with_offset(asm, -(argc + 1) as i8);

    // Non-variadic method
    let args = if cfunc_argc >= 0 {
        // Copy the arguments from the stack to the C argument registers
        // self is the 0th argument and is at index argc from the stack top
        (0..=passed_argc).map(|i|
            asm.stack_opnd(argc - i)
        ).collect()
    }
    // Variadic method
    else if cfunc_argc == -1 {
        // The method gets a pointer to the first argument
        // rb_f_puts(int argc, VALUE *argv, VALUE recv)

        let passed_argc_opnd = if let Some(splat_size) = dynamic_splat_size {
            // The final argc is the size of the splat, minus one for the splat array itself
            asm.add(splat_size, (passed_argc - 1).into())
        } else {
            // Without a splat, passed_argc is static
            Opnd::Imm(passed_argc.into())
        };

        vec![
            passed_argc_opnd,
            asm.lea(asm.ctx.sp_opnd(-argc * SIZEOF_VALUE_I32)),
            asm.stack_opnd(argc),
        ]
    }
    else {
        panic!("unexpected cfunc_args: {}", cfunc_argc)
    };

    // Call the C function
    // VALUE ret = (cfunc->func)(recv, argv[0], argv[1]);
    // cfunc comes from compile-time cme->def, which we assume to be stable.
    // Invalidation logic is in yjit_method_lookup_change()
    asm_comment!(asm, "call C function");
    let ret = asm.ccall(unsafe { get_mct_func(cfunc) }.cast(), args);
    asm.stack_pop((argc + 1).try_into().unwrap()); // Pop arguments after ccall to use registers for passing them.

    // Record code position for TracePoint patching. See full_cfunc_return().
    record_global_inval_patch(asm, CodegenGlobals::get_outline_full_cfunc_return_pos());

    // Push the return value on the Ruby stack
    let stack_ret = asm.stack_push(Type::Unknown);
    asm.mov(stack_ret, ret);

    // Log the name of the method we're calling to. We intentionally don't do this for inlined cfuncs.
    // We also do this after the C call to minimize the impact of spill_temps() on asm.ccall().
    if get_option!(gen_stats) {
        // Assemble the method name string
        let mid = unsafe { vm_ci_mid(ci) };
        let name_str = get_method_name(recv_known_class, mid);

        // Get an index for this cfunc name
        let cfunc_idx = get_cfunc_idx(&name_str);

        // Increment the counter for this cfunc
        asm.ccall(incr_cfunc_counter as *const u8, vec![cfunc_idx.into()]);
    }

    // Pop the stack frame (ec->cfp++)
    // Instead of recalculating, we can reuse the previous CFP, which is stored in a callee-saved
    // register
    let ec_cfp_opnd = Opnd::mem(64, EC, RUBY_OFFSET_EC_CFP);
    asm.store(ec_cfp_opnd, CFP);

    // cfunc calls may corrupt types
    asm.clear_local_types();

    // Note: the return block of gen_send_iseq() has ctx->sp_offset == 1
    // which allows for sharing the same successor.

    // Jump (fall through) to the call continuation block
    // We do this to end the current block after the call
    jump_to_next_insn(jit, asm, ocb);
    Some(EndBlock)
}

// Generate RARRAY_LEN. For array_opnd, use Opnd::Reg to reduce memory access,
// and use Opnd::Mem to save registers.
fn get_array_len(asm: &mut Assembler, array_opnd: Opnd) -> Opnd {
    asm_comment!(asm, "get array length for embedded or heap");

    // Pull out the embed flag to check if it's an embedded array.
    let array_reg = match array_opnd {
        Opnd::InsnOut { .. } => array_opnd,
        _ => asm.load(array_opnd),
    };
    let flags_opnd = Opnd::mem(VALUE_BITS, array_reg, RUBY_OFFSET_RBASIC_FLAGS);

    // Get the length of the array
    let emb_len_opnd = asm.and(flags_opnd, (RARRAY_EMBED_LEN_MASK as u64).into());
    let emb_len_opnd = asm.rshift(emb_len_opnd, (RARRAY_EMBED_LEN_SHIFT as u64).into());

    // Conditionally move the length of the heap array
    let flags_opnd = Opnd::mem(VALUE_BITS, array_reg, RUBY_OFFSET_RBASIC_FLAGS);
    asm.test(flags_opnd, (RARRAY_EMBED_FLAG as u64).into());

    let array_reg = match array_opnd {
        Opnd::InsnOut { .. } => array_opnd,
        _ => asm.load(array_opnd),
    };
    let array_len_opnd = Opnd::mem(
        std::os::raw::c_long::BITS as u8,
        array_reg,
        RUBY_OFFSET_RARRAY_AS_HEAP_LEN,
    );

    // Select the array length value
    asm.csel_nz(emb_len_opnd, array_len_opnd)
}

// Generate RARRAY_CONST_PTR (part of RARRAY_AREF)
fn get_array_ptr(asm: &mut Assembler, array_reg: Opnd) -> Opnd {
    asm_comment!(asm, "get array pointer for embedded or heap");

    let flags_opnd = Opnd::mem(VALUE_BITS, array_reg, RUBY_OFFSET_RBASIC_FLAGS);
    asm.test(flags_opnd, (RARRAY_EMBED_FLAG as u64).into());
    let heap_ptr_opnd = Opnd::mem(
        usize::BITS as u8,
        array_reg,
        RUBY_OFFSET_RARRAY_AS_HEAP_PTR,
    );

    // Load the address of the embedded array
    // (struct RArray *)(obj)->as.ary
    let ary_opnd = asm.lea(Opnd::mem(VALUE_BITS, array_reg, RUBY_OFFSET_RARRAY_AS_ARY));
    asm.csel_nz(ary_opnd, heap_ptr_opnd)
}

// Generate RSTRING_PTR
fn get_string_ptr(asm: &mut Assembler, string_reg: Opnd) -> Opnd {
    asm_comment!(asm, "get string pointer for embedded or heap");

    let flags_opnd = Opnd::mem(VALUE_BITS, string_reg, RUBY_OFFSET_RBASIC_FLAGS);
    asm.test(flags_opnd, (RSTRING_NOEMBED as u64).into());
    let heap_ptr_opnd = Opnd::mem(
        usize::BITS as u8,
        string_reg,
        RUBY_OFFSET_RSTRING_AS_HEAP_PTR,
    );

    // Load the address of the embedded array
    // (struct RString *)(obj)->as.ary
    let ary_opnd = asm.lea(Opnd::mem(VALUE_BITS, string_reg, RUBY_OFFSET_RSTRING_AS_ARY));
    asm.csel_nz(ary_opnd, heap_ptr_opnd)
}

/// Pushes arguments from an array to the stack. Differs from push splat because
/// the array can have items left over. Array is assumed to be T_ARRAY without guards.
fn copy_splat_args_for_rest_callee(array: Opnd, num_args: u32, asm: &mut Assembler) {
    asm_comment!(asm, "copy_splat_args_for_rest_callee");

    // Unused operands cause the backend to panic
    if num_args == 0 {
        return;
    }

    asm_comment!(asm, "Push arguments from array");

    let array_reg = asm.load(array);
    let ary_opnd = get_array_ptr(asm, array_reg);
    for i in 0..num_args {
        let top = asm.stack_push(Type::Unknown);
        asm.mov(top, Opnd::mem(64, ary_opnd, i as i32 * SIZEOF_VALUE_I32));
    }
}

/// Pushes arguments from an array to the stack that are passed with a splat (i.e. *args)
/// It optimistically compiles to a static size that is the exact number of arguments
/// needed for the function.
fn push_splat_args(required_args: u32, asm: &mut Assembler) {
    asm_comment!(asm, "push_splat_args");

    let array_opnd = asm.stack_opnd(0);
    guard_object_is_array(
        asm,
        array_opnd,
        array_opnd.into(),
        Counter::guard_send_splat_not_array,
    );

    let array_len_opnd = get_array_len(asm, array_opnd);

    asm_comment!(asm, "Guard for expected splat length");
    asm.cmp(array_len_opnd, required_args.into());
    asm.jne(Target::side_exit(Counter::guard_send_splatarray_length_not_equal));

    asm_comment!(asm, "Check last argument is not ruby2keyword hash");

    // Need to repeat this here to deal with register allocation
    let array_reg = asm.load(asm.stack_opnd(0));

    let ary_opnd = get_array_ptr(asm, array_reg);

    let last_array_value = asm.load(Opnd::mem(64, ary_opnd, (required_args as i32 - 1) * (SIZEOF_VALUE as i32)));

    guard_object_is_not_ruby2_keyword_hash(
        asm,
        last_array_value,
        Counter::guard_send_splatarray_last_ruby_2_keywords,
    );

    asm_comment!(asm, "Push arguments from array");
    let array_opnd = asm.stack_pop(1);

    if required_args > 0 {
        let array_reg = asm.load(array_opnd);
        let ary_opnd = get_array_ptr(asm, array_reg);

        for i in 0..required_args {
            let top = asm.stack_push(Type::Unknown);
            asm.mov(top, Opnd::mem(64, ary_opnd, i as i32 * SIZEOF_VALUE_I32));
        }

        asm_comment!(asm, "end push_each");
    }
}

fn gen_send_bmethod(
    jit: &mut JITState,
    asm: &mut Assembler,
    ocb: &mut OutlinedCb,
    ci: *const rb_callinfo,
    cme: *const rb_callable_method_entry_t,
    block: Option<BlockHandler>,
    flags: u32,
    argc: i32,
) -> Option<CodegenStatus> {
    let procv = unsafe { rb_get_def_bmethod_proc((*cme).def) };

    let proc = unsafe { rb_yjit_get_proc_ptr(procv) };
    let proc_block = unsafe { &(*proc).block };

    if proc_block.type_ != block_type_iseq {
        return None;
    }

    let capture = unsafe { proc_block.as_.captured.as_ref() };
    let iseq = unsafe { *capture.code.iseq.as_ref() };

    // Optimize for single ractor mode and avoid runtime check for
    // "defined with an un-shareable Proc in a different Ractor"
    if !assume_single_ractor_mode(jit, asm, ocb) {
        gen_counter_incr(asm, Counter::send_bmethod_ractor);
        return None;
    }

    // Passing a block to a block needs logic different from passing
    // a block to a method and sometimes requires allocation. Bail for now.
    if block.is_some() {
        gen_counter_incr(asm, Counter::send_bmethod_block_arg);
        return None;
    }

    let frame_type = VM_FRAME_MAGIC_BLOCK | VM_FRAME_FLAG_BMETHOD | VM_FRAME_FLAG_LAMBDA;
    perf_call! { gen_send_iseq(jit, asm, ocb, iseq, ci, frame_type, Some(capture.ep), cme, block, flags, argc, None) }
}

/// The kind of a value an ISEQ returns
enum IseqReturn {
    Value(VALUE),
    Receiver,
}

/// Return the ISEQ's return value if it consists of only putnil/putobject and leave.
fn iseq_get_return_value(iseq: IseqPtr, captured_opnd: Option<Opnd>) -> Option<IseqReturn> {
    // Expect only two instructions and one possible operand
    let iseq_size = unsafe { get_iseq_encoded_size(iseq) };
    if !(2..=3).contains(&iseq_size) {
        return None;
    }

    // Get the first two instructions
    let first_insn = iseq_opcode_at_idx(iseq, 0);
    let second_insn = iseq_opcode_at_idx(iseq, insn_len(first_insn as usize));

    // Extract the return value if known
    if second_insn != YARVINSN_leave {
        return None;
    }
    match first_insn {
        YARVINSN_putnil => Some(IseqReturn::Value(Qnil)),
        YARVINSN_putobject => Some(IseqReturn::Value(unsafe { *rb_iseq_pc_at_idx(iseq, 1) })),
        YARVINSN_putobject_INT2FIX_0_ => Some(IseqReturn::Value(VALUE::fixnum_from_usize(0))),
        YARVINSN_putobject_INT2FIX_1_ => Some(IseqReturn::Value(VALUE::fixnum_from_usize(1))),
        // We don't support invokeblock for now. Such ISEQs are likely not used by blocks anyway.
        YARVINSN_putself if captured_opnd.is_none() => Some(IseqReturn::Receiver),
        _ => None,
    }
}

fn gen_send_iseq(
    jit: &mut JITState,
    asm: &mut Assembler,
    ocb: &mut OutlinedCb,
    iseq: *const rb_iseq_t,
    ci: *const rb_callinfo,
    frame_type: u32,
    prev_ep: Option<*const VALUE>,
    cme: *const rb_callable_method_entry_t,
    block: Option<BlockHandler>,
    flags: u32,
    argc: i32,
    captured_opnd: Option<Opnd>,
) -> Option<CodegenStatus> {
    // Argument count. We will change this as we gather values from
    // sources to satisfy the callee's parameters. To help make sense
    // of changes, note that:
    //   - Parameters syntactically on the left have lower addresses.
    //     For example, all the lead (required) and optional parameters
    //     have lower addresses than the rest parameter array.
    //   - The larger the index one passes to Assembler::stack_opnd(),
    //     the *lower* the address.
    let mut argc = argc;

    // Iseqs with keyword parameters have a hidden, unnamed parameter local
    // that the callee could use to know which keywords are unspecified
    // (see the `checkkeyword` instruction and check `ruby --dump=insn -e 'def foo(k:itself)=k'`).
    // We always need to set up this local if the call goes through.
    let has_kwrest = unsafe { get_iseq_flags_has_kwrest(iseq) };
    let doing_kw_call = unsafe { get_iseq_flags_has_kw(iseq) } || has_kwrest;
    let supplying_kws = unsafe { vm_ci_flag(ci) & VM_CALL_KWARG } != 0;
    let iseq_has_rest = unsafe { get_iseq_flags_has_rest(iseq) };
    let iseq_has_block_param = unsafe { get_iseq_flags_has_block(iseq) };
    let arg_setup_block = captured_opnd.is_some(); // arg_setup_type: arg_setup_block (invokeblock)
    let kw_splat = flags & VM_CALL_KW_SPLAT != 0;
    let splat_call = flags & VM_CALL_ARGS_SPLAT != 0;

    // For computing offsets to callee locals
    let num_params = unsafe { get_iseq_body_param_size(iseq) as i32 };
    let num_locals = unsafe { get_iseq_body_local_table_size(iseq) as i32 };

    let mut start_pc_offset: u16 = 0;
    let required_num = unsafe { get_iseq_body_param_lead_num(iseq) };

    // This struct represents the metadata about the caller-specified
    // keyword arguments.
    let kw_arg = unsafe { vm_ci_kwarg(ci) };
    let kw_arg_num = if kw_arg.is_null() {
        0
    } else {
        unsafe { get_cikw_keyword_len(kw_arg) }
    };

    // Arity handling and optional parameter setup for positional arguments.
    // Splats are handled later.
    let mut opts_filled = argc - required_num - kw_arg_num - i32::from(kw_splat) - i32::from(splat_call);
    let opt_num = unsafe { get_iseq_body_param_opt_num(iseq) };
    // With a rest parameter or a yield to a block,
    // callers can pass more than required + optional.
    // So we cap ops_filled at opt_num.
    if iseq_has_rest || arg_setup_block {
        opts_filled = min(opts_filled, opt_num);
    }
    let mut opts_missing: i32 = opt_num - opts_filled;

    let block_arg = flags & VM_CALL_ARGS_BLOCKARG != 0;
    // Stack index of the splat array
    let splat_pos = i32::from(block_arg) + i32::from(kw_splat) + kw_arg_num;

    exit_if_stack_too_large(iseq)?;
    exit_if_tail_call(asm, ci)?;
    exit_if_has_post(asm, iseq)?;
    exit_if_kwsplat_non_nil(asm, flags, Counter::send_iseq_kw_splat_non_nil)?;
    exit_if_has_rest_and_captured(asm, iseq_has_rest, captured_opnd)?;
    exit_if_has_kwrest_and_captured(asm, has_kwrest, captured_opnd)?;
    exit_if_has_rest_and_supplying_kws(asm, iseq_has_rest, supplying_kws)?;
    exit_if_supplying_kw_and_has_no_kw(asm, supplying_kws, doing_kw_call)?;
    exit_if_supplying_kws_and_accept_no_kwargs(asm, supplying_kws, iseq)?;
    exit_if_doing_kw_and_splat(asm, doing_kw_call, flags)?;
    exit_if_wrong_number_arguments(asm, arg_setup_block, opts_filled, flags, opt_num, iseq_has_rest)?;
    exit_if_doing_kw_and_opts_missing(asm, doing_kw_call, opts_missing)?;
    exit_if_has_rest_and_optional_and_block(asm, iseq_has_rest, opt_num, iseq, block_arg)?;
    let block_arg_type = exit_if_unsupported_block_arg_type(jit, asm, block_arg)?;

    // Bail if we can't drop extra arguments for a yield by just popping them
    if supplying_kws && arg_setup_block && argc > (kw_arg_num + required_num + opt_num) {
        gen_counter_incr(asm, Counter::send_iseq_complex_discard_extras);
        return None;
    }

    // Block parameter handling. This mirrors setup_parameters_complex().
    if iseq_has_block_param {
        if unsafe { get_iseq_body_local_iseq(iseq) == iseq } {
            // Do nothing
        } else {
            // In this case (param.flags.has_block && local_iseq != iseq),
            // the block argument is setup as a local variable and requires
            // materialization (allocation). Bail.
            gen_counter_incr(asm, Counter::send_iseq_materialized_block);
            return None;
        }
    }

    // Check that required keyword arguments are supplied and find any extras
    // that should go into the keyword rest parameter (**kw_rest).
    if doing_kw_call {
        gen_iseq_kw_call_checks(asm, iseq, kw_arg, has_kwrest, kw_arg_num)?;
    }

    let splat_array_length = if splat_call {
        let array = jit.peek_at_stack(&asm.ctx, splat_pos as isize);
        let array_length = if array == Qnil {
            0
        } else if unsafe { !RB_TYPE_P(array, RUBY_T_ARRAY) } {
            gen_counter_incr(asm, Counter::send_iseq_splat_not_array);
            return None;
        } else {
            unsafe { rb_yjit_array_len(array) as u32}
        };

        // Arity check accounting for size of the splat. When callee has rest parameters, we insert
        // runtime guards later in copy_splat_args_for_rest_callee()
        if !iseq_has_rest {
            let supplying = argc - 1 - i32::from(kw_splat) + array_length as i32;
            if (required_num..=required_num + opt_num).contains(&supplying) == false {
                gen_counter_incr(asm, Counter::send_iseq_splat_arity_error);
                return None;
            }
        }

        if iseq_has_rest && opt_num > 0 {
            // If we have a rest and option arguments
            // we are going to set the pc_offset for where
            // to jump in the called method.
            // If the number of args change, that would need to
            // change and we don't change that dynmically so we side exit.
            // On a normal splat without rest and option args this is handled
            // elsewhere depending on the case
            asm_comment!(asm, "Side exit if length doesn't not equal compile time length");
            let array_len_opnd = get_array_len(asm, asm.stack_opnd(splat_pos));
            asm.cmp(array_len_opnd, array_length.into());
            asm.jne(Target::side_exit(Counter::guard_send_splatarray_length_not_equal));
        }

        Some(array_length)
    } else {
        None
    };

    // Check if we need the arg0 splat handling of vm_callee_setup_block_arg()
    // Also known as "autosplat" inside setup_parameters_complex().
    // Autosplat checks argc == 1 after splat and kwsplat processing, so make
    // sure to amend this if we start support kw_splat.
    let block_arg0_splat = arg_setup_block
        && (argc == 1 || (argc == 2 && splat_array_length == Some(0)))
        && !supplying_kws && !doing_kw_call
        && unsafe {
            (get_iseq_flags_has_lead(iseq) || opt_num > 1)
                && !get_iseq_flags_ambiguous_param0(iseq)
        };
    if block_arg0_splat {
        // If block_arg0_splat, we still need side exits after splat, but
        // the splat modifies the stack which breaks side exits. So bail out.
        if splat_call {
            gen_counter_incr(asm, Counter::invokeblock_iseq_arg0_args_splat);
            return None;
        }
        // The block_arg0_splat implementation cannot deal with optional parameters.
        // This is a setup_parameters_complex() situation and interacts with the
        // starting position of the callee.
        if opt_num > 1 {
            gen_counter_incr(asm, Counter::invokeblock_iseq_arg0_optional);
            return None;
        }
    }

    // Adjust `opts_filled` and `opts_missing` taking
    // into account the size of the splat expansion.
    if let Some(len) = splat_array_length {
        assert_eq!(kw_arg_num, 0); // Due to exit_if_doing_kw_and_splat().
                                   // Simplifies calculation below.
        let num_args = argc - 1 - i32::from(kw_splat) + len as i32;

        opts_filled = if num_args >= required_num {
            min(num_args - required_num, opt_num)
        } else {
            0
        };
        opts_missing = opt_num - opts_filled;
    }

    assert_eq!(opts_missing + opts_filled, opt_num);
    assert!(opts_filled >= 0);

    // ISeq with optional parameters start at different
    // locations depending on the number of optionals given.
    if opt_num > 0 {
        assert!(opts_filled >= 0);
        unsafe {
            let opt_table = get_iseq_body_param_opt_table(iseq);
            start_pc_offset = opt_table.offset(opts_filled as isize).read().try_into().unwrap();
        }
    }

    // Increment total ISEQ send count
    gen_counter_incr(asm, Counter::num_send_iseq);

    // Shortcut for special `Primitive.attr! :leaf` builtins
    let builtin_attrs = unsafe { rb_yjit_iseq_builtin_attrs(iseq) };
    let builtin_func_raw = unsafe { rb_yjit_builtin_function(iseq) };
    let builtin_func = if builtin_func_raw.is_null() { None } else { Some(builtin_func_raw) };
    let opt_send_call = flags & VM_CALL_OPT_SEND != 0; // .send call is not currently supported for builtins
    if let (None, Some(builtin_info), true, false, None | Some(0)) =
           (block, builtin_func, builtin_attrs & BUILTIN_ATTR_LEAF != 0, opt_send_call, splat_array_length) {
        let builtin_argc = unsafe { (*builtin_info).argc };
        if builtin_argc + 1 < (C_ARG_OPNDS.len() as i32) {
            // We pop the block arg without using it because:
            //  - the builtin is leaf, so it promises to not `yield`.
            //  - no leaf builtins have block param at the time of writing, and
            //    adding one requires interpreter changes to support.
            if block_arg_type.is_some() {
                if iseq_has_block_param {
                    gen_counter_incr(asm, Counter::send_iseq_leaf_builtin_block_arg_block_param);
                    return None;
                }
                asm.stack_pop(1);
            }

            // Pop empty kw_splat hash which passes nothing (exit_if_kwsplat_non_nil())
            if kw_splat {
                asm.stack_pop(1);
            }

            // Pop empty splat array which passes nothing
            if let Some(0) = splat_array_length {
                asm.stack_pop(1);
            }

            asm_comment!(asm, "inlined leaf builtin");
            gen_counter_incr(asm, Counter::num_send_iseq_leaf);

            // The callee may allocate, e.g. Integer#abs on a Bignum.
            // Save SP for GC, save PC for allocation tracing, and prepare
            // for global invalidation after GC's VM lock contention.
            jit_prepare_call_with_gc(jit, asm);

            // Call the builtin func (ec, recv, arg1, arg2, ...)
            let mut args = vec![EC];

            // Copy self and arguments
            for i in 0..=builtin_argc {
                let stack_opnd = asm.stack_opnd(builtin_argc - i);
                args.push(stack_opnd);
            }
            let val = asm.ccall(unsafe { (*builtin_info).func_ptr as *const u8 }, args);
            asm.stack_pop((builtin_argc + 1).try_into().unwrap()); // Keep them on stack during ccall for GC

            // Push the return value
            let stack_ret = asm.stack_push(Type::Unknown);
            asm.mov(stack_ret, val);

            // Note: assuming that the leaf builtin doesn't change local variables here.
            // Seems like a safe assumption.

            // Let guard chains share the same successor
            jump_to_next_insn(jit, asm, ocb);
            return Some(EndBlock);
        }
    }

    // Inline simple ISEQs whose return value is known at compile time
    if let (Some(value), None, false) = (iseq_get_return_value(iseq, captured_opnd), block_arg_type, opt_send_call) {
        asm_comment!(asm, "inlined simple ISEQ");
        gen_counter_incr(asm, Counter::num_send_iseq_inline);

        match value {
            IseqReturn::Value(value) => {
                // Pop receiver and arguments
                asm.stack_pop(argc as usize + if captured_opnd.is_some() { 0 } else { 1 });

                // Push the return value
                let stack_ret = asm.stack_push(Type::from(value));
                asm.mov(stack_ret, value.into());
            },
            IseqReturn::Receiver => {
                // Just pop arguments and leave the receiver on stack
                asm.stack_pop(argc as usize);
            }
        }

        // Let guard chains share the same successor
        jump_to_next_insn(jit, asm, ocb);
        return Some(EndBlock);
    }

    // Stack overflow check
    // Note that vm_push_frame checks it against a decremented cfp, hence the multiply by 2.
    // #define CHECK_VM_STACK_OVERFLOW0(cfp, sp, margin)
    asm_comment!(asm, "stack overflow check");
    let stack_max: i32 = unsafe { get_iseq_body_stack_max(iseq) }.try_into().unwrap();
    let locals_offs =
        SIZEOF_VALUE_I32 * (num_locals + stack_max) + 2 * (RUBY_SIZEOF_CONTROL_FRAME as i32);
    let stack_limit = asm.lea(asm.ctx.sp_opnd(locals_offs));
    asm.cmp(CFP, stack_limit);
    asm.jbe(Target::side_exit(Counter::guard_send_se_cf_overflow));

    if iseq_has_rest && splat_call {
        // Insert length guard for a call to copy_splat_args_for_rest_callee()
        // that will come later. We will have made changes to
        // the stack by spilling or handling __send__ shifting
        // by the time we get to that code, so we need the
        // guard here where we can still side exit.
        let non_rest_arg_count = argc - i32::from(kw_splat) - 1;
        if non_rest_arg_count < required_num + opt_num {
            let take_count: u32 = (required_num - non_rest_arg_count + opts_filled)
                .try_into().unwrap();

            if take_count > 0 {
                asm_comment!(asm, "guard splat_array_length >= {take_count}");

                let splat_array = asm.stack_opnd(splat_pos);
                let array_len_opnd = get_array_len(asm, splat_array);
                asm.cmp(array_len_opnd, take_count.into());
                asm.jl(Target::side_exit(Counter::guard_send_iseq_has_rest_and_splat_too_few));
            }
        }

        // All splats need to guard for ruby2_keywords hash. Check with a function call when
        // splatting into a rest param since the index for the last item in the array is dynamic.
        asm_comment!(asm, "guard no ruby2_keywords hash in splat");
        let bad_splat = asm.ccall(rb_yjit_ruby2_keywords_splat_p as _, vec![asm.stack_opnd(splat_pos)]);
        asm.cmp(bad_splat, 0.into());
        asm.jnz(Target::side_exit(Counter::guard_send_splatarray_last_ruby_2_keywords));
    }

    match block_arg_type {
        Some(Type::Nil) => {
            // We have a nil block arg, so let's pop it off the args
            asm.stack_pop(1);
        }
        Some(Type::BlockParamProxy) => {
            // We don't need the actual stack value
            asm.stack_pop(1);
        }
        Some(Type::TProc) => {
            // Place the proc as the block handler. We do this early because
            // the block arg being at the top of the stack gets in the way of
            // rest param handling later. Also, since there are C calls that
            // come later, we can't hold this value in a register and place it
            // near the end when we push a new control frame.
            asm_comment!(asm, "guard block arg is a proc");
            // Simple predicate, no need for jit_prepare_non_leaf_call().
            let is_proc = asm.ccall(rb_obj_is_proc as _, vec![asm.stack_opnd(0)]);
            asm.cmp(is_proc, Qfalse.into());
            jit_chain_guard(
                JCC_JE,
                jit,
                asm,
                ocb,
                SEND_MAX_DEPTH,
                Counter::guard_send_block_arg_type,
            );

            let callee_ep = -argc + num_locals + VM_ENV_DATA_SIZE as i32 - 1;
            let callee_specval = callee_ep + VM_ENV_DATA_INDEX_SPECVAL;
            if callee_specval < 0 {
                // Can't write to sp[-n] since that's where the arguments are
                gen_counter_incr(asm, Counter::send_iseq_clobbering_block_arg);
                return None;
            }
            let proc = asm.stack_pop(1); // Pop first, as argc doesn't account for the block arg
            let callee_specval = asm.ctx.sp_opnd(callee_specval * SIZEOF_VALUE_I32);
            asm.store(callee_specval, proc);
        }
        None => {
            // Nothing to do
        }
        _ => unreachable!(),
    }

    if kw_splat {
        // Only `**nil` is supported right now. Checked in exit_if_kwsplat_non_nil()
        assert_eq!(Type::Nil, asm.ctx.get_opnd_type(StackOpnd(0)));
        asm.stack_pop(1);
        argc -= 1;
    }

    // push_splat_args does stack manipulation so we can no longer side exit
    if let Some(array_length) = splat_array_length {
        if !iseq_has_rest {
            // Speculate that future splats will be done with
            // an array that has the same length. We will insert guards.
            argc = argc - 1 + array_length as i32;
            if argc + asm.ctx.get_stack_size() as i32 > MAX_SPLAT_LENGTH {
                gen_counter_incr(asm, Counter::send_splat_too_long);
                return None;
            }
            push_splat_args(array_length, asm);
        }
    }

    // This is a .send call and we need to adjust the stack
    // TODO: This can be more efficient if we do it before
    //       extracting from the splat array above.
    if flags & VM_CALL_OPT_SEND != 0 {
        handle_opt_send_shift_stack(asm, argc);
    }

    if iseq_has_rest {
        // We are going to allocate so setting pc and sp.
        jit_save_pc(jit, asm);
        gen_save_sp(asm);

        let rest_param_array = if splat_call {
            let non_rest_arg_count = argc - 1;
            // We start by dupping the array because someone else might have
            // a reference to it. This also normalizes to an ::Array instance.
            let array = asm.stack_opnd(0);
            let array = asm.ccall(
                rb_ary_dup as *const u8,
                vec![array],
            );
            asm.stack_pop(1); // Pop array after ccall to use a register for passing it.

            // This is the end stack state of all `non_rest_arg_count` situations below
            argc = required_num + opts_filled;

            if non_rest_arg_count > required_num + opt_num {
                // If we have more arguments than required, we need to prepend
                // the items from the stack onto the array.
                let diff: u32 = (non_rest_arg_count - (required_num + opt_num))
                    .try_into().unwrap();

                // diff is >0 so no need to worry about null pointer
                asm_comment!(asm, "load pointer to array elements");
                let offset_magnitude = SIZEOF_VALUE as u32 * diff;
                let values_opnd = asm.ctx.sp_opnd(-(offset_magnitude as i32));
                let values_ptr = asm.lea(values_opnd);

                asm_comment!(asm, "prepend stack values to rest array");
                let array = asm.ccall(
                    rb_ary_unshift_m as *const u8,
                    vec![Opnd::UImm(diff as u64), values_ptr, array],
                );
                asm.stack_pop(diff as usize);

                array
            } else if non_rest_arg_count < required_num + opt_num {
                // If we have fewer arguments than required, we need to take some
                // from the array and move them to the stack.
                asm_comment!(asm, "take items from splat array");

                let take_count: u32 = (required_num - non_rest_arg_count + opts_filled)
                    .try_into().unwrap();

                // Copy required arguments to the stack without modifying the array
                copy_splat_args_for_rest_callee(array, take_count, asm);

                // We will now slice the array to give us a new array of the correct size
                let sliced = asm.ccall(rb_yjit_rb_ary_subseq_length as *const u8, vec![array, Opnd::UImm(take_count.into())]);

                sliced
            } else {
                // The arguments are equal so we can just push to the stack
                asm_comment!(asm, "same length for splat array and rest param");
                assert!(non_rest_arg_count == required_num + opt_num);

                array
            }
        } else {
            asm_comment!(asm, "rest parameter without splat");

            assert!(argc >= required_num);
            let n = (argc - required_num - opts_filled) as u32;
            argc = required_num + opts_filled;
            // If n is 0, then elts is never going to be read, so we can just pass null
            let values_ptr = if n == 0 {
                Opnd::UImm(0)
            } else {
                asm_comment!(asm, "load pointer to array elements");
                let offset_magnitude = SIZEOF_VALUE as u32 * n;
                let values_opnd = asm.ctx.sp_opnd(-(offset_magnitude as i32));
                asm.lea(values_opnd)
            };

            let new_ary = asm.ccall(
                rb_ec_ary_new_from_values as *const u8,
                vec![
                    EC,
                    Opnd::UImm(n.into()),
                    values_ptr
                ]
            );
            asm.stack_pop(n.as_usize());

            new_ary
        };

        // Find where to put the rest parameter array
        let rest_param = if opts_missing == 0 {
            // All optionals are filled, the rest param goes at the top of the stack
            argc += 1;
            asm.stack_push(Type::TArray)
        } else {
            // The top of the stack will be a missing optional, but the rest
            // parameter needs to be placed after all the missing optionals.
            // Place it using a stack operand with a negative stack index.
            // (Higher magnitude negative stack index have higher address.)
            assert!(opts_missing > 0);
            // The argument deepest in the stack will be the 0th local in the callee.
            let callee_locals_base = argc - 1;
            let rest_param_stack_idx = callee_locals_base - required_num - opt_num;
            assert!(rest_param_stack_idx < 0);
            asm.stack_opnd(rest_param_stack_idx)
        };
        // Store rest param to memory to avoid register shuffle as
        // we won't be reading it for the remainder of the block.
        asm.ctx.dealloc_temp_reg(rest_param.stack_idx());
        asm.store(rest_param, rest_param_array);
    }

    // Pop surplus positional arguments when yielding
    if arg_setup_block {
        let extras = argc - required_num - opt_num;
        if extras > 0 {
            // Checked earlier. If there are keyword args, then
            // the positional arguments are not at the stack top.
            assert_eq!(0, kw_arg_num);

            asm.stack_pop(extras as usize);
            argc = required_num + opt_num;
        }
    }

    // Keyword argument passing
    if doing_kw_call {
        argc = gen_iseq_kw_call(jit, asm, kw_arg, iseq, argc, has_kwrest);
    }

    // Same as vm_callee_setup_block_arg_arg0_check and vm_callee_setup_block_arg_arg0_splat
    // on vm_callee_setup_block_arg for arg_setup_block. This is done after CALLER_SETUP_ARG
    // and CALLER_REMOVE_EMPTY_KW_SPLAT, so this implementation is put here. This may need
    // side exits, so you still need to allow side exits here if block_arg0_splat is true.
    // Note that you can't have side exits after this arg0 splat.
    if block_arg0_splat {
        let arg0_opnd = asm.stack_opnd(0);

        // Only handle the case that you don't need to_ary conversion
        let not_array_counter = Counter::invokeblock_iseq_arg0_not_array;
        guard_object_is_array(asm, arg0_opnd, arg0_opnd.into(), not_array_counter);

        // Only handle the same that the array length == ISEQ's lead_num (most common)
        let arg0_len_opnd = get_array_len(asm, arg0_opnd);
        let lead_num = unsafe { rb_get_iseq_body_param_lead_num(iseq) };
        asm.cmp(arg0_len_opnd, lead_num.into());
        asm.jne(Target::side_exit(Counter::invokeblock_iseq_arg0_wrong_len));

        let arg0_reg = asm.load(arg0_opnd);
        let array_opnd = get_array_ptr(asm, arg0_reg);
        asm_comment!(asm, "push splat arg0 onto the stack");
        asm.stack_pop(argc.try_into().unwrap());
        for i in 0..lead_num {
            let stack_opnd = asm.stack_push(Type::Unknown);
            asm.mov(stack_opnd, Opnd::mem(64, array_opnd, SIZEOF_VALUE_I32 * i));
        }
        argc = lead_num;
    }

    fn nil_fill(comment: &'static str, fill_range: std::ops::Range<i32>, asm: &mut Assembler) {
        if fill_range.is_empty() {
            return;
        }

        asm_comment!(asm, "{}", comment);
        for i in fill_range {
            let value_slot = asm.ctx.sp_opnd(i * SIZEOF_VALUE_I32);
            asm.store(value_slot, Qnil.into());
        }
    }

    // Nil-initialize missing optional parameters
    nil_fill(
        "nil-initialize missing optionals",
        {
            let begin = -argc + required_num + opts_filled;
            let end   = -argc + required_num + opt_num;

            begin..end
        },
        asm
    );
    // Nil-initialize the block parameter. It's the last parameter local
    if iseq_has_block_param {
        let block_param = asm.ctx.sp_opnd(
            SIZEOF_VALUE_I32 * (-argc + num_params - 1)
        );
        asm.store(block_param, Qnil.into());
    }
    // Nil-initialize non-parameter locals
    nil_fill(
        "nil-initialize locals",
        {
            let begin = -argc + num_params;
            let end   = -argc + num_locals;

            begin..end
        },
        asm
    );

    // Points to the receiver operand on the stack unless a captured environment is used
    let recv = match captured_opnd {
        Some(captured_opnd) => asm.load(Opnd::mem(64, captured_opnd, 0)), // captured->self
        _ => asm.stack_opnd(argc),
    };
    let captured_self = captured_opnd.is_some();
    let sp_offset = argc + if captured_self { 0 } else { 1 };

    // Store the updated SP on the current frame (pop arguments and receiver)
    asm_comment!(asm, "store caller sp");
    let caller_sp = asm.lea(asm.ctx.sp_opnd(SIZEOF_VALUE_I32 * -sp_offset));
    asm.store(Opnd::mem(64, CFP, RUBY_OFFSET_CFP_SP), caller_sp);

    // Store the next PC in the current frame
    jit_save_pc(jit, asm);

    // Adjust the callee's stack pointer
    let offs = SIZEOF_VALUE_I32 * (-argc + num_locals + VM_ENV_DATA_SIZE as i32);
    let callee_sp = asm.lea(asm.ctx.sp_opnd(offs));

    let specval = if let Some(prev_ep) = prev_ep {
        // We've already side-exited if the callee expects a block, so we
        // ignore any supplied block here
        SpecVal::PrevEP(prev_ep)
    } else if let Some(captured_opnd) = captured_opnd {
        let ep_opnd = asm.load(Opnd::mem(64, captured_opnd, SIZEOF_VALUE_I32)); // captured->ep
        SpecVal::PrevEPOpnd(ep_opnd)
    } else if let Some(Type::TProc) = block_arg_type {
        SpecVal::BlockHandler(Some(BlockHandler::AlreadySet))
    } else if let Some(Type::BlockParamProxy) = block_arg_type {
        SpecVal::BlockHandler(Some(BlockHandler::BlockParamProxy))
    } else {
        SpecVal::BlockHandler(block)
    };

    // Setup the new frame
    perf_call!("gen_send_iseq: ", gen_push_frame(jit, asm, ControlFrame {
        frame_type,
        specval,
        cme,
        recv,
        sp: callee_sp,
        iseq: Some(iseq),
        pc: None, // We are calling into jitted code, which will set the PC as necessary
    }));

    // Log the name of the method we're calling to. We intentionally don't do this for inlined ISEQs.
    // We also do this after gen_push_frame() to minimize the impact of spill_temps() on asm.ccall().
    if get_option!(gen_stats) {
        // Assemble the ISEQ name string
        let name_str = get_iseq_name(iseq);

        // Get an index for this ISEQ name
        let iseq_idx = get_iseq_idx(&name_str);

        // Increment the counter for this cfunc
        asm.ccall(incr_iseq_counter as *const u8, vec![iseq_idx.into()]);
    }

    // No need to set cfp->pc since the callee sets it whenever calling into routines
    // that could look at it through jit_save_pc().
    // mov(cb, REG0, const_ptr_opnd(start_pc));
    // mov(cb, member_opnd(REG_CFP, rb_control_frame_t, pc), REG0);

    // Stub so we can return to JITted code
    let return_block = BlockId {
        iseq: jit.iseq,
        idx: jit.next_insn_idx(),
    };

    // Create a context for the callee
    let mut callee_ctx = Context::default();

    // If the callee has :inline_block annotation and the callsite has a block ISEQ,
    // duplicate a callee block for each block ISEQ to make its `yield` monomorphic.
    if let (Some(BlockHandler::BlockISeq(iseq)), true) = (block, builtin_attrs & BUILTIN_ATTR_INLINE_BLOCK != 0) {
        callee_ctx.set_inline_block(iseq);
    }

    // Set the argument types in the callee's context
    for arg_idx in 0..argc {
        let stack_offs: u8 = (argc - arg_idx - 1).try_into().unwrap();
        let arg_type = asm.ctx.get_opnd_type(StackOpnd(stack_offs));
        callee_ctx.set_local_type(arg_idx.try_into().unwrap(), arg_type);
    }

    let recv_type = if captured_self {
        Type::Unknown // we don't track the type information of captured->self for now
    } else {
        asm.ctx.get_opnd_type(StackOpnd(argc.try_into().unwrap()))
    };
    callee_ctx.upgrade_opnd_type(SelfOpnd, recv_type);

    // The callee might change locals through Kernel#binding and other means.
    asm.clear_local_types();

    // Pop arguments and receiver in return context and
    // mark it as a continuation of gen_leave()
    let mut return_asm = Assembler::new();
    return_asm.ctx = asm.ctx;
    return_asm.stack_pop(sp_offset.try_into().unwrap());
    return_asm.ctx.set_sp_offset(0); // We set SP on the caller's frame above
    return_asm.ctx.reset_chain_depth_and_defer();
    return_asm.ctx.set_as_return_landing();

    // Write the JIT return address on the callee frame
    gen_branch(
        jit,
        asm,
        ocb,
        return_block,
        &return_asm.ctx,
        None,
        None,
        BranchGenFn::JITReturn,
    );

    // ec->cfp is updated after cfp->jit_return for rb_profile_frames() safety
    asm_comment!(asm, "switch to new CFP");
    let new_cfp = asm.sub(CFP, RUBY_SIZEOF_CONTROL_FRAME.into());
    asm.mov(CFP, new_cfp);
    asm.store(Opnd::mem(64, EC, RUBY_OFFSET_EC_CFP), CFP);

    // Directly jump to the entry point of the callee
    gen_direct_jump(
        jit,
        &callee_ctx,
        BlockId {
            iseq: iseq,
            idx: start_pc_offset,
        },
        asm,
    );

    Some(EndBlock)
}

// Check if we can handle a keyword call
fn gen_iseq_kw_call_checks(
    asm: &mut Assembler,
    iseq: *const rb_iseq_t,
    kw_arg: *const rb_callinfo_kwarg,
    has_kwrest: bool,
    caller_kw_num: i32
) -> Option<()> {
    // This struct represents the metadata about the callee-specified
    // keyword parameters.
    let keyword = unsafe { get_iseq_body_param_keyword(iseq) };
    let keyword_num: usize = unsafe { (*keyword).num }.try_into().unwrap();
    let keyword_required_num: usize = unsafe { (*keyword).required_num }.try_into().unwrap();

    let mut required_kwargs_filled = 0;

    if keyword_num > 30 || caller_kw_num > 64 {
        // We have so many keywords that (1 << num) encoded as a FIXNUM
        // (which shifts it left one more) no longer fits inside a 32-bit
        // immediate. Similarly, we use a u64 in case of keyword rest parameter.
        gen_counter_incr(asm, Counter::send_iseq_too_many_kwargs);
        return None;
    }

    // Check that the kwargs being passed are valid
    if caller_kw_num > 0 {
        // This is the list of keyword arguments that the callee specified
        // in its initial declaration.
        // SAFETY: see compile.c for sizing of this slice.
        let callee_kwargs = if keyword_num == 0 {
            &[]
        } else {
            unsafe { slice::from_raw_parts((*keyword).table, keyword_num) }
        };

        // Here we're going to build up a list of the IDs that correspond to
        // the caller-specified keyword arguments. If they're not in the
        // same order as the order specified in the callee declaration, then
        // we're going to need to generate some code to swap values around
        // on the stack.
        let kw_arg_keyword_len = caller_kw_num as usize;
        let mut caller_kwargs: Vec<ID> = vec![0; kw_arg_keyword_len];
        for kwarg_idx in 0..kw_arg_keyword_len {
            let sym = unsafe { get_cikw_keywords_idx(kw_arg, kwarg_idx.try_into().unwrap()) };
            caller_kwargs[kwarg_idx] = unsafe { rb_sym2id(sym) };
        }

        // First, we're going to be sure that the names of every
        // caller-specified keyword argument correspond to a name in the
        // list of callee-specified keyword parameters.
        for caller_kwarg in caller_kwargs {
            let search_result = callee_kwargs
                .iter()
                .enumerate() // inject element index
                .find(|(_, &kwarg)| kwarg == caller_kwarg);

            match search_result {
                None if !has_kwrest => {
                    // If the keyword was never found, then we know we have a
                    // mismatch in the names of the keyword arguments, so we need to
                    // bail.
                    gen_counter_incr(asm, Counter::send_iseq_kwargs_mismatch);
                    return None;
                }
                Some((callee_idx, _)) if callee_idx < keyword_required_num => {
                    // Keep a count to ensure all required kwargs are specified
                    required_kwargs_filled += 1;
                }
                _ => (),
            }
        }
    }
    assert!(required_kwargs_filled <= keyword_required_num);
    if required_kwargs_filled != keyword_required_num {
        gen_counter_incr(asm, Counter::send_iseq_kwargs_mismatch);
        return None;
    }

    Some(())
}

// Codegen for keyword argument handling. Essentially private to gen_send_iseq() since
// there are a lot of preconditions to check before reaching this code.
fn gen_iseq_kw_call(
    jit: &mut JITState,
    asm: &mut Assembler,
    ci_kwarg: *const rb_callinfo_kwarg,
    iseq: *const rb_iseq_t,
    mut argc: i32,
    has_kwrest: bool,
) -> i32 {
    let caller_keyword_len_i32: i32 = if ci_kwarg.is_null() {
        0
    } else {
        unsafe { get_cikw_keyword_len(ci_kwarg) }
    };
    let caller_keyword_len: usize = caller_keyword_len_i32.try_into().unwrap();
    let anon_kwrest = unsafe { rb_get_iseq_flags_anon_kwrest(iseq) && !get_iseq_flags_has_kw(iseq) };

    // This struct represents the metadata about the callee-specified
    // keyword parameters.
    let keyword = unsafe { get_iseq_body_param_keyword(iseq) };

    asm_comment!(asm, "keyword args");

    // This is the list of keyword arguments that the callee specified
    // in its initial declaration.
    let callee_kwargs = unsafe { (*keyword).table };
    let callee_kw_count_i32: i32 = unsafe { (*keyword).num };
    let callee_kw_count: usize = callee_kw_count_i32.try_into().unwrap();
    let keyword_required_num: usize = unsafe { (*keyword).required_num }.try_into().unwrap();

    // Here we're going to build up a list of the IDs that correspond to
    // the caller-specified keyword arguments. If they're not in the
    // same order as the order specified in the callee declaration, then
    // we're going to need to generate some code to swap values around
    // on the stack.
    let mut kwargs_order: Vec<ID> = vec![0; cmp::max(caller_keyword_len, callee_kw_count)];
    for kwarg_idx in 0..caller_keyword_len {
        let sym = unsafe { get_cikw_keywords_idx(ci_kwarg, kwarg_idx.try_into().unwrap()) };
        kwargs_order[kwarg_idx] = unsafe { rb_sym2id(sym) };
    }

    let mut unspecified_bits = 0;

    // The stack_opnd() index to the 0th keyword argument.
    let kwargs_stack_base = caller_keyword_len_i32 - 1;

    // Build the keyword rest parameter hash before we make any changes to the order of
    // the supplied keyword arguments
    let kwrest_type = if has_kwrest {
        c_callable! {
            fn build_kw_rest(rest_mask: u64, stack_kwargs: *const VALUE, keywords: *const rb_callinfo_kwarg) -> VALUE {
                if keywords.is_null() {
                    return unsafe { rb_hash_new() };
                }

                // Use the total number of supplied keywords as a size upper bound
                let keyword_len = unsafe { (*keywords).keyword_len } as usize;
                let hash = unsafe { rb_hash_new_with_size(keyword_len as u64) };

                // Put pairs into the kwrest hash as the mask describes
                for kwarg_idx in 0..keyword_len {
                    if (rest_mask & (1 << kwarg_idx)) != 0 {
                        unsafe {
                            let keyword_symbol = (*keywords).keywords.as_ptr().add(kwarg_idx).read();
                            let keyword_value = stack_kwargs.add(kwarg_idx).read();
                            rb_hash_aset(hash, keyword_symbol, keyword_value);
                        }
                    }
                }
                return hash;
            }
        }

        asm_comment!(asm, "build kwrest hash");

        // Make a bit mask describing which keywords should go into kwrest.
        let mut rest_mask: u64 = 0;
        // Index for one argument that will go into kwrest.
        let mut rest_collected_idx = None;
        for (supplied_kw_idx, &supplied_kw) in kwargs_order.iter().take(caller_keyword_len).enumerate() {
            let mut found = false;
            for callee_idx in 0..callee_kw_count {
                let callee_kw = unsafe { callee_kwargs.add(callee_idx).read() };
                if callee_kw == supplied_kw {
                    found = true;
                    break;
                }
            }
            if !found {
                rest_mask |= 1 << supplied_kw_idx;
                if rest_collected_idx.is_none() {
                    rest_collected_idx = Some(supplied_kw_idx as i32);
                }
            }
        }

        let (kwrest, kwrest_type) = if rest_mask == 0 && anon_kwrest {
            // In case the kwrest hash should be empty and is anonymous in the callee,
            // we can pass nil instead of allocating. Anonymous kwrest can only be
            // delegated, and nil is the same as an empty hash when delegating.
            (Qnil.into(), Type::Nil)
        } else {
            // Save PC and SP before allocating
            jit_save_pc(jit, asm);
            gen_save_sp(asm);

            // Build the kwrest hash. `struct rb_callinfo_kwarg` is malloc'd, so no GC concerns.
            let kwargs_start = asm.lea(asm.ctx.sp_opnd(-caller_keyword_len_i32 * SIZEOF_VALUE_I32));
            let hash = asm.ccall(
                build_kw_rest as _,
                vec![rest_mask.into(), kwargs_start, Opnd::const_ptr(ci_kwarg.cast())]
            );
            (hash, Type::THash)
        };

        // The kwrest parameter sits after `unspecified_bits` if the callee specifies any
        // keywords.
        let stack_kwrest_idx = kwargs_stack_base - callee_kw_count_i32 - i32::from(callee_kw_count > 0);
        let stack_kwrest = asm.stack_opnd(stack_kwrest_idx);
        // If `stack_kwrest` already has another argument there, we need to stow it elsewhere
        // first before putting kwrest there. Use `rest_collected_idx` because that value went
        // into kwrest so the slot is now free.
        let kwrest_idx = callee_kw_count + usize::from(callee_kw_count > 0);
        if let (Some(rest_collected_idx), true) = (rest_collected_idx, kwrest_idx < caller_keyword_len) {
            let rest_collected = asm.stack_opnd(kwargs_stack_base - rest_collected_idx);
            let mapping = asm.ctx.get_opnd_mapping(stack_kwrest.into());
            asm.mov(rest_collected, stack_kwrest);
            asm.ctx.set_opnd_mapping(rest_collected.into(), mapping);
            // Update our bookkeeping to inform the reordering step later.
            kwargs_order[rest_collected_idx as usize] = kwargs_order[kwrest_idx];
            kwargs_order[kwrest_idx] = 0;
        }
        // Put kwrest straight into memory, since we might pop it later
        asm.ctx.dealloc_temp_reg(stack_kwrest.stack_idx());
        asm.mov(stack_kwrest, kwrest);
        if stack_kwrest_idx >= 0 {
            asm.ctx.set_opnd_mapping(stack_kwrest.into(), TempMapping::map_to_stack(kwrest_type));
        }

        Some(kwrest_type)
    } else {
        None
    };

    // Ensure the stack is large enough for the callee
    for _ in caller_keyword_len..callee_kw_count {
        argc += 1;
        asm.stack_push(Type::Unknown);
    }
    // Now this is the stack_opnd() index to the 0th keyword argument.
    let kwargs_stack_base = kwargs_order.len() as i32 - 1;

    // Next, we're going to loop through every keyword that was
    // specified by the caller and make sure that it's in the correct
    // place. If it's not we're going to swap it around with another one.
    for kwarg_idx in 0..callee_kw_count {
        let callee_kwarg = unsafe { callee_kwargs.add(kwarg_idx).read() };

        // If the argument is already in the right order, then we don't
        // need to generate any code since the expected value is already
        // in the right place on the stack.
        if callee_kwarg == kwargs_order[kwarg_idx] {
            continue;
        }

        // In this case the argument is not in the right place, so we
        // need to find its position where it _should_ be and swap with
        // that location.
        for swap_idx in 0..kwargs_order.len() {
            if callee_kwarg == kwargs_order[swap_idx] {
                // First we're going to generate the code that is going
                // to perform the actual swapping at runtime.
                let swap_idx_i32: i32 = swap_idx.try_into().unwrap();
                let kwarg_idx_i32: i32 = kwarg_idx.try_into().unwrap();
                let offset0 = kwargs_stack_base - swap_idx_i32;
                let offset1 = kwargs_stack_base - kwarg_idx_i32;
                stack_swap(asm, offset0, offset1);

                // Next we're going to do some bookkeeping on our end so
                // that we know the order that the arguments are
                // actually in now.
                kwargs_order.swap(kwarg_idx, swap_idx);

                break;
            }
        }
    }

    // Now that every caller specified kwarg is in the right place, filling
    // in unspecified default paramters won't overwrite anything.
    for kwarg_idx in keyword_required_num..callee_kw_count {
        if kwargs_order[kwarg_idx] != unsafe { callee_kwargs.add(kwarg_idx).read() } {
            let default_param_idx = kwarg_idx - keyword_required_num;
            let mut default_value = unsafe { (*keyword).default_values.add(default_param_idx).read() };

            if default_value == Qundef {
                // Qundef means that this value is not constant and must be
                // recalculated at runtime, so we record it in unspecified_bits
                // (Qnil is then used as a placeholder instead of Qundef).
                unspecified_bits |= 0x01 << default_param_idx;
                default_value = Qnil;
            }

            let default_param = asm.stack_opnd(kwargs_stack_base - kwarg_idx as i32);
            let param_type = Type::from(default_value);
            asm.mov(default_param, default_value.into());
            asm.ctx.set_opnd_mapping(default_param.into(), TempMapping::map_to_stack(param_type));
        }
    }

    // Pop extra arguments that went into kwrest now that they're at stack top
    if has_kwrest && caller_keyword_len > callee_kw_count {
        let extra_kwarg_count = caller_keyword_len - callee_kw_count;
        asm.stack_pop(extra_kwarg_count);
        argc = argc - extra_kwarg_count as i32;
    }

    // Keyword arguments cause a special extra local variable to be
    // pushed onto the stack that represents the parameters that weren't
    // explicitly given a value and have a non-constant default.
    if callee_kw_count > 0 {
        let unspec_opnd = VALUE::fixnum_from_usize(unspecified_bits).as_u64();
        let top = asm.stack_push(Type::Fixnum);
        asm.mov(top, unspec_opnd.into());
        argc += 1;
    }

    // The kwrest parameter sits after `unspecified_bits`
    if let Some(kwrest_type) = kwrest_type {
        let kwrest = asm.stack_push(kwrest_type);
        // We put the kwrest parameter in memory earlier
        asm.ctx.dealloc_temp_reg(kwrest.stack_idx());
        argc += 1;
    }

    argc
}

/// This is a helper function to allow us to exit early
/// during code generation if a predicate is true.
/// We return Option<()> here because we will be able to
/// short-circuit using the ? operator if we return None.
/// It would be great if rust let you implement ? for your
/// own types, but as of right now they don't.
fn exit_if(asm: &mut Assembler, pred: bool, counter: Counter) -> Option<()> {
    if pred {
        gen_counter_incr(asm, counter);
        return None
    }
    Some(())
}

#[must_use]
fn exit_if_tail_call(asm: &mut Assembler, ci: *const rb_callinfo) -> Option<()> {
    exit_if(asm, unsafe { vm_ci_flag(ci) } & VM_CALL_TAILCALL != 0, Counter::send_iseq_tailcall)
}

#[must_use]
fn exit_if_has_post(asm: &mut Assembler, iseq: *const rb_iseq_t) -> Option<()> {
    exit_if(asm, unsafe { get_iseq_flags_has_post(iseq) }, Counter::send_iseq_has_post)
}

#[must_use]
fn exit_if_kwsplat_non_nil(asm: &mut Assembler, flags: u32, counter: Counter) -> Option<()> {
    let kw_splat = flags & VM_CALL_KW_SPLAT != 0;
    let kw_splat_stack = StackOpnd((flags & VM_CALL_ARGS_BLOCKARG != 0).into());
    exit_if(asm, kw_splat && asm.ctx.get_opnd_type(kw_splat_stack) != Type::Nil, counter)
}

#[must_use]
fn exit_if_has_rest_and_captured(asm: &mut Assembler, iseq_has_rest: bool, captured_opnd: Option<Opnd>) -> Option<()> {
    exit_if(asm, iseq_has_rest && captured_opnd.is_some(), Counter::send_iseq_has_rest_and_captured)
}

#[must_use]
fn exit_if_has_kwrest_and_captured(asm: &mut Assembler, iseq_has_kwrest: bool, captured_opnd: Option<Opnd>) -> Option<()> {
    // We need to call a C function to allocate the kwrest hash, but also need to hold the captred
    // block across the call, which we can't do.
    exit_if(asm, iseq_has_kwrest && captured_opnd.is_some(), Counter::send_iseq_has_kwrest_and_captured)
}

#[must_use]
fn exit_if_has_rest_and_supplying_kws(asm: &mut Assembler, iseq_has_rest: bool, supplying_kws: bool) -> Option<()> {
    // There can be a gap between the rest parameter array and the supplied keywords, or
    // no space to put the rest array (e.g. `def foo(*arr, k:) = arr; foo(k: 1)` 1 is
    // sitting where the rest array should be).
    exit_if(
        asm,
        iseq_has_rest && supplying_kws,
        Counter::send_iseq_has_rest_and_kw_supplied,
    )
}

#[must_use]
fn exit_if_supplying_kw_and_has_no_kw(asm: &mut Assembler, supplying_kws: bool, callee_kws: bool) -> Option<()> {
    // Passing keyword arguments to a callee means allocating a hash and treating
    // that as a positional argument. Bail for now.
    exit_if(
        asm,
        supplying_kws && !callee_kws,
        Counter::send_iseq_has_no_kw,
    )
}

#[must_use]
fn exit_if_supplying_kws_and_accept_no_kwargs(asm: &mut Assembler, supplying_kws: bool, iseq: *const rb_iseq_t) -> Option<()> {
    // If we have a method accepting no kwargs (**nil), exit if we have passed
    // it any kwargs.
    exit_if(
        asm,
        supplying_kws && unsafe { get_iseq_flags_accepts_no_kwarg(iseq) },
        Counter::send_iseq_accepts_no_kwarg
    )
}

#[must_use]
fn exit_if_doing_kw_and_splat(asm: &mut Assembler, doing_kw_call: bool, flags: u32) -> Option<()> {
    exit_if(asm, doing_kw_call && flags & VM_CALL_ARGS_SPLAT != 0, Counter::send_iseq_splat_with_kw)
}

#[must_use]
fn exit_if_wrong_number_arguments(
    asm: &mut Assembler,
    args_setup_block: bool,
    opts_filled: i32,
    flags: u32,
    opt_num: i32,
    iseq_has_rest: bool,
) -> Option<()> {
    // Too few arguments and no splat to make up for it
    let too_few = opts_filled < 0 && flags & VM_CALL_ARGS_SPLAT == 0;
    // Too many arguments and no sink that take them
    let too_many = opts_filled > opt_num && !(iseq_has_rest || args_setup_block);

    exit_if(asm, too_few || too_many, Counter::send_iseq_arity_error)
}

#[must_use]
fn exit_if_doing_kw_and_opts_missing(asm: &mut Assembler, doing_kw_call: bool, opts_missing: i32) -> Option<()> {
    // If we have unfilled optional arguments and keyword arguments then we
    // would need to adjust the arguments location to account for that.
    // For now we aren't handling this case.
    exit_if(asm, doing_kw_call && opts_missing > 0, Counter::send_iseq_missing_optional_kw)
}

#[must_use]
fn exit_if_has_rest_and_optional_and_block(asm: &mut Assembler, iseq_has_rest: bool, opt_num: i32, iseq: *const rb_iseq_t, block_arg: bool) -> Option<()> {
    exit_if(
        asm,
        iseq_has_rest && opt_num != 0 && (unsafe { get_iseq_flags_has_block(iseq) } || block_arg),
        Counter::send_iseq_has_rest_opt_and_block
    )
}

#[must_use]
fn exit_if_unsupported_block_arg_type(
    jit: &mut JITState,
    asm: &mut Assembler,
    supplying_block_arg: bool
) -> Option<Option<Type>> {
    let block_arg_type = if supplying_block_arg {
        asm.ctx.get_opnd_type(StackOpnd(0))
    } else {
        // Passing no block argument
        return Some(None);
    };

    match block_arg_type {
        Type::Nil | Type::BlockParamProxy => {
            // We'll handle this later
            Some(Some(block_arg_type))
        }
        _ if {
            let sample_block_arg = jit.peek_at_stack(&asm.ctx, 0);
            unsafe { rb_obj_is_proc(sample_block_arg) }.test()
        } => {
            // Speculate that we'll have a proc as the block arg
            Some(Some(Type::TProc))
        }
        _ => {
            gen_counter_incr(asm, Counter::send_iseq_block_arg_type);
            None
        }
    }
}

#[must_use]
fn exit_if_stack_too_large(iseq: *const rb_iseq_t) -> Option<()> {
    let stack_max = unsafe { rb_get_iseq_body_stack_max(iseq) };
    // Reject ISEQs with very large temp stacks,
    // this will allow us to use u8/i8 values to track stack_size and sp_offset
    if stack_max >= i8::MAX as u32 {
        incr_counter!(iseq_stack_too_large);
        return None;
    }
    Some(())
}

fn gen_struct_aref(
    jit: &mut JITState,
    asm: &mut Assembler,
    ocb: &mut OutlinedCb,
    ci: *const rb_callinfo,
    cme: *const rb_callable_method_entry_t,
    comptime_recv: VALUE,
    flags: u32,
    argc: i32,
) -> Option<CodegenStatus> {

    if unsafe { vm_ci_argc(ci) } != 0 {
        return None;
    }

    let off: i32 = unsafe { get_cme_def_body_optimized_index(cme) }
        .try_into()
        .unwrap();

    // Confidence checks
    assert!(unsafe { RB_TYPE_P(comptime_recv, RUBY_T_STRUCT) });
    assert!((off as i64) < unsafe { RSTRUCT_LEN(comptime_recv) });

    // We are going to use an encoding that takes a 4-byte immediate which
    // limits the offset to INT32_MAX.
    {
        let native_off = (off as i64) * (SIZEOF_VALUE as i64);
        if native_off > (i32::MAX as i64) {
            return None;
        }
    }

    // This is a .send call and we need to adjust the stack
    if flags & VM_CALL_OPT_SEND != 0 {
        handle_opt_send_shift_stack(asm, argc);
    }

    // All structs from the same Struct class should have the same
    // length. So if our comptime_recv is embedded all runtime
    // structs of the same class should be as well, and the same is
    // true of the converse.
    let embedded = unsafe { FL_TEST_RAW(comptime_recv, VALUE(RSTRUCT_EMBED_LEN_MASK)) };

    asm_comment!(asm, "struct aref");

    let recv = asm.stack_pop(1);
    let recv = asm.load(recv);

    let val = if embedded != VALUE(0) {
        Opnd::mem(64, recv, RUBY_OFFSET_RSTRUCT_AS_ARY + (SIZEOF_VALUE_I32 * off))
    } else {
        let rstruct_ptr = asm.load(Opnd::mem(64, recv, RUBY_OFFSET_RSTRUCT_AS_HEAP_PTR));
        Opnd::mem(64, rstruct_ptr, SIZEOF_VALUE_I32 * off)
    };

    let ret = asm.stack_push(Type::Unknown);
    asm.mov(ret, val);

    jump_to_next_insn(jit, asm, ocb);
    Some(EndBlock)
}

fn gen_struct_aset(
    jit: &mut JITState,
    asm: &mut Assembler,
    ocb: &mut OutlinedCb,
    ci: *const rb_callinfo,
    cme: *const rb_callable_method_entry_t,
    comptime_recv: VALUE,
    flags: u32,
    argc: i32,
) -> Option<CodegenStatus> {
    if unsafe { vm_ci_argc(ci) } != 1 {
        return None;
    }

    // This is a .send call and we need to adjust the stack
    if flags & VM_CALL_OPT_SEND != 0 {
        handle_opt_send_shift_stack(asm, argc);
    }

    let off: i32 = unsafe { get_cme_def_body_optimized_index(cme) }
        .try_into()
        .unwrap();

    // Confidence checks
    assert!(unsafe { RB_TYPE_P(comptime_recv, RUBY_T_STRUCT) });
    assert!((off as i64) < unsafe { RSTRUCT_LEN(comptime_recv) });

    asm_comment!(asm, "struct aset");

    let val = asm.stack_pop(1);
    let recv = asm.stack_pop(1);

    let val = asm.ccall(RSTRUCT_SET as *const u8, vec![recv, (off as i64).into(), val]);

    let ret = asm.stack_push(Type::Unknown);
    asm.mov(ret, val);

    jump_to_next_insn(jit, asm, ocb);
    Some(EndBlock)
}

// Generate code that calls a method with dynamic dispatch
fn gen_send_dynamic<F: Fn(&mut Assembler) -> Opnd>(
    jit: &mut JITState,
    asm: &mut Assembler,
    cd: *const rb_call_data,
    sp_pops: usize,
    vm_sendish: F,
) -> Option<CodegenStatus> {
    // Our frame handling is not compatible with tailcall
    if unsafe { vm_ci_flag((*cd).ci) } & VM_CALL_TAILCALL != 0 {
        return None;
    }
    jit_perf_symbol_push!(jit, asm, "gen_send_dynamic", PerfMap::Codegen);

    // Rewind stack_size using ctx.with_stack_size to allow stack_size changes
    // before you return None.
    asm.ctx = asm.ctx.with_stack_size(jit.stack_size_for_pc);

    // Save PC and SP to prepare for dynamic dispatch
    jit_prepare_non_leaf_call(jit, asm);

    // Squash stack canary that might be left over from elsewhere
    assert_eq!(false, asm.get_leaf_ccall());
    if cfg!(debug_assertions) {
        asm.store(asm.ctx.sp_opnd(0), 0.into());
    }

    // Dispatch a method
    let ret = vm_sendish(asm);

    // Pop arguments and a receiver
    asm.stack_pop(sp_pops);

    // Push the return value
    let stack_ret = asm.stack_push(Type::Unknown);
    asm.mov(stack_ret, ret);

    // Fix the interpreter SP deviated by vm_sendish
    asm.mov(Opnd::mem(64, CFP, RUBY_OFFSET_CFP_SP), SP);

    gen_counter_incr(asm, Counter::num_send_dynamic);

    jit_perf_symbol_pop!(jit, asm, PerfMap::Codegen);
    Some(KeepCompiling)
}

fn gen_send_general(
    jit: &mut JITState,
    asm: &mut Assembler,
    ocb: &mut OutlinedCb,
    cd: *const rb_call_data,
    block: Option<BlockHandler>,
) -> Option<CodegenStatus> {
    // Relevant definitions:
    // rb_execution_context_t       : vm_core.h
    // invoker, cfunc logic         : method.h, vm_method.c
    // rb_callinfo                  : vm_callinfo.h
    // rb_callable_method_entry_t   : method.h
    // vm_call_cfunc_with_frame     : vm_insnhelper.c
    //
    // For a general overview for how the interpreter calls methods,
    // see vm_call_method().

    let ci = unsafe { get_call_data_ci(cd) }; // info about the call site
    let mut argc: i32 = unsafe { vm_ci_argc(ci) }.try_into().unwrap();
    let mut mid = unsafe { vm_ci_mid(ci) };
    let mut flags = unsafe { vm_ci_flag(ci) };

    // Defer compilation so we can specialize on class of receiver
    if !jit.at_current_insn() {
        defer_compilation(jit, asm, ocb);
        return Some(EndBlock);
    }

    let recv_idx = argc + if flags & VM_CALL_ARGS_BLOCKARG != 0 { 1 } else { 0 };
    let comptime_recv = jit.peek_at_stack(&asm.ctx, recv_idx as isize);
    let comptime_recv_klass = comptime_recv.class_of();
    assert_eq!(RUBY_T_CLASS, comptime_recv_klass.builtin_type(),
        "objects visible to ruby code should have a T_CLASS in their klass field");

    // Don't compile calls through singleton classes to avoid retaining the receiver.
    // Make an exception for class methods since classes tend to be retained anyways.
    // Also compile calls on top_self to help tests.
    if VALUE(0) != unsafe { FL_TEST(comptime_recv_klass, VALUE(RUBY_FL_SINGLETON as usize)) }
        && comptime_recv != unsafe { rb_vm_top_self() }
        && !unsafe { RB_TYPE_P(comptime_recv, RUBY_T_CLASS) }
        && !unsafe { RB_TYPE_P(comptime_recv, RUBY_T_MODULE) } {
        gen_counter_incr(asm, Counter::send_singleton_class);
        return None;
    }

    // Points to the receiver operand on the stack
    let recv = asm.stack_opnd(recv_idx);
    let recv_opnd: YARVOpnd = recv.into();

    // Log the name of the method we're calling to
    #[cfg(feature = "disasm")]
    asm_comment!(asm, "call to {}", get_method_name(Some(comptime_recv_klass), mid));

    // Gather some statistics about sends
    gen_counter_incr(asm, Counter::num_send);
    if let Some(_known_klass) = asm.ctx.get_opnd_type(recv_opnd).known_class()  {
        gen_counter_incr(asm, Counter::num_send_known_class);
    }
    if asm.ctx.get_chain_depth() > 1 {
        gen_counter_incr(asm, Counter::num_send_polymorphic);
    }
    // If megamorphic, let the caller fallback to dynamic dispatch
    if asm.ctx.get_chain_depth() >= SEND_MAX_DEPTH {
        gen_counter_incr(asm, Counter::send_megamorphic);
        return None;
    }

    perf_call!("gen_send_general: ", jit_guard_known_klass(
        jit,
        asm,
        ocb,
        comptime_recv_klass,
        recv,
        recv_opnd,
        comptime_recv,
        SEND_MAX_DEPTH,
        Counter::guard_send_klass_megamorphic,
    ));

    // Do method lookup
    let mut cme = unsafe { rb_callable_method_entry(comptime_recv_klass, mid) };
    if cme.is_null() {
        gen_counter_incr(asm, Counter::send_cme_not_found);
        return None;
    }

    // Load an overloaded cme if applicable. See vm_search_cc().
    // It allows you to use a faster ISEQ if possible.
    cme = unsafe { rb_check_overloaded_cme(cme, ci) };

    let visi = unsafe { METHOD_ENTRY_VISI(cme) };
    match visi {
        METHOD_VISI_PUBLIC => {
            // Can always call public methods
        }
        METHOD_VISI_PRIVATE => {
            if flags & VM_CALL_FCALL == 0 {
                // Can only call private methods with FCALL callsites.
                // (at the moment they are callsites without a receiver or an explicit `self` receiver)
                gen_counter_incr(asm, Counter::send_private_not_fcall);
                return None;
            }
        }
        METHOD_VISI_PROTECTED => {
            // If the method call is an FCALL, it is always valid
            if flags & VM_CALL_FCALL == 0 {
                // otherwise we need an ancestry check to ensure the receiver is valid to be called
                // as protected
                jit_protected_callee_ancestry_guard(asm, cme);
            }
        }
        _ => {
            panic!("cmes should always have a visibility!");
        }
    }

    // Register block for invalidation
    //assert!(cme->called_id == mid);
    jit.assume_method_lookup_stable(asm, ocb, cme);

    // To handle the aliased method case (VM_METHOD_TYPE_ALIAS)
    loop {
        let def_type = unsafe { get_cme_def_type(cme) };

        match def_type {
            VM_METHOD_TYPE_ISEQ => {
                let iseq = unsafe { get_def_iseq_ptr((*cme).def) };
                let frame_type = VM_FRAME_MAGIC_METHOD | VM_ENV_FLAG_LOCAL;
                return perf_call! { gen_send_iseq(jit, asm, ocb, iseq, ci, frame_type, None, cme, block, flags, argc, None) };
            }
            VM_METHOD_TYPE_CFUNC => {
                return perf_call! { gen_send_cfunc(
                    jit,
                    asm,
                    ocb,
                    ci,
                    cme,
                    block,
                    Some(comptime_recv_klass),
                    flags,
                    argc,
                ) };
            }
            VM_METHOD_TYPE_IVAR => {
                // This is a .send call not supported right now for attr_reader
                if flags & VM_CALL_OPT_SEND != 0 {
                    gen_counter_incr(asm, Counter::send_send_attr_reader);
                    return None;
                }

                if flags & VM_CALL_ARGS_BLOCKARG != 0 {
                    match asm.ctx.get_opnd_type(StackOpnd(0)) {
                        Type::Nil | Type::BlockParamProxy => {
                            // Getters ignore the block arg, and these types of block args can be
                            // passed without side-effect (never any `to_proc` call).
                            asm.stack_pop(1);
                        }
                        _ => {
                            gen_counter_incr(asm, Counter::send_getter_block_arg);
                            return None;
                        }
                    }
                }

                if argc != 0 {
                    // Guard for simple splat of empty array
                    if VM_CALL_ARGS_SPLAT == flags & (VM_CALL_ARGS_SPLAT | VM_CALL_KWARG | VM_CALL_KW_SPLAT)
                        && argc == 1 {
                        // Not using chain guards since on failure these likely end up just raising
                        // ArgumentError
                        let splat = asm.stack_opnd(0);
                        guard_object_is_array(asm, splat, splat.into(), Counter::guard_send_getter_splat_non_empty);
                        let splat_len = get_array_len(asm, splat);
                        asm.cmp(splat_len, 0.into());
                        asm.jne(Target::side_exit(Counter::guard_send_getter_splat_non_empty));
                        asm.stack_pop(1);
                    } else {
                        // Argument count mismatch. Getters take no arguments.
                        gen_counter_incr(asm, Counter::send_getter_arity);
                        return None;
                    }
                }

                if c_method_tracing_currently_enabled(jit) {
                    // Can't generate code for firing c_call and c_return events
                    // :attr-tracing:
                    // Handling the C method tracing events for attr_accessor
                    // methods is easier than regular C methods as we know the
                    // "method" we are calling into never enables those tracing
                    // events. Once global invalidation runs, the code for the
                    // attr_accessor is invalidated and we exit at the closest
                    // instruction boundary which is always outside of the body of
                    // the attr_accessor code.
                    gen_counter_incr(asm, Counter::send_cfunc_tracing);
                    return None;
                }

                let recv = asm.stack_opnd(0); // the receiver should now be the stack top
                let ivar_name = unsafe { get_cme_def_body_attr_id(cme) };

                return gen_get_ivar(
                    jit,
                    asm,
                    ocb,
                    SEND_MAX_DEPTH,
                    comptime_recv,
                    ivar_name,
                    recv,
                    recv.into(),
                );
            }
            VM_METHOD_TYPE_ATTRSET => {
                // This is a .send call not supported right now for attr_writer
                if flags & VM_CALL_OPT_SEND != 0 {
                    gen_counter_incr(asm, Counter::send_send_attr_writer);
                    return None;
                }
                if flags & VM_CALL_ARGS_SPLAT != 0 {
                    gen_counter_incr(asm, Counter::send_args_splat_attrset);
                    return None;
                }
                if flags & VM_CALL_KWARG != 0 {
                    gen_counter_incr(asm, Counter::send_attrset_kwargs);
                    return None;
                } else if argc != 1 || unsafe { !RB_TYPE_P(comptime_recv, RUBY_T_OBJECT) } {
                    gen_counter_incr(asm, Counter::send_ivar_set_method);
                    return None;
                } else if c_method_tracing_currently_enabled(jit) {
                    // Can't generate code for firing c_call and c_return events
                    // See :attr-tracing:
                    gen_counter_incr(asm, Counter::send_cfunc_tracing);
                    return None;
                } else if flags & VM_CALL_ARGS_BLOCKARG != 0 {
                    gen_counter_incr(asm, Counter::send_attrset_block_arg);
                    return None;
                } else {
                    let ivar_name = unsafe { get_cme_def_body_attr_id(cme) };
                    return gen_set_ivar(jit, asm, ocb, comptime_recv, ivar_name, StackOpnd(1), None);
                }
            }
            // Block method, e.g. define_method(:foo) { :my_block }
            VM_METHOD_TYPE_BMETHOD => {
                if flags & VM_CALL_ARGS_SPLAT != 0 {
                    gen_counter_incr(asm, Counter::send_args_splat_bmethod);
                    return None;
                }
                return gen_send_bmethod(jit, asm, ocb, ci, cme, block, flags, argc);
            }
            VM_METHOD_TYPE_ALIAS => {
                // Retrieve the aliased method and re-enter the switch
                cme = unsafe { rb_aliased_callable_method_entry(cme) };
                continue;
            }
            // Send family of methods, e.g. call/apply
            VM_METHOD_TYPE_OPTIMIZED => {
                if flags & VM_CALL_ARGS_BLOCKARG != 0 {
                    gen_counter_incr(asm, Counter::send_optimized_block_arg);
                    return None;
                }

                let opt_type = unsafe { get_cme_def_body_optimized_type(cme) };
                match opt_type {
                    OPTIMIZED_METHOD_TYPE_SEND => {
                        // This is for method calls like `foo.send(:bar)`
                        // The `send` method does not get its own stack frame.
                        // instead we look up the method and call it,
                        // doing some stack shifting based on the VM_CALL_OPT_SEND flag

                        // Reject nested cases such as `send(:send, :alias_for_send, :foo))`.
                        // We would need to do some stack manipulation here or keep track of how
                        // many levels deep we need to stack manipulate. Because of how exits
                        // currently work, we can't do stack manipulation until we will no longer
                        // side exit.
                        if flags & VM_CALL_OPT_SEND != 0 {
                            gen_counter_incr(asm, Counter::send_send_nested);
                            return None;
                        }

                        if argc == 0 {
                            gen_counter_incr(asm, Counter::send_send_wrong_args);
                            return None;
                        }

                        argc -= 1;

                        let compile_time_name = jit.peek_at_stack(&asm.ctx, argc as isize);

                        mid = unsafe { rb_get_symbol_id(compile_time_name) };
                        if mid == 0 {
                            // This also rejects method names that need conversion
                            gen_counter_incr(asm, Counter::send_send_null_mid);
                            return None;
                        }

                        cme = unsafe { rb_callable_method_entry(comptime_recv_klass, mid) };
                        if cme.is_null() {
                            gen_counter_incr(asm, Counter::send_send_null_cme);
                            return None;
                        }

                        flags |= VM_CALL_FCALL | VM_CALL_OPT_SEND;

                        jit.assume_method_lookup_stable(asm, ocb, cme);

                        asm_comment!(
                            asm,
                            "guard sending method name \'{}\'",
                            unsafe { cstr_to_rust_string(rb_id2name(mid)) }.unwrap_or_else(|| "<unknown>".to_owned()),
                        );

                        let name_opnd = asm.stack_opnd(argc);
                        let symbol_id_opnd = asm.ccall(rb_get_symbol_id as *const u8, vec![name_opnd]);

                        asm.cmp(symbol_id_opnd, mid.into());
                        jit_chain_guard(
                            JCC_JNE,
                            jit,
                            asm,
                            ocb,
                            SEND_MAX_DEPTH,
                            Counter::guard_send_send_name_chain,
                        );

                        // We have changed the argc, flags, mid, and cme, so we need to re-enter the match
                        // and compile whatever method we found from send.
                        continue;

                    }
                    OPTIMIZED_METHOD_TYPE_CALL => {

                        if block.is_some() {
                            gen_counter_incr(asm, Counter::send_call_block);
                            return None;
                        }

                        if flags & VM_CALL_KWARG != 0 {
                            gen_counter_incr(asm, Counter::send_call_kwarg);
                            return None;
                        }

                        if flags & VM_CALL_ARGS_SPLAT != 0 {
                            gen_counter_incr(asm, Counter::send_args_splat_opt_call);
                            return None;
                        }

                        // Optimize for single ractor mode and avoid runtime check for
                        // "defined with an un-shareable Proc in a different Ractor"
                        if !assume_single_ractor_mode(jit, asm, ocb) {
                            gen_counter_incr(asm, Counter::send_call_multi_ractor);
                            return None;
                        }

                        // If this is a .send call we need to adjust the stack
                        if flags & VM_CALL_OPT_SEND != 0 {
                            handle_opt_send_shift_stack(asm, argc);
                        }

                        // About to reset the SP, need to load this here
                        let recv_load = asm.load(recv);

                        let sp = asm.lea(asm.ctx.sp_opnd(0));

                        // Save the PC and SP because the callee can make Ruby calls
                        jit_prepare_non_leaf_call(jit, asm);

                        let kw_splat = flags & VM_CALL_KW_SPLAT;
                        let stack_argument_pointer = asm.lea(Opnd::mem(64, sp, -(argc) * SIZEOF_VALUE_I32));

                        let ret = asm.ccall(rb_optimized_call as *const u8, vec![
                            recv_load,
                            EC,
                            argc.into(),
                            stack_argument_pointer,
                            kw_splat.into(),
                            VM_BLOCK_HANDLER_NONE.into(),
                        ]);

                        asm.stack_pop(argc as usize + 1);

                        let stack_ret = asm.stack_push(Type::Unknown);
                        asm.mov(stack_ret, ret);
                        return Some(KeepCompiling);

                    }
                    OPTIMIZED_METHOD_TYPE_BLOCK_CALL => {
                        gen_counter_incr(asm, Counter::send_optimized_method_block_call);
                        return None;
                    }
                    OPTIMIZED_METHOD_TYPE_STRUCT_AREF => {
                        if flags & VM_CALL_ARGS_SPLAT != 0 {
                            gen_counter_incr(asm, Counter::send_args_splat_aref);
                            return None;
                        }
                        return gen_struct_aref(
                            jit,
                            asm,
                            ocb,
                            ci,
                            cme,
                            comptime_recv,
                            flags,
                            argc,
                        );
                    }
                    OPTIMIZED_METHOD_TYPE_STRUCT_ASET => {
                        if flags & VM_CALL_ARGS_SPLAT != 0 {
                            gen_counter_incr(asm, Counter::send_args_splat_aset);
                            return None;
                        }
                        return gen_struct_aset(
                            jit,
                            asm,
                            ocb,
                            ci,
                            cme,
                            comptime_recv,
                            flags,
                            argc,
                        );
                    }
                    _ => {
                        panic!("unknown optimized method type!")
                    }
                }
            }
            VM_METHOD_TYPE_ZSUPER => {
                gen_counter_incr(asm, Counter::send_zsuper_method);
                return None;
            }
            VM_METHOD_TYPE_UNDEF => {
                gen_counter_incr(asm, Counter::send_undef_method);
                return None;
            }
            VM_METHOD_TYPE_NOTIMPLEMENTED => {
                gen_counter_incr(asm, Counter::send_not_implemented_method);
                return None;
            }
            VM_METHOD_TYPE_MISSING => {
                gen_counter_incr(asm, Counter::send_missing_method);
                return None;
            }
            VM_METHOD_TYPE_REFINED => {
                gen_counter_incr(asm, Counter::send_refined_method);
                return None;
            }
            _ => {
                unreachable!();
            }
        }
    }
}

/// Assemble "{class_name}#{method_name}" from a class pointer and a method ID
fn get_method_name(class: Option<VALUE>, mid: u64) -> String {
    let class_name = class.and_then(|class| unsafe {
        cstr_to_rust_string(rb_class2name(class))
    }).unwrap_or_else(|| "Unknown".to_string());
    let method_name = if mid != 0 {
        unsafe { cstr_to_rust_string(rb_id2name(mid)) }
    } else {
        None
    }.unwrap_or_else(|| "Unknown".to_string());
    format!("{}#{}", class_name, method_name)
}

/// Assemble "{label}@{iseq_path}:{lineno}" (iseq_inspect() format) from an ISEQ
fn get_iseq_name(iseq: IseqPtr) -> String {
    let c_string = unsafe { rb_yjit_iseq_inspect(iseq) };
    let string = unsafe { CStr::from_ptr(c_string) }.to_str()
        .unwrap_or_else(|_| "not UTF-8").to_string();
    unsafe { ruby_xfree(c_string as *mut c_void); }
    string
}

/// Shifts the stack for send in order to remove the name of the method
/// Comment below borrow from vm_call_opt_send in vm_insnhelper.c
/// E.g. when argc == 2
///  |      |        |      |  TOPN
///  +------+        |      |
///  | arg1 | ---+   |      |    0
///  +------+    |   +------+
///  | arg0 | -+ +-> | arg1 |    1
///  +------+  |     +------+
///  | sym  |  +---> | arg0 |    2
///  +------+        +------+
///  | recv |        | recv |    3
///--+------+--------+------+------
///
/// We do this for our compiletime context and the actual stack
fn handle_opt_send_shift_stack(asm: &mut Assembler, argc: i32) {
    asm_comment!(asm, "shift_stack");
    for j in (0..argc).rev() {
        let opnd = asm.stack_opnd(j);
        let opnd2 = asm.stack_opnd(j + 1);
        asm.mov(opnd2, opnd);
    }
    asm.shift_stack(argc as usize);
}

fn gen_opt_send_without_block(
    jit: &mut JITState,
    asm: &mut Assembler,
    ocb: &mut OutlinedCb,
) -> Option<CodegenStatus> {
    // Generate specialized code if possible
    let cd = jit.get_arg(0).as_ptr();
    if let Some(status) = perf_call! { gen_send_general(jit, asm, ocb, cd, None) } {
        return Some(status);
    }

    // Otherwise, fallback to dynamic dispatch using the interpreter's implementation of send
    gen_send_dynamic(jit, asm, cd, unsafe { rb_yjit_sendish_sp_pops((*cd).ci) }, |asm| {
        extern "C" {
            fn rb_vm_opt_send_without_block(ec: EcPtr, cfp: CfpPtr, cd: VALUE) -> VALUE;
        }
        asm.ccall(
            rb_vm_opt_send_without_block as *const u8,
            vec![EC, CFP, (cd as usize).into()],
        )
    })
}

fn gen_send(
    jit: &mut JITState,
    asm: &mut Assembler,
    ocb: &mut OutlinedCb,
) -> Option<CodegenStatus> {
    // Generate specialized code if possible
    let cd = jit.get_arg(0).as_ptr();
    let block = jit.get_arg(1).as_optional_ptr().map(|iseq| BlockHandler::BlockISeq(iseq));
    if let Some(status) = perf_call! { gen_send_general(jit, asm, ocb, cd, block) } {
        return Some(status);
    }

    // Otherwise, fallback to dynamic dispatch using the interpreter's implementation of send
    let blockiseq = jit.get_arg(1).as_iseq();
    gen_send_dynamic(jit, asm, cd, unsafe { rb_yjit_sendish_sp_pops((*cd).ci) }, |asm| {
        extern "C" {
            fn rb_vm_send(ec: EcPtr, cfp: CfpPtr, cd: VALUE, blockiseq: IseqPtr) -> VALUE;
        }
        asm.ccall(
            rb_vm_send as *const u8,
            vec![EC, CFP, (cd as usize).into(), VALUE(blockiseq as usize).into()],
        )
    })
}

fn gen_invokeblock(
    jit: &mut JITState,
    asm: &mut Assembler,
    ocb: &mut OutlinedCb,
) -> Option<CodegenStatus> {
    // Generate specialized code if possible
    let cd = jit.get_arg(0).as_ptr();
    if let Some(status) = gen_invokeblock_specialized(jit, asm, ocb, cd) {
        return Some(status);
    }

    // Otherwise, fallback to dynamic dispatch using the interpreter's implementation of send
    gen_send_dynamic(jit, asm, cd, unsafe { rb_yjit_invokeblock_sp_pops((*cd).ci) }, |asm| {
        extern "C" {
            fn rb_vm_invokeblock(ec: EcPtr, cfp: CfpPtr, cd: VALUE) -> VALUE;
        }
        asm.ccall(
            rb_vm_invokeblock as *const u8,
            vec![EC, CFP, (cd as usize).into()],
        )
    })
}

fn gen_invokeblock_specialized(
    jit: &mut JITState,
    asm: &mut Assembler,
    ocb: &mut OutlinedCb,
    cd: *const rb_call_data,
) -> Option<CodegenStatus> {
    if !jit.at_current_insn() {
        defer_compilation(jit, asm, ocb);
        return Some(EndBlock);
    }

    // Fallback to dynamic dispatch if this callsite is megamorphic
    if asm.ctx.get_chain_depth() >= SEND_MAX_DEPTH {
        gen_counter_incr(asm, Counter::invokeblock_megamorphic);
        return None;
    }

    // Get call info
    let ci = unsafe { get_call_data_ci(cd) };
    let argc: i32 = unsafe { vm_ci_argc(ci) }.try_into().unwrap();
    let flags = unsafe { vm_ci_flag(ci) };

    // Get block_handler
    let cfp = jit.get_cfp();
    let lep = unsafe { rb_vm_ep_local_ep(get_cfp_ep(cfp)) };
    let comptime_handler = unsafe { *lep.offset(VM_ENV_DATA_INDEX_SPECVAL.try_into().unwrap()) };

    // Handle each block_handler type
    if comptime_handler.0 == VM_BLOCK_HANDLER_NONE as usize { // no block given
        gen_counter_incr(asm, Counter::invokeblock_none);
        None
    } else if comptime_handler.0 & 0x3 == 0x1 { // VM_BH_ISEQ_BLOCK_P
        asm_comment!(asm, "get local EP");
        let ep_opnd = gen_get_lep(jit, asm);
        let block_handler_opnd = asm.load(
            Opnd::mem(64, ep_opnd, SIZEOF_VALUE_I32 * VM_ENV_DATA_INDEX_SPECVAL)
        );

        asm_comment!(asm, "guard block_handler type");
        let tag_opnd = asm.and(block_handler_opnd, 0x3.into()); // block_handler is a tagged pointer
        asm.cmp(tag_opnd, 0x1.into()); // VM_BH_ISEQ_BLOCK_P
        jit_chain_guard(
            JCC_JNE,
            jit,
            asm,
            ocb,
            SEND_MAX_DEPTH,
            Counter::guard_invokeblock_tag_changed,
        );

        // If the current ISEQ is annotated to be inlined but it's not being inlined here,
        // generate a dynamic dispatch to avoid making this yield megamorphic.
        if unsafe { rb_yjit_iseq_builtin_attrs(jit.iseq) } & BUILTIN_ATTR_INLINE_BLOCK != 0 && !asm.ctx.inline() {
            gen_counter_incr(asm, Counter::invokeblock_iseq_not_inlined);
            return None;
        }

        let comptime_captured = unsafe { ((comptime_handler.0 & !0x3) as *const rb_captured_block).as_ref().unwrap() };
        let comptime_iseq = unsafe { *comptime_captured.code.iseq.as_ref() };

        asm_comment!(asm, "guard known ISEQ");
        let captured_opnd = asm.and(block_handler_opnd, Opnd::Imm(!0x3));
        let iseq_opnd = asm.load(Opnd::mem(64, captured_opnd, SIZEOF_VALUE_I32 * 2));
        asm.cmp(iseq_opnd, VALUE::from(comptime_iseq).into());
        jit_chain_guard(
            JCC_JNE,
            jit,
            asm,
            ocb,
            SEND_MAX_DEPTH,
            Counter::guard_invokeblock_iseq_block_changed,
        );

        perf_call! { gen_send_iseq(jit, asm, ocb, comptime_iseq, ci, VM_FRAME_MAGIC_BLOCK, None, 0 as _, None, flags, argc, Some(captured_opnd)) }
    } else if comptime_handler.0 & 0x3 == 0x3 { // VM_BH_IFUNC_P
        // We aren't handling CALLER_SETUP_ARG and CALLER_REMOVE_EMPTY_KW_SPLAT yet.
        if flags & VM_CALL_ARGS_SPLAT != 0 {
            gen_counter_incr(asm, Counter::invokeblock_ifunc_args_splat);
            return None;
        }
        if flags & VM_CALL_KW_SPLAT != 0 {
            gen_counter_incr(asm, Counter::invokeblock_ifunc_kw_splat);
            return None;
        }

        asm_comment!(asm, "get local EP");
        let ep_opnd = gen_get_lep(jit, asm);
        let block_handler_opnd = asm.load(
            Opnd::mem(64, ep_opnd, SIZEOF_VALUE_I32 * VM_ENV_DATA_INDEX_SPECVAL)
        );

        asm_comment!(asm, "guard block_handler type");
        let tag_opnd = asm.and(block_handler_opnd, 0x3.into()); // block_handler is a tagged pointer
        asm.cmp(tag_opnd, 0x3.into()); // VM_BH_IFUNC_P
        jit_chain_guard(
            JCC_JNE,
            jit,
            asm,
            ocb,
            SEND_MAX_DEPTH,
            Counter::guard_invokeblock_tag_changed,
        );

        // The cfunc may not be leaf
        jit_prepare_non_leaf_call(jit, asm);

        extern "C" {
            fn rb_vm_yield_with_cfunc(ec: EcPtr, captured: *const rb_captured_block, argc: c_int, argv: *const VALUE) -> VALUE;
        }
        asm_comment!(asm, "call ifunc");
        let captured_opnd = asm.and(block_handler_opnd, Opnd::Imm(!0x3));
        let argv = asm.lea(asm.ctx.sp_opnd(-argc * SIZEOF_VALUE_I32));
        let ret = asm.ccall(
            rb_vm_yield_with_cfunc as *const u8,
            vec![EC, captured_opnd, argc.into(), argv],
        );

        asm.stack_pop(argc.try_into().unwrap());
        let stack_ret = asm.stack_push(Type::Unknown);
        asm.mov(stack_ret, ret);

        // cfunc calls may corrupt types
        asm.clear_local_types();

        // Share the successor with other chains
        jump_to_next_insn(jit, asm, ocb);
        Some(EndBlock)
    } else if comptime_handler.symbol_p() {
        gen_counter_incr(asm, Counter::invokeblock_symbol);
        None
    } else { // Proc
        gen_counter_incr(asm, Counter::invokeblock_proc);
        None
    }
}

fn gen_invokesuper(
    jit: &mut JITState,
    asm: &mut Assembler,
    ocb: &mut OutlinedCb,
) -> Option<CodegenStatus> {
    // Generate specialized code if possible
    let cd = jit.get_arg(0).as_ptr();
    if let Some(status) = gen_invokesuper_specialized(jit, asm, ocb, cd) {
        return Some(status);
    }

    // Otherwise, fallback to dynamic dispatch using the interpreter's implementation of send
    let blockiseq = jit.get_arg(1).as_iseq();
    gen_send_dynamic(jit, asm, cd, unsafe { rb_yjit_sendish_sp_pops((*cd).ci) }, |asm| {
        extern "C" {
            fn rb_vm_invokesuper(ec: EcPtr, cfp: CfpPtr, cd: VALUE, blockiseq: IseqPtr) -> VALUE;
        }
        asm.ccall(
            rb_vm_invokesuper as *const u8,
            vec![EC, CFP, (cd as usize).into(), VALUE(blockiseq as usize).into()],
        )
    })
}

fn gen_invokesuper_specialized(
    jit: &mut JITState,
    asm: &mut Assembler,
    ocb: &mut OutlinedCb,
    cd: *const rb_call_data,
) -> Option<CodegenStatus> {
    // Defer compilation so we can specialize on class of receiver
    if !jit.at_current_insn() {
        defer_compilation(jit, asm, ocb);
        return Some(EndBlock);
    }

    // Handle the last two branches of vm_caller_setup_arg_block
    let block = if let Some(iseq) = jit.get_arg(1).as_optional_ptr() {
        BlockHandler::BlockISeq(iseq)
    } else {
        BlockHandler::LEPSpecVal
    };

    // Fallback to dynamic dispatch if this callsite is megamorphic
    if asm.ctx.get_chain_depth() >= SEND_MAX_DEPTH {
        gen_counter_incr(asm, Counter::invokesuper_megamorphic);
        return None;
    }

    let me = unsafe { rb_vm_frame_method_entry(jit.get_cfp()) };
    if me.is_null() {
        gen_counter_incr(asm, Counter::invokesuper_no_me);
        return None;
    }

    // FIXME: We should track and invalidate this block when this cme is invalidated
    let current_defined_class = unsafe { (*me).defined_class };
    let mid = unsafe { get_def_original_id((*me).def) };

    // vm_search_normal_superclass
    let rbasic_ptr: *const RBasic = current_defined_class.as_ptr();
    if current_defined_class.builtin_type() == RUBY_T_ICLASS
        && unsafe { RB_TYPE_P((*rbasic_ptr).klass, RUBY_T_MODULE) && FL_TEST_RAW((*rbasic_ptr).klass, VALUE(RMODULE_IS_REFINEMENT.as_usize())) != VALUE(0) }
    {
        gen_counter_incr(asm, Counter::invokesuper_refinement);
        return None;
    }
    let comptime_superclass =
        unsafe { rb_class_get_superclass(RCLASS_ORIGIN(current_defined_class)) };

    let ci = unsafe { get_call_data_ci(cd) };
    let argc: i32 = unsafe { vm_ci_argc(ci) }.try_into().unwrap();

    let ci_flags = unsafe { vm_ci_flag(ci) };

    // Don't JIT calls that aren't simple
    // Note, not using VM_CALL_ARGS_SIMPLE because sometimes we pass a block.

    if ci_flags & VM_CALL_KWARG != 0 {
        gen_counter_incr(asm, Counter::invokesuper_kwarg);
        return None;
    }
    if ci_flags & VM_CALL_KW_SPLAT != 0 {
        gen_counter_incr(asm, Counter::invokesuper_kw_splat);
        return None;
    }

    // Ensure we haven't rebound this method onto an incompatible class.
    // In the interpreter we try to avoid making this check by performing some
    // cheaper calculations first, but since we specialize on the method entry
    // and so only have to do this once at compile time this is fine to always
    // check and side exit.
    let comptime_recv = jit.peek_at_stack(&asm.ctx, argc as isize);
    if unsafe { rb_obj_is_kind_of(comptime_recv, current_defined_class) } == VALUE(0) {
        gen_counter_incr(asm, Counter::invokesuper_defined_class_mismatch);
        return None;
    }

    // Don't compile `super` on objects with singleton class to avoid retaining the receiver.
    if VALUE(0) != unsafe { FL_TEST(comptime_recv.class_of(), VALUE(RUBY_FL_SINGLETON as usize)) } {
        gen_counter_incr(asm, Counter::invokesuper_singleton_class);
        return None;
    }

    // Do method lookup
    let cme = unsafe { rb_callable_method_entry(comptime_superclass, mid) };
    if cme.is_null() {
        gen_counter_incr(asm, Counter::invokesuper_no_cme);
        return None;
    }

    // Check that we'll be able to write this method dispatch before generating checks
    let cme_def_type = unsafe { get_cme_def_type(cme) };
    if cme_def_type != VM_METHOD_TYPE_ISEQ && cme_def_type != VM_METHOD_TYPE_CFUNC {
        // others unimplemented
        gen_counter_incr(asm, Counter::invokesuper_not_iseq_or_cfunc);
        return None;
    }

    asm_comment!(asm, "guard known me");
    let lep_opnd = gen_get_lep(jit, asm);
    let ep_me_opnd = Opnd::mem(
        64,
        lep_opnd,
        SIZEOF_VALUE_I32 * VM_ENV_DATA_INDEX_ME_CREF,
    );

    let me_as_value = VALUE(me as usize);
    asm.cmp(ep_me_opnd, me_as_value.into());
    jit_chain_guard(
        JCC_JNE,
        jit,
        asm,
        ocb,
        SEND_MAX_DEPTH,
        Counter::guard_invokesuper_me_changed,
    );

    // We need to assume that both our current method entry and the super
    // method entry we invoke remain stable
    jit.assume_method_lookup_stable(asm, ocb, me);
    jit.assume_method_lookup_stable(asm, ocb, cme);

    // Method calls may corrupt types
    asm.clear_local_types();

    match cme_def_type {
        VM_METHOD_TYPE_ISEQ => {
            let iseq = unsafe { get_def_iseq_ptr((*cme).def) };
            let frame_type = VM_FRAME_MAGIC_METHOD | VM_ENV_FLAG_LOCAL;
            perf_call! { gen_send_iseq(jit, asm, ocb, iseq, ci, frame_type, None, cme, Some(block), ci_flags, argc, None) }
        }
        VM_METHOD_TYPE_CFUNC => {
            perf_call! { gen_send_cfunc(jit, asm, ocb, ci, cme, Some(block), None, ci_flags, argc) }
        }
        _ => unreachable!(),
    }
}

fn gen_leave(
    _jit: &mut JITState,
    asm: &mut Assembler,
    _ocb: &mut OutlinedCb,
) -> Option<CodegenStatus> {
    // Only the return value should be on the stack
    assert_eq!(1, asm.ctx.get_stack_size(), "leave instruction expects stack size 1, but was: {}", asm.ctx.get_stack_size());

    // Check for interrupts
    gen_check_ints(asm, Counter::leave_se_interrupt);

    // Pop the current frame (ec->cfp++)
    // Note: the return PC is already in the previous CFP
    asm_comment!(asm, "pop stack frame");
    let incr_cfp = asm.add(CFP, RUBY_SIZEOF_CONTROL_FRAME.into());
    asm.mov(CFP, incr_cfp);
    asm.mov(Opnd::mem(64, EC, RUBY_OFFSET_EC_CFP), CFP);

    // Load the return value
    let retval_opnd = asm.stack_pop(1);

    // Move the return value into the C return register
    asm.mov(C_RET_OPND, retval_opnd);

    // Jump to the JIT return address on the frame that was just popped.
    // There are a few possible jump targets:
    //   - gen_leave_exit() and gen_leave_exception(), for C callers
    //   - Return context set up by gen_send_iseq()
    // We don't write the return value to stack memory like the interpreter here.
    // Each jump target do it as necessary.
    let offset_to_jit_return =
        -(RUBY_SIZEOF_CONTROL_FRAME as i32) + RUBY_OFFSET_CFP_JIT_RETURN;
    asm.jmp_opnd(Opnd::mem(64, CFP, offset_to_jit_return));

    Some(EndBlock)
}

fn gen_getglobal(
    jit: &mut JITState,
    asm: &mut Assembler,
    _ocb: &mut OutlinedCb,
) -> Option<CodegenStatus> {
    let gid = jit.get_arg(0).as_usize();

    // Save the PC and SP because we might make a Ruby call for warning
    jit_prepare_non_leaf_call(jit, asm);

    let val_opnd = asm.ccall(
        rb_gvar_get as *const u8,
        vec![ gid.into() ]
    );

    let top = asm.stack_push(Type::Unknown);
    asm.mov(top, val_opnd);

    Some(KeepCompiling)
}

fn gen_setglobal(
    jit: &mut JITState,
    asm: &mut Assembler,
    _ocb: &mut OutlinedCb,
) -> Option<CodegenStatus> {
    let gid = jit.get_arg(0).as_usize();

    // Save the PC and SP because we might make a Ruby call for
    // Kernel#set_trace_var
    jit_prepare_non_leaf_call(jit, asm);

    let val = asm.stack_opnd(0);
    asm.ccall(
        rb_gvar_set as *const u8,
        vec![
            gid.into(),
            val,
        ],
    );
    asm.stack_pop(1); // Keep it during ccall for GC

    Some(KeepCompiling)
}

fn gen_anytostring(
    jit: &mut JITState,
    asm: &mut Assembler,
    _ocb: &mut OutlinedCb,
) -> Option<CodegenStatus> {
    // Save the PC and SP since we might call #to_s
    jit_prepare_non_leaf_call(jit, asm);

    let str = asm.stack_opnd(0);
    let val = asm.stack_opnd(1);

    let val = asm.ccall(rb_obj_as_string_result as *const u8, vec![str, val]);
    asm.stack_pop(2); // Keep them during ccall for GC

    // Push the return value
    let stack_ret = asm.stack_push(Type::TString);
    asm.mov(stack_ret, val);

    Some(KeepCompiling)
}

fn gen_objtostring(
    jit: &mut JITState,
    asm: &mut Assembler,
    ocb: &mut OutlinedCb,
) -> Option<CodegenStatus> {
    if !jit.at_current_insn() {
        defer_compilation(jit, asm, ocb);
        return Some(EndBlock);
    }

    let recv = asm.stack_opnd(0);
    let comptime_recv = jit.peek_at_stack(&asm.ctx, 0);

    if unsafe { RB_TYPE_P(comptime_recv, RUBY_T_STRING) } {
        jit_guard_known_klass(
            jit,
            asm,
            ocb,
            comptime_recv.class_of(),
            recv,
            recv.into(),
            comptime_recv,
            SEND_MAX_DEPTH,
            Counter::objtostring_not_string,
        );

        // No work needed. The string value is already on the top of the stack.
        Some(KeepCompiling)
    } else {
        let cd = jit.get_arg(0).as_ptr();
        perf_call! { gen_send_general(jit, asm, ocb, cd, None) }
    }
}

fn gen_intern(
    jit: &mut JITState,
    asm: &mut Assembler,
    _ocb: &mut OutlinedCb,
) -> Option<CodegenStatus> {
    // Save the PC and SP because we might allocate
    jit_prepare_call_with_gc(jit, asm);

    let str = asm.stack_opnd(0);
    let sym = asm.ccall(rb_str_intern as *const u8, vec![str]);
    asm.stack_pop(1); // Keep it during ccall for GC

    // Push the return value
    let stack_ret = asm.stack_push(Type::Unknown);
    asm.mov(stack_ret, sym);

    Some(KeepCompiling)
}

fn gen_toregexp(
    jit: &mut JITState,
    asm: &mut Assembler,
    _ocb: &mut OutlinedCb,
) -> Option<CodegenStatus> {
    let opt = jit.get_arg(0).as_i64();
    let cnt = jit.get_arg(1).as_usize();

    // Save the PC and SP because this allocates an object and could
    // raise an exception.
    jit_prepare_non_leaf_call(jit, asm);

    let values_ptr = asm.lea(asm.ctx.sp_opnd(-(SIZEOF_VALUE_I32 * cnt as i32)));

    let ary = asm.ccall(
        rb_ary_tmp_new_from_values as *const u8,
        vec![
            Opnd::Imm(0),
            cnt.into(),
            values_ptr,
        ]
    );
    asm.stack_pop(cnt); // Let ccall spill them

    // Save the array so we can clear it later
    asm.cpush(ary);
    asm.cpush(ary); // Alignment

    let val = asm.ccall(
        rb_reg_new_ary as *const u8,
        vec![
            ary,
            Opnd::Imm(opt),
        ]
    );

    // The actual regex is in RAX now.  Pop the temp array from
    // rb_ary_tmp_new_from_values into C arg regs so we can clear it
    let ary = asm.cpop(); // Alignment
    asm.cpop_into(ary);

    // The value we want to push on the stack is in RAX right now
    let stack_ret = asm.stack_push(Type::UnknownHeap);
    asm.mov(stack_ret, val);

    // Clear the temp array.
    asm.ccall(rb_ary_clear as *const u8, vec![ary]);

    Some(KeepCompiling)
}

fn gen_getspecial(
    jit: &mut JITState,
    asm: &mut Assembler,
    _ocb: &mut OutlinedCb,
) -> Option<CodegenStatus> {
    // This takes two arguments, key and type
    // key is only used when type == 0
    // A non-zero type determines which type of backref to fetch
    //rb_num_t key = jit.jit_get_arg(0);
    let rtype = jit.get_arg(1).as_u64();

    if rtype == 0 {
        // not yet implemented
        return None;
    } else if rtype & 0x01 != 0 {
        // Fetch a "special" backref based on a char encoded by shifting by 1

        // Can raise if matchdata uninitialized
        jit_prepare_non_leaf_call(jit, asm);

        // call rb_backref_get()
        asm_comment!(asm, "rb_backref_get");
        let backref = asm.ccall(rb_backref_get as *const u8, vec![]);

        let rt_u8: u8 = (rtype >> 1).try_into().unwrap();
        let val = match rt_u8.into() {
            '&' => {
                asm_comment!(asm, "rb_reg_last_match");
                asm.ccall(rb_reg_last_match as *const u8, vec![backref])
            }
            '`' => {
                asm_comment!(asm, "rb_reg_match_pre");
                asm.ccall(rb_reg_match_pre as *const u8, vec![backref])
            }
            '\'' => {
                asm_comment!(asm, "rb_reg_match_post");
                asm.ccall(rb_reg_match_post as *const u8, vec![backref])
            }
            '+' => {
                asm_comment!(asm, "rb_reg_match_last");
                asm.ccall(rb_reg_match_last as *const u8, vec![backref])
            }
            _ => panic!("invalid back-ref"),
        };

        let stack_ret = asm.stack_push(Type::Unknown);
        asm.mov(stack_ret, val);

        Some(KeepCompiling)
    } else {
        // Fetch the N-th match from the last backref based on type shifted by 1

        // Can raise if matchdata uninitialized
        jit_prepare_non_leaf_call(jit, asm);

        // call rb_backref_get()
        asm_comment!(asm, "rb_backref_get");
        let backref = asm.ccall(rb_backref_get as *const u8, vec![]);

        // rb_reg_nth_match((int)(type >> 1), backref);
        asm_comment!(asm, "rb_reg_nth_match");
        let val = asm.ccall(
            rb_reg_nth_match as *const u8,
            vec![
                Opnd::Imm((rtype >> 1).try_into().unwrap()),
                backref,
            ]
        );

        let stack_ret = asm.stack_push(Type::Unknown);
        asm.mov(stack_ret, val);

        Some(KeepCompiling)
    }
}

fn gen_getclassvariable(
    jit: &mut JITState,
    asm: &mut Assembler,
    _ocb: &mut OutlinedCb,
) -> Option<CodegenStatus> {
    // rb_vm_getclassvariable can raise exceptions.
    jit_prepare_non_leaf_call(jit, asm);

    let val_opnd = asm.ccall(
        rb_vm_getclassvariable as *const u8,
        vec![
            Opnd::mem(64, CFP, RUBY_OFFSET_CFP_ISEQ),
            CFP,
            Opnd::UImm(jit.get_arg(0).as_u64()),
            Opnd::UImm(jit.get_arg(1).as_u64()),
        ],
    );

    let top = asm.stack_push(Type::Unknown);
    asm.mov(top, val_opnd);

    Some(KeepCompiling)
}

fn gen_setclassvariable(
    jit: &mut JITState,
    asm: &mut Assembler,
    _ocb: &mut OutlinedCb,
) -> Option<CodegenStatus> {
    // rb_vm_setclassvariable can raise exceptions.
    jit_prepare_non_leaf_call(jit, asm);

    let val = asm.stack_opnd(0);
    asm.ccall(
        rb_vm_setclassvariable as *const u8,
        vec![
            Opnd::mem(64, CFP, RUBY_OFFSET_CFP_ISEQ),
            CFP,
            Opnd::UImm(jit.get_arg(0).as_u64()),
            val,
            Opnd::UImm(jit.get_arg(1).as_u64()),
        ],
    );
    asm.stack_pop(1); // Keep it during ccall for GC

    Some(KeepCompiling)
}

fn gen_getconstant(
    jit: &mut JITState,
    asm: &mut Assembler,
    _ocb: &mut OutlinedCb,
) -> Option<CodegenStatus> {

    let id = jit.get_arg(0).as_usize();

    // vm_get_ev_const can raise exceptions.
    jit_prepare_non_leaf_call(jit, asm);

    let allow_nil_opnd = asm.stack_opnd(0);
    let klass_opnd = asm.stack_opnd(1);

    extern "C" {
        fn rb_vm_get_ev_const(ec: EcPtr, klass: VALUE, id: ID, allow_nil: VALUE) -> VALUE;
    }

    let val_opnd = asm.ccall(
        rb_vm_get_ev_const as *const u8,
        vec![
            EC,
            klass_opnd,
            id.into(),
            allow_nil_opnd
        ],
    );
    asm.stack_pop(2); // Keep them during ccall for GC

    let top = asm.stack_push(Type::Unknown);
    asm.mov(top, val_opnd);

    Some(KeepCompiling)
}

fn gen_opt_getconstant_path(
    jit: &mut JITState,
    asm: &mut Assembler,
    ocb: &mut OutlinedCb,
) -> Option<CodegenStatus> {
    let const_cache_as_value = jit.get_arg(0);
    let ic: *const iseq_inline_constant_cache = const_cache_as_value.as_ptr();
    let idlist: *const ID = unsafe { (*ic).segments };

    // Make sure there is an exit for this block as the interpreter might want
    // to invalidate this block from yjit_constant_ic_update().
    jit_ensure_block_entry_exit(jit, asm, ocb)?;

    // See vm_ic_hit_p(). The same conditions are checked in yjit_constant_ic_update().
    // If a cache is not filled, fallback to the general C call.
    let ice = unsafe { (*ic).entry };
    if ice.is_null() {
        // Prepare for const_missing
        jit_prepare_non_leaf_call(jit, asm);

        // If this does not trigger const_missing, vm_ic_update will invalidate this block.
        extern "C" {
            fn rb_vm_opt_getconstant_path(ec: EcPtr, cfp: CfpPtr, ic: *const u8) -> VALUE;
        }
        let val = asm.ccall(
            rb_vm_opt_getconstant_path as *const u8,
            vec![EC, CFP, Opnd::const_ptr(ic as *const u8)],
        );

        let stack_top = asm.stack_push(Type::Unknown);
        asm.store(stack_top, val);

        jump_to_next_insn(jit, asm, ocb);
        return Some(EndBlock);
    }

    if !unsafe { (*ice).ic_cref }.is_null() {
        // Cache is keyed on a certain lexical scope. Use the interpreter's cache.
        let inline_cache = asm.load(Opnd::const_ptr(ic as *const u8));

        // Call function to verify the cache. It doesn't allocate or call methods.
        let ret_val = asm.ccall(
            rb_vm_ic_hit_p as *const u8,
            vec![inline_cache, Opnd::mem(64, CFP, RUBY_OFFSET_CFP_EP)]
        );

        // Check the result. SysV only specifies one byte for _Bool return values,
        // so it's important we only check one bit to ignore the higher bits in the register.
        asm.test(ret_val, 1.into());
        asm.jz(Target::side_exit(Counter::opt_getconstant_path_ic_miss));

        let inline_cache = asm.load(Opnd::const_ptr(ic as *const u8));

        let ic_entry = asm.load(Opnd::mem(
            64,
            inline_cache,
            RUBY_OFFSET_IC_ENTRY
        ));

        let ic_entry_val = asm.load(Opnd::mem(
            64,
            ic_entry,
            RUBY_OFFSET_ICE_VALUE
        ));

        // Push ic->entry->value
        let stack_top = asm.stack_push(Type::Unknown);
        asm.store(stack_top, ic_entry_val);
    } else {
        // Optimize for single ractor mode.
        if !assume_single_ractor_mode(jit, asm, ocb) {
            gen_counter_incr(asm, Counter::opt_getconstant_path_multi_ractor);
            return None;
        }

        // Invalidate output code on any constant writes associated with
        // constants referenced within the current block.
        jit.assume_stable_constant_names(asm, ocb, idlist);

        jit_putobject(asm, unsafe { (*ice).value });
    }

    jump_to_next_insn(jit, asm, ocb);
    Some(EndBlock)
}

// Push the explicit block parameter onto the temporary stack. Part of the
// interpreter's scheme for avoiding Proc allocations when delegating
// explicit block parameters.
fn gen_getblockparamproxy(
    jit: &mut JITState,
    asm: &mut Assembler,
    ocb: &mut OutlinedCb,
) -> Option<CodegenStatus> {
    if !jit.at_current_insn() {
        defer_compilation(jit, asm, ocb);
        return Some(EndBlock);
    }

    // EP level
    let level = jit.get_arg(1).as_u32();

    // Peek at the block handler so we can check whether it's nil
    let comptime_handler = jit.peek_at_block_handler(level);

    // Filter for the 4 cases we currently handle
    if !(comptime_handler.as_u64() == 0 ||              // no block given
            comptime_handler.as_u64() & 0x3 == 0x1 ||   // iseq block (no associated GC managed object)
            comptime_handler.as_u64() & 0x3 == 0x3 ||   // ifunc block (no associated GC managed object)
            unsafe { rb_obj_is_proc(comptime_handler) }.test() // block is a Proc
        ) {
        // Missing the symbol case, where we basically need to call Symbol#to_proc at runtime
        gen_counter_incr(asm, Counter::gbpp_unsupported_type);
        return None;
    }

    // Load environment pointer EP from CFP
    let ep_opnd = gen_get_ep(asm, level);

    // Bail when VM_ENV_FLAGS(ep, VM_FRAME_FLAG_MODIFIED_BLOCK_PARAM) is non zero
    let flag_check = Opnd::mem(
        64,
        ep_opnd,
        SIZEOF_VALUE_I32 * (VM_ENV_DATA_INDEX_FLAGS as i32),
    );
    asm.test(flag_check, VM_FRAME_FLAG_MODIFIED_BLOCK_PARAM.into());
    asm.jnz(Target::side_exit(Counter::gbpp_block_param_modified));

    // Load the block handler for the current frame
    // note, VM_ASSERT(VM_ENV_LOCAL_P(ep))
    let block_handler = asm.load(
        Opnd::mem(64, ep_opnd, SIZEOF_VALUE_I32 * VM_ENV_DATA_INDEX_SPECVAL)
    );

    // Use block handler sample to guide specialization...
    // NOTE: we use jit_chain_guard() in this decision tree, and since
    // there are only a few cases, it should never reach the depth limit use
    // the exit counter we pass to it.
    //
    // No block given
    if comptime_handler.as_u64() == 0 {
        // Bail if there is a block handler
        asm.cmp(block_handler, Opnd::UImm(0));

        jit_chain_guard(
            JCC_JNZ,
            jit,
            asm,
            ocb,
            SEND_MAX_DEPTH,
            Counter::gbpp_block_handler_not_none,
        );

        jit_putobject(asm, Qnil);
    } else if comptime_handler.as_u64() & 0x1 == 0x1 {
        // This handles two cases which are nearly identical
        // Block handler is a tagged pointer. Look at the tag.
        //   VM_BH_ISEQ_BLOCK_P(): block_handler & 0x03 == 0x01
        //   VM_BH_IFUNC_P():      block_handler & 0x03 == 0x03
        // So to check for either of those cases we can use: val & 0x1 == 0x1
        const _: () = assert!(RUBY_SYMBOL_FLAG & 1 == 0, "guard below rejects symbol block handlers");
        // Procs are aligned heap pointers so testing the bit rejects them too.

        asm.test(block_handler, 0x1.into());
        jit_chain_guard(
            JCC_JZ,
            jit,
            asm,
            ocb,
            SEND_MAX_DEPTH,
            Counter::gbpp_block_handler_not_iseq,
        );

        // Push rb_block_param_proxy. It's a root, so no need to use jit_mov_gc_ptr.
        assert!(!unsafe { rb_block_param_proxy }.special_const_p());

        let top = asm.stack_push(Type::BlockParamProxy);
        asm.mov(top, Opnd::const_ptr(unsafe { rb_block_param_proxy }.as_ptr()));
    } else if unsafe { rb_obj_is_proc(comptime_handler) }.test() {
        // The block parameter is a Proc
        c_callable! {
            // We can't hold values across C calls due to a backend limitation,
            // so we'll use this thin wrapper around rb_obj_is_proc().
            fn is_proc(object: VALUE) -> VALUE {
                if unsafe { rb_obj_is_proc(object) }.test() {
                    // VM_BH_TO_PROC() is the identify function.
                    object
                } else {
                    Qfalse
                }
            }
        }

        // Simple predicate, no need to jit_prepare_non_leaf_call()
        let proc_or_false = asm.ccall(is_proc as _, vec![block_handler]);

        // Guard for proc
        asm.cmp(proc_or_false, Qfalse.into());
        jit_chain_guard(
            JCC_JE,
            jit,
            asm,
            ocb,
            SEND_MAX_DEPTH,
            Counter::gbpp_block_handler_not_proc,
        );

        let top = asm.stack_push(Type::Unknown);
        asm.mov(top, proc_or_false);
    } else {
        unreachable!("absurd given initial filtering");
    }

    jump_to_next_insn(jit, asm, ocb);

    Some(EndBlock)
}

fn gen_getblockparam(
    jit: &mut JITState,
    asm: &mut Assembler,
    _ocb: &mut OutlinedCb,
) -> Option<CodegenStatus> {
    // EP level
    let level = jit.get_arg(1).as_u32();

    // Save the PC and SP because we might allocate
    jit_prepare_call_with_gc(jit, asm);
    asm.spill_temps(); // For ccall. Unconditionally spill them for RegTemps consistency.

    // A mirror of the interpreter code. Checking for the case
    // where it's pushing rb_block_param_proxy.

    // Load environment pointer EP from CFP
    let ep_opnd = gen_get_ep(asm, level);

    // Bail when VM_ENV_FLAGS(ep, VM_FRAME_FLAG_MODIFIED_BLOCK_PARAM) is non zero
    let flag_check = Opnd::mem(64, ep_opnd, SIZEOF_VALUE_I32 * (VM_ENV_DATA_INDEX_FLAGS as i32));
    // FIXME: This is testing bits in the same place that the WB check is testing.
    // We should combine these at some point
    asm.test(flag_check, VM_FRAME_FLAG_MODIFIED_BLOCK_PARAM.into());

    // If the frame flag has been modified, then the actual proc value is
    // already in the EP and we should just use the value.
    let frame_flag_modified = asm.new_label("frame_flag_modified");
    asm.jnz(frame_flag_modified);

    // This instruction writes the block handler to the EP.  If we need to
    // fire a write barrier for the write, then exit (we'll let the
    // interpreter handle it so it can fire the write barrier).
    // flags & VM_ENV_FLAG_WB_REQUIRED
    let flags_opnd = Opnd::mem(
        64,
        ep_opnd,
        SIZEOF_VALUE_I32 * VM_ENV_DATA_INDEX_FLAGS as i32,
    );
    asm.test(flags_opnd, VM_ENV_FLAG_WB_REQUIRED.into());

    // if (flags & VM_ENV_FLAG_WB_REQUIRED) != 0
    asm.jnz(Target::side_exit(Counter::gbp_wb_required));

    // Convert the block handler in to a proc
    // call rb_vm_bh_to_procval(const rb_execution_context_t *ec, VALUE block_handler)
    let proc = asm.ccall(
        rb_vm_bh_to_procval as *const u8,
        vec![
            EC,
            // The block handler for the current frame
            // note, VM_ASSERT(VM_ENV_LOCAL_P(ep))
            Opnd::mem(
                64,
                ep_opnd,
                SIZEOF_VALUE_I32 * VM_ENV_DATA_INDEX_SPECVAL,
            ),
        ]
    );

    // Load environment pointer EP from CFP (again)
    let ep_opnd = gen_get_ep(asm, level);

    // Write the value at the environment pointer
    let idx = jit.get_arg(0).as_i32();
    let offs = -(SIZEOF_VALUE_I32 * idx);
    asm.mov(Opnd::mem(64, ep_opnd, offs), proc);

    // Set the frame modified flag
    let flag_check = Opnd::mem(64, ep_opnd, SIZEOF_VALUE_I32 * (VM_ENV_DATA_INDEX_FLAGS as i32));
    let modified_flag = asm.or(flag_check, VM_FRAME_FLAG_MODIFIED_BLOCK_PARAM.into());
    asm.store(flag_check, modified_flag);

    asm.write_label(frame_flag_modified);

    // Push the proc on the stack
    let stack_ret = asm.stack_push(Type::Unknown);
    let ep_opnd = gen_get_ep(asm, level);
    asm.mov(stack_ret, Opnd::mem(64, ep_opnd, offs));

    Some(KeepCompiling)
}

fn gen_invokebuiltin(
    jit: &mut JITState,
    asm: &mut Assembler,
    _ocb: &mut OutlinedCb,
) -> Option<CodegenStatus> {
    let bf: *const rb_builtin_function = jit.get_arg(0).as_ptr();
    let bf_argc: usize = unsafe { (*bf).argc }.try_into().expect("non negative argc");

    // ec, self, and arguments
    if bf_argc + 2 > C_ARG_OPNDS.len() {
        incr_counter!(invokebuiltin_too_many_args);
        return None;
    }

    // If the calls don't allocate, do they need up to date PC, SP?
    jit_prepare_non_leaf_call(jit, asm);

    // Call the builtin func (ec, recv, arg1, arg2, ...)
    let mut args = vec![EC, Opnd::mem(64, CFP, RUBY_OFFSET_CFP_SELF)];

    // Copy arguments from locals
    for i in 0..bf_argc {
        let stack_opnd = asm.stack_opnd((bf_argc - i - 1) as i32);
        args.push(stack_opnd);
    }

    let val = asm.ccall(unsafe { (*bf).func_ptr } as *const u8, args);

    // Push the return value
    asm.stack_pop(bf_argc);
    let stack_ret = asm.stack_push(Type::Unknown);
    asm.mov(stack_ret, val);

    Some(KeepCompiling)
}

// opt_invokebuiltin_delegate calls a builtin function, like
// invokebuiltin does, but instead of taking arguments from the top of the
// stack uses the argument locals (and self) from the current method.
fn gen_opt_invokebuiltin_delegate(
    jit: &mut JITState,
    asm: &mut Assembler,
    _ocb: &mut OutlinedCb,
) -> Option<CodegenStatus> {
    let bf: *const rb_builtin_function = jit.get_arg(0).as_ptr();
    let bf_argc = unsafe { (*bf).argc };
    let start_index = jit.get_arg(1).as_i32();

    // ec, self, and arguments
    if bf_argc + 2 > (C_ARG_OPNDS.len() as i32) {
        incr_counter!(invokebuiltin_too_many_args);
        return None;
    }

    // If the calls don't allocate, do they need up to date PC, SP?
    jit_prepare_non_leaf_call(jit, asm);

    // Call the builtin func (ec, recv, arg1, arg2, ...)
    let mut args = vec![EC, Opnd::mem(64, CFP, RUBY_OFFSET_CFP_SELF)];

    // Copy arguments from locals
    if bf_argc > 0 {
        // Load environment pointer EP from CFP
        let ep = asm.load(Opnd::mem(64, CFP, RUBY_OFFSET_CFP_EP));

        for i in 0..bf_argc {
            let table_size = unsafe { get_iseq_body_local_table_size(jit.iseq) };
            let offs: i32 = -(table_size as i32) - (VM_ENV_DATA_SIZE as i32) + 1 + start_index + i;
            let local_opnd = Opnd::mem(64, ep, offs * SIZEOF_VALUE_I32);
            args.push(local_opnd);
        }
    }
    let val = asm.ccall(unsafe { (*bf).func_ptr } as *const u8, args);

    // Push the return value
    let stack_ret = asm.stack_push(Type::Unknown);
    asm.mov(stack_ret, val);

    Some(KeepCompiling)
}

/// Maps a YARV opcode to a code generation function (if supported)
fn get_gen_fn(opcode: VALUE) -> Option<InsnGenFn> {
    let VALUE(opcode) = opcode;
    let opcode = opcode as ruby_vminsn_type;
    assert!(opcode < VM_INSTRUCTION_SIZE);

    match opcode {
        YARVINSN_nop => Some(gen_nop),
        YARVINSN_pop => Some(gen_pop),
        YARVINSN_dup => Some(gen_dup),
        YARVINSN_dupn => Some(gen_dupn),
        YARVINSN_swap => Some(gen_swap),
        YARVINSN_putnil => Some(gen_putnil),
        YARVINSN_putobject => Some(gen_putobject),
        YARVINSN_putobject_INT2FIX_0_ => Some(gen_putobject_int2fix),
        YARVINSN_putobject_INT2FIX_1_ => Some(gen_putobject_int2fix),
        YARVINSN_putself => Some(gen_putself),
        YARVINSN_putspecialobject => Some(gen_putspecialobject),
        YARVINSN_setn => Some(gen_setn),
        YARVINSN_topn => Some(gen_topn),
        YARVINSN_adjuststack => Some(gen_adjuststack),

        YARVINSN_getlocal => Some(gen_getlocal),
        YARVINSN_getlocal_WC_0 => Some(gen_getlocal_wc0),
        YARVINSN_getlocal_WC_1 => Some(gen_getlocal_wc1),
        YARVINSN_setlocal => Some(gen_setlocal),
        YARVINSN_setlocal_WC_0 => Some(gen_setlocal_wc0),
        YARVINSN_setlocal_WC_1 => Some(gen_setlocal_wc1),
        YARVINSN_opt_plus => Some(gen_opt_plus),
        YARVINSN_opt_minus => Some(gen_opt_minus),
        YARVINSN_opt_and => Some(gen_opt_and),
        YARVINSN_opt_or => Some(gen_opt_or),
        YARVINSN_newhash => Some(gen_newhash),
        YARVINSN_duphash => Some(gen_duphash),
        YARVINSN_newarray => Some(gen_newarray),
        YARVINSN_duparray => Some(gen_duparray),
        YARVINSN_checktype => Some(gen_checktype),
        YARVINSN_opt_lt => Some(gen_opt_lt),
        YARVINSN_opt_le => Some(gen_opt_le),
        YARVINSN_opt_gt => Some(gen_opt_gt),
        YARVINSN_opt_ge => Some(gen_opt_ge),
        YARVINSN_opt_mod => Some(gen_opt_mod),
        YARVINSN_opt_str_freeze => Some(gen_opt_str_freeze),
        YARVINSN_opt_str_uminus => Some(gen_opt_str_uminus),
        YARVINSN_opt_newarray_send => Some(gen_opt_newarray_send),
        YARVINSN_splatarray => Some(gen_splatarray),
        YARVINSN_splatkw => Some(gen_splatkw),
        YARVINSN_concatarray => Some(gen_concatarray),
        YARVINSN_concattoarray => Some(gen_concattoarray),
        YARVINSN_pushtoarray => Some(gen_pushtoarray),
        YARVINSN_newrange => Some(gen_newrange),
        YARVINSN_putstring => Some(gen_putstring),
        YARVINSN_expandarray => Some(gen_expandarray),
        YARVINSN_defined => Some(gen_defined),
        YARVINSN_definedivar => Some(gen_definedivar),
        YARVINSN_checkmatch => Some(gen_checkmatch),
        YARVINSN_checkkeyword => Some(gen_checkkeyword),
        YARVINSN_concatstrings => Some(gen_concatstrings),
        YARVINSN_getinstancevariable => Some(gen_getinstancevariable),
        YARVINSN_setinstancevariable => Some(gen_setinstancevariable),

        YARVINSN_opt_eq => Some(gen_opt_eq),
        YARVINSN_opt_neq => Some(gen_opt_neq),
        YARVINSN_opt_aref => Some(gen_opt_aref),
        YARVINSN_opt_aset => Some(gen_opt_aset),
        YARVINSN_opt_aref_with => Some(gen_opt_aref_with),
        YARVINSN_opt_mult => Some(gen_opt_mult),
        YARVINSN_opt_div => Some(gen_opt_div),
        YARVINSN_opt_ltlt => Some(gen_opt_ltlt),
        YARVINSN_opt_nil_p => Some(gen_opt_nil_p),
        YARVINSN_opt_empty_p => Some(gen_opt_empty_p),
        YARVINSN_opt_succ => Some(gen_opt_succ),
        YARVINSN_opt_not => Some(gen_opt_not),
        YARVINSN_opt_size => Some(gen_opt_size),
        YARVINSN_opt_length => Some(gen_opt_length),
        YARVINSN_opt_regexpmatch2 => Some(gen_opt_regexpmatch2),
        YARVINSN_getconstant => Some(gen_getconstant),
        YARVINSN_opt_getconstant_path => Some(gen_opt_getconstant_path),
        YARVINSN_invokebuiltin => Some(gen_invokebuiltin),
        YARVINSN_opt_invokebuiltin_delegate => Some(gen_opt_invokebuiltin_delegate),
        YARVINSN_opt_invokebuiltin_delegate_leave => Some(gen_opt_invokebuiltin_delegate),
        YARVINSN_opt_case_dispatch => Some(gen_opt_case_dispatch),
        YARVINSN_branchif => Some(gen_branchif),
        YARVINSN_branchunless => Some(gen_branchunless),
        YARVINSN_branchnil => Some(gen_branchnil),
        YARVINSN_throw => Some(gen_throw),
        YARVINSN_jump => Some(gen_jump),

        YARVINSN_getblockparamproxy => Some(gen_getblockparamproxy),
        YARVINSN_getblockparam => Some(gen_getblockparam),
        YARVINSN_opt_send_without_block => Some(gen_opt_send_without_block),
        YARVINSN_send => Some(gen_send),
        YARVINSN_invokeblock => Some(gen_invokeblock),
        YARVINSN_invokesuper => Some(gen_invokesuper),
        YARVINSN_leave => Some(gen_leave),

        YARVINSN_getglobal => Some(gen_getglobal),
        YARVINSN_setglobal => Some(gen_setglobal),
        YARVINSN_anytostring => Some(gen_anytostring),
        YARVINSN_objtostring => Some(gen_objtostring),
        YARVINSN_intern => Some(gen_intern),
        YARVINSN_toregexp => Some(gen_toregexp),
        YARVINSN_getspecial => Some(gen_getspecial),
        YARVINSN_getclassvariable => Some(gen_getclassvariable),
        YARVINSN_setclassvariable => Some(gen_setclassvariable),

        // Unimplemented opcode, YJIT won't generate code for this yet
        _ => None,
    }
}

// Return true when the codegen function generates code.
// known_recv_class has Some value when the caller has used jit_guard_known_klass().
// See yjit_reg_method().
type MethodGenFn = fn(
    jit: &mut JITState,
    asm: &mut Assembler,
    ocb: &mut OutlinedCb,
    ci: *const rb_callinfo,
    cme: *const rb_callable_method_entry_t,
    block: Option<BlockHandler>,
    argc: i32,
    known_recv_class: Option<VALUE>,
) -> bool;

/// Methods for generating code for hardcoded (usually C) methods
static mut METHOD_CODEGEN_TABLE: Option<HashMap<usize, MethodGenFn>> = None;

/// Register codegen functions for some Ruby core methods
pub fn yjit_reg_method_codegen_fns() {
    unsafe {
        assert!(METHOD_CODEGEN_TABLE.is_none());
        METHOD_CODEGEN_TABLE = Some(HashMap::default());

        // Specialization for C methods. See yjit_reg_method() for details.
        yjit_reg_method(rb_cBasicObject, "!", jit_rb_obj_not);

        yjit_reg_method(rb_cNilClass, "nil?", jit_rb_true);
        yjit_reg_method(rb_mKernel, "nil?", jit_rb_false);
        yjit_reg_method(rb_mKernel, "is_a?", jit_rb_kernel_is_a);
        yjit_reg_method(rb_mKernel, "kind_of?", jit_rb_kernel_is_a);
        yjit_reg_method(rb_mKernel, "instance_of?", jit_rb_kernel_instance_of);

        yjit_reg_method(rb_cBasicObject, "==", jit_rb_obj_equal);
        yjit_reg_method(rb_cBasicObject, "equal?", jit_rb_obj_equal);
        yjit_reg_method(rb_cBasicObject, "!=", jit_rb_obj_not_equal);
        yjit_reg_method(rb_mKernel, "eql?", jit_rb_obj_equal);
        yjit_reg_method(rb_cModule, "==", jit_rb_obj_equal);
        yjit_reg_method(rb_cModule, "===", jit_rb_mod_eqq);
        yjit_reg_method(rb_cSymbol, "==", jit_rb_obj_equal);
        yjit_reg_method(rb_cSymbol, "===", jit_rb_obj_equal);
        yjit_reg_method(rb_cInteger, "==", jit_rb_int_equal);
        yjit_reg_method(rb_cInteger, "===", jit_rb_int_equal);

        yjit_reg_method(rb_cInteger, "succ", jit_rb_int_succ);
        yjit_reg_method(rb_cInteger, "/", jit_rb_int_div);
        yjit_reg_method(rb_cInteger, "<<", jit_rb_int_lshift);
        yjit_reg_method(rb_cInteger, ">>", jit_rb_int_rshift);
        yjit_reg_method(rb_cInteger, "^", jit_rb_int_xor);
        yjit_reg_method(rb_cInteger, "[]", jit_rb_int_aref);

        yjit_reg_method(rb_cFloat, "+", jit_rb_float_plus);
        yjit_reg_method(rb_cFloat, "-", jit_rb_float_minus);
        yjit_reg_method(rb_cFloat, "*", jit_rb_float_mul);
        yjit_reg_method(rb_cFloat, "/", jit_rb_float_div);

        yjit_reg_method(rb_cString, "empty?", jit_rb_str_empty_p);
        yjit_reg_method(rb_cString, "to_s", jit_rb_str_to_s);
        yjit_reg_method(rb_cString, "to_str", jit_rb_str_to_s);
        yjit_reg_method(rb_cString, "length", jit_rb_str_length);
        yjit_reg_method(rb_cString, "size", jit_rb_str_length);
        yjit_reg_method(rb_cString, "bytesize", jit_rb_str_bytesize);
        yjit_reg_method(rb_cString, "getbyte", jit_rb_str_getbyte);
        yjit_reg_method(rb_cString, "setbyte", jit_rb_str_setbyte);
        yjit_reg_method(rb_cString, "byteslice", jit_rb_str_byteslice);
        yjit_reg_method(rb_cString, "<<", jit_rb_str_concat);
        yjit_reg_method(rb_cString, "+@", jit_rb_str_uplus);

        yjit_reg_method(rb_cArray, "empty?", jit_rb_ary_empty_p);
        yjit_reg_method(rb_cArray, "length", jit_rb_ary_length);
        yjit_reg_method(rb_cArray, "size", jit_rb_ary_length);
        yjit_reg_method(rb_cArray, "<<", jit_rb_ary_push);

        yjit_reg_method(rb_cHash, "empty?", jit_rb_hash_empty_p);

        yjit_reg_method(rb_mKernel, "respond_to?", jit_obj_respond_to);
        yjit_reg_method(rb_mKernel, "block_given?", jit_rb_f_block_given_p);

        yjit_reg_method(rb_singleton_class(rb_cThread), "current", jit_thread_s_current);
    }
}

// Register a specialized codegen function for a particular method. Note that
// the if the function returns true, the code it generates runs without a
// control frame and without interrupt checks. To avoid creating observable
// behavior changes, the codegen function should only target simple code paths
// that do not allocate and do not make method calls.
fn yjit_reg_method(klass: VALUE, mid_str: &str, gen_fn: MethodGenFn) {
    let id_string = std::ffi::CString::new(mid_str).expect("couldn't convert to CString!");
    let mid = unsafe { rb_intern(id_string.as_ptr()) };
    let me = unsafe { rb_method_entry_at(klass, mid) };

    if me.is_null() {
        panic!("undefined optimized method!: {mid_str}");
    }

    // For now, only cfuncs are supported
    //RUBY_ASSERT(me && me->def);
    //RUBY_ASSERT(me->def->type == VM_METHOD_TYPE_CFUNC);

    let method_serial = unsafe {
        let def = (*me).def;
        get_def_method_serial(def)
    };

    unsafe { METHOD_CODEGEN_TABLE.as_mut().unwrap().insert(method_serial, gen_fn); }
}

/// Global state needed for code generation
pub struct CodegenGlobals {
    /// Inline code block (fast path)
    inline_cb: CodeBlock,

    /// Outlined code block (slow path)
    outlined_cb: OutlinedCb,

    /// Code for exiting back to the interpreter from the leave instruction
    leave_exit_code: CodePtr,

    /// Code for exiting back to the interpreter after handling an exception
    leave_exception_code: CodePtr,

    // For exiting from YJIT frame from branch_stub_hit().
    // Filled by gen_stub_exit().
    stub_exit_code: CodePtr,

    // For servicing branch stubs
    branch_stub_hit_trampoline: CodePtr,

    // For servicing entry stubs
    entry_stub_hit_trampoline: CodePtr,

    // Code for full logic of returning from C method and exiting to the interpreter
    outline_full_cfunc_return_pos: CodePtr,

    /// For implementing global code invalidation
    global_inval_patches: Vec<CodepagePatch>,

    /// Page indexes for outlined code that are not associated to any ISEQ.
    ocb_pages: Vec<usize>,

    /// Map of cfunc YARV PCs to CMEs and receiver indexes, used to lazily push
    /// a frame when rb_yjit_lazy_push_frame() is called with a PC in this HashMap.
    pc_to_cfunc: HashMap<*mut VALUE, (*const rb_callable_method_entry_t, u8)>,
}

/// For implementing global code invalidation. A position in the inline
/// codeblock to patch into a JMP rel32 which jumps into some code in
/// the outlined codeblock to exit to the interpreter.
pub struct CodepagePatch {
    pub inline_patch_pos: CodePtr,
    pub outlined_target_pos: CodePtr,
}

/// Private singleton instance of the codegen globals
static mut CODEGEN_GLOBALS: Option<CodegenGlobals> = None;

impl CodegenGlobals {
    /// Initialize the codegen globals
    pub fn init() {
        // Executable memory and code page size in bytes
        let mem_size = get_option!(exec_mem_size);

        #[cfg(not(test))]
        let (mut cb, mut ocb) = {
            let virt_block: *mut u8 = unsafe { rb_yjit_reserve_addr_space(mem_size as u32) };

            // Memory protection syscalls need page-aligned addresses, so check it here. Assuming
            // `virt_block` is page-aligned, `second_half` should be page-aligned as long as the
            // page size in bytes is a power of two 2¹⁹ or smaller. This is because the user
            // requested size is half of mem_option × 2²⁰ as it's in MiB.
            //
            // Basically, we don't support x86-64 2MiB and 1GiB pages. ARMv8 can do up to 64KiB
            // (2¹⁶ bytes) pages, which should be fine. 4KiB pages seem to be the most popular though.
            let page_size = unsafe { rb_yjit_get_page_size() };
            assert_eq!(
                virt_block as usize % page_size.as_usize(), 0,
                "Start of virtual address block should be page-aligned",
            );

            use crate::virtualmem::*;
            use std::ptr::NonNull;

            let mem_block = VirtualMem::new(
                SystemAllocator {},
                page_size,
                NonNull::new(virt_block).unwrap(),
                mem_size,
            );
            let mem_block = Rc::new(RefCell::new(mem_block));

            let freed_pages = Rc::new(None);
            let cb = CodeBlock::new(mem_block.clone(), false, freed_pages.clone());
            let ocb = OutlinedCb::wrap(CodeBlock::new(mem_block, true, freed_pages));

            (cb, ocb)
        };

        // In test mode we're not linking with the C code
        // so we don't allocate executable memory
        #[cfg(test)]
        let mut cb = CodeBlock::new_dummy(mem_size / 2);
        #[cfg(test)]
        let mut ocb = OutlinedCb::wrap(CodeBlock::new_dummy(mem_size / 2));

        let ocb_start_addr = ocb.unwrap().get_write_ptr();
        let leave_exit_code = gen_leave_exit(&mut ocb).unwrap();
        let leave_exception_code = gen_leave_exception(&mut ocb).unwrap();

        let stub_exit_code = gen_stub_exit(&mut ocb).unwrap();

        let branch_stub_hit_trampoline = gen_branch_stub_hit_trampoline(&mut ocb).unwrap();
        let entry_stub_hit_trampoline = gen_entry_stub_hit_trampoline(&mut ocb).unwrap();

        // Generate full exit code for C func
        let cfunc_exit_code = gen_full_cfunc_return(&mut ocb).unwrap();

        let ocb_end_addr = ocb.unwrap().get_write_ptr();
        let ocb_pages = ocb.unwrap().addrs_to_pages(ocb_start_addr, ocb_end_addr);

        // Mark all code memory as executable
        cb.mark_all_executable();
        ocb.unwrap().mark_all_executable();

        let codegen_globals = CodegenGlobals {
            inline_cb: cb,
            outlined_cb: ocb,
            leave_exit_code,
            leave_exception_code,
            stub_exit_code,
            outline_full_cfunc_return_pos: cfunc_exit_code,
            branch_stub_hit_trampoline,
            entry_stub_hit_trampoline,
            global_inval_patches: Vec::new(),
            ocb_pages,
            pc_to_cfunc: HashMap::new(),
        };

        // Initialize the codegen globals instance
        unsafe {
            CODEGEN_GLOBALS = Some(codegen_globals);
        }
    }

    /// Get a mutable reference to the codegen globals instance
    pub fn get_instance() -> &'static mut CodegenGlobals {
        unsafe { CODEGEN_GLOBALS.as_mut().unwrap() }
    }

    pub fn has_instance() -> bool {
        unsafe { CODEGEN_GLOBALS.as_mut().is_some() }
    }

    /// Get a mutable reference to the inline code block
    pub fn get_inline_cb() -> &'static mut CodeBlock {
        &mut CodegenGlobals::get_instance().inline_cb
    }

    /// Get a mutable reference to the outlined code block
    pub fn get_outlined_cb() -> &'static mut OutlinedCb {
        &mut CodegenGlobals::get_instance().outlined_cb
    }

    pub fn get_leave_exit_code() -> CodePtr {
        CodegenGlobals::get_instance().leave_exit_code
    }

    pub fn get_leave_exception_code() -> CodePtr {
        CodegenGlobals::get_instance().leave_exception_code
    }

    pub fn get_stub_exit_code() -> CodePtr {
        CodegenGlobals::get_instance().stub_exit_code
    }

    pub fn push_global_inval_patch(inline_pos: CodePtr, outlined_pos: CodePtr, cb: &CodeBlock) {
        if let Some(last_patch) = CodegenGlobals::get_instance().global_inval_patches.last() {
            let patch_offset = inline_pos.as_offset() - last_patch.inline_patch_pos.as_offset();
            assert!(
                patch_offset < 0 || cb.jmp_ptr_bytes() as i64 <= patch_offset,
                "patches should not overlap (patch_offset: {patch_offset})",
            );
        }

        let patch = CodepagePatch {
            inline_patch_pos: inline_pos,
            outlined_target_pos: outlined_pos,
        };
        CodegenGlobals::get_instance()
            .global_inval_patches
            .push(patch);
    }

    // Drain the list of patches and return it
    pub fn take_global_inval_patches() -> Vec<CodepagePatch> {
        let globals = CodegenGlobals::get_instance();
        mem::take(&mut globals.global_inval_patches)
    }

    pub fn get_outline_full_cfunc_return_pos() -> CodePtr {
        CodegenGlobals::get_instance().outline_full_cfunc_return_pos
    }

    pub fn get_branch_stub_hit_trampoline() -> CodePtr {
        CodegenGlobals::get_instance().branch_stub_hit_trampoline
    }

    pub fn get_entry_stub_hit_trampoline() -> CodePtr {
        CodegenGlobals::get_instance().entry_stub_hit_trampoline
    }

    pub fn get_ocb_pages() -> &'static Vec<usize> {
        &CodegenGlobals::get_instance().ocb_pages
    }

    pub fn get_pc_to_cfunc() -> &'static mut HashMap<*mut VALUE, (*const rb_callable_method_entry_t, u8)> {
        &mut CodegenGlobals::get_instance().pc_to_cfunc
    }
}

#[cfg(test)]
mod tests {
    use super::*;

    fn setup_codegen() -> (JITState, Context, Assembler, CodeBlock, OutlinedCb) {
        let cb = CodeBlock::new_dummy(256 * 1024);

        return (
            JITState::new(
                BlockId { iseq: std::ptr::null(), idx: 0 },
                Context::default(),
                cb.get_write_ptr(),
                ptr::null(), // No execution context in tests. No peeking!
            ),
            Context::default(),
            Assembler::new(),
            cb,
            OutlinedCb::wrap(CodeBlock::new_dummy(256 * 1024)),
        );
    }

    #[test]
    fn test_gen_leave_exit() {
        let mut ocb = OutlinedCb::wrap(CodeBlock::new_dummy(256 * 1024));
        gen_leave_exit(&mut ocb);
        assert!(ocb.unwrap().get_write_pos() > 0);
    }

    #[test]
    fn test_gen_exit() {
        let (_, _ctx, mut asm, mut cb, _) = setup_codegen();
        gen_exit(0 as *mut VALUE, &mut asm);
        asm.compile(&mut cb, None).unwrap();
        assert!(cb.get_write_pos() > 0);
    }

    #[test]
    fn test_get_side_exit() {
        let (_jit, ctx, mut asm, _, mut ocb) = setup_codegen();
        let side_exit_context = SideExitContext::new(0 as _, ctx);
        asm.get_side_exit(&side_exit_context, None, &mut ocb);
        assert!(ocb.unwrap().get_write_pos() > 0);
    }

    #[test]
    fn test_gen_check_ints() {
        let (_jit, _ctx, mut asm, _cb, _ocb) = setup_codegen();
        asm.set_side_exit_context(0 as _, 0);
        gen_check_ints(&mut asm, Counter::guard_send_interrupted);
    }

    #[test]
    fn test_gen_nop() {
        let (mut jit, context, mut asm, mut cb, mut ocb) = setup_codegen();
        let status = gen_nop(&mut jit, &mut asm, &mut ocb);
        asm.compile(&mut cb, None).unwrap();

        assert_eq!(status, Some(KeepCompiling));
        assert_eq!(context.diff(&Context::default()), TypeDiff::Compatible(0));
        assert_eq!(cb.get_write_pos(), 0);
    }

    #[test]
    fn test_gen_pop() {
        let (mut jit, _, mut asm, _cb, mut ocb) = setup_codegen();
        let context = Context::default();
        asm.stack_push(Type::Fixnum);
        let status = gen_pop(&mut jit, &mut asm, &mut ocb);

        assert_eq!(status, Some(KeepCompiling));
        let mut default = Context::default();
        default.set_reg_temps(context.get_reg_temps());
        assert_eq!(context.diff(&default), TypeDiff::Compatible(0));
    }

    #[test]
    fn test_gen_dup() {
        let (mut jit, _context, mut asm, mut cb, mut ocb) = setup_codegen();
        asm.stack_push(Type::Fixnum);
        let status = gen_dup(&mut jit, &mut asm, &mut ocb);

        assert_eq!(status, Some(KeepCompiling));

        // Did we duplicate the type information for the Fixnum type?
        assert_eq!(Type::Fixnum, asm.ctx.get_opnd_type(StackOpnd(0)));
        assert_eq!(Type::Fixnum, asm.ctx.get_opnd_type(StackOpnd(1)));

        asm.compile(&mut cb, None).unwrap();
        assert!(cb.get_write_pos() > 0); // Write some movs
    }

    #[test]
    fn test_gen_dupn() {
        let (mut jit, _context, mut asm, mut cb, mut ocb) = setup_codegen();
        asm.stack_push(Type::Fixnum);
        asm.stack_push(Type::Flonum);

        let mut value_array: [u64; 2] = [0, 2]; // We only compile for n == 2
        let pc: *mut VALUE = &mut value_array as *mut u64 as *mut VALUE;
        jit.pc = pc;

        let status = gen_dupn(&mut jit, &mut asm, &mut ocb);

        assert_eq!(status, Some(KeepCompiling));

        assert_eq!(Type::Fixnum, asm.ctx.get_opnd_type(StackOpnd(3)));
        assert_eq!(Type::Flonum, asm.ctx.get_opnd_type(StackOpnd(2)));
        assert_eq!(Type::Fixnum, asm.ctx.get_opnd_type(StackOpnd(1)));
        assert_eq!(Type::Flonum, asm.ctx.get_opnd_type(StackOpnd(0)));

        // TODO: this is writing zero bytes on x86. Why?
        asm.compile(&mut cb, None).unwrap();
        assert!(cb.get_write_pos() > 0); // Write some movs
    }

    #[test]
    fn test_gen_swap() {
        let (mut jit, _context, mut asm, _cb, mut ocb) = setup_codegen();
        asm.stack_push(Type::Fixnum);
        asm.stack_push(Type::Flonum);

        let status = gen_swap(&mut jit, &mut asm, &mut ocb);

        let tmp_type_top = asm.ctx.get_opnd_type(StackOpnd(0));
        let tmp_type_next = asm.ctx.get_opnd_type(StackOpnd(1));

        assert_eq!(status, Some(KeepCompiling));
        assert_eq!(tmp_type_top, Type::Fixnum);
        assert_eq!(tmp_type_next, Type::Flonum);
    }

    #[test]
    fn test_putnil() {
        let (mut jit, _context, mut asm, mut cb, mut ocb) = setup_codegen();
        let status = gen_putnil(&mut jit, &mut asm, &mut ocb);

        let tmp_type_top = asm.ctx.get_opnd_type(StackOpnd(0));

        assert_eq!(status, Some(KeepCompiling));
        assert_eq!(tmp_type_top, Type::Nil);
        asm.compile(&mut cb, None).unwrap();
        assert!(cb.get_write_pos() > 0);
    }

    #[test]
    fn test_putobject_qtrue() {
        // Test gen_putobject with Qtrue
        let (mut jit, _context, mut asm, mut cb, mut ocb) = setup_codegen();

        let mut value_array: [u64; 2] = [0, Qtrue.into()];
        let pc: *mut VALUE = &mut value_array as *mut u64 as *mut VALUE;
        jit.pc = pc;

        let status = gen_putobject(&mut jit, &mut asm, &mut ocb);

        let tmp_type_top = asm.ctx.get_opnd_type(StackOpnd(0));

        assert_eq!(status, Some(KeepCompiling));
        assert_eq!(tmp_type_top, Type::True);
        asm.compile(&mut cb, None).unwrap();
        assert!(cb.get_write_pos() > 0);
    }

    #[test]
    fn test_putobject_fixnum() {
        // Test gen_putobject with a Fixnum to test another conditional branch
        let (mut jit, _context, mut asm, mut cb, mut ocb) = setup_codegen();

        // The Fixnum 7 is encoded as 7 * 2 + 1, or 15
        let mut value_array: [u64; 2] = [0, 15];
        let pc: *mut VALUE = &mut value_array as *mut u64 as *mut VALUE;
        jit.pc = pc;

        let status = gen_putobject(&mut jit, &mut asm, &mut ocb);

        let tmp_type_top = asm.ctx.get_opnd_type(StackOpnd(0));

        assert_eq!(status, Some(KeepCompiling));
        assert_eq!(tmp_type_top, Type::Fixnum);
        asm.compile(&mut cb, None).unwrap();
        assert!(cb.get_write_pos() > 0);
    }

    #[test]
    fn test_int2fix() {
        let (mut jit, _context, mut asm, _cb, mut ocb) = setup_codegen();
        jit.opcode = YARVINSN_putobject_INT2FIX_0_.as_usize();
        let status = gen_putobject_int2fix(&mut jit, &mut asm, &mut ocb);

        let tmp_type_top = asm.ctx.get_opnd_type(StackOpnd(0));

        // Right now we're not testing the generated machine code to make sure a literal 1 or 0 was pushed. I've checked locally.
        assert_eq!(status, Some(KeepCompiling));
        assert_eq!(tmp_type_top, Type::Fixnum);
    }

    #[test]
    fn test_putself() {
        let (mut jit, _context, mut asm, mut cb, mut ocb) = setup_codegen();
        let status = gen_putself(&mut jit, &mut asm, &mut ocb);

        assert_eq!(status, Some(KeepCompiling));
        asm.compile(&mut cb, None).unwrap();
        assert!(cb.get_write_pos() > 0);
    }

    #[test]
    fn test_gen_setn() {
        let (mut jit, _context, mut asm, mut cb, mut ocb) = setup_codegen();
        asm.stack_push(Type::Fixnum);
        asm.stack_push(Type::Flonum);
        asm.stack_push(Type::CString);

        let mut value_array: [u64; 2] = [0, 2];
        let pc: *mut VALUE = &mut value_array as *mut u64 as *mut VALUE;
        jit.pc = pc;

        let status = gen_setn(&mut jit, &mut asm, &mut ocb);

        assert_eq!(status, Some(KeepCompiling));

        assert_eq!(Type::CString, asm.ctx.get_opnd_type(StackOpnd(2)));
        assert_eq!(Type::Flonum, asm.ctx.get_opnd_type(StackOpnd(1)));
        assert_eq!(Type::CString, asm.ctx.get_opnd_type(StackOpnd(0)));

        asm.compile(&mut cb, None).unwrap();
        assert!(cb.get_write_pos() > 0);
    }

    #[test]
    fn test_gen_topn() {
        let (mut jit, _context, mut asm, mut cb, mut ocb) = setup_codegen();
        asm.stack_push(Type::Flonum);
        asm.stack_push(Type::CString);

        let mut value_array: [u64; 2] = [0, 1];
        let pc: *mut VALUE = &mut value_array as *mut u64 as *mut VALUE;
        jit.pc = pc;

        let status = gen_topn(&mut jit, &mut asm, &mut ocb);

        assert_eq!(status, Some(KeepCompiling));

        assert_eq!(Type::Flonum, asm.ctx.get_opnd_type(StackOpnd(2)));
        assert_eq!(Type::CString, asm.ctx.get_opnd_type(StackOpnd(1)));
        assert_eq!(Type::Flonum, asm.ctx.get_opnd_type(StackOpnd(0)));

        asm.compile(&mut cb, None).unwrap();
        assert!(cb.get_write_pos() > 0); // Write some movs
    }

    #[test]
    fn test_gen_adjuststack() {
        let (mut jit, _context, mut asm, mut cb, mut ocb) = setup_codegen();
        asm.stack_push(Type::Flonum);
        asm.stack_push(Type::CString);
        asm.stack_push(Type::Fixnum);

        let mut value_array: [u64; 3] = [0, 2, 0];
        let pc: *mut VALUE = &mut value_array as *mut u64 as *mut VALUE;
        jit.pc = pc;

        let status = gen_adjuststack(&mut jit, &mut asm, &mut ocb);

        assert_eq!(status, Some(KeepCompiling));

        assert_eq!(Type::Flonum, asm.ctx.get_opnd_type(StackOpnd(0)));

        asm.compile(&mut cb, None).unwrap();
        assert!(cb.get_write_pos() == 0); // No instructions written
    }

    #[test]
    fn test_gen_leave() {
        let (mut jit, _context, mut asm, _cb, mut ocb) = setup_codegen();
        // Push return value
        asm.stack_push(Type::Fixnum);
        asm.set_side_exit_context(0 as _, 0);
        gen_leave(&mut jit, &mut asm, &mut ocb);
    }
}<|MERGE_RESOLUTION|>--- conflicted
+++ resolved
@@ -5480,37 +5480,16 @@
     asm: &mut Assembler,
     ocb: &mut OutlinedCb,
     _ci: *const rb_callinfo,
-    cme: *const rb_callable_method_entry_t,
+    _cme: *const rb_callable_method_entry_t,
     _block: Option<BlockHandler>,
     _argc: i32,
     _known_recv_class: Option<VALUE>,
 ) -> bool {
-<<<<<<< HEAD
-    extern "C" {
-        fn rb_str_getbyte(str: VALUE, index: VALUE) -> VALUE;
-    }
-
-    // rb_str_getbyte should be leaf if the index is a fixnum
-    if asm.ctx.get_opnd_type(StackOpnd(0)) != Type::Fixnum {
-        // Raises when non-integers are passed in, which requires the method frame
-        // to be pushed for the backtrace
-        if !jit_prepare_lazy_frame_call(jit, asm, cme, StackOpnd(1)) {
-            return false;
-        }
-    }
-=======
->>>>>>> d8bc4c9e
     asm_comment!(asm, "String#getbyte");
 
     // Don't pop since we may bail
     let idx = asm.stack_opnd(0);
     let recv = asm.stack_opnd(1);
-<<<<<<< HEAD
-
-    let ret_opnd = asm.ccall(rb_str_getbyte as *const u8, vec![recv, index]);
-    asm.stack_pop(2); // Keep them on stack during ccall for GC
-=======
->>>>>>> d8bc4c9e
 
     let comptime_idx = jit.peek_at_stack(&asm.ctx, 0);
     if comptime_idx.fixnum_p(){
