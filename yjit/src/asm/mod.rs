use std::cell::RefCell;
use std::fmt;
use std::mem;
use std::rc::Rc;
#[cfg(target_arch = "x86_64")]
use crate::backend::x86_64::JMP_PTR_BYTES;
#[cfg(target_arch = "aarch64")]
use crate::backend::arm64::JMP_PTR_BYTES;
use crate::core::IseqPayload;
use crate::core::for_each_off_stack_iseq_payload;
use crate::core::for_each_on_stack_iseq_payload;
use crate::invariants::rb_yjit_tracing_invalidate_all;
use crate::virtualmem::WriteError;

#[cfg(feature = "disasm")]
use std::collections::BTreeMap;

use crate::codegen::CodegenGlobals;
use crate::virtualmem::{VirtualMem, CodePtr};

// Lots of manual vertical alignment in there that rustfmt doesn't handle well.
#[rustfmt::skip]
pub mod x86_64;

pub mod arm64;

/// Size of a code page in bytes. Each code page is split into an inlined and an outlined portion.
const CODE_PAGE_SIZE: usize = 16 * 1024;

//
// TODO: need a field_size_of macro, to compute the size of a struct field in bytes
//

/// Reference to an ASM label
#[derive(Clone)]
pub struct LabelRef {
    // Position in the code block where the label reference exists
    pos: usize,

    // Label which this refers to
    label_idx: usize,

    /// The number of bytes that this label reference takes up in the memory.
    /// It's necessary to know this ahead of time so that when we come back to
    /// patch it it takes the same amount of space.
    num_bytes: usize,

    /// The object that knows how to encode the branch instruction.
    encode: fn(&mut CodeBlock, i64, i64)
}

/// Block of memory into which instructions can be assembled
pub struct CodeBlock {
    // Memory for storing the encoded instructions
    mem_block: Rc<RefCell<VirtualMem>>,

    // Memory block size
    mem_size: usize,

    // Current writing position
    write_pos: usize,

    // Size reserved for writing a jump to the next page
    page_end_reserve: usize,

    // Table of registered label addresses
    label_addrs: Vec<usize>,

    // Table of registered label names
    label_names: Vec<String>,

    // References to labels
    label_refs: Vec<LabelRef>,

    // Comments for assembly instructions, if that feature is enabled
    #[cfg(feature = "disasm")]
    asm_comments: BTreeMap<usize, Vec<String>>,

    // True for OutlinedCb
    pub outlined: bool,

    // Set if the CodeBlock is unable to output some instructions,
    // for example, when there is not enough space or when a jump
    // target is too far away.
    dropped_bytes: bool,
}

/// Set of CodeBlock label states. Used for recovering the previous state.
pub struct LabelState {
    label_addrs: Vec<usize>,
    label_names: Vec<String>,
    label_refs: Vec<LabelRef>,
}

impl CodeBlock {
    /// Make a new CodeBlock
    pub fn new(mem_block: Rc<RefCell<VirtualMem>>, outlined: bool) -> Self {
        let mem_size = mem_block.borrow().virtual_region_size();
        let mut cb = Self {
            mem_block,
            mem_size,
            write_pos: 0,
            page_end_reserve: JMP_PTR_BYTES,
            label_addrs: Vec::new(),
            label_names: Vec::new(),
            label_refs: Vec::new(),
            #[cfg(feature = "disasm")]
            asm_comments: BTreeMap::new(),
            outlined,
            dropped_bytes: false,
        };
        cb.write_pos = cb.page_start();
        cb
    }

    /// Move the CodeBlock to the next page. If it's on the furthest page,
    /// move the other CodeBlock to the next page as well.
    pub fn next_page<F: Fn(&mut CodeBlock, CodePtr)>(&mut self, base_ptr: CodePtr, jmp_ptr: F) -> bool {
        let old_write_ptr = self.get_write_ptr();
        self.set_write_ptr(base_ptr);

        // Use the freed_pages list if code GC has been used. Otherwise use the next page.
        let next_page_idx = if let Some(freed_pages) = CodegenGlobals::get_freed_pages() {
            let current_page = self.write_pos / CODE_PAGE_SIZE;
            freed_pages.iter().find(|&&page| current_page < page).map(|&page| page)
        } else {
            Some(self.write_pos / CODE_PAGE_SIZE + 1)
        };

        // Move self to the next page
        if next_page_idx.is_none() || !self.set_page(next_page_idx.unwrap(), &jmp_ptr) {
            self.set_write_ptr(old_write_ptr); // rollback if there are no more pages
            return false;
        }

        // Move the other CodeBlock to the same page if it'S on the furthest page
        self.other_cb().unwrap().set_page(next_page_idx.unwrap(), &jmp_ptr);

        return !self.dropped_bytes;
    }

    /// Move the CodeBlock to page_idx only if it's not going backwards.
    fn set_page<F: Fn(&mut CodeBlock, CodePtr)>(&mut self, page_idx: usize, jmp_ptr: &F) -> bool {
        // Do not move the CodeBlock if page_idx points to an old position so that this
        // CodeBlock will not overwrite existing code.
        //
        // Let's say this is the current situation:
        //   cb: [page1, page2, page3 (write_pos)], ocb: [page1, page2, page3 (write_pos)]
        //
        // When cb needs to patch page1, this will be temporarily changed to:
        //   cb: [page1 (write_pos), page2, page3], ocb: [page1, page2, page3 (write_pos)]
        //
        // While patching page1, cb may need to jump to page2. What set_page currently does is:
        //   cb: [page1, page2 (write_pos), page3], ocb: [page1, page2, page3 (write_pos)]
        // instead of:
        //   cb: [page1, page2 (write_pos), page3], ocb: [page1, page2 (write_pos), page3]
        // because moving ocb's write_pos from page3 to the beginning of page2 will let ocb's
        // write_pos point to existing code in page2, which might let ocb overwrite it later.
        //
        // We could remember the last write_pos in page2 and let set_page use that position,
        // but you need to waste some space for keeping write_pos for every single page.
        // It doesn't seem necessary for performance either. So we're currently not doing it.
        let dst_pos = self.get_page_pos(page_idx);
        if CODE_PAGE_SIZE * page_idx < self.mem_size && self.write_pos < dst_pos {
            // Reset dropped_bytes
            self.dropped_bytes = false;

            // Convert dst_pos to dst_ptr
            let src_pos = self.write_pos;
            self.write_pos = dst_pos;
            let dst_ptr = self.get_write_ptr();
            self.write_pos = src_pos;
            self.without_page_end_reserve(|cb| assert!(cb.has_capacity(JMP_PTR_BYTES)));

            // Generate jmp_ptr from src_pos to dst_pos
            self.without_page_end_reserve(|cb| {
                cb.add_comment("jump to next page");
                jmp_ptr(cb, dst_ptr);
                assert!(!cb.has_dropped_bytes());
            });

            // Start the next code from dst_pos
            self.write_pos = dst_pos;
        }
        !self.dropped_bytes
    }

    /// Free the memory pages of given code page indexes
    fn free_pages(&mut self, page_idxs: &Vec<usize>) {
        let mut page_idxs = page_idxs.clone();
        page_idxs.reverse(); // to loop with pop()

        // Group adjacent page indexes and free them in batches to reduce the # of syscalls.
        while let Some(page_idx) = page_idxs.pop() {
            // Group first adjacent page indexes
            let mut batch_idxs = vec![page_idx];
            while page_idxs.last() == Some(&(batch_idxs.last().unwrap() + 1)) {
                batch_idxs.push(page_idxs.pop().unwrap());
            }

            // Free the grouped pages at once
            let start_ptr = self.mem_block.borrow().start_ptr().add_bytes(page_idx * CODE_PAGE_SIZE);
            let batch_size = CODE_PAGE_SIZE * batch_idxs.len();
            self.mem_block.borrow_mut().free_bytes(start_ptr, batch_size as u32);
        }
    }

    pub fn page_size(&self) -> usize {
        CODE_PAGE_SIZE
    }

    pub fn mapped_region_size(&self) -> usize {
        self.mem_block.borrow().mapped_region_size()
    }

    /// Return the number of code pages that have been mapped by the VirtualMemory.
    pub fn num_mapped_pages(&self) -> usize {
        // CodeBlock's page size != VirtualMem's page size on Linux,
        // so mapped_region_size % CODE_PAGE_SIZE may not be 0
        ((self.mapped_region_size() - 1) / CODE_PAGE_SIZE) + 1
    }

    /// Return the number of code pages that have been reserved by the VirtualMemory.
    pub fn num_virtual_pages(&self) -> usize {
        let virtual_region_size = self.mem_block.borrow().virtual_region_size();
        // CodeBlock's page size != VirtualMem's page size on Linux,
        // so mapped_region_size % CODE_PAGE_SIZE may not be 0
        ((virtual_region_size - 1) / CODE_PAGE_SIZE) + 1
    }

    /// Return the number of code pages that have been freed and not used yet.
    pub fn num_freed_pages(&self) -> usize {
        (0..self.num_mapped_pages()).filter(|&page_idx| self.has_freed_page(page_idx)).count()
    }

    pub fn has_freed_page(&self, page_idx: usize) -> bool {
        CodegenGlobals::get_freed_pages().as_ref().map_or(false, |pages| pages.contains(&page_idx)) && // code GCed
            self.write_pos < page_idx * CODE_PAGE_SIZE // and not written yet
    }

    /// Convert a page index to the write_pos for the page start.
    fn get_page_pos(&self, page_idx: usize) -> usize {
        CODE_PAGE_SIZE * page_idx + self.page_start()
    }

    /// write_pos of the current page start
    pub fn page_start_pos(&self) -> usize {
        self.get_write_pos() / CODE_PAGE_SIZE * CODE_PAGE_SIZE + self.page_start()
    }

    /// Offset of each page where CodeBlock should start writing
    pub fn page_start(&self) -> usize {
        let mut start = if self.inline() {
            0
        } else {
            CODE_PAGE_SIZE / 2
        };
        if cfg!(debug_assertions) && !cfg!(test) {
            // Leave illegal instructions at the beginning of each page to assert
            // we're not accidentally crossing page boundaries.
            start += JMP_PTR_BYTES;
        }
        start
    }

    /// Offset of each page where CodeBlock should stop writing (exclusive)
    pub fn page_end(&self) -> usize {
        let page_end = if self.inline() {
            CODE_PAGE_SIZE / 2
        } else {
            CODE_PAGE_SIZE
        };
        page_end - self.page_end_reserve // reserve space to jump to the next page
    }

    /// Call a given function with page_end_reserve = 0
    pub fn without_page_end_reserve<F: Fn(&mut Self)>(&mut self, block: F) {
        let old_page_end_reserve = self.page_end_reserve;
        self.page_end_reserve = 0;
        block(self);
        self.page_end_reserve = old_page_end_reserve;
    }

    /// Return the address ranges of a given address range that this CodeBlock can write.
    #[cfg(any(feature = "disasm", target_arch = "aarch64"))]
    #[allow(dead_code)]
    pub fn writable_addrs(&self, start_ptr: CodePtr, end_ptr: CodePtr) -> Vec<(usize, usize)> {
        // CodegenGlobals is not initialized when we write initial ocb code
        let freed_pages = if CodegenGlobals::has_instance() {
            CodegenGlobals::get_freed_pages().as_ref()
        } else {
            None
        };

        let region_start = self.get_ptr(0).into_usize();
        let region_end = self.get_ptr(self.get_mem_size()).into_usize();
        let mut start = start_ptr.into_usize();
        let end = std::cmp::min(end_ptr.into_usize(), region_end);

        let mut addrs = vec![];
        while start < end {
            let page_idx = start.saturating_sub(region_start) / CODE_PAGE_SIZE;
            let current_page = region_start + (page_idx * CODE_PAGE_SIZE);
            let page_end = std::cmp::min(end, current_page + self.page_end());
            // If code GC has been used, skip pages that are used by past on-stack code
            if freed_pages.map_or(true, |pages| pages.contains(&page_idx)) {
                addrs.push((start, page_end));
            }
            start = current_page + CODE_PAGE_SIZE + self.page_start();
        }
        addrs
    }

    /// Return the code size that has been used by this CodeBlock.
    pub fn code_size(&self) -> usize {
        let mut size = 0;
        let current_page_idx = self.write_pos / CODE_PAGE_SIZE;
        for page_idx in 0..self.num_mapped_pages() {
            if page_idx == current_page_idx {
                // Count only actually used bytes for the current page.
                size += (self.write_pos % CODE_PAGE_SIZE).saturating_sub(self.page_start());
            } else if !self.has_freed_page(page_idx) {
                // Count an entire range for any non-freed pages that have been used.
                size += self.page_end() - self.page_start() + self.page_end_reserve;
            }
        }
        size
    }

    /// Check if this code block has sufficient remaining capacity
    pub fn has_capacity(&self, num_bytes: usize) -> bool {
        let page_offset = self.write_pos % CODE_PAGE_SIZE;
        let capacity = self.page_end().saturating_sub(page_offset);
        num_bytes <= capacity
    }

    /// Add an assembly comment if the feature is on.
    /// If not, this becomes an inline no-op.
    #[cfg(feature = "disasm")]
    pub fn add_comment(&mut self, comment: &str) {
        let cur_ptr = self.get_write_ptr().into_usize();

        // If there's no current list of comments for this line number, add one.
        let this_line_comments = self.asm_comments.entry(cur_ptr).or_default();

        // Unless this comment is the same as the last one at this same line, add it.
        if this_line_comments.last().map(String::as_str) != Some(comment) {
            this_line_comments.push(comment.to_string());
        }
    }
    #[cfg(not(feature = "disasm"))]
    #[inline]
    pub fn add_comment(&mut self, _: &str) {}

    #[cfg(feature = "disasm")]
    pub fn comments_at(&self, pos: usize) -> Option<&Vec<String>> {
        self.asm_comments.get(&pos)
    }

<<<<<<< HEAD
    #[allow(unused_variables)]
=======
    #[cfg(feature = "disasm")]
>>>>>>> aeddc193
    pub fn remove_comments(&mut self, start_addr: CodePtr, end_addr: CodePtr) {
        for addr in start_addr.into_usize()..end_addr.into_usize() {
            self.asm_comments.remove(&addr);
        }
    }
    #[cfg(not(feature = "disasm"))]
    #[inline]
    pub fn remove_comments(&mut self, _: CodePtr, _: CodePtr) {}

    pub fn clear_comments(&mut self) {
        #[cfg(feature = "disasm")]
        self.asm_comments.clear();
    }

    pub fn get_mem_size(&self) -> usize {
        self.mem_size
    }

    pub fn get_write_pos(&self) -> usize {
        self.write_pos
    }

    pub fn write_mem(&self, write_ptr: CodePtr, byte: u8) -> Result<(), WriteError> {
        self.mem_block.borrow_mut().write_byte(write_ptr, byte)
    }

    // Set the current write position
    pub fn set_pos(&mut self, pos: usize) {
        // No bounds check here since we can be out of bounds
        // when the code block fills up. We want to be able to
        // restore to the filled up state after patching something
        // in the middle.
        self.write_pos = pos;
    }

    // Set the current write position from a pointer
    pub fn set_write_ptr(&mut self, code_ptr: CodePtr) {
        let pos = code_ptr.into_usize() - self.mem_block.borrow().start_ptr().into_usize();
        self.set_pos(pos);
    }

    /// Get a (possibly dangling) direct pointer into the executable memory block
    pub fn get_ptr(&self, offset: usize) -> CodePtr {
        self.mem_block.borrow().start_ptr().add_bytes(offset)
    }

    /// Convert an address range to memory page indexes against a num_pages()-sized array.
    pub fn addrs_to_pages(&self, start_addr: CodePtr, end_addr: CodePtr) -> Vec<usize> {
        let mem_start = self.mem_block.borrow().start_ptr().into_usize();
        let mem_end = self.mem_block.borrow().end_ptr().into_usize();
        assert!(mem_start <= start_addr.into_usize());
        assert!(start_addr.into_usize() <= end_addr.into_usize());
        assert!(end_addr.into_usize() <= mem_end);

        // Ignore empty code ranges
        if start_addr == end_addr {
            return vec![];
        }

        let start_page = (start_addr.into_usize() - mem_start) / CODE_PAGE_SIZE;
        let end_page = (end_addr.into_usize() - mem_start - 1) / CODE_PAGE_SIZE;
        (start_page..=end_page).collect() // TODO: consider returning an iterator
    }

    /// Get a (possibly dangling) direct pointer to the current write position
    pub fn get_write_ptr(&self) -> CodePtr {
        self.get_ptr(self.write_pos)
    }

    /// Write a single byte at the current position.
    pub fn write_byte(&mut self, byte: u8) {
        let write_ptr = self.get_write_ptr();
        if self.has_capacity(1) && self.mem_block.borrow_mut().write_byte(write_ptr, byte).is_ok() {
            self.write_pos += 1;
        } else {
            self.dropped_bytes = true;
        }
    }

    /// Write multiple bytes starting from the current position.
    pub fn write_bytes(&mut self, bytes: &[u8]) {
        for byte in bytes {
            self.write_byte(*byte);
        }
    }

    /// Write an integer over the given number of bits at the current position.
    fn write_int(&mut self, val: u64, num_bits: u32) {
        assert!(num_bits > 0);
        assert!(num_bits % 8 == 0);

        // Switch on the number of bits
        match num_bits {
            8 => self.write_byte(val as u8),
            16 => self.write_bytes(&[(val & 0xff) as u8, ((val >> 8) & 0xff) as u8]),
            32 => self.write_bytes(&[
                (val & 0xff) as u8,
                ((val >> 8) & 0xff) as u8,
                ((val >> 16) & 0xff) as u8,
                ((val >> 24) & 0xff) as u8,
            ]),
            _ => {
                let mut cur = val;

                // Write out the bytes
                for _byte in 0..(num_bits / 8) {
                    self.write_byte((cur & 0xff) as u8);
                    cur >>= 8;
                }
            }
        }
    }

    /// Check if bytes have been dropped (unwritten because of insufficient space)
    pub fn has_dropped_bytes(&self) -> bool {
        self.dropped_bytes
    }

    /// To patch code that straddle pages correctly, we need to start with
    /// the dropped bytes flag unset so we can detect when to switch to a new page.
    pub fn set_dropped_bytes(&mut self, dropped_bytes: bool) {
        self.dropped_bytes = dropped_bytes;
    }

    /// Allocate a new label with a given name
    pub fn new_label(&mut self, name: String) -> usize {
        assert!(!name.contains(' '), "use underscores in label names, not spaces");

        // This label doesn't have an address yet
        self.label_addrs.push(0);
        self.label_names.push(name);

        return self.label_addrs.len() - 1;
    }

    /// Write a label at the current address
    pub fn write_label(&mut self, label_idx: usize) {
        self.label_addrs[label_idx] = self.write_pos;
    }

    // Add a label reference at the current write position
    pub fn label_ref(&mut self, label_idx: usize, num_bytes: usize, encode: fn(&mut CodeBlock, i64, i64)) {
        assert!(label_idx < self.label_addrs.len());

        // Keep track of the reference
        self.label_refs.push(LabelRef { pos: self.write_pos, label_idx, num_bytes, encode });

        // Move past however many bytes the instruction takes up
        if self.has_capacity(num_bytes) {
            self.write_pos += num_bytes;
        } else {
            self.dropped_bytes = true; // retry emitting the Insn after next_page
        }
    }

    // Link internal label references
    pub fn link_labels(&mut self) {
        let orig_pos = self.write_pos;

        // For each label reference
        for label_ref in mem::take(&mut self.label_refs) {
            let ref_pos = label_ref.pos;
            let label_idx = label_ref.label_idx;
            assert!(ref_pos < self.mem_size);

            let label_addr = self.label_addrs[label_idx];
            assert!(label_addr < self.mem_size);

            self.set_pos(ref_pos);
            (label_ref.encode)(self, (ref_pos + label_ref.num_bytes) as i64, label_addr as i64);

            // Assert that we've written the same number of bytes that we
            // expected to have written.
            assert!(self.write_pos == ref_pos + label_ref.num_bytes);
        }

        self.write_pos = orig_pos;

        // Clear the label positions and references
        self.label_addrs.clear();
        self.label_names.clear();
        assert!(self.label_refs.is_empty());
    }

    pub fn clear_labels(&mut self) {
        self.label_addrs.clear();
        self.label_names.clear();
        self.label_refs.clear();
    }

    pub fn get_label_state(&self) -> LabelState {
        LabelState {
            label_addrs: self.label_addrs.clone(),
            label_names: self.label_names.clone(),
            label_refs: self.label_refs.clone(),
        }
    }

    pub fn set_label_state(&mut self, state: LabelState) {
        self.label_addrs = state.label_addrs;
        self.label_names = state.label_names;
        self.label_refs = state.label_refs;
    }

    pub fn mark_all_executable(&mut self) {
        self.mem_block.borrow_mut().mark_all_executable();
    }

    /// Code GC. Free code pages that are not on stack and reuse them.
    pub fn code_gc(&mut self) {
        // The previous code GC failed to free any pages. Give up.
        if CodegenGlobals::get_freed_pages() == &Some(vec![]) {
            return;
        }

        // Check which pages are still in use
        let mut pages_in_use = vec![false; self.num_mapped_pages()];
        // For each ISEQ, we currently assume that only code pages used by inline code
        // are used by outlined code, so we mark only code pages used by inlined code.
        for_each_on_stack_iseq_payload(|iseq_payload| {
            for page in &iseq_payload.pages {
                pages_in_use[*page] = true;
            }
        });
        // Avoid accumulating freed pages for future code GC
        for_each_off_stack_iseq_payload(|iseq_payload: &mut IseqPayload| {
            iseq_payload.pages = std::collections::HashSet::default();
        });
        // Outlined code generated by CodegenGlobals::init() should also be kept.
        for page in CodegenGlobals::get_ocb_pages() {
            pages_in_use[*page] = true;
        }

        // Invalidate everything to have more compact code after code GC.
        // This currently patches every ISEQ, which works, but in the future,
        // we could limit that to patch only on-stack ISEQs for optimizing code GC.
        rb_yjit_tracing_invalidate_all();
        // When code GC runs next time, we could have reused pages in between
        // invalidated pages. To invalidate them, we skip freezing them here.
        // We free or not reuse the bytes frozen by any past invalidation, so this
        // can be safely reset to pass the frozen bytes check on invalidation.
        CodegenGlobals::set_inline_frozen_bytes(0);

        // Let VirtuamMem free the pages
        let mut freed_pages: Vec<usize> = pages_in_use.iter().enumerate()
            .filter(|&(_, &in_use)| !in_use).map(|(page, _)| page).collect();
        // ObjectSpace API may trigger Ruby's GC, which marks gc_offsets in JIT code.
        // So this should be called after for_each_*_iseq_payload and rb_yjit_tracing_invalidate_all.
        self.free_pages(&freed_pages);

        // Append virtual pages in case RubyVM::YJIT.code_gc is manually triggered.
        let mut virtual_pages: Vec<usize> = (self.num_mapped_pages()..self.num_virtual_pages()).collect();
        freed_pages.append(&mut virtual_pages);

        if let Some(&first_page) = freed_pages.first() {
            let mut cb = CodegenGlobals::get_inline_cb();
            cb.write_pos = cb.get_page_pos(first_page);
            cb.dropped_bytes = false;
            cb.clear_comments();

            let mut ocb = CodegenGlobals::get_outlined_cb().unwrap();
            ocb.write_pos = ocb.get_page_pos(first_page);
            ocb.dropped_bytes = false;
            ocb.clear_comments();
        }

        CodegenGlobals::set_freed_pages(freed_pages);
    }

    pub fn inline(&self) -> bool {
        !self.outlined
    }

    pub fn other_cb(&self) -> Option<&'static mut Self> {
        if !CodegenGlobals::has_instance() {
            None
        } else if self.inline() {
            Some(CodegenGlobals::get_outlined_cb().unwrap())
        } else {
            Some(CodegenGlobals::get_inline_cb())
        }
    }
}

#[cfg(test)]
impl CodeBlock {
    /// Stubbed CodeBlock for testing. Can't execute generated code.
    pub fn new_dummy(mem_size: usize) -> Self {
        use std::ptr::NonNull;
        use crate::virtualmem::*;
        use crate::virtualmem::tests::TestingAllocator;

        let alloc = TestingAllocator::new(mem_size);
        let mem_start: *const u8 = alloc.mem_start();
        let virt_mem = VirtualMem::new(alloc, 1, NonNull::new(mem_start as *mut u8).unwrap(), mem_size);

        Self::new(Rc::new(RefCell::new(virt_mem)), false)
    }
}

/// Produce hex string output from the bytes in a code block
impl fmt::LowerHex for CodeBlock {
    fn fmt(&self, fmtr: &mut fmt::Formatter) -> fmt::Result {
        for pos in 0..self.write_pos {
            let byte = unsafe { self.mem_block.borrow().start_ptr().raw_ptr().add(pos).read() };
            fmtr.write_fmt(format_args!("{:02x}", byte))?;
        }
        Ok(())
    }
}

/// Wrapper struct so we can use the type system to distinguish
/// Between the inlined and outlined code blocks
pub struct OutlinedCb {
    // This must remain private
    cb: CodeBlock,
}

impl OutlinedCb {
    pub fn wrap(cb: CodeBlock) -> Self {
        OutlinedCb { cb: cb }
    }

    pub fn unwrap(&mut self) -> &mut CodeBlock {
        &mut self.cb
    }
}

/// Compute the number of bits needed to encode a signed value
pub fn imm_num_bits(imm: i64) -> u8
{
    // Compute the smallest size this immediate fits in
    if imm >= i8::MIN.into() && imm <= i8::MAX.into() {
        return 8;
    }
    if imm >= i16::MIN.into() && imm <= i16::MAX.into() {
        return 16;
    }
    if imm >= i32::MIN.into() && imm <= i32::MAX.into() {
        return 32;
    }

    return 64;
}

/// Compute the number of bits needed to encode an unsigned value
pub fn uimm_num_bits(uimm: u64) -> u8
{
    // Compute the smallest size this immediate fits in
    if uimm <= u8::MAX.into() {
        return 8;
    }
    else if uimm <= u16::MAX.into() {
        return 16;
    }
    else if uimm <= u32::MAX.into() {
        return 32;
    }

    return 64;
}

#[cfg(test)]
mod tests
{
    use super::*;

    #[test]
    fn test_imm_num_bits()
    {
        assert_eq!(imm_num_bits(i8::MIN.into()), 8);
        assert_eq!(imm_num_bits(i8::MAX.into()), 8);

        assert_eq!(imm_num_bits(i16::MIN.into()), 16);
        assert_eq!(imm_num_bits(i16::MAX.into()), 16);

        assert_eq!(imm_num_bits(i32::MIN.into()), 32);
        assert_eq!(imm_num_bits(i32::MAX.into()), 32);

        assert_eq!(imm_num_bits(i64::MIN), 64);
        assert_eq!(imm_num_bits(i64::MAX), 64);
    }

    #[test]
    fn test_uimm_num_bits() {
        assert_eq!(uimm_num_bits(u8::MIN.into()), 8);
        assert_eq!(uimm_num_bits(u8::MAX.into()), 8);

        assert_eq!(uimm_num_bits(((u8::MAX as u16) + 1).into()), 16);
        assert_eq!(uimm_num_bits(u16::MAX.into()), 16);

        assert_eq!(uimm_num_bits(((u16::MAX as u32) + 1).into()), 32);
        assert_eq!(uimm_num_bits(u32::MAX.into()), 32);

        assert_eq!(uimm_num_bits((u32::MAX as u64) + 1), 64);
        assert_eq!(uimm_num_bits(u64::MAX), 64);
    }
}<|MERGE_RESOLUTION|>--- conflicted
+++ resolved
@@ -357,11 +357,8 @@
         self.asm_comments.get(&pos)
     }
 
-<<<<<<< HEAD
     #[allow(unused_variables)]
-=======
     #[cfg(feature = "disasm")]
->>>>>>> aeddc193
     pub fn remove_comments(&mut self, start_addr: CodePtr, end_addr: CodePtr) {
         for addr in start_addr.into_usize()..end_addr.into_usize() {
             self.asm_comments.remove(&addr);
