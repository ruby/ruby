--- conflicted
+++ resolved
@@ -288,11 +288,6 @@
         .blocklist_type("_IO_.*")
 
         .allowlist_function("rb_vm_insn_decode")
-<<<<<<< HEAD
-
-        // from internal/jit_cont.h
-=======
->>>>>>> b897a47a
         .allowlist_function("rb_jit_cont_each_iseq")
         .allowlist_function("rb_vm_insn_addr2opcode")
         .allowlist_function("rb_iseqw_to_iseq")
